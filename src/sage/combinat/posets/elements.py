# sage.doctest: needs sage.modules
r"""
Elements of posets, lattices, semilattices, etc.
"""
# ****************************************************************************
#       Copyright (C) 2008 Peter Jipsen <jipsen@chapman.edu>,
#                          Franco Saliola <saliola@gmail.com>
#
#  Distributed under the terms of the GNU General Public License (GPL)
#
#    This code is distributed in the hope that it will be useful,
#    but WITHOUT ANY WARRANTY; without even the implied warranty of
#    MERCHANTABILITY or FITNESS FOR A PARTICULAR PURPOSE.  See the GNU
#    General Public License for more details.
#
#  The full text of the GPL is available at:
#
#                  https://www.gnu.org/licenses/
# ****************************************************************************
from sage.structure.element import Element
from sage.structure.element import have_same_parent


class PosetElement(Element):

    def __init__(self, poset, element, vertex):
        r"""
        Establish the parent-child relationship between ``poset``
        and ``element``, where ``element`` is associated to the
        vertex ``vertex`` of the Hasse diagram of the poset.

        INPUT:

        - ``poset`` -- a poset object

        - ``element`` -- any object

        - ``vertex`` -- a vertex of the Hasse diagram of the poset

        TESTS::

            sage: from sage.combinat.posets.elements import PosetElement
            sage: P = Poset([[1,2],[4],[3],[4],[]], facade = False)
            sage: e = P(0)
            sage: e.parent() is P
            True
            sage: TestSuite(e).run()
        """
        Element.__init__(self, poset)
        if isinstance(element, self.parent().element_class):
            self.element = element.element
        else:
            self.element = element
        self.vertex = vertex

    def __hash__(self):
        r"""
        TESTS::

            sage: P = Poset([[1,2],[4],[3],[4],[]], facade = False)
            sage: e = P(0)
            sage: hash(e)
            0
        """
        return hash(self.element)

    def _repr_(self):
        """
        TESTS::

            sage: Poset([[1,2],[4],[3],[4],[]], facade = False)(0)._repr_()
            '0'
        """
        return "%s" % str(self.element)

    def _latex_(self):
        r"""
        Return the latex code of the poset element.

        EXAMPLES::

<<<<<<< HEAD
            sage: # needs sage.modules
=======
>>>>>>> 6695becb
            sage: m = matrix(2, [1,2,3,4])
            sage: m.set_immutable()
            sage: P = Poset(([m],[]), facade=False)
            sage: [e] = P
            sage: type(e)
            <class 'sage.combinat.posets.posets.FinitePoset_with_category.element_class'>
            sage: latex(e)                 #indirect doctest
            \left(\begin{array}{rr}
            1 & 2 \\
            3 & 4
            \end{array}\right)
        """
        from sage.misc.latex import latex
        return latex(self.element)

    def __eq__(self, other):
        """
        TESTS::

            sage: P = Poset([["a","b"],["d"],["c"],["d"],[]], facade = False)
            sage: Q = Poset([["a","b"],["d"],["c"],[],[]], facade = False)
            sage: P(0).__eq__(P(4))
            False
            sage: from sage.combinat.posets.elements import PosetElement
            sage: PosetElement(P,0,"c") == PosetElement(P,0,"c")
            True
            sage: PosetElement(P,0,"c") == PosetElement(Q,0,"c")
            False
            sage: PosetElement(P,0,"b") == PosetElement(P,0,"c")
            False

        .. warning:: as an optimization, this only compares the parent
           and vertex, using the invariant that, in a proper poset
           element, ``self.element == other.element`` if and only
           ``self.vertex == other.vertex``::

            sage: PosetElement(P,1,"c") == PosetElement(P,0,"c")
            True

        Test that :trac:`12351` is fixed::

            sage: P(0) == int(0)
            False
        """
        # This should instead exploit unique representation, using
        # self is other, or best inherit __eq__ from there. But there
        # are issues around pickling and rich comparison functions.
        return have_same_parent(self, other) \
            and self.vertex == other.vertex

    def __ne__(self, other):
        r"""
        TESTS::

            sage: P = Poset([[1,2],[4],[3],[4],[]])
            sage: P = Poset([["a","b"],["d"],["c"],["d"],[]])
            sage: P(0).__ne__(P(4))
            True
            sage: from sage.combinat.posets.elements import PosetElement
            sage: PosetElement(P,0,"c") != PosetElement(P,0,"c")
            False
            sage: PosetElement(P,0,"b") != PosetElement(P,0,"c")
            True

        For this one, see comment in :meth:`__eq__`::

            sage: PosetElement(P,1,"c") != PosetElement(P,0,"c")
            False
        """
        return not self == other

    def _cmp(self, other):
        """
        TESTS::

            sage: P = Poset([[1,2],[4],[3],[4],[]], facade = False)
            sage: P(0)._cmp(P(4))
            -1
            sage: P(4)._cmp(P(0))
            1
            sage: P(0)._cmp(P(0))
            0
            sage: P(1)._cmp(P(2))

        """
        return self.parent().compare_elements(self, other)

    def __lt__(self, other):
        """
        TESTS

        ::

            sage: dag = DiGraph({0:[2,3], 1:[3,4], 2:[5], 3:[5], 4:[5]})
            sage: P = Poset(dag, facade = False)
            sage: P(0) < P(1)
            False
            sage: P(4) < P(1)
            False
            sage: P(0) < P(0)
            False
        """
        return self._cmp(other) == -1 or False

    def __le__(self, other):
        """
        TESTS

        ::

            sage: dag = DiGraph({0:[2,3], 1:[3,4], 2:[5], 3:[5], 4:[5]})
            sage: P = Poset(dag, facade = False)
            sage: P(1) <= P(0)
            False
            sage: P(0) <= P(1)
            False
            sage: P(0) <= P(3)
            True
            sage: P(0) <= P(0)
            True
        """
        return self == other or self._cmp(other) == -1 or False

    def __gt__(self, other):
        """
        TESTS

        ::

            sage: dag = DiGraph({0:[2,3], 1:[3,4], 2:[5], 3:[5], 4:[5]})
            sage: P = Poset(dag)
            sage: P(0).__gt__(P(5))
            False
            sage: P(5).__gt__(P(0))
            True
            sage: P(0).__gt__(P(0))
            False
        """
        return self._cmp(other) == 1 or False

    def __ge__(self, other):
        """
        TESTS

        ::

            sage: dag = DiGraph({0:[2,3], 1:[3,4], 2:[5], 3:[5], 4:[5]})
            sage: P = Poset(dag)
            sage: P(0).__ge__(P(5))
            False
            sage: P(5).__ge__(P(0))
            True
            sage: P(0).__ge__(P(0))
            True
        """
        return self == other or self._cmp(other) == 1 or False


class MeetSemilatticeElement(PosetElement):
    def __mul__(self, other):
        r"""
        Return the meet of ``self`` and ``other`` in the lattice.

        EXAMPLES::

            sage: D = posets.DiamondPoset(5, facade=False)
<<<<<<< HEAD
            sage: D(1) * D(2)                                                           # needs sage.modules
            0
            sage: D(1) * D(1)                                                           # needs sage.modules
            1
            sage: D(1) * D(0)                                                           # needs sage.modules
            0
            sage: D(1) * D(4)                                                           # needs sage.modules
=======
            sage: D(1) * D(2)
            0
            sage: D(1) * D(1)
            1
            sage: D(1) * D(0)
            0
            sage: D(1) * D(4)
>>>>>>> 6695becb
            1
        """
        return self.parent().meet(self, other)


class JoinSemilatticeElement(PosetElement):
    def __add__(self, other):
        r"""
        Return the join of ``self`` and ``other`` in the lattice.

        EXAMPLES::

            sage: D = posets.DiamondPoset(5,facade=False)
<<<<<<< HEAD
            sage: D(1) + D(2)                                                           # needs sage.modules
            4
            sage: D(1) + D(1)                                                           # needs sage.modules
            1
            sage: D(1) + D(4)                                                           # needs sage.modules
            4
            sage: D(1) + D(0)                                                           # needs sage.modules
=======
            sage: D(1) + D(2)
            4
            sage: D(1) + D(1)
            1
            sage: D(1) + D(4)
            4
            sage: D(1) + D(0)
>>>>>>> 6695becb
            1
        """
        return self.parent().join(self, other)


class LatticePosetElement(MeetSemilatticeElement, JoinSemilatticeElement):
    pass<|MERGE_RESOLUTION|>--- conflicted
+++ resolved
@@ -79,10 +79,6 @@
 
         EXAMPLES::
 
-<<<<<<< HEAD
-            sage: # needs sage.modules
-=======
->>>>>>> 6695becb
             sage: m = matrix(2, [1,2,3,4])
             sage: m.set_immutable()
             sage: P = Poset(([m],[]), facade=False)
@@ -249,15 +245,6 @@
         EXAMPLES::
 
             sage: D = posets.DiamondPoset(5, facade=False)
-<<<<<<< HEAD
-            sage: D(1) * D(2)                                                           # needs sage.modules
-            0
-            sage: D(1) * D(1)                                                           # needs sage.modules
-            1
-            sage: D(1) * D(0)                                                           # needs sage.modules
-            0
-            sage: D(1) * D(4)                                                           # needs sage.modules
-=======
             sage: D(1) * D(2)
             0
             sage: D(1) * D(1)
@@ -265,7 +252,6 @@
             sage: D(1) * D(0)
             0
             sage: D(1) * D(4)
->>>>>>> 6695becb
             1
         """
         return self.parent().meet(self, other)
@@ -279,15 +265,6 @@
         EXAMPLES::
 
             sage: D = posets.DiamondPoset(5,facade=False)
-<<<<<<< HEAD
-            sage: D(1) + D(2)                                                           # needs sage.modules
-            4
-            sage: D(1) + D(1)                                                           # needs sage.modules
-            1
-            sage: D(1) + D(4)                                                           # needs sage.modules
-            4
-            sage: D(1) + D(0)                                                           # needs sage.modules
-=======
             sage: D(1) + D(2)
             4
             sage: D(1) + D(1)
@@ -295,7 +272,6 @@
             sage: D(1) + D(4)
             4
             sage: D(1) + D(0)
->>>>>>> 6695becb
             1
         """
         return self.parent().join(self, other)
