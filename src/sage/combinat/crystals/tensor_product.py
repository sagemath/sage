--- conflicted
+++ resolved
@@ -663,10 +663,9 @@
 
         EXAMPLES::
 
-<<<<<<< HEAD
-            sage: C = CrystalOfLetters(['A',2])
-            sage: T = TensorProductOfCrystals(C, C)
-            sage: T2 = TensorProductOfCrystals(C, C, cartan_type=['A',2])
+            sage: C = crystals.Letters(['A',2])
+            sage: T = crystals.TensorProduct(C, C)
+            sage: T2 = crystals.TensorProduct(C, C, cartan_type=['A',2])
             sage: T is T2
             True
             sage: T3 = TensorProductOfCrystals(C, C, C)
@@ -675,15 +674,6 @@
             True
             sage: B = InfinityCrystalOfTableaux(['A',2])
             sage: T = TensorProductOfCrystals(B, B)
-=======
-            sage: C = crystals.Letters(['A',2])
-            sage: T = crystals.TensorProduct(C, C)
-            sage: T2 = crystals.TensorProduct(C, C)
-            sage: T is T2
-            True
-            sage: B = crystals.infinity.Tableaux(['A',2])
-            sage: T = crystals.TensorProduct(B, B)
->>>>>>> 698ae7ee
         """
         crystals = tuple(crystals)
         if "cartan_type" in options:
