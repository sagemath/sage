--- conflicted
+++ resolved
@@ -2118,110 +2118,7 @@
             return self._dft_modular()
         if form == "unitary":
             return self._dft_unitary()
-<<<<<<< HEAD
-        raise ValueError("invalid form (= %s)" % form)
-=======
         raise ValueError(f"invalid form (= {form})")
-
-    def _dft_unitary(self):
-        """
-        Return the unitary form of the discrete Fourier transform for ``self``.
-
-        EXAMPLES::
-
-            sage: QQ_S3 = SymmetricGroupAlgebra(QQ, 3)
-            sage: QQ_S3._dft_unitary()
-            [-1/6*sqrt3*sqrt2 -1/6*sqrt3*sqrt2 -1/6*sqrt3*sqrt2 -1/6*sqrt3*sqrt2 -1/6*sqrt3*sqrt2 -1/6*sqrt3*sqrt2]
-            [       1/3*sqrt3        1/6*sqrt3       -1/3*sqrt3       -1/6*sqrt3       -1/6*sqrt3        1/6*sqrt3]
-            [               0              1/2                0              1/2             -1/2             -1/2]
-            [               0              1/2                0             -1/2              1/2             -1/2]
-            [       1/3*sqrt3       -1/6*sqrt3        1/3*sqrt3       -1/6*sqrt3       -1/6*sqrt3       -1/6*sqrt3]
-            [-1/6*sqrt3*sqrt2  1/6*sqrt3*sqrt2  1/6*sqrt3*sqrt2 -1/6*sqrt3*sqrt2 -1/6*sqrt3*sqrt2  1/6*sqrt3*sqrt2]
-            sage: GF49_S3 = SymmetricGroupAlgebra(GF(7**2), 3)
-            sage: GF49_S3._dft_unitary()
-            [5*z2 + 5 5*z2 + 5 5*z2 + 5 5*z2 + 5 5*z2 + 5 5*z2 + 5]
-            [2*z2 + 5   z2 + 6 5*z2 + 2 6*z2 + 1 6*z2 + 1   z2 + 6]
-            [       0 4*z2 + 5        0 4*z2 + 5 3*z2 + 2 3*z2 + 2]
-            [       0 3*z2 + 2        0 4*z2 + 5 3*z2 + 2 4*z2 + 5]
-            [2*z2 + 5 6*z2 + 1 2*z2 + 5 6*z2 + 1 6*z2 + 1 6*z2 + 1]
-            [5*z2 + 5 2*z2 + 2 2*z2 + 2 5*z2 + 5 5*z2 + 5 2*z2 + 2]
-
-        TESTS::
-
-            sage: QQ_S3 = SymmetricGroupAlgebra(QQ, 3)
-            sage: U = QQ_S3._dft_unitary()
-            sage: U*U.H == 1
-            True
-            sage: GF25_S3 = SymmetricGroupAlgebra(GF(5**2), 3)
-            sage: U = GF25_S3._dft_unitary()
-            sage: U*U.H == 1
-            True
-            sage: GF5_S3 = SymmetricGroupAlgebra(GF(5), 3)
-            sage: U = GF5_S3._dft_unitary()
-            Traceback (most recent call last):
-            ...
-            ValueError: the base ring must be a finite field of square order
-            sage: Z5_S3 = SymmetricGroupAlgebra(Integers(5), 3)
-            sage: U = Z5_S3._dft_unitary()
-            Traceback (most recent call last):
-            ...
-            ValueError: the base ring must be a finite field of square order
-            sage: F.<x> = FunctionField(GF(3))
-            sage: GF3_x_S3 = SymmetricGroupAlgebra(F, 5)
-            sage: U = GF3_x_S3._dft_unitary()
-            Traceback (most recent call last):
-            ...
-            ValueError: the base ring must be a finite field of square order
-            sage: GF9_S3 = SymmetricGroupAlgebra(GF(3**2), 3)
-            sage: U = GF9_S3._dft_unitary()
-            Traceback (most recent call last):
-            ...
-            NotImplementedError: not implemented when p|n!; dimension of invariant forms may be greater than one
-        """
-        from sage.matrix.special import diagonal_matrix
-        F = self.base_ring()
-        G = self.group()
-
-        if F.characteristic() == 0:
-            from sage.misc.functional import sqrt
-            from sage.rings.number_field.number_field import NumberField
-            dft_matrix = self.dft()
-            n = dft_matrix.nrows()
-            diag = [sum(dft_matrix[i, j] * dft_matrix[i, j].conjugate() for j in range(n))
-                    for i in range(n)]
-            primes_needed = {factor for d in diag for factor, _ in d.squarefree_part().factor()}
-            names = [f"sqrt{factor}" for factor in primes_needed]
-            x = PolynomialRing(QQ, 'x').gen()
-            K = NumberField([x**2 - d for d in primes_needed], names=names)
-            dft_matrix = dft_matrix.change_ring(K)
-            for i, d in enumerate(diag):
-                dft_matrix[i] *= ~sqrt(K(d))
-            return dft_matrix
-
-        # positive characteristic case
-        assert F.characteristic() > 0, "F must have positive characteristic"
-        if not (F.is_field() and F.is_finite() and F.order().is_square()):
-            raise ValueError("the base ring must be a finite field of square order")
-        if F.characteristic().divides(G.cardinality()):
-            raise NotImplementedError("not implemented when p|n!; dimension of invariant forms may be greater than one")
-        q = F.order().sqrt()
-
-        def conj_square_root(u):
-            if not u:
-                return F.zero()
-            z = F.multiplicative_generator()
-            k = u.log(z)
-            if k % (q+1) != 0:
-                raise ValueError(f"unable to factor as {u} is not in base field GF({q})")
-            return z ** ((k//(q+1)) % (q-1))
-
-        dft_matrix = self.dft()
-        n = dft_matrix.nrows()
-        for i in range(n):
-            d = sum(dft_matrix[i, j] * dft_matrix[i, j].conjugate() for j in range(n))
-            dft_matrix[i] *= ~conj_square_root(d)
-        return dft_matrix
->>>>>>> 7888c42d
 
     def _dft_unitary(self):
         """
