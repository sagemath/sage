--- conflicted
+++ resolved
@@ -90,6 +90,8 @@
 # just used for handy .load, .save, etc.
 from sage.structure.sage_object import SageObject
 from sage.misc.misc import srange
+from sage.rings.integer_ring import ZZ
+Integer = ZZ
 
 class SloaneSequence(SageObject):
     r"""Base class for a Slone integer sequence.
@@ -439,13 +441,7 @@
         return "Number of labeled rooted trees with n nodes: n^(n-2)."
 
     def _eval(self, n):
-<<<<<<< HEAD
         return Integer(n**(n-2))
-=======
-        if n == 0:
-            return 1
-        return sum( (i%2)*arith.euler_phi(i)*2**(ZZ(n/i))/(2*n) for i in arith.divisors(n) )
->>>>>>> ae0f233a
 
 
 
@@ -592,15 +588,11 @@
         sage: a(10)
         145
         sage: a.list(12)
-<<<<<<< HEAD
         [0, 1, 5, 12, 22, 35, 51, 70, 92, 117, 145, 176]
-=======
-        [0, 1, 1, 2, 3, 5, 8, 13, 21, 34, 55, 89]
         sage: a(1/3)
         Traceback (most recent call last):
         ...
         TypeError: no coercion of this rational to integer
->>>>>>> ae0f233a
 
     AUTHOR:
         -- Jaap Spies (2007-01-26)
@@ -1745,7 +1737,7 @@
         sage: a(1/3)
         Traceback (most recent call last):
         ...
-        TypeError: Unable to coerce rational (=1/3) to an Integer.
+        TypeError: no coercion of this rational to integer
 
     AUTHOR:
         -- Jaap Spies (2007-01-13)
@@ -1770,7 +1762,7 @@
         """
         Returns a generator over all Fibanacci numbers, starting with 0.
         """
-        x, y = ZZ(0), ZZ(1)
+        x, y = Integer(0), Integer(1)
         yield x
         while True:
             x, y = y, x+y
@@ -1788,8 +1780,7 @@
 
 class A000108(SloaneSequence):
     r"""
-    Catalan numbers: $C_n = \frac{{2n \choose n}}{n+1} = \frac {(2n)!}{n!(n+1)!}$.
-    Also called Segner numbers.
+    Catalan numbers: $C_n = \frac {2n \choose n} {n+1} = \frac {(2n)!}  {n!(n+1)!}. Also called Segner numbers.
 
 
     INPUT:
@@ -2135,7 +2126,7 @@
         """
         Double factorials n!!: a(n)=n*a(n-2).
         """
-        x = ZZ(1)
+        x = Integer(1)
         k = 1
         y = x
         yield x
