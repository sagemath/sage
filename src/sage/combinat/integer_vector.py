"""
(Non-negative) Integer vectors

AUTHORS:

* Mike Hansen (2007) - original module
* Nathann Cohen, David Joyner (2009-2010) - Gale-Ryser stuff
* Nathann Cohen, David Joyner (2011) - Gale-Ryser bugfix
* Travis Scrimshaw (2012-05-12) - Updated doc-strings to tell the user of
  that the class's name is a misnomer (that they only contains non-negative
  entries).
* Federico Poloni (2013) - specialized ``rank()``
* Travis Scrimshaw (2013-02-04) - Refactored to use ``ClonableIntArray``
"""
# ****************************************************************************
#       Copyright (C) 2007 Mike Hansen <mhansen@gmail.com>,
#       Copyright (C) 2012 Travis Scrimshaw <tscrim@ucdavis.edu>
#
#  Distributed under the terms of the GNU General Public License (GPL)
#
#    This code is distributed in the hope that it will be useful,
#    but WITHOUT ANY WARRANTY; without even the implied warranty of
#    MERCHANTABILITY or FITNESS FOR A PARTICULAR PURPOSE.  See the GNU
#    General Public License for more details.
#
#  The full text of the GPL is available at:
#
#                  https://www.gnu.org/licenses/
# ****************************************************************************

from sage.combinat.integer_lists import IntegerListsLex
from itertools import product
from collections.abc import Sequence
import numbers

from sage.structure.parent import Parent
from sage.structure.unique_representation import UniqueRepresentation
from sage.structure.list_clone import ClonableArray
from sage.misc.classcall_metaclass import ClasscallMetaclass

from sage.categories.enumerated_sets import EnumeratedSets
from sage.categories.infinite_enumerated_sets import InfiniteEnumeratedSets
from sage.categories.finite_enumerated_sets import FiniteEnumeratedSets
from sage.rings.infinity import PlusInfinity
from sage.arith.misc import binomial
from sage.rings.integer_ring import ZZ
from sage.rings.semirings.non_negative_integer_semiring import NN
from sage.rings.integer import Integer


def is_gale_ryser(r,s):
    r"""
    Tests whether the given sequences satisfy the condition
    of the Gale-Ryser theorem.

    Given a binary matrix `B` of dimension `n\times m`, the
    vector of row sums is defined as the vector whose
    `i^{\mbox{th}}` component is equal to the sum of the `i^{\mbox{th}}`
    row in `A`. The vector of column sums is defined similarly.

    If, given a binary matrix, these two vectors are easy to compute,
    the Gale-Ryser theorem lets us decide whether, given two
    non-negative vectors `r,s`, there exists a binary matrix
    whose row/column sums vectors are `r` and `s`.

    This functions answers accordingly.

    INPUT:

    - ``r``, ``s`` -- lists of non-negative integers.

    ALGORITHM:

    Without loss of generality, we can assume that:

    - The two given sequences do not contain any `0` ( which would
      correspond to an empty column/row )

    - The two given sequences are ordered in decreasing order
      (reordering the sequence of row (resp. column) sums amounts to
      reordering the rows (resp. columns) themselves in the matrix,
      which does not alter the columns (resp. rows) sums.

    We can then assume that `r` and `s` are partitions
    (see the corresponding class :class:`Partition`)

    If `r^*` denote the conjugate of `r`, the Gale-Ryser theorem
    asserts that a binary Matrix satisfying the constraints exists
    if and only if `s \preceq r^*`, where `\preceq` denotes
    the domination order on partitions.

    EXAMPLES::

        sage: from sage.combinat.integer_vector import is_gale_ryser
        sage: is_gale_ryser([4,2,2], [3,3,1,1])                                         # optional - sage.combinat
        True
        sage: is_gale_ryser([4,2,1,1], [3,3,1,1])                                       # optional - sage.combinat
        True
        sage: is_gale_ryser([3,2,1,1], [3,3,1,1])                                       # optional - sage.combinat
        False

    REMARK: In the literature, what we are calling a
    Gale-Ryser sequence sometimes goes by the (rather
    generic-sounding) term ''realizable sequence''.
    """

    # The sequences only contain non-negative integers
    if [x for x in r if x < 0] or [x for x in s if x < 0]:
        return False

    # builds the corresponding partitions, i.e.
    # removes the 0 and sorts the sequences
    from sage.combinat.partition import Partition
    r2 = Partition(sorted([x for x in r if x>0], reverse=True))
    s2 = Partition(sorted([x for x in s if x>0], reverse=True))

    # If the two sequences only contained zeroes
    if len(r2) == 0 and len(s2) == 0:
        return True

    rstar = Partition(r2).conjugate()

    #                                same number of 1s           domination
    return len(rstar) <= len(s2) and sum(r2) == sum(s2) and rstar.dominates(s)


def gale_ryser_theorem(p1, p2, algorithm="gale",
                       *, solver=None, integrality_tolerance=1e-3):
    r"""
    Returns the binary matrix given by the Gale-Ryser theorem.

    The Gale Ryser theorem asserts that if `p_1,p_2` are two
    partitions of `n` of respective lengths `k_1,k_2`, then there is
    a binary `k_1\times k_2` matrix `M` such that `p_1` is the vector
    of row sums and `p_2` is the vector of column sums of `M`, if
    and only if the conjugate of `p_2` dominates `p_1`.

    INPUT:

    - ``p1, p2``-- list of integers representing the vectors
      of row/column sums

    - ``algorithm`` -- two possible string values:

      - ``'ryser'`` implements the construction due to Ryser [Ryser63]_.
      - ``'gale'`` (default) implements the construction due to Gale [Gale57]_.

    - ``solver`` -- (default: ``None``) Specify a Mixed Integer Linear Programming
      (MILP) solver to be used. If set to ``None``, the default one is used. For
      more information on MILP solvers and which default solver is used, see
      the method
      :meth:`solve <sage.numerical.mip.MixedIntegerLinearProgram.solve>`
      of the class
      :class:`MixedIntegerLinearProgram <sage.numerical.mip.MixedIntegerLinearProgram>`.

    - ``integrality_tolerance`` -- parameter for use with MILP solvers over an
      inexact base ring; see :meth:`MixedIntegerLinearProgram.get_values`.

    OUTPUT:

    A binary matrix if it exists, ``None`` otherwise.

    Gale's Algorithm:

    (Gale [Gale57]_): A matrix satisfying the constraints of its
    sums can be defined as the solution of the following
    Linear Program, which Sage knows how to solve.

    .. MATH::

        \forall i&\sum_{j=1}^{k_2} b_{i,j}=p_{1,j}\\
        \forall i&\sum_{j=1}^{k_1} b_{j,i}=p_{2,j}\\
        &b_{i,j}\mbox{ is a binary variable}

    Ryser's Algorithm:

    (Ryser [Ryser63]_): The construction of an `m \times n` matrix
    `A=A_{r,s}`, due to Ryser, is described as follows. The
    construction works if and only if have `s\preceq r^*`.

    * Construct the `m \times n` matrix `B` from `r` by defining
      the `i`-th row of `B` to be the vector whose first `r_i`
      entries are `1`, and the remainder are 0's, `1 \leq i \leq m`.
      This maximal matrix `B` with row sum `r` and ones left
      justified has column sum `r^{*}`.

    * Shift the last `1` in certain rows of `B` to column `n` in
      order to achieve the sum `s_n`.  Call this `B` again.

      * The `1`'s in column `n` are to appear in those
        rows in which `A` has the largest row sums, giving
        preference to the bottom-most positions in case of ties.
      * Note: When this step automatically "fixes" other columns,
        one must skip ahead to the first column index
        with a wrong sum in the step below.

    * Proceed inductively to construct columns `n-1`, ..., `2`, `1`.
      Note: when performing the induction on step `k`, we consider
      the row sums of the first `k` columns.

    * Set `A = B`. Return `A`.

    EXAMPLES:

    Computing the matrix for `p_1=p_2=2+2+1`::

        sage: from sage.combinat.integer_vector import gale_ryser_theorem
        sage: p1 = [2,2,1]
        sage: p2 = [2,2,1]
        sage: print(gale_ryser_theorem(p1, p2))     # not tested                        # optional - sage.combinat
        [1 1 0]
        [1 0 1]
        [0 1 0]
        sage: A = gale_ryser_theorem(p1, p2)                                            # optional - sage.combinat
        sage: rs = [sum(x) for x in A.rows()]                                           # optional - sage.combinat
        sage: cs = [sum(x) for x in A.columns()]                                        # optional - sage.combinat
        sage: p1 == rs; p2 == cs                                                        # optional - sage.combinat
        True
        True

    Or for a non-square matrix with `p_1=3+3+2+1` and `p_2=3+2+2+1+1`,
    using Ryser's algorithm::

        sage: from sage.combinat.integer_vector import gale_ryser_theorem
        sage: p1 = [3,3,1,1]
        sage: p2 = [3,3,1,1]
        sage: gale_ryser_theorem(p1, p2, algorithm="ryser")                             # optional - sage.combinat
        [1 1 1 0]
        [1 1 0 1]
        [1 0 0 0]
        [0 1 0 0]
        sage: p1 = [4,2,2]
        sage: p2 = [3,3,1,1]
        sage: gale_ryser_theorem(p1, p2, algorithm="ryser")                             # optional - sage.combinat
        [1 1 1 1]
        [1 1 0 0]
        [1 1 0 0]
        sage: p1 = [4,2,2,0]
        sage: p2 = [3,3,1,1,0,0]
        sage: gale_ryser_theorem(p1, p2, algorithm="ryser")                             # optional - sage.combinat
        [1 1 1 1 0 0]
        [1 1 0 0 0 0]
        [1 1 0 0 0 0]
        [0 0 0 0 0 0]
        sage: p1 = [3,3,2,1]
        sage: p2 = [3,2,2,1,1]
        sage: print(gale_ryser_theorem(p1, p2, algorithm="gale"))  # not tested         # optional - sage.combinat
        [1 1 1 0 0]
        [1 1 0 0 1]
        [1 0 1 0 0]
        [0 0 0 1 0]

    With `0` in the sequences, and with unordered inputs::

        sage: from sage.combinat.integer_vector import gale_ryser_theorem
        sage: gale_ryser_theorem([3,3,0,1,1,0], [3,1,3,1,0], algorithm="ryser")         # optional - sage.combinat
        [1 1 1 0 0]
        [1 0 1 1 0]
        [0 0 0 0 0]
        [1 0 0 0 0]
        [0 0 1 0 0]
        [0 0 0 0 0]
        sage: p1 = [3,1,1,1,1]; p2 = [3,2,2,0]
        sage: gale_ryser_theorem(p1, p2, algorithm="ryser")                             # optional - sage.combinat
        [1 1 1 0]
        [1 0 0 0]
        [1 0 0 0]
        [0 1 0 0]
        [0 0 1 0]

    TESTS:

    This test created a random bipartite graph on `n+m` vertices. Its
    adjacency matrix is binary, and it is used to create some
    "random-looking" sequences which correspond to an existing matrix. The
    ``gale_ryser_theorem`` is then called on these sequences, and the output
    checked for correction.::

        sage: def test_algorithm(algorithm, low = 10, high = 50):
        ....:    n,m = randint(low,high), randint(low,high)
        ....:    g = graphs.RandomBipartite(n, m, .3)
        ....:    s1 = sorted(g.degree([(0,i) for i in range(n)]), reverse = True)
        ....:    s2 = sorted(g.degree([(1,i) for i in range(m)]), reverse = True)
        ....:    m = gale_ryser_theorem(s1, s2, algorithm = algorithm)
        ....:    ss1 = sorted(map(lambda x : sum(x) , m.rows()), reverse = True)
        ....:    ss2 = sorted(map(lambda x : sum(x) , m.columns()), reverse = True)
        ....:    if ((ss1 != s1) or (ss2 != s2)):
        ....:        print("Algorithm %s failed with this input:" % algorithm)
        ....:        print(s1, s2)

<<<<<<< HEAD
        sage: for algorithm in ["gale", "ryser"]:             # long time               # optional - sage.combinat
        ....:    for i in range(50):                          # long time
        ....:       test_algorithm(algorithm, 3, 10)          # long time
=======
        sage: for algorithm in ["gale", "ryser"]:             # long time
        ....:    for i in range(50):
        ....:       test_algorithm(algorithm, 3, 10)
>>>>>>> 5dd80aa9

    Null matrix::

        sage: gale_ryser_theorem([0,0,0],[0,0,0,0], algorithm="gale")                   # optional - sage.combinat
        [0 0 0 0]
        [0 0 0 0]
        [0 0 0 0]
        sage: gale_ryser_theorem([0,0,0],[0,0,0,0], algorithm="ryser")                  # optional - sage.combinat
        [0 0 0 0]
        [0 0 0 0]
        [0 0 0 0]

    REFERENCES:

    ..  [Ryser63] \H. J. Ryser, Combinatorial Mathematics,
        Carus Monographs, MAA, 1963.
    ..  [Gale57] \D. Gale, A theorem on flows in networks, Pacific J. Math.
        7(1957)1073-1082.
    """
    from sage.matrix.constructor import matrix

    if not is_gale_ryser(p1,p2):
        return False

    if algorithm == "ryser": # ryser's algorithm
        from sage.combinat.permutation import Permutation

        # Sorts the sequences if they are not, and remembers the permutation
        # applied
        tmp = sorted(enumerate(p1), reverse=True, key=lambda x:x[1])
        r = [x[1] for x in tmp]
        r_permutation = [x-1 for x in Permutation([x[0]+1 for x in tmp]).inverse()]
        m = len(r)

        tmp = sorted(enumerate(p2), reverse=True, key=lambda x:x[1])
        s = [x[1] for x in tmp]
        s_permutation = [x-1 for x in Permutation([x[0]+1 for x in tmp]).inverse()]

        # This is the partition equivalent to the sliding algorithm
        cols = []
        for t in reversed(s):
            c = [0] * m
            i = 0
            while t:
                k = i + 1
                while k < m and r[i] == r[k]:
                    k += 1
                if t >= k - i: # == number rows of the same length
                    for j in range(i, k):
                        r[j] -= 1
                        c[j] = 1
                    t -= k - i
                else: # Remove the t last rows of that length
                    for j in range(k-t, k):
                        r[j] -= 1
                        c[j] = 1
                    t = 0
                i = k
            cols.append(c)

        # We added columns to the back instead of the front
        A0 = matrix(list(reversed(cols))).transpose()

        # Applying the permutations to get a matrix satisfying the
        # order given by the input
        A0 = A0.matrix_from_rows_and_columns(r_permutation, s_permutation)
        return A0

    elif algorithm == "gale":
        from sage.numerical.mip import MixedIntegerLinearProgram
        k1, k2=len(p1), len(p2)
        p = MixedIntegerLinearProgram(solver=solver)
        b = p.new_variable(binary = True)
        for (i,c) in enumerate(p1):
            p.add_constraint(p.sum([b[i,j] for j in range(k2)]) ==c)
        for (i,c) in enumerate(p2):
            p.add_constraint(p.sum([b[j,i] for j in range(k1)]) ==c)
        p.set_objective(None)
        p.solve()
        b = p.get_values(b, convert=ZZ, tolerance=integrality_tolerance)
        M = [[0]*k2 for i in range(k1)]
        for i in range(k1):
            for j in range(k2):
                M[i][j] = b[i,j]
        return matrix(M)

    else:
        raise ValueError('the only two algorithms available are "gale" and "ryser"')


def _default_function(l, default, i):
    """
    EXAMPLES::

        sage: from sage.combinat.integer_vector import _default_function
        sage: import functools
        sage: f = functools.partial(_default_function, [1,2,3], 99)
        sage: f(-1)
        99
        sage: f(0)
        1
        sage: f(1)
        2
        sage: f(2)
        3
        sage: f(3)
        99
    """
    try:
        if i < 0:
            return default
        return l[i]
    except IndexError:
        return default


def list2func(l, default=None):
    """
    Given a list ``l``, return a function that takes in a value ``i`` and
    return ``l[i]``. If default is not ``None``, then the function will
    return the default value for out of range ``i``'s.

    EXAMPLES::

        sage: f = sage.combinat.integer_vector.list2func([1,2,3])
        sage: f(0)
        1
        sage: f(1)
        2
        sage: f(2)
        3
        sage: f(3)
        Traceback (most recent call last):
        ...
        IndexError: list index out of range

    ::

        sage: f = sage.combinat.integer_vector.list2func([1,2,3], 0)
        sage: f(2)
        3
        sage: f(3)
        0
    """
    if default is None:
        return lambda i: l[i]
    else:
        from functools import partial
        return partial(_default_function, l, default)


class IntegerVector(ClonableArray):
    """
    An integer vector.
    """

    def check(self):
        """
        Check to make sure this is a valid integer vector by making sure
        all entries are non-negative.

        EXAMPLES::

            sage: IV = IntegerVectors()
            sage: elt = IV([1,2,1])
            sage: elt.check()

        Check :trac:`34510`::

            sage: IV3 = IntegerVectors(n=3)
            sage: IV3([2,2])
            Traceback (most recent call last):
            ...
            ValueError: [2, 2] doesn't satisfy correct constraints
            sage: IVk3 = IntegerVectors(k=3)
            sage: IVk3([2,2])
            Traceback (most recent call last):
            ...
            ValueError: [2, 2] doesn't satisfy correct constraints
            sage: IV33 = IntegerVectors(n=3, k=3)
            sage: IV33([2,2])
            Traceback (most recent call last):
            ...
            ValueError: [2, 2] doesn't satisfy correct constraints
        """
        if any(x < 0 for x in self):
            raise ValueError("all entries must be non-negative")
        if self not in self.parent():
            raise ValueError(f"{self} doesn't satisfy correct constraints")

    def trim(self):
        """
        Remove trailing zeros from the integer vector.

        EXAMPLES::

            sage: IV = IntegerVectors()
            sage: IV([5,3,5,1,0,0]).trim()
            [5, 3, 5, 1]
            sage: IV([5,0,5,1,0]).trim()
            [5, 0, 5, 1]
            sage: IV([4,3,3]).trim()
            [4, 3, 3]
            sage: IV([0,0,0]).trim()
            []

            sage: IV = IntegerVectors(k=4)
            sage: v = IV([4,3,2,0]).trim(); v
            [4, 3, 2]
            sage: v.parent()
            Integer vectors
        """
        P = IntegerVectors()
        v = list(self)
        if all(i == 0 for i in v):
            return P.element_class(P, [], check=False)
        while not v[-1]:
            v = v[:-1]
        return P.element_class(P, v, check=False)

    def specht_module(self, base_ring=None):
        r"""
        Return the Specht module corresponding to ``self``.

        EXAMPLES::

            sage: SM = IntegerVectors()([2,0,1,0,2]).specht_module(QQ)
            sage: SM
            Specht module of [(0, 0), (0, 1), (2, 0), (4, 0), (4, 1)] over Rational Field
            sage: s = SymmetricFunctions(QQ).s()
            sage: s(SM.frobenius_image())
            s[2, 2, 1]
        """
        from sage.combinat.specht_module import SpechtModule
        from sage.combinat.symmetric_group_algebra import SymmetricGroupAlgebra
        if base_ring is None:
            from sage.rings.rational_field import QQ
            base_ring = QQ
        R = SymmetricGroupAlgebra(base_ring, sum(self))
        return SpechtModule(R, self)

    def specht_module_dimension(self, base_ring=None):
        r"""
        Return the dimension of the Specht module corresponding to ``self``.

        INPUT:

        - ``BR`` -- (default: `\QQ`) the base ring

        EXAMPLES::

            sage: IntegerVectors()([2,0,1,0,2]).specht_module_dimension()
            5
            sage: IntegerVectors()([2,0,1,0,2]).specht_module_dimension(GF(2))
            5
        """
        from sage.combinat.specht_module import specht_module_rank
        return specht_module_rank(self, base_ring)


class IntegerVectors(Parent, metaclass=ClasscallMetaclass):
    """
    The class of (non-negative) integer vectors.

    INPUT:

    - ``n`` -- if set to an integer, returns the combinatorial class
      of integer vectors whose sum is ``n``; if set to ``None``
      (default), no such constraint is defined

    - ``k`` -- the length of the vectors; set to ``None`` (default) if
      you do not want such a constraint

    .. NOTE::

        The entries are non-negative integers.

    EXAMPLES:

    If ``n`` is not specified, it returns the class of all integer vectors::

        sage: IntegerVectors()
        Integer vectors
        sage: [] in IntegerVectors()
        True
        sage: [1,2,1] in IntegerVectors()
        True
        sage: [1, 0, 0] in IntegerVectors()
        True

    Entries are non-negative::

        sage: [-1, 2] in IntegerVectors()
        False

    If ``n`` is specified, then it returns the class of all integer vectors
    which sum to ``n``::

        sage: IV3 = IntegerVectors(3); IV3
        Integer vectors that sum to 3

    Note that trailing zeros are ignored so that ``[3, 0]`` does not show
    up in the following list (since ``[3]`` does)::

        sage: IntegerVectors(3, max_length=2).list()                                    # optional - sage.combinat
        [[3], [2, 1], [1, 2], [0, 3]]

    If ``n`` and ``k`` are both specified, then it returns the class
    of integer vectors that sum to ``n`` and are of length ``k``::

        sage: IV53 = IntegerVectors(5,3); IV53
        Integer vectors of length 3 that sum to 5
        sage: IV53.cardinality()
        21
        sage: IV53.first()
        [5, 0, 0]
        sage: IV53.last()
        [0, 0, 5]
        sage: IV53.random_element().parent() is IV53
        True

    Further examples::

        sage: IntegerVectors(-1, 0, min_part=1).list()
        []
        sage: IntegerVectors(-1, 2, min_part=1).list()
        []
        sage: IntegerVectors(0, 0, min_part=1).list()
        [[]]
        sage: IntegerVectors(3, 0, min_part=1).list()
        []
        sage: IntegerVectors(0, 1, min_part=1).list()
        []
        sage: IntegerVectors(2, 2, min_part=1).list()
        [[1, 1]]
        sage: IntegerVectors(2, 3, min_part=1).list()
        []
        sage: IntegerVectors(4, 2, min_part=1).list()
        [[3, 1], [2, 2], [1, 3]]

    ::

        sage: IntegerVectors(0, 3, outer=[0,0,0]).list()
        [[0, 0, 0]]
        sage: IntegerVectors(1, 3, outer=[0,0,0]).list()
        []
        sage: IntegerVectors(2, 3, outer=[0,2,0]).list()
        [[0, 2, 0]]
        sage: IntegerVectors(2, 3, outer=[1,2,1]).list()
        [[1, 1, 0], [1, 0, 1], [0, 2, 0], [0, 1, 1]]
        sage: IntegerVectors(2, 3, outer=[1,1,1]).list()
        [[1, 1, 0], [1, 0, 1], [0, 1, 1]]
        sage: IntegerVectors(2, 5, outer=[1,1,1,1,1]).list()
        [[1, 1, 0, 0, 0],
         [1, 0, 1, 0, 0],
         [1, 0, 0, 1, 0],
         [1, 0, 0, 0, 1],
         [0, 1, 1, 0, 0],
         [0, 1, 0, 1, 0],
         [0, 1, 0, 0, 1],
         [0, 0, 1, 1, 0],
         [0, 0, 1, 0, 1],
         [0, 0, 0, 1, 1]]

    ::

        sage: iv = [ IntegerVectors(n,k) for n in range(-2, 7) for k in range(7) ]
        sage: all(map(lambda x: x.cardinality() == len(x.list()), iv))
        True
        sage: essai = [[1,1,1], [2,5,6], [6,5,2]]
        sage: iv = [ IntegerVectors(x[0], x[1], max_part = x[2]-1) for x in essai ]
        sage: all(map(lambda x: x.cardinality() == len(x.list()), iv))
        True

    An example showing the same output by using IntegerListsLex::

        sage: IntegerVectors(4, max_length=2).list()                                    # optional - sage.combinat
        [[4], [3, 1], [2, 2], [1, 3], [0, 4]]
        sage: list(IntegerListsLex(4, max_length=2))                                    # optional - sage.combinat
        [[4], [3, 1], [2, 2], [1, 3], [0, 4]]

    .. SEEALSO::

        :class:`sage.combinat.integer_lists.invlex.IntegerListsLex`
    """
    @staticmethod
    def __classcall_private__(cls, n=None, k=None, **kwargs):
        """
        Choose the correct parent based upon input.

        EXAMPLES::

            sage: IV1 = IntegerVectors(3, 2)
            sage: IV2 = IntegerVectors(3, 2)
            sage: IV1 is IV2
            True

        TESTS::

            sage: IV2 = IntegerVectors(3, 2, length=2)
            Traceback (most recent call last):
            ...
            ValueError: k and length both specified

        :trac:`29524`::

            sage: IntegerVectors(3, 3/1)
            Traceback (most recent call last):
            ...
            TypeError: 'k' must be an integer or a tuple, got Rational
        """
        if 'length' in kwargs:
            if k is not None:
                raise ValueError("k and length both specified")
            k = kwargs.pop('length')
        if kwargs:
            return IntegerVectorsConstraints(n, k, **kwargs)

        if k is None:
            if n is None:
                return IntegerVectors_all()
            return IntegerVectors_n(n)
        if n is None:
            return IntegerVectors_k(k)

        if isinstance(k, numbers.Integral):
            return IntegerVectors_nk(n, k)
        elif isinstance(k, (tuple, list)):
            return IntegerVectors_nnondescents(n, tuple(k))
        else:
            raise TypeError("'k' must be an integer or a tuple, got {}".format(type(k).__name__))

    def __init__(self, category=None):
        """
        Initialize ``self``.

        EXAMPLES::

            sage: IV = IntegerVectors()
            sage: TestSuite(IV).run()
        """
        if category is None:
            category = EnumeratedSets()
        Parent.__init__(self, category=category)

    def _element_constructor_(self, lst):
        """
        Construct an element of ``self`` from ``lst``.

        EXAMPLES::

            sage: IV = IntegerVectors()
            sage: elt = IV([3, 1, 0, 3, 2]); elt
            [3, 1, 0, 3, 2]
            sage: elt.parent()
            Integer vectors

            sage: IV9 = IntegerVectors(9)
            sage: elt9 = IV9(elt)
            sage: elt9.parent()
            Integer vectors that sum to 9
        """
        return self.element_class(self, lst)

    Element = IntegerVector

    def __contains__(self, x):
        """
        EXAMPLES::

            sage: [] in IntegerVectors()
            True
            sage: [3,2,2,1] in IntegerVectors()
            True
        """
        if isinstance(x, IntegerVector):
            return True

        if not isinstance(x, Sequence):
            return False

        for i in x:
            if i not in ZZ:
                return False
            if i < 0:
                return False
        return True


class IntegerVectors_all(UniqueRepresentation, IntegerVectors):
    """
    Class of all integer vectors.
    """

    def __init__(self):
        """
        Initialize ``self``.

        EXAMPLES::

            sage: IV = IntegerVectors()
            sage: TestSuite(IV).run()
        """
        IntegerVectors.__init__(self, category=InfiniteEnumeratedSets())

    def _repr_(self):
        """
        EXAMPLES::

            sage: IntegerVectors()
            Integer vectors
        """
        return "Integer vectors"

    def __iter__(self):
        """
        Iterate over ``self``.

        EXAMPLES::

            sage: IV = IntegerVectors()
            sage: it = IV.__iter__()
            sage: [next(it) for x in range(10)]
            [[], [1], [2], [2, 0], [1, 1], [0, 2], [3], [3, 0], [2, 1], [1, 2]]
        """
        yield self.element_class(self, [])
        n = 1
        while True:
            for k in range(1, n + 1):
                for v in integer_vectors_nk_fast_iter(n, k):
                    yield self.element_class(self, v, check=False)
            n += 1


class IntegerVectors_n(UniqueRepresentation, IntegerVectors):
    """
    Integer vectors that sum to `n`.
    """

    def __init__(self, n):
        """
        TESTS::

            sage: IV = IntegerVectors(3)
            sage: TestSuite(IV).run()
        """
        self.n = n
        IntegerVectors.__init__(self, category=InfiniteEnumeratedSets())

    def _repr_(self):
        """
        TESTS::

            sage: IV = IntegerVectors(3)
            sage: IV
            Integer vectors that sum to 3
        """
        return "Integer vectors that sum to {}".format(self.n)

    def __iter__(self):
        """
        Iterate over ``self``.

        EXAMPLES::

            sage: it = IntegerVectors(3).__iter__()
            sage: [next(it) for x in range(10)]
            [[3],
             [3, 0],
             [2, 1],
             [1, 2],
             [0, 3],
             [3, 0, 0],
             [2, 1, 0],
             [2, 0, 1],
             [1, 2, 0],
             [1, 1, 1]]
        """
        if not self.n:
            yield self.element_class(self, [])

        k = 1
        while True:
            for iv in integer_vectors_nk_fast_iter(self.n, k):
                yield self.element_class(self, iv, check=False)
            k += 1

    def __contains__(self, x):
        """
        EXAMPLES::

            sage: [0] in IntegerVectors(0)
            True
            sage: [3] in IntegerVectors(3)
            True
            sage: [3] in IntegerVectors(2)
            False
            sage: [3,2,2,1] in IntegerVectors(9)
            False
            sage: [3,2,2,1] in IntegerVectors(8)
            True
        """
        if not IntegerVectors.__contains__(self, x):
            return False
        return sum(x) == self.n


class IntegerVectors_k(UniqueRepresentation, IntegerVectors):
    """
    Integer vectors of length `k`.
    """

    def __init__(self, k):
        """
        TESTS::

            sage: IV = IntegerVectors(k=2)
            sage: TestSuite(IV).run()
        """
        self.k = k
        IntegerVectors.__init__(self, category=InfiniteEnumeratedSets())

    def _repr_(self):
        """
        TESTS::

            sage: IV = IntegerVectors(k=2)
            sage: IV
            Integer vectors of length 2
        """
        return "Integer vectors of length {}".format(self.k)

    def __iter__(self):
        """
        Iterate over ``self``.

        EXAMPLES::

            sage: it = IntegerVectors(k=2).__iter__()
            sage: [next(it) for x in range(10)]
            [[0, 0],
             [1, 0],
             [0, 1],
             [2, 0],
             [1, 1],
             [0, 2],
             [3, 0],
             [2, 1],
             [1, 2],
             [0, 3]]
        """
        n = 0
        while True:
            for iv in integer_vectors_nk_fast_iter(n, self.k):
                yield self.element_class(self, iv, check=False)
            n += 1

    def __contains__(self, x):
        """
        EXAMPLES::

            sage: [] in IntegerVectors(k=0)
            True
            sage: [3] in IntegerVectors(k=1)
            True
            sage: [3] in IntegerVectors(k=2)
            False
            sage: [3,2,2,1] in IntegerVectors(k=3)
            False
            sage: [3,2,2,1] in IntegerVectors(k=4)
            True
        """
        if not IntegerVectors.__contains__(self, x):
            return False
        return len(x) == self.k


class IntegerVectors_nk(UniqueRepresentation, IntegerVectors):
    """
    Integer vectors of length `k` that sum to `n`.

    AUTHORS:

    - Martin Albrecht
    - Mike Hansen
    """

    def __init__(self, n, k):
        """
        TESTS::

            sage: IV = IntegerVectors(2, 3)
            sage: TestSuite(IV).run()
        """
        self.n = n
        self.k = k
        IntegerVectors.__init__(self, category=FiniteEnumeratedSets())

    def _list_rec(self, n, k):
        """
        Return a list of a exponent tuples of length ``size`` such
        that the degree of the associated monomial is `D`.

        INPUT:

        -  ``n`` -- degree (must be 0)

        -  ``k`` -- length of exponent tuples (must be 0)

        EXAMPLES::

            sage: IV = IntegerVectors(2,3)
            sage: IV._list_rec(2,3)
            [(2, 0, 0), (1, 1, 0), (1, 0, 1), (0, 2, 0), (0, 1, 1), (0, 0, 2)]
        """
        res = []

        if k == 1:
            return [ (n, ) ]

        for nbar in range(n + 1):
            n_diff = n - nbar
            for rest in self._list_rec( nbar , k - 1):
                res.append((n_diff,) + rest)
        return res

    def __iter__(self):
        """
        Iterate over ``self``.

        EXAMPLES::

            sage: IV = IntegerVectors(2, 3)
            sage: list(IV)
            [[2, 0, 0], [1, 1, 0], [1, 0, 1], [0, 2, 0], [0, 1, 1], [0, 0, 2]]
            sage: list(IntegerVectors(3, 0))
            []
            sage: list(IntegerVectors(3, 1))
            [[3]]
            sage: list(IntegerVectors(0, 1))
            [[0]]
            sage: list(IntegerVectors(0, 2))
            [[0, 0]]
            sage: list(IntegerVectors(2, 2))
            [[2, 0], [1, 1], [0, 2]]
            sage: IntegerVectors(0, 0).list()
            [[]]
            sage: IntegerVectors(1, 0).list()
            []
            sage: IntegerVectors(0, 1).list()
            [[0]]
            sage: IntegerVectors(2, 2).list()
            [[2, 0], [1, 1], [0, 2]]
            sage: IntegerVectors(-1,0).list()
            []
            sage: IntegerVectors(-1,2).list()
            []
        """
        if self.n < 0:
            return

        if not self.k:
            if not self.n:
                yield self.element_class(self, [], check=False)
            return
        elif self.k == 1:
            yield self.element_class(self, [self.n], check=False)
            return

        for nbar in range(self.n+1):
            n = self.n - nbar
            for rest in integer_vectors_nk_fast_iter(nbar, self.k - 1):
                yield self.element_class(self, [n] + rest, check=False)

    def _repr_(self):
        """
        TESTS::

            sage: IV = IntegerVectors(2,3)
            sage: IV
            Integer vectors of length 3 that sum to 2
        """
        return "Integer vectors of length {} that sum to {}".format(self.k,
                                                                    self.n)

    def __contains__(self, x):
        """
        TESTS::

            sage: IV = IntegerVectors(2, 3)
            sage: all(i in IV for i in IV)
            True
            sage: [0,1,2] in IV
            False
            sage: [2.0, 0, 0] in IV
            True
            sage: [0,1,0,1] in IV
            False
            sage: [0,1,1] in IV
            True
            sage: [-1,2,1] in IV
            False

            sage: [0] in IntegerVectors(0, 1)
            True
            sage: [] in IntegerVectors(0, 0)
            True
            sage: [] in IntegerVectors(0, 1)
            False
            sage: [] in IntegerVectors(1, 0)
            False
            sage: [3] in IntegerVectors(2, 1)
            False
            sage: [3] in IntegerVectors(3, 1)
            True
            sage: [3,2,2,1] in IntegerVectors(9, 5)
            False
            sage: [3,2,2,1] in IntegerVectors(8, 5)
            False
            sage: [3,2,2,1] in IntegerVectors(8, 4)
            True

        Check :trac:`34510`::

            sage: IV33 = IntegerVectors(n=3, k=3)
            sage: IV33([0])
            Traceback (most recent call last):
            ...
            ValueError: [0] doesn't satisfy correct constraints
        """
        if not IntegerVectors.__contains__(self, x):
            return False

        if len(x) != self.k:
            return False

        if sum(x) != self.n:
            return False

        if len(x) > 0 and min(x) < 0:
            return False

        return True

    def rank(self, x):
        """
        Return the rank of a given element.

        INPUT:

        - ``x`` -- a list with ``sum(x) == n`` and ``len(x) == k``

        TESTS::

            sage: IV = IntegerVectors(4,5)
            sage: list(range(IV.cardinality())) == [IV.rank(x) for x in IV]
            True
        """
        if x not in self:
            raise ValueError("argument is not a member of IntegerVectors({},{})".format(self.n, self.k))

        n = self.n
        k = self.k

        r = 0
        for i in range(k - 1):
            k -= 1
            n -= x[i]
            r += binomial(k + n - 1, k)

        return r


class IntegerVectors_nnondescents(UniqueRepresentation, IntegerVectors):
    r"""
    Integer vectors graded by two parameters.

    The grading parameters on the integer vector `v` are:

    - `n` -- the sum of the parts of `v`,

    - `c` -- the non descents composition of `v`.

    In other words: the length of `v` equals `c_1 + \cdots + c_k`, and `v`
    is decreasing in the consecutive blocs of length `c_1, \ldots, c_k`,

    INPUT:

    - ``n`` -- the positive integer `n`
    - ``comp`` -- the composition `c`

    Those are the integer vectors of sum `n` that are lexicographically
    maximal (for the natural left-to-right reading) in their orbit by the
    Young subgroup `S_{c_1} \times \cdots \times S_{c_k}`. In particular,
    they form a set of orbit representative of integer vectors with
    respect to this Young subgroup.
    """
    @staticmethod
    def __classcall_private__(cls, n, comp):
        """
        Normalize input to ensure a unique representation.

        EXAMPLES::

            sage: IntegerVectors(4, [2,1]) is IntegerVectors(int(4), (2,1))
            True
        """
        return super().__classcall__(cls, n, tuple(comp))

    def __init__(self, n, comp):
        """
        EXAMPLES::

            sage: IV = IntegerVectors(4, [2])
            sage: TestSuite(IV).run()
        """
        self.n = n
        self.comp = comp
        IntegerVectors.__init__(self, category=FiniteEnumeratedSets())

    def _repr_(self):
        """
        EXAMPLES::

            sage: IntegerVectors(4, [2])
            Integer vectors of 4 with non-descents composition [2]
        """
        return "Integer vectors of {} with non-descents composition {}".format(self.n, list(self.comp))

    def __iter__(self):
        """
        TESTS::

            sage: IntegerVectors(0, []).list()
            [[]]
            sage: IntegerVectors(5, []).list()
            []
            sage: IntegerVectors(0, [1]).list()
            [[0]]
            sage: IntegerVectors(4, [1]).list()
            [[4]]
            sage: IntegerVectors(4, [2]).list()
            [[4, 0], [3, 1], [2, 2]]
            sage: IntegerVectors(4, [2,2]).list()
            [[4, 0, 0, 0],
             [3, 1, 0, 0],
             [2, 2, 0, 0],
             [3, 0, 1, 0],
             [2, 1, 1, 0],
             [2, 0, 2, 0],
             [2, 0, 1, 1],
             [1, 1, 2, 0],
             [1, 1, 1, 1],
             [1, 0, 3, 0],
             [1, 0, 2, 1],
             [0, 0, 4, 0],
             [0, 0, 3, 1],
             [0, 0, 2, 2]]
            sage: IntegerVectors(5, [1,1,1]).list()
            [[5, 0, 0],
             [4, 1, 0],
             [4, 0, 1],
             [3, 2, 0],
             [3, 1, 1],
             [3, 0, 2],
             [2, 3, 0],
             [2, 2, 1],
             [2, 1, 2],
             [2, 0, 3],
             [1, 4, 0],
             [1, 3, 1],
             [1, 2, 2],
             [1, 1, 3],
             [1, 0, 4],
             [0, 5, 0],
             [0, 4, 1],
             [0, 3, 2],
             [0, 2, 3],
             [0, 1, 4],
             [0, 0, 5]]
            sage: IntegerVectors(0, [2,3]).list()
            [[0, 0, 0, 0, 0]]
        """
        for iv in IntegerVectors(self.n, len(self.comp)):
            blocks = [IntegerVectors(iv[i], val, max_slope=0).list()
                      for i, val in enumerate(self.comp)]
            for parts in product(*blocks):
                res = []
                for part in parts:
                    res += part
                yield self.element_class(self, res, check=False)


class IntegerVectorsConstraints(IntegerVectors):
    """
    Class of integer vectors subject to various constraints.
    """

    def __init__(self, n=None, k=None, **constraints):
        """
        Initialize ``self``.

        EXAMPLES::

            sage: TestSuite(IntegerVectors(min_slope=0)).run()
            sage: TestSuite(IntegerVectors(3, max_slope=0)).run()
            sage: TestSuite(IntegerVectors(3, max_length=4)).run()
            sage: TestSuite(IntegerVectors(k=2, max_part=4)).run()
            sage: TestSuite(IntegerVectors(k=2, min_part=2, max_part=4)).run()
            sage: TestSuite(IntegerVectors(3, 2, max_slope=0)).run()
        """
        self.n = n
        self.k = k
        if k is not None and self.k >= 0:
            constraints['length'] = self.k
        if 'outer' in constraints:
            constraints['ceiling'] = constraints['outer']
            del constraints['outer']
        if 'inner' in constraints:
            constraints['floor'] = constraints['inner']
            del constraints['inner']
        self.constraints = constraints

        if n is not None:
            if k is not None or 'max_length' in constraints:
                category = FiniteEnumeratedSets()
            else:
                category = EnumeratedSets()
        elif k is not None and 'max_part' in constraints: # n is None
            category = FiniteEnumeratedSets()
        else:
            category = EnumeratedSets()
        IntegerVectors.__init__(self, category=category) # placeholder category

    def _repr_(self):
        """
        Return a string representation of ``self``.

        EXAMPLES::

            sage: IntegerVectors(min_slope=0)
            Integer vectors with constraints: min_slope=0

            sage: IntegerVectors(3, max_length=2)
            Integer vectors that sum to 3 with constraints: max_length=2

            sage: IntegerVectors(2, 3, min_slope=0)
            Integer vectors that sum to 2 with constraints: length=3, min_slope=0
        """
        if self.n is not None:
            base = "Integer vectors that sum to {} with constraints: ".format(self.n)
        else:
            base = "Integer vectors with constraints: "
        return base + ", ".join("{}={}".format(key, self.constraints[key])
                                for key in sorted(self.constraints))

    def __eq__(self, rhs):
        """
        EXAMPLES::

            sage: IntegerVectors(min_slope=0) == IntegerVectors(min_slope=0)
            True
            sage: IntegerVectors(2, min_slope=0) == IntegerVectors(2, min_slope=0)
            True
            sage: IntegerVectors(2, 3, min_slope=0) == IntegerVectors(2, 3, min_slope=0)
            True
        """
        if isinstance(rhs, IntegerVectorsConstraints):
            return self.n == rhs.n and self.k == rhs.k and self.constraints == rhs.constraints
        return False

    def __ne__(self, rhs):
        """
        EXAMPLES::

            sage: IntegerVectors(min_slope=0) != IntegerVectors(min_slope=3)
            True
        """
        return not self.__eq__(rhs)

    def __hash__(self):
        """
        Return the hash of ``self``.

        EXAMPLES::

            sage: hash(IntegerVectors(min_slope=0)) == hash(IntegerVectors(min_slope=0))
            True
            sage: hash(IntegerVectors(2, min_slope=0)) == hash(IntegerVectors(2, min_slope=0))
            True
            sage: hash(IntegerVectors(2, 3, min_slope=0)) == hash(IntegerVectors(2, 3, min_slope=0))
            True
            sage: hash(IntegerVectors(min_slope=0)) != hash(IntegerVectors(min_slope=3))
            True
        """
        return hash((self.n, self.k, tuple(self.constraints.items())))

    def __contains__(self, x):
        """
        TESTS::

            sage: [3,2,2,1] in IntegerVectors(8, 4, min_part=1)                         # optional - sage.combinat
            True
            sage: [3,2,2,1] in IntegerVectors(8, 4, min_part=2)                         # optional - sage.combinat
            False

            sage: [0,3,0,1,2] in IntegerVectors(6, max_length=3)                        # optional - sage.combinat
            False
        """
        if isinstance(x, IntegerVector) and x.parent() is self:
            return True

        if not IntegerVectors.__contains__(self, x):
            return False

        if self.k is not None and len(x) != self.k:
            return False

        if self.n is not None and sum(x) != self.n:
            return False

        from sage.combinat.misc import check_integer_list_constraints
        return check_integer_list_constraints(x, singleton=True, **self.constraints)

    def cardinality(self):
        """
        Return the cardinality of ``self``.

        EXAMPLES::

            sage: IntegerVectors(3, 3, min_part=1).cardinality()                        # optional - sage.combinat
            1
            sage: IntegerVectors(5, 3, min_part=1).cardinality()                        # optional - sage.combinat
            6
            sage: IntegerVectors(13, 4, max_part=4).cardinality()                       # optional - sage.combinat
            20
            sage: IntegerVectors(k=4, max_part=3).cardinality()                         # optional - sage.combinat
            256
            sage: IntegerVectors(k=3, min_part=2, max_part=4).cardinality()             # optional - sage.combinat
            27
            sage: IntegerVectors(13, 4, min_part=2, max_part=4).cardinality()           # optional - sage.combinat
            16
        """
        if self.k is None:
            if self.n is None:
                return PlusInfinity()
            if ('max_length' not in self.constraints
                    and self.constraints.get('min_part', 0) <= 0):
                return PlusInfinity()
        elif ('max_part' in self.constraints
                and self.constraints['max_part'] != PlusInfinity()):
            if (self.n is None and len(self.constraints) == 2
                    and 'min_part' in self.constraints
                    and self.constraints['min_part'] >= 0):
                num = self.constraints['max_part'] - self.constraints['min_part'] + 1
                return Integer(num ** self.k)
            if len(self.constraints) == 1:
                m = self.constraints['max_part']
                if self.n is None:
                    return Integer((m + 1) ** self.k)
                if m >= self.n:
                    return Integer(binomial(self.n + self.k - 1, self.n))
                # do by inclusion / exclusion on the number
                # i of parts greater than m
                return Integer(sum( (-1)**i * binomial(self.n+self.k-1-i*(m+1), self.k-1) \
                    * binomial(self.k,i) for i in range(self.n/(m+1)+1) ))
        return ZZ.sum(ZZ.one() for x in self)

    def __iter__(self):
        """
        EXAMPLES::

            sage: IntegerVectors(-1, 0, min_part=1).list()
            []
            sage: IntegerVectors(-1, 2, min_part=1).list()
            []
            sage: IntegerVectors(0, 0, min_part=1).list()
            [[]]
            sage: IntegerVectors(3, 0, min_part=1).list()
            []
            sage: IntegerVectors(0, 1, min_part=1).list()
            []
            sage: IntegerVectors(2, 2, min_part=1).list()
            [[1, 1]]
            sage: IntegerVectors(2, 3, min_part=1).list()
            []
            sage: IntegerVectors(4, 2, min_part=1).list()
            [[3, 1], [2, 2], [1, 3]]

        ::

            sage: IntegerVectors(0, 3, outer=[0,0,0]).list()
            [[0, 0, 0]]
            sage: IntegerVectors(1, 3, outer=[0,0,0]).list()
            []
            sage: IntegerVectors(2, 3, outer=[0,2,0]).list()
            [[0, 2, 0]]
            sage: IntegerVectors(2, 3, outer=[1,2,1]).list()
            [[1, 1, 0], [1, 0, 1], [0, 2, 0], [0, 1, 1]]
            sage: IntegerVectors(2, 3, outer=[1,1,1]).list()
            [[1, 1, 0], [1, 0, 1], [0, 1, 1]]
            sage: IntegerVectors(2, 5, outer=[1,1,1,1,1]).list()
            [[1, 1, 0, 0, 0],
             [1, 0, 1, 0, 0],
             [1, 0, 0, 1, 0],
             [1, 0, 0, 0, 1],
             [0, 1, 1, 0, 0],
             [0, 1, 0, 1, 0],
             [0, 1, 0, 0, 1],
             [0, 0, 1, 1, 0],
             [0, 0, 1, 0, 1],
             [0, 0, 0, 1, 1]]

        ::

            sage: iv = [ IntegerVectors(n, k) for n in range(-2, 7) for k in range(7) ]
            sage: all(map(lambda x: x.cardinality() == len(x.list()), iv))
            True
            sage: essai = [[1,1,1], [2,5,6], [6,5,2]]
            sage: iv = [ IntegerVectors(x[0], x[1], max_part=x[2]-1) for x in essai ]
            sage: all(map(lambda x: x.cardinality() == len(x.list()), iv))
            True
        """
        if self.n is None:
            if self.k is not None and 'max_part' in self.constraints:
                n_list = range((self.constraints['max_part'] + 1) * self.k)
            else:
                n_list = NN
        else:
            n_list = [self.n]
        for n in n_list:
            for x in IntegerListsLex(n, check=False, **self.constraints):
                yield self.element_class(self, x, check=False)


def integer_vectors_nk_fast_iter(n, k):
    """
    A fast iterator for integer vectors of ``n`` of length ``k`` which
    yields Python lists filled with Sage Integers.

    EXAMPLES::

        sage: from sage.combinat.integer_vector import integer_vectors_nk_fast_iter
        sage: list(integer_vectors_nk_fast_iter(3, 2))
        [[3, 0], [2, 1], [1, 2], [0, 3]]
        sage: list(integer_vectors_nk_fast_iter(2, 2))
        [[2, 0], [1, 1], [0, 2]]
        sage: list(integer_vectors_nk_fast_iter(1, 2))
        [[1, 0], [0, 1]]

    We check some corner cases::

        sage: list(integer_vectors_nk_fast_iter(5, 1))
        [[5]]
        sage: list(integer_vectors_nk_fast_iter(1, 1))
        [[1]]
        sage: list(integer_vectors_nk_fast_iter(2, 0))
        []
        sage: list(integer_vectors_nk_fast_iter(0, 2))
        [[0, 0]]
        sage: list(integer_vectors_nk_fast_iter(0, 0))
        [[]]
    """
    # "bad" input
    if n < 0 or k < 0:
        return

    # Check some corner cases first
    if not k:
        if not n:
            yield []
        return
    n = Integer(n)
    if k == 1:
        yield [n]
        return

    zero = ZZ.zero()
    one = ZZ.one()
    k = int(k)

    pos = 0  # Current position
    rem = zero  # Amount remaining
    cur = [n] + [zero] * (k - 1)  # Current list
    yield list(cur)
    while pos >= 0:
        if not cur[pos]:
            pos -= 1
            continue
        cur[pos] -= one
        rem += one
        if not rem:
            yield list(cur)
        elif pos == k - 2:
            cur[pos + 1] = rem
            yield list(cur)
            cur[pos + 1] = zero
        else:
            pos += 1
            cur[pos] = rem  # Guaranteed to be at least 1
            rem = zero
            yield list(cur)


# October 2012: fixing outdated pickles which use classes being deprecated
from sage.misc.persist import register_unpickle_override
register_unpickle_override('sage.combinat.integer_vector', 'IntegerVectors_nconstraints', IntegerVectorsConstraints)
register_unpickle_override('sage.combinat.integer_vector', 'IntegerVectors_nkconstraints', IntegerVectorsConstraints)<|MERGE_RESOLUTION|>--- conflicted
+++ resolved
@@ -288,15 +288,9 @@
         ....:        print("Algorithm %s failed with this input:" % algorithm)
         ....:        print(s1, s2)
 
-<<<<<<< HEAD
         sage: for algorithm in ["gale", "ryser"]:             # long time               # optional - sage.combinat
-        ....:    for i in range(50):                          # long time
-        ....:       test_algorithm(algorithm, 3, 10)          # long time
-=======
-        sage: for algorithm in ["gale", "ryser"]:             # long time
         ....:    for i in range(50):
         ....:       test_algorithm(algorithm, 3, 10)
->>>>>>> 5dd80aa9
 
     Null matrix::
 
