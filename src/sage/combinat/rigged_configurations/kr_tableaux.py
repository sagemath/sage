# sage.doctest: needs sage.combinat sage.modules
r"""
Kirillov-Reshetikhin tableaux

Kirillov-Reshetikhin tableaux are rectangular tableaux with `r` rows and
`s` columns that naturally arise under the bijection between rigged
configurations and tableaux [RigConBijection]_. They are in bijection with
the elements of the Kirillov-Reshetikhin crystal `B^{r,s}` under the (inverse)
filling map [OSS13]_ [SS2015]_. They do not have to satisfy the semistandard row or column
restrictions. These tensor products are the result from the bijection from
rigged configurations [RigConBijection]_.

For more information, see :class:`~sage.combinat.rigged_configurations.kr_tableaux.KirillovReshetikhinTableaux`
and :class:`~sage.combinat.rigged_configurations.tensor_product_kr_tableaux.TensorProductOfKirillovReshetikhinTableaux`.

REFERENCES:

.. [OSS13] Masato Okado, Reiho Sakamoto, and Anne Schilling.
   *Affine crystal structure on rigged configurations of type* `D_n^{(1)}`.
   J. Algebraic Combinatorics, **37** (2013). 571-599. :arxiv:`1109.3523`.

AUTHORS:

- Travis Scrimshaw (2012-01-03): initial version
- Travis Scrimshaw (2012-11-14): added bijection to KR crystals
"""

<<<<<<< HEAD
# ****************************************************************************
=======
# ***************************************************************************
>>>>>>> 665a3fa4
#       Copyright (C) 2012 Travis Scrimshaw <tscrim@ucdavis.edu>
#
#  Distributed under the terms of the GNU General Public License (GPL)
#
#    This code is distributed in the hope that it will be useful,
#    but WITHOUT ANY WARRANTY; without even the implied warranty of
#    MERCHANTABILITY or FITNESS FOR A PARTICULAR PURPOSE.  See the GNU
#    General Public License for more details.
#
#  The full text of the GPL is available at:
#
<<<<<<< HEAD
#                  http://www.gnu.org/licenses/
# ****************************************************************************
=======
#                  https://www.gnu.org/licenses/
# ***************************************************************************
>>>>>>> 665a3fa4

# This contains both the parent and element classes. These should be split if
#   the classes grow larger.

from sage.misc.cachefunc import cached_method
from sage.misc.abstract_method import abstract_method
from sage.misc.lazy_attribute import lazy_attribute
from sage.misc.flatten import flatten

from sage.structure.parent import Parent

from sage.categories.loop_crystals import KirillovReshetikhinCrystals

from sage.combinat.crystals.letters import CrystalOfLetters, EmptyLetter
from sage.combinat.root_system.cartan_type import CartanType
from sage.combinat.crystals.tensor_product import CrystalOfWords
from sage.combinat.crystals.tensor_product import TensorProductOfRegularCrystalsElement
from sage.combinat.crystals.kirillov_reshetikhin import (
    horizontal_dominoes_removed,
    KashiwaraNakashimaTableaux, KirillovReshetikhinGenericCrystalElement,
    partitions_in_box, vertical_dominoes_removed
)
from sage.combinat.partition import Partition
from sage.combinat.tableau import Tableau


class KirillovReshetikhinTableaux(CrystalOfWords):
    r"""
    Kirillov-Reshetikhin tableaux.

    Kirillov-Reshetikhin tableaux are rectangular tableaux with `r` rows and
    `s` columns that naturally arise under the bijection between rigged
    configurations and tableaux [RigConBijection]_. They are in bijection with
    the elements of the Kirillov-Reshetikhin crystal `B^{r,s}` under the
    (inverse) filling map.

    Whenever `B^{r,s} \cong B(s\Lambda_r)` as a classical crystal (which is
    the case for `B^{r,s}` in type `A_n^{(1)}`, `B^{n,s}` in type `C_n^{(1)}`
    and `D_{n+1}^{(2)}`, `B^{n,s}` and `B^{n-1,s}` in type `D_n^{(1)}`) then
    the filling map is trivial.

    For `B^{r,s}` in:

    - type `D_n^{(1)}` when `r \leq n-2`,
    - type `B_n^{(1)}` when `r < n`,
    - type `A_{2n-1}^{(2)}` for all `r`,

    the filling map is defined in [OSS2011]_.

    For the spinor cases in type `D_n^{(1)}`, the crystal `B^{k,s}` where
    `k = n-1, n`,  is isomorphic as a classical crystal to `B(s\Lambda_k)`,
    and here we consider the Kirillov-Reshetikhin tableaux as living in
    `B(2s \Lambda_k)` under the natural doubling map. In this case, the
    crystal operators `e_i` and `f_i` act as `e_i^2` and `f_i^2` respectively.
    See [BijectionDn]_.

    For the spinor case in type `B_n^{(1)}`, the crystal `B^{n,s}`, we
    consider the images under the natural doubling map into `B^{n,2s}`.
    The classical components of this crystal are now given by
    removing `2 \times 2` boxes. The filling map is the same as below
    (see the non-spin type `C_n^{(1)}`).

    For `B^{r,s}` in:

    - type `C_n^{(1)}` when `r < n`,
    - type `A_{2n}^{(2)\dagger}` for all `r`,

    the filling map is given as follows. Suppose we are considering the
    (classically) highest weight element in the classical component
    `B(\lambda)`. Then we fill it in with the horizontal dominoes
    `[\bar{\imath}, i]` in the `i`-th row from the top (in English notation)
    and reordering the columns so that they are increasing. Recall from above
    that `B^{n,s} \cong B(s\Lambda_n)` in type `C^{(1)}_n`.

    For `B^{r,s}` in:

    - type `A_{2n}^{(2)}` for all `r`,
    - type `D_{n+1}^{(2)}` when `r < n`,
    - type `D_4^{(3)}` when `r = 1`,

    the filling map is the same as given in [OSS2011]_ except for
    the rightmost column which is given by the column `[1, 2, \ldots, k,
    \emptyset, \ldots \emptyset]` where `k = (r+x-1)/2` in Step 3 of
    [OSS2011]_.

    For the spinor case in type `D_{n+1}^{(2)}`, the crystal `B^{n,s}`, we
    define the filling map in the same way as in type `D_n^{(1)}`.

    .. NOTE::

        The filling map and classical decompositions in non-spinor cases can
        be classified by how the special node `0` connects with the
        corresponding classical diagram.

    The classical crystal structure is given by the usual Kashiwara-Nakashima
    tableaux rules. That is to embed this into `B(\Lambda_1)^{\otimes n s}`
    by using the reading word and then applying the classical crystal
    operator. The affine crystal structure is given by converting to
    the corresponding KR crystal element, performing the affine crystal
    operator, and pulling back to a KR tableau.

    For more information about the bijection between rigged configurations
    and tensor products of Kirillov-Reshetikhin tableaux, see
    :class:`~sage.combinat.rigged_configurations.tensor_product_kr_tableaux.TensorProductOfKirillovReshetikhinTableaux`.

    .. NOTE::

        The tableaux for all non-simply-laced types are provably correct if the
        bijection with :class:`rigged configurations
        <sage.combinat.rigged_configurations.rigged_configurations.RiggedConfigurations>`
        holds. Therefore this is currently only proven for `B^{r,1}` or
        `B^{1,s}` and in general for types `A_n^{(1)}` and `D_n^{(1)}`.

    INPUT:

    - ``cartan_type`` -- the Cartan type

    - ``r`` -- the Dynkin diagram index (typically the number of rows)

    - ``s`` -- the number of columns

    EXAMPLES::

        sage: KRT = crystals.KirillovReshetikhin(['A', 4, 1], 2, 1, model='KR')
        sage: elt = KRT(4, 3); elt
        [[3], [4]]

        sage: KRT = crystals.KirillovReshetikhin(['D', 4, 1], 2, 1, model='KR')
        sage: elt = KRT(-1, 1); elt
        [[1], [-1]]

    We can create highest weight crystals from a given shape or weight::

        sage: KRT = crystals.KirillovReshetikhin(['D', 4, 1], 2, 2, model='KR')
        sage: KRT.module_generator(shape=[1,1])
        [[1, 1], [2, -1]]
        sage: KRT.module_generator(column_shape=[2])
        [[1, 1], [2, -1]]
        sage: WS = RootSystem(['D',4,1]).weight_space()
        sage: KRT.module_generator(weight=WS.sum_of_terms([[0,-2],[2,1]]))
        [[1, 1], [2, -1]]
        sage: WSC = RootSystem(['D',4]).weight_space()
        sage: KRT.module_generator(classical_weight=WSC.fundamental_weight(2))
        [[1, 1], [2, -1]]

    We can go between
    :func:`~sage.combinat.crystals.kirillov_reshetikhin.KashiwaraNakashimaTableaux`
    and
    :class:`~sage.combinat.rigged_configurations.kr_tableaux.KirillovReshetikhinTableaux`
    elements::

        sage: KRCrys = crystals.KirillovReshetikhin(['D', 4, 1], 2, 2, model='KN')
        sage: KRTab = crystals.KirillovReshetikhin(['D', 4, 1], 2, 2, model='KR')
        sage: elt = KRCrys(3, 2); elt
        [[2], [3]]
        sage: k = KRTab(elt); k
        [[2, 1], [3, -1]]
        sage: KRCrys(k)
        [[2], [3]]

    We check that the classical weights in the classical decompositions
    agree in a few different type::

        sage: KRCrys = crystals.KirillovReshetikhin(['D', 4, 1], 2, 2, model='KN')
        sage: KRTab = crystals.KirillovReshetikhin(['D', 4, 1], 2, 2, model='KR')
        sage: all(t.classical_weight() == KRCrys(t).classical_weight() for t in KRTab)
        True
        sage: KRCrys = crystals.KirillovReshetikhin(['B', 3, 1], 2, 2, model='KN')
        sage: KRTab = crystals.KirillovReshetikhin(['B', 3, 1], 2, 2, model='KR')
        sage: all(t.classical_weight() == KRCrys(t).classical_weight() for t in KRTab)
        True
        sage: KRCrys = crystals.KirillovReshetikhin(['C', 3, 1], 2, 2, model='KN')
        sage: KRTab = crystals.KirillovReshetikhin(['C', 3, 1], 2, 2, model='KR')
        sage: all(t.classical_weight() == KRCrys(t).classical_weight() for t in KRTab)
        True
        sage: KRCrys = crystals.KirillovReshetikhin(['D', 4, 2], 2, 2, model='KN')
        sage: KRTab = crystals.KirillovReshetikhin(['D', 4, 2], 2, 2, model='KR')
        sage: all(t.classical_weight() == KRCrys(t).classical_weight() for t in KRTab)
        True
        sage: KRCrys = crystals.KirillovReshetikhin(['A', 4, 2], 2, 2, model='KN')
        sage: KRTab = crystals.KirillovReshetikhin(['A', 4, 2], 2, 2, model='KR')
        sage: all(t.classical_weight() == KRCrys(t).classical_weight() for t in KRTab)
        True
    """
    @staticmethod
    def __classcall_private__(cls, cartan_type, r, s):
        """
        Normalize the input arguments to ensure unique representation.

        EXAMPLES::

            sage: KRT1 = crystals.KirillovReshetikhin(CartanType(['A',3,1]), 2, 3, model='KR')
            sage: KRT2 = crystals.KirillovReshetikhin(['A',3,1], 2, 3, model='KR')
            sage: KRT1 is KRT2
            True
        """
        ct = CartanType(cartan_type)
        if not ct.is_affine():
            raise ValueError("The Cartan type must be affine")

        typ = ct.type()
        if ct.is_untwisted_affine():
            if typ == 'A':
                return KRTableauxRectangle(ct, r, s)
            if typ == 'B':
                if r == ct.classical().rank():
                    return KRTableauxBn(ct, r, s)
                return KRTableauxTypeVertical(ct, r, s)
            if typ == 'C':
                if r == ct.classical().rank():
                    return KRTableauxRectangle(ct, r, s)
                return KRTableauxTypeHorizonal(ct, r, s)
            if typ == 'D':
                if r == ct.classical().rank() or r == ct.classical().rank() - 1:
                    return KRTableauxSpin(ct, r, s)
                return KRTableauxTypeVertical(ct, r, s)
            if typ == 'E':
                return KRTableauxTypeFromRC(ct, r, s)
        else:
            if typ == 'BC':  # A_{2n}^{(2)}
                return KRTableauxTypeBox(ct, r, s)
            typ = ct.dual().type()
            if typ == 'BC':  # A_{2n}^{(2)\dagger}
                return KRTableauxTypeHorizonal(ct, r, s)
            if typ == 'B':  # A_{2n-1}^{(2)}
                return KRTableauxTypeVertical(ct, r, s)
            if typ == 'C':  # D_{n+1}^{(2)}
                if r == ct.dual().classical().rank():
                    return KRTableauxDTwistedSpin(ct, r, s)
                return KRTableauxTypeBox(ct, r, s)
            # if typ == 'F':  # E_6^{(2)}
            if typ == 'G':  # D_4^{(3)}
                if r == 1:
                    return KRTableauxTypeBox(ct, r, s)
                return KRTableauxTypeFromRC(ct, r, s)

        raise NotImplementedError
        # return super(KirillovReshetikhinTableaux, cls).__classcall__(cls, ct, r, s)

    def __init__(self, cartan_type, r, s):
        r"""
        Initialize ``self``.

        EXAMPLES::

            sage: KRT = crystals.KirillovReshetikhin(['A', 4, 1], 2, 2, model='KR')
            sage: TestSuite(KRT).run()
            sage: KRT = crystals.KirillovReshetikhin(['D', 4, 1], 2, 2, model='KR')
            sage: TestSuite(KRT).run()  # long time
            sage: KRT = crystals.KirillovReshetikhin(['D', 4, 1], 4, 1, model='KR'); KRT
            Kirillov-Reshetikhin tableaux of type ['D', 4, 1] and shape (4, 1)
            sage: TestSuite(KRT).run()
        """
        self._r = r
        self._s = s
        self._cartan_type = cartan_type

        Parent.__init__(self, category=KirillovReshetikhinCrystals())

        self.letters = CrystalOfLetters(cartan_type.classical())
        self.module_generators = self._build_module_generators()

    def _repr_(self):
        """
        Return a string representation of ``self``.

        EXAMPLES::

            sage: crystals.KirillovReshetikhin(['A', 4, 1], 2, 3, model='KR')
            Kirillov-Reshetikhin tableaux of type ['A', 4, 1] and shape (2, 3)
        """
        return "Kirillov-Reshetikhin tableaux of type {} and shape ({}, {})".format(
            self._cartan_type, self._r, self._s)

    def __iter__(self):
        """
        Return the iterator of ``self``.

        EXAMPLES::

            sage: KR = crystals.KirillovReshetikhin(['A', 5, 2], 2, 1, model='KR')
            sage: L = [x for x in KR]
            sage: len(L)
            15
        """
        index_set = self._cartan_type.classical().index_set()
        from sage.sets.recursively_enumerated_set import RecursivelyEnumeratedSet
        rset = RecursivelyEnumeratedSet(self.module_generators,
                                        lambda x: [x.f(i) for i in index_set],
                                        structure='graded')
        return rset.breadth_first_search_iterator()

    def module_generator(self, i=None, **options):
        r"""
        Return the specified module generator.

        INPUT:

        - ``i`` -- the index of the module generator

        We can also get a module generator by using one of the following
        optional arguments:

        - ``shape`` -- the associated shape
        - ``column_shape`` -- the shape given as columns (a column of length
          `k` correspond to a classical weight `\omega_k`)
        - ``weight`` -- the weight
        - ``classical_weight`` -- the classical weight

        If no arguments are specified, then return the unique module generator
        of classical weight `s \Lambda_r`.

        EXAMPLES::

            sage: KRT = crystals.KirillovReshetikhin(['D', 4, 1], 2, 2, model='KR')
            sage: KRT.module_generator(1)
            [[1, 1], [2, -1]]
            sage: KRT.module_generator(shape=[1,1])
            [[1, 1], [2, -1]]
            sage: KRT.module_generator(column_shape=[2])
            [[1, 1], [2, -1]]
            sage: WS = RootSystem(['D',4,1]).weight_space()
            sage: KRT.module_generator(weight=WS.sum_of_terms([[0,-2],[2,1]]))
            [[1, 1], [2, -1]]
            sage: WSC = RootSystem(['D',4]).weight_space()
            sage: KRT.module_generator(classical_weight=WSC.fundamental_weight(2))
            [[1, 1], [2, -1]]
            sage: KRT.module_generator()
            [[1, 1], [2, 2]]

            sage: KRT = crystals.KirillovReshetikhin(['A', 3, 1], 2, 2, model='KR')
            sage: KRT.module_generator()
            [[1, 1], [2, 2]]
        """
        if i is not None:
            return self.module_generators[i]
        n = self._cartan_type.classical().rank()

        if "shape" in options:
            shape = list(options["shape"])
            # Make sure the shape is the correct length
            if len(shape) < n:
                shape.extend([0] * (n - len(shape)))
            for mg in self.module_generators:
                if list(mg.classical_weight().to_vector()) == shape:
                    return mg
            return None

        if "column_shape" in options:
            shape = list(Partition(options["column_shape"]).conjugate())
            if len(shape) < n:
                shape.extend([0] * (n - len(shape)))
            for mg in self.module_generators:
                if list(mg.classical_weight().to_vector()) == shape:
                    return mg
            return None

        if "weight" in options:
            wt = options["weight"]
            for mg in self.module_generators:
                if mg.weight() == wt:
                    return mg
            return None

        if "classical_weight" in options:
            wt = options["classical_weight"]
            for mg in self.module_generators:
                if mg.classical_weight() == wt:
                    return mg
            return None

        # Otherwise return the unique module generator of classical weight `s \Lambda_r`
        R = self.weight_lattice_realization()
        Lambda = R.fundamental_weights()
        r = self.r()
        s = self.s()
        weight = s * Lambda[r] - s * Lambda[0] * Lambda[r].level() / Lambda[0].level()
        for b in self.module_generators:
            if b.weight() == weight:
                return b
        assert False

    @abstract_method
    def _build_module_generators(self):
        """
        Build the module generators.

        EXAMPLES::

            sage: KRT = crystals.KirillovReshetikhin(['A', 4, 1], 2, 3, model='KR')
            sage: KRT._build_module_generators()
            ([[1, 1, 1], [2, 2, 2]],)
        """

    @abstract_method(optional=True)
    def from_kirillov_reshetikhin_crystal(self, krc):
        """
        Construct an element of ``self`` from the Kirillov-Reshetikhin
        crystal element ``krc``.

        EXAMPLES::

            sage: KRT = crystals.KirillovReshetikhin(['A', 4, 1], 2, 1, model='KR')
            sage: C = crystals.KirillovReshetikhin(['A',4,1], 2, 1, model='KN')
            sage: krc = C(4,3); krc
            [[3], [4]]
            sage: KRT.from_kirillov_reshetikhin_crystal(krc)
            [[3], [4]]
        """

    def _element_constructor_(self, *lst, **options):
        """
        Construct a
        :class:`~sage.combinat.rigged_configurations.kr_tableaux.KirillovReshetikhinTableauxElement`.

        EXAMPLES::

            sage: KRT = crystals.KirillovReshetikhin(['A', 4, 1], 2, 1, model='KR')
            sage: KRT(3, 4) # indirect doctest
            [[4], [3]]
            sage: KRT(4, 3)
            [[3], [4]]
        """
        if isinstance(lst[0], KirillovReshetikhinGenericCrystalElement):
            # Check to make sure it can be converted
            if lst[0].cartan_type() != self.cartan_type() \
               or lst[0].parent().r() != self._r or lst[0].parent().s() != self._s:
                raise ValueError("the Kirillov-Reshetikhin crystal must have the same Cartan type and (r,s)")
            return self.from_kirillov_reshetikhin_crystal(lst[0])

        return self.element_class(self, list(lst), **options)

    def r(self):
        """
        Return the value `r` for this tableaux class which corresponds to the
        number of rows.

        EXAMPLES::

            sage: KRT = crystals.KirillovReshetikhin(['A', 4, 1], 2, 1, model='KR')
            sage: KRT.r()
            2
        """
        return self._r

    def s(self):
        """
        Return the value `s` for this tableaux class which corresponds to the
        number of columns.

        EXAMPLES::

            sage: KRT = crystals.KirillovReshetikhin(['A', 4, 1], 2, 1, model='KR')
            sage: KRT.s()
            1
        """
        return self._s

    @cached_method
    def kirillov_reshetikhin_crystal(self):
        """
        Return the corresponding KR crystal in the
        :func:`Kashiwara-Nakashima model
        <sage.combinat.crystals.kirillov_reshetikhin.KashiwaraNakashimaTableaux>`.

        EXAMPLES::

            sage: crystals.KirillovReshetikhin(['A', 4, 1], 2, 1, model='KR').kirillov_reshetikhin_crystal()
            Kirillov-Reshetikhin crystal of type ['A', 4, 1] with (r,s)=(2,1)
        """
        return KashiwaraNakashimaTableaux(self._cartan_type, self._r, self._s)

    def classical_decomposition(self):
        """
        Return the classical crystal decomposition of ``self``.

        EXAMPLES::

            sage: crystals.KirillovReshetikhin(['D', 4, 1], 2, 2, model='KR').classical_decomposition()
            The crystal of tableaux of type ['D', 4] and shape(s) [[], [1, 1], [2, 2]]
        """
        return self.kirillov_reshetikhin_crystal().classical_decomposition()

    def tensor(self, *crystals, **options):
        """
        Return the tensor product of ``self`` with ``crystals``.

        If ``crystals`` is a list of (a tensor product of) KR tableaux, this
        returns a
        :class:`~sage.combinat.rigged_configurations.tensor_product_kr_tableaux.TensorProductOfKirillovReshetikhinTableaux`.

        EXAMPLES::

            sage: K = crystals.KirillovReshetikhin(['A', 3, 1], 2, 2, model='KR')
            sage: TP = crystals.TensorProductOfKirillovReshetikhinTableaux(['A', 3, 1], [[1,3],[3,1]])
            sage: K.tensor(TP, K)
            Tensor product of Kirillov-Reshetikhin tableaux of type ['A', 3, 1]
             and factor(s) ((2, 2), (1, 3), (3, 1), (2, 2))

            sage: C = crystals.KirillovReshetikhin(['A',3,1], 3, 1, model='KN')
            sage: K.tensor(K, C)
            Full tensor product of the crystals
             [Kirillov-Reshetikhin tableaux of type ['A', 3, 1] and shape (2, 2),
              Kirillov-Reshetikhin tableaux of type ['A', 3, 1] and shape (2, 2),
              Kirillov-Reshetikhin crystal of type ['A', 3, 1] with (r,s)=(3,1)]
        """
        ct = self._cartan_type
        from sage.combinat.rigged_configurations.tensor_product_kr_tableaux \
            import TensorProductOfKirillovReshetikhinTableaux
        if all(isinstance(B, (KirillovReshetikhinTableaux, TensorProductOfKirillovReshetikhinTableaux))
               and B.cartan_type() == ct for B in crystals):
            dims = [[self._r, self._s]]
            for B in crystals:
                if isinstance(B, TensorProductOfKirillovReshetikhinTableaux):
                    dims += B.dims
                elif isinstance(B, KirillovReshetikhinTableaux):
                    dims.append([B._r, B._s])
            return TensorProductOfKirillovReshetikhinTableaux(ct, dims)
        return super().tensor(*crystals, **options)

    @lazy_attribute
    def _tableau_height(self):
        """
        The height of the tableaux in ``self``.

        EXAMPLES::

            sage: K = crystals.KirillovReshetikhin(['A', 3, 1], 3, 2, model='KR')
            sage: K._tableau_height
            3
        """
        return self._r


class KRTableauxRectangle(KirillovReshetikhinTableaux):
    r"""
    Kirillov-Reshetkhin tableaux `B^{r,s}` whose module generator is a single
    `r \times s` rectangle.

    These are Kirillov-Reshetkhin tableaux `B^{r,s}` of type:

    - `A_n^{(1)}` for all `1 \leq r \leq n`,
    - `C_n^{(1)}` when `r = n`.

    TESTS::

        sage: KRT = crystals.KirillovReshetikhin(['A', 3, 1], 2, 2, model='KR')
        sage: TestSuite(KRT).run()
        sage: KRT = crystals.KirillovReshetikhin(['C', 3, 1], 3, 2, model='KR')
        sage: TestSuite(KRT).run() # long time
    """

    def _build_module_generators(self):
        r"""
        Build the module generators.

        There is only one module generator which corresponds to a single
        `r \times s` rectangle.

        EXAMPLES::

            sage: KRT = crystals.KirillovReshetikhin(['A', 4, 1], 2, 3, model='KR')
            sage: KRT._build_module_generators()
            ([[1, 1, 1], [2, 2, 2]],)
        """
        tableau = [[self._r - j for j in range(self._r)]
                   for i in range(self._s)]

        return (self.element_class(self, [self.letters(x) for x in flatten(tableau)]),)

    def from_kirillov_reshetikhin_crystal(self, krc):
        """
        Construct a
        :class:`~sage.combinat.rigged_configurations.kr_tableaux.KirillovReshetikhinTableauxElement`.

        EXAMPLES::

            sage: KRT = crystals.KirillovReshetikhin(['A', 4, 1], 2, 1, model='KR')
            sage: C = crystals.KirillovReshetikhin(['A',4,1], 2, 1, model='KN')
            sage: krc = C(4,3); krc
            [[3], [4]]
            sage: KRT.from_kirillov_reshetikhin_crystal(krc)
            [[3], [4]]
        """
        # To build a KR tableau from a KR crystal:
        # 1 - start with the highest weight KR tableau
        # 2 - determine a path from the KR crystal to its highest weight
        # 3 - apply the inverse path to the highest weight KR tableau
        f_str = reversed(krc.lift().to_highest_weight()[1])
        return self.module_generators[0].f_string(f_str)


class KRTableauxTypeVertical(KirillovReshetikhinTableaux):
    r"""
    Kirillov-Reshetkihn tableaux `B^{r,s}` of type:

    - `D_n^{(1)}` for all `1 \leq r < n-1`,
    - `B_n^{(1)}` for all `1 \leq r < n`,
    - `A_{2n-1}^{(2)}` for all `1 \leq r \leq n`.

    TESTS::

        sage: KRT = crystals.KirillovReshetikhin(['D', 4, 1], 1, 1, model='KR')
        sage: TestSuite(KRT).run()
        sage: KRT = crystals.KirillovReshetikhin(['B', 3, 1], 2, 2, model='KR')
        sage: TestSuite(KRT).run() # long time
        sage: KRT = crystals.KirillovReshetikhin(['A', 5, 2], 2, 2, model='KR')
        sage: TestSuite(KRT).run() # long time
    """

    def _fill(self, weight):
        r"""
        Return the highest weight KR tableau of weight ``weight``.

        INPUT:

        - ``weight`` -- the weight of the highest weight KR tableau (the
          conjugate of the shape of the KR crystal's tableau)

        OUTPUT: a `r \times s` tableau

        EXAMPLES::

            sage: KRT = crystals.KirillovReshetikhin(['D', 4, 1], 2, 1, model='KR')
            sage: KRT._fill([])
            [[1], [-1]]
            sage: KRT = crystals.KirillovReshetikhin(['D', 14, 1], 12, 7, model='KR')
            sage: KRT._fill([10,10,8,2,2,2])
            [[1, 1, 1, 1, 1, 7, 1], [2, 2, 2, 2, 2, 8, 2], [3, 3, 7, 9, 7, 9, 3], [4, 4, 8, 10, 8, 10, 4], [5, 5, 9, 11, 9, 11, 5], [6, 6, 10, 12, 10, 12, 6], [7, 7, 11, -12, 11, -12, 7], [8, 8, 12, -11, 12, -11, 8], [9, 9, -12, -10, -12, -10, 9], [10, 10, -11, -9, -11, -9, -9], [-12, 11, -10, -8, -10, -8, -8], [-11, 12, -9, -7, -9, -7, -7]]
            sage: KRT._fill([10,10,6,2,2,2])
            [[1, 1, 1, 1, 1, 5, 1], [2, 2, 2, 2, 2, 6, 2], [3, 3, 9, 7, 9, 7, 3], [4, 4, 10, 8, 10, 8, 4], [5, 5, 11, 9, 11, 9, 5], [6, 6, 12, 10, 12, 10, 6], [7, 7, -12, 11, -12, 11, 7], [8, 8, -11, 12, -11, 12, 8], [9, 9, -10, -12, -10, -12, -8], [10, 10, -9, -11, -9, -11, -7], [-12, 11, -8, -10, -8, -10, -6], [-11, 12, -7, -9, -7, -9, -5]]
        """
        # Add zeros until the shape has length s
        weight_list = list(weight)  # Make sure we have a list
        while len(weight_list) != self._s:
            weight_list.append(0)

        tableau = []
        i = 0
        # Step 0 - Fill first columns of height r
        while i < self._s and weight_list[i] == self._r:
            tableau.append([self._r - j for j in range(self._r)])
            i += 1

        # Step 1 - Add the alternating columns until we hit an odd number of columns
        c = -1
        while i < self._s:
            # If it is an odd number of columns
            if i == self._s - 1 or weight_list[i] != weight_list[i + 1]:
                c = weight_list[i]
                i += 1
                break
            temp_list = [-(weight_list[i] + j + 1) for j in range(self._r - weight_list[i])]
            for j in range(weight_list[i]):
                temp_list.append(weight_list[i] - j)
            tableau.append(temp_list)
            tableau.append([self._r - j for j in range(self._r)])
            i += 2

        # Step 2 - Add the x dependent columns
        x = c + 1
        while i < self._s:
            temp_list = [-x - j for j in range(self._r - x + 1)]  # +1 for indexing
            for j in range(x - weight_list[i] - 1):  # +1 for indexing
                temp_list.append(self._r - j)
            x = temp_list[-1]  # This is the h+1 entry of the column
            for j in range(weight_list[i]):
                temp_list.append(weight_list[i] - j)

            tableau.append(temp_list)
            i += 1

        # Step 3 - Add the final column
        if c > -1:
            val = (self._r + x - 1) // 2
            temp_list = [-x - j for j in range(self._r - val)]
            for j in range(val):
                temp_list.append(val - j)
            tableau.append(temp_list)

        return self.element_class(self, [self.letters(x) for x in flatten(tableau)])

    def _build_module_generators(self):
        """
        Build the module generators.

        EXAMPLES::

            sage: KRT = crystals.KirillovReshetikhin(['D',4,1], 2, 3, model='KR')
            sage: KRT._build_module_generators()
            ([[-2, 1, 1], [-1, 2, -1]], [[1, -2, 1], [2, -1, 2]],
             [[1, 1, 1], [2, 2, -1]], [[1, 1, 1], [2, 2, 2]])
        """
        return tuple(self._fill(weight) for weight in
                     horizontal_dominoes_removed(self._s, self._r))

    def from_kirillov_reshetikhin_crystal(self, krc):
        """
        Construct an element of ``self`` from the Kirillov-Reshetikhin
        crystal element ``krc``.

        EXAMPLES::

            sage: KRT = crystals.KirillovReshetikhin(['D',4,1], 2, 3, model='KR')
            sage: C = crystals.KirillovReshetikhin(['D',4,1], 2, 3, model='KN')
            sage: krc = C(4,3); krc
            [[3], [4]]
            sage: KRT.from_kirillov_reshetikhin_crystal(krc)
            [[3, -2, 1], [4, -1, 2]]
        """
        # To build a KR tableau from a KR crystal:
        # 1 - start with a highest weight KR tableau generated from the
        #  shape of the KR crystal
        # 2 - determine a path from the KR crystal to its highest weight
        # 3 - apply the inverse path to the highest weight KR tableau
        lifted = krc.lift()
        weight = lifted.to_tableau().shape().conjugate()
        f_str = reversed(lifted.to_highest_weight()[1])
        return self._fill(weight).f_string(f_str)


class KRTableauxTypeHorizonal(KirillovReshetikhinTableaux):
    r"""
    Kirillov-Reshetikhin tableaux `B^{r,s}` of type:

    - `C_n^{(1)}` for `1 \leq r < n`,
    - `A_{2n}^{(2)\dagger}` for `1 \leq r \leq n`.

    TESTS::

        sage: KRT = crystals.KirillovReshetikhin(['C', 3, 1], 2, 2, model='KR')
        sage: TestSuite(KRT).run() # long time
        sage: KRT = crystals.KirillovReshetikhin(CartanType(['A', 4, 2]).dual(), 2, 2, model='KR')
        sage: TestSuite(KRT).run()
    """

    def _fill(self, shape):
        r"""
        Return the highest weight KR tableau of weight ``shape``.

        INPUT:

        - ``shape`` -- the shape of the KR crystal's tableau

        OUTPUT: a `r \times s` tableau

        EXAMPLES::

            sage: KRT = crystals.KirillovReshetikhin(['C', 5, 1], 3, 5, model='KR')
            sage: KRT._fill([3,3,1])
            [[1, 1, 1, -3, 1], [2, 2, 2, -2, 2], [3, -3, 3, -1, 3]]
            sage: KRT = crystals.KirillovReshetikhin(['C', 10, 1], 5, 6, model='KR')
            sage: KRT._fill([6,4,2,2])
            [[1, 1, 1, 1, 1, 1], [2, 2, 2, 2, -5, 2], [3, 3, -5, 3, -4, 3], [4, 4, -4, 4, -3, 4], [-5, 5, -3, 5, -2, 5]]
            sage: KRT._fill([6,4])
            [[1, 1, 1, 1, 1, 1], [2, 2, 2, 2, -5, 2], [-5, 3, -5, 3, -4, 3], [-4, 4, -4, 4, -3, 4], [-3, 5, -3, 5, -2, 5]]
        """
        # Add zeros until the shape has length s
        shape_list = list(shape)  # Make sure we have a list
        while len(shape_list) != self._r:
            shape_list.append(0)

        lst = []
        for col in range(1, self._s + 1):
            if (self._s - col) % 2 == 0:
                lst.extend(self.letters(self._r - x) for x in range(self._r))
            else:
                m = self._r
                for j, val in enumerate(shape_list):
                    if col >= val:
                        m = j
                        break
                lst.extend(self.letters(-x) for x in range(m + 1, self._r + 1))
                lst.extend(self.letters(m - x) for x in range(m))

        return self.element_class(self, lst)

    def _build_module_generators(self):
        """
        Build the module generators.

        EXAMPLES::

            sage: KRT = crystals.KirillovReshetikhin(['C',4,1], 2, 3, model='KR')
            sage: KRT._build_module_generators()
            ([[1, -2, 1], [2, -1, 2]], [[1, 1, 1], [2, -2, 2]], [[1, 1, 1], [2, 2, 2]])
        """
        return tuple(self._fill(shape) for shape in horizontal_dominoes_removed(self._r, self._s))

    def from_kirillov_reshetikhin_crystal(self, krc):
        """
        Construct an element of ``self`` from the Kirillov-Reshetikhin
        crystal element ``krc``.

        EXAMPLES::

            sage: KRT = crystals.KirillovReshetikhin(['C',4,1], 2, 3, model='KR')
            sage: C = crystals.KirillovReshetikhin(['C',4,1], 2, 3, model='KN')
            sage: krc = C(4,3); krc
            [[3], [4]]
            sage: KRT.from_kirillov_reshetikhin_crystal(krc)
            [[3, -2, 1], [4, -1, 2]]
        """
        # To build a KR tableau from a KR crystal:
        # 1 - start with a highest weight KR tableau generated from the
        #  shape of the KR crystal
        # 2 - determine a path from the KR crystal to its highest weight
        # 3 - apply the inverse path to the highest weight KR tableau
        lifted = krc.lift()
        shape = lifted.to_tableau().shape()
        f_str = reversed(lifted.to_highest_weight()[1])
        return self._fill(shape).f_string(f_str)


class KRTableauxTypeBox(KRTableauxTypeVertical):
    r"""
    Kirillov-Reshetikhin tableaux `B^{r,s}` of type:

    - `A_{2n}^{(2)}` for all `r \leq n`,
    - `D_{n+1}^{(2)}` for all `r < n`,
    - `D_4^{(3)}` for `r = 1`.

    TESTS::

        sage: KRT = crystals.KirillovReshetikhin(['A', 4, 2], 2, 2, model='KR')
        sage: TestSuite(KRT).run()
        sage: KRT = crystals.KirillovReshetikhin(['D', 4, 2], 2, 2, model='KR')
        sage: TestSuite(KRT).run() # long time
        sage: KRT = crystals.KirillovReshetikhin(['D', 4, 3], 1, 2, model='KR')
        sage: TestSuite(KRT).run() # long time
    """

    def _fill(self, weight):
        r"""
        Return the highest weight KR tableau of weight ``weight``.

        INPUT:

        - ``weight`` -- the weight of the highest weight KR tableau (the
          conjugate of the shape of the KR crystal's tableau)

        OUTPUT: a `r \times s` tableau

        EXAMPLES::

            sage: KRT = crystals.KirillovReshetikhin(['D', 4, 1], 2, 1, model='KR')
            sage: KRT._fill([])
            [[1], [-1]]
            sage: KRT = crystals.KirillovReshetikhin(['D', 14, 1], 12, 7, model='KR')
            sage: KRT._fill([10,10,8,2,2,2])
            [[1, 1, 1, 1, 1, 7, 1], [2, 2, 2, 2, 2, 8, 2], [3, 3, 7, 9, 7, 9, 3], [4, 4, 8, 10, 8, 10, 4], [5, 5, 9, 11, 9, 11, 5], [6, 6, 10, 12, 10, 12, 6], [7, 7, 11, -12, 11, -12, 7], [8, 8, 12, -11, 12, -11, 8], [9, 9, -12, -10, -12, -10, 9], [10, 10, -11, -9, -11, -9, -9], [-12, 11, -10, -8, -10, -8, -8], [-11, 12, -9, -7, -9, -7, -7]]
            sage: KRT._fill([10,10,6,2,2,2])
            [[1, 1, 1, 1, 1, 5, 1], [2, 2, 2, 2, 2, 6, 2], [3, 3, 9, 7, 9, 7, 3], [4, 4, 10, 8, 10, 8, 4], [5, 5, 11, 9, 11, 9, 5], [6, 6, 12, 10, 12, 10, 6], [7, 7, -12, 11, -12, 11, 7], [8, 8, -11, 12, -11, 12, 8], [9, 9, -10, -12, -10, -12, -8], [10, 10, -9, -11, -9, -11, -7], [-12, 11, -8, -10, -8, -10, -6], [-11, 12, -7, -9, -7, -9, -5]]
        """
        # Add zeros until the shape has length s
        weight_list = list(weight)  # Make sure we have a list
        while len(weight_list) != self._s:
            weight_list.append(0)

        tableau = []
        i = 0
        # Step 0 - Fill first columns of height r
        while i < self._s and weight_list[i] == self._r:
            tableau.append([self._r - j for j in range(self._r)])
            i += 1

        # Step 1 - Add the alternating columns until we hit an odd number of columns
        c = -1
        while i < self._s:
            # If it is an odd number of columns
            if i == self._s - 1 or weight_list[i] != weight_list[i + 1]:
                c = weight_list[i]
                i += 1
                break
            temp_list = [-(weight_list[i] + j + 1) for j in range(self._r - weight_list[i])]
            for j in range(weight_list[i]):
                temp_list.append(weight_list[i] - j)
            tableau.append(temp_list)
            tableau.append([self._r - j for j in range(self._r)])
            i += 2

        # Step 2 - Add the x dependent columns
        x = c + 1
        while i < self._s:
            temp_list = [-x - j for j in range(self._r - x + 1)]  # +1 for indexing
            for j in range(x - weight_list[i] - 1):  # +1 for indexing
                temp_list.append(self._r - j)
            x = temp_list[-1]  # This is the h+1 entry of the column
            for j in range(weight_list[i]):
                temp_list.append(weight_list[i] - j)

            tableau.append(temp_list)
            i += 1

        # Step 3 - Add the final column
        if c > -1:
            val = x - 1
            temp_list = ['E' for j in range(self._r - val)]
            for j in range(val):
                temp_list.append(val - j)
            tableau.append(temp_list)

        return self.element_class(self, [self.letters(x) for x in flatten(tableau)])

    def _build_module_generators(self):
        """
        Build the module generators.

        EXAMPLES::

            sage: KRT = crystals.KirillovReshetikhin(['A',4,2], 2, 2, model='KR')
            sage: KRT._build_module_generators()
            ([[-2, 1], [-1, 2]], [[2, 1], [-2, E]], [[1, E], [2, E]],
             [[1, 1], [-2, 2]], [[1, 1], [2, E]], [[1, 1], [2, 2]])
        """
        return tuple(self._fill(weight) for weight in partitions_in_box(self._s, self._r))


class KRTableauxSpin(KRTableauxRectangle):
    r"""
    Kirillov-Reshetikhin tableaux `B^{r,s}` of type `D_n^{(1)}` with
    `r = n, n-1`.

    TESTS::

        sage: KRT = crystals.KirillovReshetikhin(['D', 4, 1], 3, 2, model='KR')
        sage: TestSuite(KRT).run()
        sage: KRT = crystals.KirillovReshetikhin(['D', 4, 1], 4, 2, model='KR')
        sage: TestSuite(KRT).run()
    """

    def _build_module_generators(self):
        r"""
        Build the module generators.

        There is only one module generator which corresponds to a single
        `n \times s` rectangle.

        EXAMPLES::

            sage: KRT = crystals.KirillovReshetikhin(['D', 4, 1], 3, 3, model='KR')
            sage: KRT._build_module_generators()
            ([[1, 1, 1], [2, 2, 2], [3, 3, 3], [-4, -4, -4]],)
            sage: KRT = crystals.KirillovReshetikhin(['D', 4, 1], 4, 3, model='KR')
            sage: KRT._build_module_generators()
            ([[1, 1, 1], [2, 2, 2], [3, 3, 3], [4, 4, 4]],)
        """
        n = self.cartan_type().classical().rank()
        if self._r == n:
            return KRTableauxRectangle._build_module_generators(self)

        tableau = []
        for i in range(self._s):
            tableau.append([-n] + [self._r - j for j in range(self._r)])

        return (self.element_class(self, [self.letters(x) for x in flatten(tableau)]),)


class KRTableauxBn(KRTableauxTypeHorizonal):
    """
    Kirillov-Reshetkhin tableaux `B^{n,s}` of type `B_n^{(1)}`.

    TESTS::

        sage: KRT = crystals.KirillovReshetikhin(['B', 2, 1], 2, 3, model='KR')
        sage: TestSuite(KRT).run()
    """

    def _build_module_generators(self):
        """
        Build the module generators.

        EXAMPLES::

            sage: KRT = crystals.KirillovReshetikhin(['B', 2, 1], 2, 2, model='KR')
            sage: KRT._build_module_generators()
            ([[-2, 1], [-1, 2]], [[1, 1], [2, 2]])
        """
        odd = int(self._s % 2)
        shapes = ([int(x * 2 + odd) for x in sh]
                  for sh in vertical_dominoes_removed(self._r, self._s // 2))
        return tuple(self._fill(sh) for sh in shapes)

    def from_kirillov_reshetikhin_crystal(self, krc):
        """
        Construct an element of ``self`` from the Kirillov-Reshetikhin
        crystal element ``krc``.

        EXAMPLES::

            sage: KR = crystals.KirillovReshetikhin(['B',3,1], 3, 3, model='KR')
            sage: C = crystals.KirillovReshetikhin(['B',3,1], 3, 3, model='KN')
            sage: krc = C.module_generators[1].f_string([3,2,3,1,3,3]); krc
            [++-, [[2], [0], [-3]]]
            sage: KR.from_kirillov_reshetikhin_crystal(krc)
            [[1, 1, 2], [2, 2, -3], [-3, -3, -1]]
        """
        # To build a KR tableau from a type B_n spinor KR crystal:
        # 1 - determine a path from the KR crystal to its highest weight
        # 2 - find the corresponding highest weight KR tableau
        # 3 - apply the inverse path to the highest weight KR tableau
        lifted = krc.lift()
        to_hw = lifted.to_highest_weight()
        f_str = reversed(to_hw[1])
        wt = to_hw[0].weight()
        for x in self.module_generators:
            if x.classical_weight() == wt:
                return x.f_string(f_str)
        raise ValueError("no matching highest weight element found")


class KirillovReshetikhinTableauxElement(TensorProductOfRegularCrystalsElement):
    r"""
    A Kirillov-Reshetikhin tableau.

    For more information, see
    :class:`~sage.combinat.rigged_configurations.kr_tableaux.KirillovReshetikhinTableaux`
    and
    :class:`~sage.combinat.rigged_configurations.tensor_product_kr_tableaux.TensorProductOfKirillovReshetikhinTableaux`.
    """

    def __init__(self, parent, list, **options):
        r"""
        Initialize ``self``.

        EXAMPLES::

            sage: KRT = crystals.KirillovReshetikhin(['A', 4, 1], 2, 1, model='KR')
            sage: elt = KRT(4, 3); elt
            [[3], [4]]
            sage: TestSuite(elt).run()
        """
        # Make sure we are a list of letters
        if list and not isinstance(list[0], (parent.letters.element_class, EmptyLetter)):
            list = [parent.letters(x) for x in list]
        TensorProductOfRegularCrystalsElement.__init__(self, parent, list)

    def _repr_(self):
        """
        Return the string representation of ``self``.

        EXAMPLES::

            sage: KRT = crystals.KirillovReshetikhin(['A', 4, 1], 2, 1, model='KR')
            sage: KRT(3,2)
            [[2], [3]]
        """
        return repr(self.to_array())

    def _repr_diagram(self):
        """
        Return a string representation of ``self`` as a diagram.

        EXAMPLES::

            sage: KRT = crystals.KirillovReshetikhin(['A',4,1], 2, 2, model='KR')
            sage: elt = KRT(2,1,4,3)
            sage: print(elt._repr_diagram())
              1  3
              2  4
        """
        return self.to_tableau()._repr_diagram()

    def _latex_(self):
        r"""
        Return a latex representation of ``self``.

        EXAMPLES::

            sage: KRT = crystals.KirillovReshetikhin(['A', 4, 1], 2, 3, model='KR')
            sage: latex(KRT(3,2,4,2,4,3))
            {\def\lr#1{\multicolumn{1}{|@{\hspace{.6ex}}c@{\hspace{.6ex}}|}{\raisebox{-.3ex}{$#1$}}}
            \raisebox{-.6ex}{$\begin{array}[b]{*{3}c}\cline{1-3}
            \lr{2}&\lr{2}&\lr{3}\\\cline{1-3}
            \lr{3}&\lr{4}&\lr{4}\\\cline{1-3}
            \end{array}$}
            }
        """
        from sage.combinat.output import tex_from_array
        return tex_from_array([[val._latex_() for val in row] for row in self.to_array()])

    def _ascii_art_(self):
        r"""
        Return an ASCII art representation of ``self``.

        EXAMPLES::

            sage: KRT = crystals.KirillovReshetikhin(['A',4,1], 2, 2, model='KR')
            sage: ascii_art(KRT(2,1,4,3))
              1  3
              2  4
        """
        from sage.typeset.ascii_art import AsciiArt
        return AsciiArt(self._repr_diagram().splitlines())

    def _unicode_art_(self):
        r"""
        Return a unicode art representation of ``self``.

        EXAMPLES::

            sage: KRT = crystals.KirillovReshetikhin(['D',4,1], 2, 2, model='KR')
            sage: unicode_art(KRT(2,1,-4,3))
            ┌───┬───┐
            │ 1 │ 3 │
            ├───┼───┤
            │ 2 │ 4̄ │
            └───┴───┘
        """
        return self.to_tableau()._unicode_art_()

    def to_kirillov_reshetikhin_crystal(self):
        r"""
        Construct a
        :func:`~sage.combinat.crystals.kirillov_reshetihkin.KashiwaraNakashimaTableaux`
        element from ``self``.

        We construct the Kirillov-Reshetikhin crystal element as follows:

        1. Determine the shape `\lambda` of the KR crystal from the weight.
        2. Determine a path `e_{i_1} e_{i_2} \cdots e_{i_k}` to the highest
           weight.
        3. Apply `f_{i_k} \cdots f_{i_2} f_{i_1}` to a highest weight KR
           crystal of shape `\lambda`.

        EXAMPLES::

            sage: KRT = crystals.KirillovReshetikhin(['D',4,1], 2, 2, model='KR')
            sage: elt = KRT(3,2,-1,1); elt
            [[2, 1], [3, -1]]
            sage: elt.to_kirillov_reshetikhin_crystal()
            [[2], [3]]

        TESTS:

        Spinor tests::

            sage: KRT = crystals.KirillovReshetikhin(['D',4,1], 4, 3, model='KR')
            sage: KRC = crystals.KirillovReshetikhin(['D',4,1], 4, 3, model='KN')
            sage: elt = KRT(-3,-4,2,1,-3,-4,2,1,-2,-4,3,1); elt
            [[1, 1, 1], [2, 2, 3], [-4, -4, -4], [-3, -3, -2]]
            sage: ret = elt.to_kirillov_reshetikhin_crystal(); ret
            [++--, [[1], [3], [-4], [-3]]]
            sage: test = KRT(ret); test
            [[1, 1, 1], [2, 2, 3], [-4, -4, -4], [-3, -3, -2]]
            sage: test == elt
            True
        """
        return self.parent().kirillov_reshetikhin_crystal()(self)

    @cached_method
    def to_array(self, rows=True):
        r"""
        Return a 2-dimensional array representation of this
        Kirillov-Reshetikhin element.

        If the output is in rows, then it outputs the top row first (in the
        English convention) from left to right.

        For example: if the reading word is `[2, 1, 4, 3]`, so as a
        `2 \times 2` tableau::

            1 3
            2 4

        we output ``[[1, 3], [2, 4]]``.

        If the output is in columns, then it outputs the leftmost column first
        with the bottom element first. In other words this parses the reading
        word into its columns.

        Continuing with the previous example, the output would be
        ``[[2, 1], [4, 3]]``.

        INPUT:

        - ``rows`` -- boolean (default: ``True``); set to ``True`` if the
          resulting array is by row, otherwise it is by column

        EXAMPLES::

            sage: KRT = crystals.KirillovReshetikhin(['A', 4, 1], 2, 2, model='KR')
            sage: elt = KRT(2, 1, 4, 3)
            sage: elt.to_array()
            [[1, 3], [2, 4]]
            sage: elt.to_array(False)
            [[2, 1], [4, 3]]
        """
        ret_list = []
        h = self.parent()._tableau_height
        s = self.parent()._s
        if rows:
            for i in reversed(range(h)):
                row = []
                for j in range(s):
                    row.append(self[j * h + i])
                ret_list.append(row)
        else:
            for j in range(s):
                col = []
                for i in range(h):
                    col.append(self[j * h + i])
                ret_list.append(col)

        return ret_list

    @cached_method
    def to_tableau(self):
        """
        Return a :class:`Tableau` object of ``self``.

        EXAMPLES::

            sage: KRT = crystals.KirillovReshetikhin(['A', 4, 1], 2, 2, model='KR')
            sage: elt = KRT(2, 1, 4, 3); elt
            [[1, 3], [2, 4]]
            sage: t = elt.to_tableau(); t
            [[1, 3], [2, 4]]
            sage: type(t)
            <class 'sage.combinat.tableau.Tableaux_all_with_category.element_class'>
        """
        return Tableau(self.to_array())

    def pp(self):
        """
        Pretty print ``self``.

        EXAMPLES::

            sage: KRT = crystals.KirillovReshetikhin(['A', 4, 1], 2, 2, model='KR')
            sage: elt = KRT(2, 1, 4, 3); elt
            [[1, 3], [2, 4]]
            sage: elt.pp()
            1  3
            2  4
        """
        self.to_tableau().pp()

    def to_classical_highest_weight(self, index_set=None):
        r"""
        Return the classical highest weight element corresponding to ``self``.

        INPUT:

        - ``index_set`` -- (default: ``None``) return the highest weight
          with respect to the index set; if ``None`` is passed in, then this
          uses the classical index set

        OUTPUT:

        A pair ``[H, f_str]`` where ``H`` is the highest weight element and
        ``f_str`` is a list of `a_i` of `f_{a_i}` needed to reach ``H``.

        EXAMPLES::

            sage: KRTab = crystals.KirillovReshetikhin(['D',4,1], 2, 2, model='KR')
            sage: elt = KRTab(3,2,-1,1); elt
            [[2, 1], [3, -1]]
            sage: elt.to_classical_highest_weight()
            [[[1, 1], [2, -1]], [1, 2]]
        """
        if index_set is None:
            index_set = self.parent()._cartan_type.classical().index_set()
        for i in index_set:
            next = self.e(i)
            if next is not None:
                hw = next.to_classical_highest_weight(index_set=index_set)
                return [hw[0], [i] + hw[1]]
        return [self, []]

    def weight(self):
        """
        Return the weight of ``self``.

        EXAMPLES::

            sage: KR = crystals.KirillovReshetikhin(['D',4,1], 2, 2, model='KR')
            sage: KR.module_generators[1].weight()
            -2*Lambda[0] + Lambda[2]
        """
        return self.Phi() - self.Epsilon()

    @cached_method
    def classical_weight(self):
        r"""
        Return the classical weight of ``self``.

        EXAMPLES::

            sage: KRT = crystals.KirillovReshetikhin(['D',4,1], 2, 2, model='KR')
            sage: elt = KRT(3,2,-1,1); elt
            [[2, 1], [3, -1]]
            sage: elt.classical_weight()
            (0, 1, 1, 0)
        """
        F = self.cartan_type().classical().root_system()
        if F.ambient_space() is None:
            WLR = F.weight_lattice()
        else:
            WLR = F.ambient_space()
        return sum((self[j].weight() for j in range(len(self))), WLR.zero())

    def e(self, i):
        """
        Perform the action of `e_i` on ``self``.

        .. TODO::

            Implement a direct action of `e_0` without moving to KR crystals.

        EXAMPLES::

            sage: KRT = crystals.KirillovReshetikhin(['D',4,1], 2, 2, model='KR')
            sage: KRT.module_generators[0].e(0)
            [[-2, 1], [-1, -1]]
        """
        if i == self.parent()._cartan_type.special_node():
            ret = self.to_kirillov_reshetikhin_crystal().e0()
            if ret is None:
                return None
            return ret.to_kirillov_reshetikhin_tableau()
        return TensorProductOfRegularCrystalsElement.e(self, i)

    def f(self, i):
        """
        Perform the action of `f_i` on ``self``.

        .. TODO::

            Implement a direct action of `f_0` without moving to KR crystals.

        EXAMPLES::

            sage: KRT = crystals.KirillovReshetikhin(['D',4,1], 2, 2, model='KR')
            sage: KRT.module_generators[0].f(0)
            [[1, 1], [2, -1]]
        """
        if i == self.parent()._cartan_type.special_node():
            ret = self.to_kirillov_reshetikhin_crystal().f0()
            if ret is None:
                return None
            return ret.to_kirillov_reshetikhin_tableau()
        return TensorProductOfRegularCrystalsElement.f(self, i)

    def epsilon(self, i):
        r"""
        Compute `\varepsilon_i` of ``self``.

        .. TODO::

            Implement a direct action of `\varepsilon_0` without moving to
            KR crystals.

        EXAMPLES::

            sage: KRT = crystals.KirillovReshetikhin(['D',4,1], 2, 2, model='KR')
            sage: KRT.module_generators[0].epsilon(0)
            2
        """
        if i == self.parent()._cartan_type.special_node():
            return self.to_kirillov_reshetikhin_crystal().epsilon0()
        return TensorProductOfRegularCrystalsElement.epsilon(self, i)

    def phi(self, i):
        r"""
        Compute `\varphi_i` of ``self``.

        .. TODO::

            Compute `\varphi_0` without moving to KR crystals.

        EXAMPLES::

            sage: KRT = crystals.KirillovReshetikhin(['D',4,1], 2, 2, model='KR')
            sage: KRT.module_generators[0].phi(0)
            2
        """
        if i == self.parent()._cartan_type.special_node():
            return self.to_kirillov_reshetikhin_crystal().phi0()
        return TensorProductOfRegularCrystalsElement.phi(self, i)

    def left_split(self):
        r"""
        Return the image of ``self`` under the left column splitting map.

        EXAMPLES::

            sage: KRT = crystals.KirillovReshetikhin(['D',4,1], 2, 3, model='KR')
            sage: mg = KRT.module_generators[1]; mg.pp()
              1 -2  1
              2 -1  2
            sage: ls = mg.left_split(); ls.pp()
              1 (X)  -2  1
              2      -1  2
            sage: ls.parent()
            Tensor product of Kirillov-Reshetikhin tableaux of type ['D', 4, 1] and factor(s) ((2, 1), (2, 2))
        """
        P = self.parent()
        if P._s == 1:
            raise ValueError("cannot split a single column")
        from sage.combinat.rigged_configurations.tensor_product_kr_tableaux import \
            TensorProductOfKirillovReshetikhinTableaux
        r = P._r
        TP = TensorProductOfKirillovReshetikhinTableaux(P._cartan_type, [[r, 1], [r, P._s - 1]])
        lf = TP.crystals[0](*(self[:r]))
        rf = TP.crystals[1](*(self[r:]))
        return TP(lf, rf)

    def right_split(self):
        r"""
        Return the image of ``self`` under the right column splitting map.

        Let `\ast` denote the :meth:`Lusztig involution<lusztig_involution>`,
        and `\mathrm{ls}` as the :meth:`left splitting map<left_split>`.
        The right splitting map is defined as
        `\mathrm{rs} := \ast \circ \mathrm{ls} \circ \ast`.

        EXAMPLES::

            sage: KRT = crystals.KirillovReshetikhin(['D',4,1], 2, 3, model='KR')
            sage: mg = KRT.module_generators[1]; mg.pp()
              1 -2  1
              2 -1  2
            sage: ls = mg.right_split(); ls.pp()
             -2  1 (X)   1
             -1  2       2
            sage: ls.parent()
            Tensor product of Kirillov-Reshetikhin tableaux of type ['D', 4, 1] and factor(s) ((2, 2), (2, 1))
        """
        return self.lusztig_involution().left_split().lusztig_involution()


KirillovReshetikhinTableaux.Element = KirillovReshetikhinTableauxElement


class KRTableauxSpinElement(KirillovReshetikhinTableauxElement):
    r"""
    Kirillov-Reshetikhin tableau for spinors.

    Here we are in the embedding `B(\Lambda_n) \hookrightarrow
    B(2 \Lambda_n)`, so `e_i` and `f_i` act by `e_i^2` and `f_i^2`
    respectively for all `i \neq 0`. We do this so our columns are full
    width (as opposed to half width and/or uses a `\pm` representation).
    """

    def e(self, i):
        r"""
        Calculate the action of `e_i` on ``self``.

        EXAMPLES::

            sage: KRT = crystals.KirillovReshetikhin(['D',4,1], 4, 1, model='KR')
            sage: KRT(-1, -4, 3, 2).e(1)
            [[1], [3], [-4], [-2]]
            sage: KRT(-1, -4, 3, 2).e(3)
        """
        if i == self.parent()._cartan_type.special_node():
            # Only need to do it once since we pull to the KR crystal
            return KirillovReshetikhinTableauxElement.e(self, i)

        half = KirillovReshetikhinTableauxElement.e(self, i)
        if half is None:
            return None
        return KirillovReshetikhinTableauxElement.e(half, i)

    def f(self, i):
        r"""
        Calculate the action of `f_i` on ``self``.

        EXAMPLES::

            sage: KRT = crystals.KirillovReshetikhin(['D',4,1], 4, 1, model='KR')
            sage: KRT(-1, -4, 3, 2).f(1)
            sage: KRT(-1, -4, 3, 2).f(3)
            [[2], [4], [-3], [-1]]
        """
        if i == self.parent()._cartan_type.special_node():
            # Only need to do it once since we pull to the KR crystal
            return KirillovReshetikhinTableauxElement.f(self, i)

        half = KirillovReshetikhinTableauxElement.f(self, i)
        if half is None:
            return None

        return KirillovReshetikhinTableauxElement.f(half, i)

    def epsilon(self, i):
        r"""
        Compute `\varepsilon_i` of ``self``.

        EXAMPLES::

            sage: KRT = crystals.KirillovReshetikhin(['D',4,1], 4, 1, model='KR')
            sage: KRT(-1, -4, 3, 2).epsilon(1)
            1
            sage: KRT(-1, -4, 3, 2).epsilon(3)
            0
        """
        if i == self.parent()._cartan_type.special_node():
            # Don't need to half it since we pull to the KR crystal
            return KirillovReshetikhinTableauxElement.epsilon(self, i)
        return KirillovReshetikhinTableauxElement.epsilon(self, i) // 2

    def phi(self, i):
        r"""
        Compute `\varphi_i` of ``self``.

        EXAMPLES::

            sage: KRT = crystals.KirillovReshetikhin(['D',4,1], 4, 1, model='KR')
            sage: KRT(-1, -4, 3, 2).phi(1)
            0
            sage: KRT(-1, -4, 3, 2).phi(3)
            1
        """
        if i == self.parent()._cartan_type.special_node():
            # Don't need to half it since we pull to the KR crystal
            return KirillovReshetikhinTableauxElement.phi(self, i)
        return KirillovReshetikhinTableauxElement.phi(self, i) // 2

    @cached_method
    def to_array(self, rows=True):
        r"""
        Return a 2-dimensional array representation of this
        Kirillov-Reshetikhin element.

        If the output is in rows, then it outputs the top row first (in the
        English convention) from left to right.

        For example: if the reading word is `[2, 1, 4, 3]`, so as a
        `2 \times 2` tableau::

            1 3
            2 4

        we output ``[[1, 3], [2, 4]]``.

        If the output is in columns, then it outputs the leftmost column first
        with the bottom element first. In other words this parses the reading
        word into its columns.

        Continuing with the previous example, the output would be
        ``[[2, 1], [4, 3]]``.

        INPUT:

        - ``rows`` -- boolean (default: ``True``); set to ``True`` if the
          resulting array is by row, otherwise it is by column

        EXAMPLES::

            sage: KRT = crystals.KirillovReshetikhin(['D', 4, 1], 4, 3, model='KR')
            sage: elt = KRT(-3,-4,2,1,-3,-4,2,1,-2,-4,3,1)
            sage: elt.to_array()
            [[1, 1, 1], [2, 2, 3], [-4, -4, -4], [-3, -3, -2]]
            sage: elt.to_array(False)
            [[-3, -4, 2, 1], [-3, -4, 2, 1], [-2, -4, 3, 1]]
        """
        ret_list = []
        h = self.parent()._cartan_type.classical().rank()
        s = self.parent()._s
        if rows:
            for i in reversed(range(h)):
                row = []
                for j in range(s):
                    row.append(self[j * h + i])
                ret_list.append(row)
        else:
            for j in range(s):
                col = []
                for i in range(h):
                    col.append(self[j * h + i])
                ret_list.append(col)

        return ret_list

    def left_split(self):
        """
        Return the image of ``self`` under the left column splitting map.

        EXAMPLES::

            sage: KRT = crystals.KirillovReshetikhin(['D', 4, 1], 4, 3, model='KR')
            sage: elt = KRT(-3,-4,2,1,-3,-4,2,1,-2,-4,3,1); elt.pp()
              1  1  1
              2  2  3
             -4 -4 -4
             -3 -3 -2
            sage: elt.left_split().pp()
              1 (X)   1  1
              2       2  3
             -4      -4 -4
             -3      -3 -2
        """
        P = self.parent()
        if P._s == 1:
            raise ValueError("cannot split a single column")
        from sage.combinat.rigged_configurations.tensor_product_kr_tableaux import \
            TensorProductOfKirillovReshetikhinTableaux
        h = P._cartan_type.classical().rank()
        TP = TensorProductOfKirillovReshetikhinTableaux(P._cartan_type, [[P._r, 1], [P._r, P._s - 1]])
        lf = TP.crystals[0](*(self[:h]))
        rf = TP.crystals[1](*(self[h:]))
        return TP(lf, rf)

    # FIXME: This is a copy of the above classical weight, and cached_method
    #   overwrites this method if it is called via super.
    @cached_method
    def classical_weight(self):
        r"""
        Return the classical weight of ``self``.

        EXAMPLES::

            sage: KRT = crystals.KirillovReshetikhin(['D', 4, 1], 4, 1, model='KR')
            sage: KRT.module_generators[0].classical_weight()
            (1/2, 1/2, 1/2, 1/2)
        """
        F = self.cartan_type().classical().root_system()
        if F.ambient_space() is None:
            WLR = F.weight_lattice()
        else:
            WLR = F.ambient_space()
        return sum((self[j].weight() for j in range(len(self))), WLR.zero()) / 2


KRTableauxBn.Element = KRTableauxSpinElement
KRTableauxSpin.Element = KRTableauxSpinElement


class KRTableauxDTwistedSpin(KRTableauxRectangle):
    r"""
    Kirillov-Reshetikhin tableaux `B^{r,s}` of type `D_n^{(2)}` with `r = n`.

    EXAMPLES::

        sage: KRT = crystals.KirillovReshetikhin(['D', 4, 2], 1, 1, model='KR')
        sage: KRT.cardinality()
        8
        sage: KRC = crystals.KirillovReshetikhin(['D', 4, 2], 1, 1, model='KN')
        sage: KRT.cardinality() == KRC.cardinality()
        True
    """
    Element = KRTableauxSpinElement


class KRTableauxTypeFromRCElement(KirillovReshetikhinTableauxElement):
    r"""
    A Kirillov-Reshetikhin tableau constructed from rigged configurations
    under the bijection `\Phi`.
    """

    def e(self, i):
        """
        Perform the action of `e_i` on ``self``.

        .. TODO::

            Implement a direct action of `e_0` without moving to
            rigged configurations.

        EXAMPLES::

            sage: KRT = crystals.KirillovReshetikhin(['D',4,3], 2, 1, model='KR')
            sage: KRT.module_generators[0].e(0)
            [[2], [E]]
        """
        if i == self.parent().cartan_type().special_node():
            P = self.parent()
            from sage.combinat.rigged_configurations.tensor_product_kr_tableaux import TensorProductOfKirillovReshetikhinTableaux
            K = TensorProductOfKirillovReshetikhinTableaux(P.cartan_type(), [[2, P.s()]])
            ret = K(self).to_rigged_configuration()
            RC = ret.parent()
            ret = ret.to_virtual_configuration().e(0)
            if ret is None:
                return None
            ret = RC.from_virtual(ret)
            return ret.to_tensor_product_of_kirillov_reshetikhin_tableaux()[0]
        return TensorProductOfRegularCrystalsElement.e(self, i)

    def f(self, i):
        """
        Perform the action of `f_i` on ``self``.

        .. TODO::

            Implement a direct action of `f_0` without moving to
            rigged configurations.

        EXAMPLES::

            sage: KRT = crystals.KirillovReshetikhin(['D',4,3], 2, 1, model='KR')
            sage: KRT.module_generators[0].f(0)
            sage: KRT.module_generators[3].f(0)
            [[1], [0]]
        """
        if i == self.parent().cartan_type().special_node():
            P = self.parent()
            from sage.combinat.rigged_configurations.tensor_product_kr_tableaux import TensorProductOfKirillovReshetikhinTableaux
            K = TensorProductOfKirillovReshetikhinTableaux(P.cartan_type(), [[2, P.s()]])
            ret = K(self).to_rigged_configuration()
            RC = ret.parent()
            ret = ret.to_virtual_configuration().f(0)
            if ret is None:
                return None
            ret = RC.from_virtual(ret)
            return ret.to_tensor_product_of_kirillov_reshetikhin_tableaux()[0]
        return TensorProductOfRegularCrystalsElement.f(self, i)

    def epsilon(self, i):
        r"""
        Compute `\varepsilon_i` of ``self``.

        .. TODO::

            Implement a direct action of `\epsilon_0` without moving to
            KR crystals.

        EXAMPLES::

            sage: KRT = crystals.KirillovReshetikhin(['D',4,3], 2, 2, model='KR')
            sage: KRT.module_generators[0].epsilon(0)
            6
        """
        if i == self.parent().cartan_type().special_node():
            P = self.parent()
            from sage.combinat.rigged_configurations.tensor_product_kr_tableaux import TensorProductOfKirillovReshetikhinTableaux
            K = TensorProductOfKirillovReshetikhinTableaux(P.cartan_type(), [[2, P.s()]])
            rc = K(self).to_rigged_configuration().to_virtual_configuration()
            return rc.epsilon(0)
        return TensorProductOfRegularCrystalsElement.epsilon(self, i)

    def phi(self, i):
        r"""
        Compute `\varphi_i` of ``self``.

        .. TODO::

            Compute `\phi_0` without moving to KR crystals.

        EXAMPLES::

            sage: KRT = crystals.KirillovReshetikhin(['D',4,3], 2, 2, model='KR')
            sage: KRT.module_generators[0].phi(0)
            0
        """
        if i == self.parent().cartan_type().special_node():
            P = self.parent()
            from sage.combinat.rigged_configurations.tensor_product_kr_tableaux import TensorProductOfKirillovReshetikhinTableaux
            K = TensorProductOfKirillovReshetikhinTableaux(P.cartan_type(), [[2, P.s()]])
            rc = K(self).to_rigged_configuration().to_virtual_configuration()
            return rc.phi(0)
        return TensorProductOfRegularCrystalsElement.phi(self, i)


class KRTableauxTypeFromRC(KirillovReshetikhinTableaux):
    r"""
    Kirillov-Reshetikhin tableaux `B^{r,s}` constructed from rigged
    configurations under the bijection `\Phi`.

    .. WARNING::

        The Kashiwara-Nakashima version is not implemented due to the
        non-trivial multiplicities of classical components, so
        :meth:`classical_decomposition` does not work.
    """

    def __init__(self, cartan_type, r, s):
        r"""
        Initialize ``self``.

        EXAMPLES::

            sage: KRT = crystals.KirillovReshetikhin(['D', 4, 3], 2, 1, model='KR')
            sage: TestSuite(KRT).run() # long time
        """
        # We must modify the constructor of KirillovReshetikhinTableaux
        self._r = r
        self._s = s
        self._cartan_type = cartan_type
        Parent.__init__(self, category=KirillovReshetikhinCrystals())
        self.letters = CrystalOfLetters(cartan_type.classical())

    @lazy_attribute
    def module_generators(self):
        """
        The module generators of ``self``.

        EXAMPLES::

            sage: KRT = crystals.KirillovReshetikhin(['D',4,3], 2, 1, model='KR')
            sage: KRT.module_generators
            ([[1], [2]], [[1], [0]], [[1], [E]], [[E], [E]])
        """
        return self._build_module_generators()

    def _build_module_generators(self):
        r"""
        Return the module generators of ``self``.

        EXAMPLES::

            sage: KRT = crystals.KirillovReshetikhin(['D',4,3], 2, 1, model='KR')
            sage: KRT._build_module_generators()
            ([[1], [2]], [[1], [0]], [[1], [E]], [[E], [E]])
        """
        from sage.combinat.rigged_configurations.rigged_configurations import RiggedConfigurations
        RC = RiggedConfigurations(self._cartan_type, [[self._r, self._s]])
        return tuple(mg.to_tensor_product_of_kirillov_reshetikhin_tableaux()[0]
                     for mg in RC.module_generators)

    @lazy_attribute
    def _tableau_height(self):
        """
        The height of the tableaux in ``self``.

        EXAMPLES::

            sage: ct = CartanType(['E',6,1])
            sage: [crystals.KirillovReshetikhin(ct, r, 1, model='KR')._tableau_height
            ....:  for r in ct.classical().index_set()]
            [1, 3, 2, 3, 4, 2]
        """
        if self._cartan_type.type() == 'E':
            if self._cartan_type.classical().rank() == 6:
                #       6   2 - 5
                #      /   /
                # 0 - 1 - 3 - 4
                if self._r == 1:
                    return 1
                if self._r == [3, 6]:
                    return 2
                if self._r in [2, 4]:
                    return 3
                if self._r == 5:
                    return 4
            if self._cartan_type.classical().rank() == 7:
                #     1-2-3
                #    /
                # 0-7-6-5-4
                if self._r <= 3:
                    return self._r + 1
                return 8 - self._r
            if self._cartan_type.classical().rank() == 8:
                #     1-2-3
                #    /
                # 0-8-7-6-5-4
                if self._r <= 3:
                    return self._r + 1
                return 9 - self._r
        if not self._cartan_type.is_untwisted_affine():
            if self._cartan_type.dual().type() == 'G':
                return self._r
        return len(self.module_generators[0]) // self._s

    Element = KRTableauxTypeFromRCElement<|MERGE_RESOLUTION|>--- conflicted
+++ resolved
@@ -25,11 +25,7 @@
 - Travis Scrimshaw (2012-11-14): added bijection to KR crystals
 """
 
-<<<<<<< HEAD
-# ****************************************************************************
-=======
 # ***************************************************************************
->>>>>>> 665a3fa4
 #       Copyright (C) 2012 Travis Scrimshaw <tscrim@ucdavis.edu>
 #
 #  Distributed under the terms of the GNU General Public License (GPL)
@@ -41,13 +37,8 @@
 #
 #  The full text of the GPL is available at:
 #
-<<<<<<< HEAD
-#                  http://www.gnu.org/licenses/
-# ****************************************************************************
-=======
 #                  https://www.gnu.org/licenses/
 # ***************************************************************************
->>>>>>> 665a3fa4
 
 # This contains both the parent and element classes. These should be split if
 #   the classes grow larger.
