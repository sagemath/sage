r"""
Skew Tableaux

AUTHORS:

- Mike Hansen: Initial version
- Travis Scrimshaw, Arthur Lubovsky (2013-02-11):
  Factored out ``CombinatorialClass``
"""
#*****************************************************************************
#       Copyright (C) 2007 Mike Hansen <mhansen@gmail.com>,
#       Copyright (C) 2013 Travis Scrimshaw <tscrim at ucdavis.edu>
#       Copyright (C) 2013 Arthur Lubovsky
#
#  Distributed under the terms of the GNU General Public License (GPL)
#
#    This code is distributed in the hope that it will be useful,
#    but WITHOUT ANY WARRANTY; without even the implied warranty of
#    MERCHANTABILITY or FITNESS FOR A PARTICULAR PURPOSE.  See the GNU
#    General Public License for more details.
#
#  The full text of the GPL is available at:
#
#                  http://www.gnu.org/licenses/
#*****************************************************************************

from sage.misc.classcall_metaclass import ClasscallMetaclass

from sage.structure.parent import Parent
from sage.structure.unique_representation import UniqueRepresentation
from sage.categories.sets_cat import Sets
from sage.categories.infinite_enumerated_sets import InfiniteEnumeratedSets
from sage.categories.finite_enumerated_sets import FiniteEnumeratedSets

from sage.rings.all import Integer, QQ, ZZ
from sage.rings.arith import factorial
from sage.rings.infinity import PlusInfinity
from sage.matrix.all import zero_matrix
import itertools

from sage.structure.list_clone import ClonableList
from sage.combinat.partition import Partition
<<<<<<< HEAD
from sage.combinat.tableau import Tableau, TableauOptions
=======
from sage.combinat.tableau import TableauOptions, SemistandardTableau, StandardTableau, Tableau
>>>>>>> 94af4b0c
from sage.combinat.skew_partition import SkewPartition, SkewPartitions
from sage.combinat.integer_vector import IntegerVectors
from sage.combinat.words.words import Words

class SkewTableau(ClonableList):
    """
    A skew tableau.

    Note that Sage by default uses the English convention for partitions and
    tableaux. To change this, see :class:`TableauOptions`.

    EXAMPLES::

         sage: st = SkewTableau([[None, 1],[2,3]]); st
         [[None, 1], [2, 3]]
         sage: st.inner_shape()
         [1]
         sage: st.outer_shape()
         [2, 2]

    The ``expr`` form of a skew tableau consists of the inner partition
    followed by a list of the entries in each row from bottom to top::

        sage: SkewTableau(expr=[[1,1],[[5],[3,4],[1,2]]])
        [[None, 1, 2], [None, 3, 4], [5]]
    """
    __metaclass__ = ClasscallMetaclass

    @staticmethod
    def __classcall_private__(cls, st=None, expr=None):
        """
        Return the skew tableau object corresponding to ``st``.

        EXAMPLES::

            sage: SkewTableau([[None,1],[2,3]])
            [[None, 1], [2, 3]]
            sage: SkewTableau(expr=[[1,1],[[5],[3,4],[1,2]]])
            [[None, 1, 2], [None, 3, 4], [5]]
        """
        if isinstance(st, cls):
            return st
        if expr is not None:
            return SkewTableaux().from_expr(expr)

        return SkewTableaux()(st)

    def __init__(self, parent, st):
        """
        TESTS::

            sage: st = SkewTableau([[None, 1],[2,3]])
            sage: st = SkewTableau([[None,1,1],[None,2],[4]])
            sage: TestSuite(st).run()

        A skew tableau is immutable, see :trac:`15862`::

            sage: T = SkewTableau([[None,2],[2]])
            sage: t0 = T[0]
            sage: t0[1] = 3
            Traceback (most recent call last):
            ...
            TypeError: 'tuple' object does not support item assignment
            sage: T[0][1] = 5
            Traceback (most recent call last):
            ...
            TypeError: 'tuple' object does not support item assignment
        """
        try:
            st = map(tuple, st)
        except TypeError:
            raise TypeError("each element of the skew tableau must be an iterable")

        ClonableList.__init__(self, parent, st)
<<<<<<< HEAD

    def __eq__(self, other):
        r"""
        Check whether ``self`` is equal to ``other``.

        .. TODO::

=======

    def __eq__(self, other):
        r"""
        Check whether ``self`` is equal to ``other``.

        .. TODO::

>>>>>>> 94af4b0c
            This overwrites the equality check of
            :class:`~sage.structure.list_clone.ClonableList`
            in order to circumvent the coercion framework.
            Eventually this should be solved more elegantly,
            for example along the lines of what was done for
            `k`-tableaux.

            For now, two elements are equal if their underlying
            defining lists compare equal.

        INPUT:

        ``other`` -- the element that ``self`` is compared to

        OUTPUT:

        A Boolean.

        TESTS::

            sage: t = SkewTableau([[None,1,2]])
            sage: t == 0
            False
            sage: t == SkewTableaux()([[None,1,2]])
            True

            sage: s = SkewTableau([[1,2]])
            sage: s == 0
            False
            sage: s == Tableau([[1,2]])
            True
        """
        if isinstance(other, (Tableau, SkewTableau)):
            return list(self) == list(other)
        else:
            return list(self) == other
    
    def __ne__(self, other):
        r"""
        Check whether ``self`` is unequal to ``other``.

        See the documentation of :meth:`__eq__`.

        INPUT:

        ``other`` -- the element that ``self`` is compared to

        OUTPUT:

        A Boolean.

        TESTS::

            sage: t = Tableau([[2,3],[1]])
            sage: t != []
            True
        """
        if isinstance(other, (Tableau, SkewTableau)):
            return list(self) != list(other)
        else:
            return list(self) != other

    def check(self):
        r"""
        Check that ``self`` is a valid skew tableau. This is currently far too
        liberal, and only checks some trivial things.

        EXAMPLES::

            sage: t = SkewTableau([[None,1,1],[2]])
            sage: t.check()

            sage: t = SkewTableau([[None, None, 1], [2, 4], [], [3, 4, 5]])
            Traceback (most recent call last):
            ...
            TypeError: a skew tableau cannot have an empty list for a row
        """
        for row in self:
            if not row:
                raise TypeError("a skew tableau cannot have an empty list for a row")

    def _repr_(self):
        """
        Return a string representation of ``self``.

        For more on the display options, see
        :obj:`SkewTableaux.global_options`.

        EXAMPLES::

            sage: SkewTableau([[None,2,3],[None,4],[5]])
            [[None, 2, 3], [None, 4], [5]]
        """
        return self.parent().global_options.dispatch(self, '_repr_', 'display')

    def _repr_list(self):
        """
        Return a string representation of ``self`` as a list of lists.

        EXAMPLES::

            sage: print SkewTableau([[None,2,3],[None,4],[5]])._repr_list()
            [[None, 2, 3], [None, 4], [5]]
        """
        return repr([list(row) for row in self])

    # See #18024. CombinatorialObject provided __str__, though ClonableList
    # doesn't. Emulate the old functionality. Possibly remove when
    # CombinatorialObject is removed.
    __str__ = _repr_list

    def _repr_diagram(self):
        """
        Return a string representation of ``self`` as a diagram.

        EXAMPLES::

            sage: print SkewTableau([[None,2,3],[None,4],[5]])._repr_diagram()
              .  2  3
              .  4
              5
        """
        none_str = lambda x: "  ." if x is None else "%3s"%str(x)
        if self.parent().global_options('convention') == "French":
            new_rows = ["".join(map(none_str, row)) for row in reversed(self)]
        else:
            new_rows = ["".join(map(none_str, row)) for row in self]
        return '\n'.join(new_rows)

    def _repr_compact(self):
        """
        Return a compact string representation of ``self``.

        EXAMPLES::

            sage: SkewTableau([[None,None,3],[4,5]])._repr_compact()
            '.,.,3/4,5'
            sage: Tableau([])._repr_compact()
            '-'
        """
        if not self:
            return '-'
        str_rep = lambda x: '%s'%x if x is not None else '.'
        return '/'.join(','.join(str_rep(r) for r in row) for row in self)

    def pp(self):
        """
        Return a pretty print string of the tableau.

        EXAMPLES::

            sage: SkewTableau([[None,2,3],[None,4],[5]]).pp()
              .  2  3
              .  4
              5
        """
        print self._repr_diagram()

    def _ascii_art_(self):
        """
        TESTS::

            sage: ascii_art(RibbonTableaux([[2,1],[]],[1,1,1],1).list())
            [   1  3    1  2 ]
            [   2   ,   3    ]
        """
        from sage.misc.ascii_art import AsciiArt
        return AsciiArt(self._repr_diagram().splitlines())

    def _latex_(self):
        r"""
        Return a `\LaTeX` representation of ``self``.

        EXAMPLES::

            sage: latex(SkewTableau([[None,2,3],[None,4],[5]]))
            {\def\lr#1{\multicolumn{1}{|@{\hspace{.6ex}}c@{\hspace{.6ex}}|}{\raisebox{-.3ex}{$#1$}}}
            \raisebox{-.6ex}{$\begin{array}[b]{*{3}c}\cline{2-3}
            &\lr{2}&\lr{3}\\\cline{2-3}
            &\lr{4}\\\cline{1-2}
            \lr{5}\\\cline{1-1}
            \end{array}$}
            }
        """
        from sage.combinat.output import tex_from_array
        return tex_from_array(self)

    def outer_shape(self):
        """
        Return the outer shape of ``self``.

        EXAMPLES::

            sage: SkewTableau([[None,1,2],[None,3],[4]]).outer_shape()
            [3, 2, 1]
        """
        return Partition([len(row) for row in self])

    def inner_shape(self):
        """
        Return the inner shape of ``self``.

        EXAMPLES::

            sage: SkewTableau([[None,1,2],[None,3],[4]]).inner_shape()
            [1, 1]
            sage: SkewTableau([[1,2],[3,4],[7]]).inner_shape()
            []
            sage: SkewTableau([[None,None,None,2,3],[None,1],[None],[2]]).inner_shape()
            [3, 1, 1]
        """
        return Partition([x for x in (row.count(None) for row in self) if x != 0])

    def shape(self):
        r"""
        Return the shape of ``self``.

        EXAMPLES::

            sage: SkewTableau([[None,1,2],[None,3],[4]]).shape()
            [3, 2, 1] / [1, 1]
        """
        return SkewPartition([self.outer_shape(), self.inner_shape()])

    def outer_size(self):
        """
        Return the size of the outer shape of ``self``.

        EXAMPLES::

            sage: SkewTableau([[None, 2, 4], [None, 3], [1]]).outer_size()
            6
            sage: SkewTableau([[None, 2], [1, 3]]).outer_size()
            4
        """
        return self.outer_shape().size()

    def inner_size(self):
        """
        Return the size of the inner shape of ``self``.

        EXAMPLES::

            sage: SkewTableau([[None, 2, 4], [None, 3], [1]]).inner_size()
            2
            sage: SkewTableau([[None, 2], [1, 3]]).inner_size()
            1
        """
        return self.inner_shape().size()

    def size(self):
        """
        Return the number of cells in ``self``.

        EXAMPLES::

            sage: SkewTableau([[None, 2, 4], [None, 3], [1]]).size()
            4
            sage: SkewTableau([[None, 2], [1, 3]]).size()
            3
        """
        return sum(len([x for x in row if x is not None]) for row in self)

    def conjugate(self):
        """
        Return the conjugate of ``self``.

        EXAMPLES::

            sage: SkewTableau([[None,1],[2,3]]).conjugate()
            [[None, 2], [1, 3]]
        """
        conj_shape = self.outer_shape().conjugate()

        conj = [[None]*row_length for row_length in conj_shape]

        for i in range(len(conj)):
            for j in range(len(conj[i])):
                conj[i][j] = self[j][i]

        return SkewTableau(conj)

    def to_word_by_row(self, as_word=True):
        """
        Return a word obtained from a row reading of ``self``.
        Specifically, this is the word obtained by concatenating the
        rows from the bottommost one (in English notation) to the
        topmost one.

        INPUT:

        - ``as_word`` -- boolean (default: ``True``); if ``True``,
          the result is returned as a word (i.e., an element of
          :class:`Words`), while otherwise it is returned as a
          list

        EXAMPLES::

            sage: s = SkewTableau([[None,1],[2,3]])
            sage: s.pp()
              .  1
              2  3
            sage: s.to_word_by_row()
            word: 231
            sage: s = SkewTableau([[None, 2, 4], [None, 3], [1]])
            sage: s.pp()
              .  2  4
              .  3
              1
            sage: s.to_word_by_row()
            word: 1324
            sage: s.to_word_by_row(as_word=False)
            [1, 3, 2, 4]

        TESTS::

            sage: SkewTableau([[None, None, None], [None]]).to_word_by_row()
            word:
            sage: SkewTableau([]).to_word_by_row()
            word:
        """
        word = []
        for row in self:
            word = list(row) + word

        if not as_word:
            return filter(lambda x: x is not None, word)
        return Words("positive integers")([i for i in word if i is not None])

    def to_word_by_column(self, as_word=True):
        """
        Return the word obtained from a column reading of the skew
        tableau.
        Specifically, this is the word obtained by concatenating the
        columns from the rightmost one (in English notation) to the
        leftmost one.

        INPUT:

        - ``as_word`` -- boolean (default: ``True``); if ``True``,
          the result is returned as a word (i.e., an element of
          :class:`Words`), while otherwise it is returned as a
          list

        EXAMPLES::

            sage: s = SkewTableau([[None,1],[2,3]])
            sage: s.pp()
              .  1
              2  3
            sage: s.to_word_by_column()
            word: 132

        ::

            sage: s = SkewTableau([[None, 2, 4], [None, 3], [1]])
            sage: s.pp()
            .  2  4
            .  3
            1
            sage: s.to_word_by_column()
            word: 4231
            sage: s.to_word_by_column(as_word=False)
            [4, 2, 3, 1]
        """
        return self.conjugate().to_word_by_row(as_word=as_word)

    to_word = to_word_by_row

    def to_permutation(self):
        """
        Return a permutation with the entries of ``self`` obtained by reading
        ``self`` row by row, from the bottommost to the topmost row, with
        each row being read from left to right, in English convention.
        See :meth:`to_word_by_row()`.

        EXAMPLES::

            sage: SkewTableau([[None,2],[3,4],[None],[1]]).to_permutation()
            [1, 3, 4, 2]
            sage: SkewTableau([[None,2],[None,4],[1],[3]]).to_permutation()
            [3, 1, 4, 2]
            sage: SkewTableau([[None]]).to_permutation()
            []
        """
        from sage.combinat.permutation import Permutation
        word = []
        for row in reversed(self):
            word += [i for i in row if i is not None]
        return Permutation(word)

    def weight(self):
        """
        Return the weight (aka evaluation) of the tableau ``self``.
        Trailing zeroes are omitted when returning the weight.

        The weight of a skew tableau `T` is the sequence
        `(a_1, a_2, a_3, \ldots )`, where `a_k` is the number of
        entries of `T` equal to `k`. This sequence contains only
        finitely many nonzero entries.

        The weight of a skew tableau `T` is the same as the weight
        of the reading word of `T`, for any reading order.

        :meth:`evaluation` is a synonym for this method.

        EXAMPLES::

            sage: SkewTableau([[1,2],[3,4]]).weight()
            [1, 1, 1, 1]

            sage: SkewTableau([[None,2],[None,4],[None,5],[None]]).weight()
            [0, 1, 0, 1, 1]

            sage: SkewTableau([]).weight()
            []

            sage: SkewTableau([[None,None,None],[None]]).weight()
            []

            sage: SkewTableau([[None,3,4],[None,6,7],[4,8],[5,13],[6],[7]]).weight()
            [0, 0, 1, 2, 1, 2, 2, 1, 0, 0, 0, 0, 1]

        TESTS:

        We check that this agrees with going to the word::

            sage: t = SkewTableau([[None,None,4,7,15],[6,2,16],[2,3,19],[4,5],[7]])
            sage: def by_word(T):
            ....:     ed = T.to_word().evaluation_dict()
            ....:     m = max(ed.keys()) + 1
            ....:     return [ed.get(k,0) for k in range(1,m)]
            sage: by_word(t) == t.weight()
            True
            sage: SST = SemistandardTableaux(shape=[3,1,1])
            sage: all(by_word(t) == SkewTableau(t).weight() for t in SST)
            True
        """
        if len(self) == 0:
            return []
        m = max(max(row) for row in self)
        if m is None:
            return []
        res = [0] * m
        for row in self:
            for i in row:
                if not (i is None) and i > 0:
                    res[i - 1] += 1
        return res

    evaluation = weight

    def is_standard(self):
        """
        Return ``True`` if ``self`` is a standard skew tableau and ``False``
        otherwise.

        EXAMPLES::

            sage: SkewTableau([[None, 2], [1, 3]]).is_standard()
            True
            sage: SkewTableau([[None, 2], [2, 4]]).is_standard()
            False
            sage: SkewTableau([[None, 3], [2, 4]]).is_standard()
            False
            sage: SkewTableau([[None, 2], [2, 4]]).is_standard()
            False
        """
        #Check to make sure that it is filled with 1...size
        w = [i for row in self for i in row if i is not None]
        if sorted(w) != range(1, len(w)+1):
            return False
        else:
            return self.is_semistandard()

    def is_semistandard(self):
        """
        Return ``True`` if ``self`` is a semistandard skew tableau and
        ``False`` otherwise.

        EXAMPLES::

            sage: SkewTableau([[None, 2, 2], [1, 3]]).is_semistandard()
            True
            sage: SkewTableau([[None, 2], [2, 4]]).is_semistandard()
            True
            sage: SkewTableau([[None, 3], [2, 4]]).is_semistandard()
            True
            sage: SkewTableau([[None, 2], [1, 2]]).is_semistandard()
            False
            sage: SkewTableau([[None, 2, 3]]).is_semistandard()
            True
            sage: SkewTableau([[None, 3, 2]]).is_semistandard()
            False
            sage: SkewTableau([[None, 2, 3], [1, 4]]).is_semistandard()
            True
            sage: SkewTableau([[None, 2, 3], [1, 2]]).is_semistandard()
            False
            sage: SkewTableau([[None, 2, 3], [None, None, 4]]).is_semistandard()
            False
        """
        if not self:
            return True

        # Is it weakly increasing along the rows?
        for row in self:
            if any(row[c] is not None and row[c] > row[c+1] for c in xrange(len(row)-1)):
                return False

        # Is it strictly increasing down columns?
        for row, next in itertools.izip(self, self[1:]):
            if any(row[c] is not None and row[c] >= next[c] for c in xrange(len(next))):
                return False

        return True

    def to_tableau(self):
        """
        Returns a tableau with the same filling. This only works if the
        inner shape of the skew tableau has size zero.

        EXAMPLES::

            sage: SkewTableau([[1,2],[3,4]]).to_tableau()
            [[1, 2], [3, 4]]
        """

        if self.inner_size() != 0:
            raise ValueError("the inner size of the skew tableau must be 0")
        else:
            from sage.combinat.tableau import Tableau
            return Tableau(self[:])

    def restrict(self, n):
        """
        Return the restriction of the (semi)standard skew tableau to all
        the numbers less than or equal to ``n``.

        .. NOTE::

            If only the outer shape of the restriction, rather than
            the whole restriction, is needed, then the faster method
            :meth:`restriction_outer_shape` is preferred. Similarly if
            only the skew shape is needed, use :meth:`restriction_shape`.

        EXAMPLES::

            sage: SkewTableau([[None,1],[2],[3]]).restrict(2)
            [[None, 1], [2]]
            sage: SkewTableau([[None,1],[2],[3]]).restrict(1)
            [[None, 1]]
            sage: SkewTableau([[None,1],[1],[2]]).restrict(1)
            [[None, 1], [1]]
        """
        t = self[:]
        return SkewTableau( [z for z in map(lambda x: [y for y in x if y is None or y <= n], t) if z != []] )

    def restriction_outer_shape(self, n):
        """
        Return the outer shape of the restriction of the semistandard skew
        tableau ``self`` to `n`.

        If `T` is a semistandard skew tableau and `n` is a nonnegative
        integer, then the restriction of `T` to `n` is defined as the
        (semistandard) skew tableau obtained by removing all cells filled
        with entries greater than `n` from `T`.

        This method computes merely the outer shape of the restriction.
        For the restriction itself, use :meth:`restrict`.

        EXAMPLES::

            sage: SkewTableau([[None,None],[2,3],[3,4]]).restriction_outer_shape(3)
            [2, 2, 1]
            sage: SkewTableau([[None,2],[None],[4],[5]]).restriction_outer_shape(2)
            [2, 1]
            sage: T = SkewTableau([[None,None,3,5],[None,4,4],[17]])
            sage: T.restriction_outer_shape(0)
            [2, 1]
            sage: T.restriction_outer_shape(2)
            [2, 1]
            sage: T.restriction_outer_shape(3)
            [3, 1]
            sage: T.restriction_outer_shape(4)
            [3, 3]
            sage: T.restriction_outer_shape(19)
            [4, 3, 1]
        """
        from sage.combinat.partition import Partition
        res = [len([y for y in row if y is None or y <= n]) for row in self]
        return Partition(res)

    def restriction_shape(self, n):
        """
        Return the skew shape of the restriction of the semistandard
        skew tableau ``self`` to ``n``.

        If `T` is a semistandard skew tableau and `n` is a nonnegative
        integer, then the restriction of `T` to `n` is defined as the
        (semistandard) skew tableau obtained by removing all cells filled
        with entries greater than `n` from `T`.

        This method computes merely the skew shape of the restriction.
        For the restriction itself, use :meth:`restrict`.

        EXAMPLES::

            sage: SkewTableau([[None,None],[2,3],[3,4]]).restriction_shape(3)
            [2, 2, 1] / [2]
            sage: SkewTableau([[None,2],[None],[4],[5]]).restriction_shape(2)
            [2, 1] / [1, 1]
            sage: T = SkewTableau([[None,None,3,5],[None,4,4],[17]])
            sage: T.restriction_shape(0)
            [2, 1] / [2, 1]
            sage: T.restriction_shape(2)
            [2, 1] / [2, 1]
            sage: T.restriction_shape(3)
            [3, 1] / [2, 1]
            sage: T.restriction_shape(4)
            [3, 3] / [2, 1]
        """
        return SkewPartition([self.restriction_outer_shape(n), self.inner_shape()])

    def to_chain(self, max_entry=None):
        """
        Return the chain of partitions corresponding to the (semi)standard
        skew tableau ``self``.

        The optional keyword parameter ``max_entry`` can be used to
        customize the length of the chain. Specifically, if this parameter
        is set to a nonnegative integer ``n``, then the chain is
        constructed from the positions of the letters `1, 2, \ldots, n`
        in the tableau.

        EXAMPLES::

            sage: SkewTableau([[None,1],[2],[3]]).to_chain()
            [[1], [2], [2, 1], [2, 1, 1]]
            sage: SkewTableau([[None,1],[1],[2]]).to_chain()
            [[1], [2, 1], [2, 1, 1]]
            sage: SkewTableau([[None,1],[1],[2]]).to_chain(max_entry=2)
            [[1], [2, 1], [2, 1, 1]]
            sage: SkewTableau([[None,1],[1],[2]]).to_chain(max_entry=3)
            [[1], [2, 1], [2, 1, 1], [2, 1, 1]]
            sage: SkewTableau([[None,1],[1],[2]]).to_chain(max_entry=1)
            [[1], [2, 1]]
            sage: SkewTableau([[None,None,2],[None,3],[None,5]]).to_chain(max_entry=6)
            [[2, 1, 1], [2, 1, 1], [3, 1, 1], [3, 2, 1], [3, 2, 1], [3, 2, 2], [3, 2, 2]]
            sage: SkewTableau([]).to_chain()
            [[]]
            sage: SkewTableau([]).to_chain(max_entry=1)
            [[], []]

        TESTS:

        Check that :meth:`to_chain()` does not skip letters::

            sage: t = SkewTableau([[None, 2, 3], [3]])
            sage: t.to_chain()
            [[1], [1], [2], [3, 1]]

            sage: T = SkewTableau([[None]])
            sage: T.to_chain()
            [[1]]
        """
        if max_entry is None:
            if len(self) == 0:
                max_entry = 0
            else:
                max_entry = max(max(row) for row in self)
            if max_entry is None:
                max_entry = 0
        return [self.restriction_outer_shape(x) for x in range(max_entry+1)]

    def slide(self, corner=None):
        """
        Apply a jeu-de-taquin slide to ``self`` on the specified inner corner and
        return the resulting tableau.  If no corner is given, an arbitrary inner
        corner is chosen.

        See [FW]_ p12-13.

        EXAMPLES::

            sage: st = SkewTableau([[None, None, None, None,2],[None, None, None, None,6], [None, 2, 4, 4], [2, 3, 6], [5,5]])
            sage: st.slide((2,0))
            [[None, None, None, None, 2], [None, None, None, None, 6], [2, 2, 4, 4], [3, 5, 6], [5]]

        TESTS::

            sage: st
            [[None, None, None, None, 2], [None, None, None, None, 6], [None, 2, 4, 4], [2, 3, 6], [5, 5]]
        """
        new_st = [list(x) for x in self]
        inner_corners = self.inner_shape().corners()
        outer_corners = self.outer_shape().corners()
        if corner is not None:
            if tuple(corner) not in inner_corners:
                raise ValueError("corner must be an inner corner")
        else:
            if len(inner_corners) == 0:
                return self
            else:
                corner = inner_corners[0]

        spotl, spotc = corner
        while (spotl, spotc) not in outer_corners:
            #print spot
            #Check to see if there is nothing to the right
            if spotc == len(new_st[spotl]) - 1:
                #print "nr"
                #Swap the hole with the cell below
                new_st[spotl][spotc] = new_st[spotl+1][spotc]
                new_st[spotl+1][spotc] = None
                spotl += 1
                continue

            #Check to see if there is nothing below
            if (spotl == len(new_st) - 1) or (len(new_st[spotl+1]) <= spotc):
                #print "nb"
                #Swap the hole with the cell to the right
                new_st[spotl][spotc] = new_st[spotl][spotc+1]
                new_st[spotl][spotc+1] = None
                spotc += 1
                continue

            #If we get to this stage, we need to compare
            below = new_st[spotl+1][spotc]
            right = new_st[spotl][spotc+1]
            if below <= right:
                #Swap with the cell below
                #print "b"
                new_st[spotl][spotc] = new_st[spotl+1][spotc]
                new_st[spotl+1][spotc] = None
                spotl += 1
                continue
            else:
                #Swap with the cell to the right
                #print "r"
                new_st[spotl][spotc] = new_st[spotl][spotc+1]
                new_st[spotl][spotc+1] = None
                spotc += 1
                continue

        #Clean up to remove the "None" at an outside corner
        #Remove the last row if there is nothing left in it
        new_st[spotl].pop()
        if len(new_st[spotl]) == 0:
            new_st.pop()

        return SkewTableau(new_st)

    def rectify(self, algorithm=None):
        """
        Return a :class:`StandardTableau`, :class:`SemistandardTableau`,
        or just :class:`Tableau` formed by applying the jeu de taquin
        process to ``self``. See page 15 of [FW]_.

        REFERENCES:

        .. [FW] William Fulton,
           *Young Tableaux*,
           Cambridge University Press 1997.

        INPUT:
        - ``algorithm`` -- optional: if set to ``'jdt'``, rectifies by jeu de taquin;
          if set to ``'schensted'``, rectifies by Schensted insertion of the
          reading word; otherwise, guesses which will be faster.

        EXAMPLES::

            sage: S = SkewTableau([[None,1],[2,3]])
            sage: S.rectify()
            [[1, 3], [2]]
            sage: T = SkewTableau([[None, None, None, 4],[None,None,1,6],[None,None,5],[2,3]])
            sage: T.rectify()
            [[1, 3, 4, 6], [2, 5]]
            sage: T.rectify(algorithm='jdt')
            [[1, 3, 4, 6], [2, 5]]
            sage: T.rectify(algorithm='schensted')
            [[1, 3, 4, 6], [2, 5]]
            sage: T.rectify(algorithm='spaghetti')
            Traceback (most recent call last):
            ...
            ValueError: algorithm must be 'jdt', 'schensted', or None

        TESTS::

            sage: S
            [[None, 1], [2, 3]]
            sage: T
            [[None, None, None, 4], [None, None, 1, 6], [None, None, 5], [2, 3]]
        """
        mu_size = self.inner_shape().size()

        # Roughly, use jdt with a small inner shape, Schensted with a large one
        if algorithm is None:
            la = self.outer_shape()
            la_size = la.size()
            if mu_size ** 2 < len(la) * (la_size - mu_size):
                algorithm = 'jdt'
            else:
                algorithm = 'schensted'

        if algorithm == 'jdt':
            rect = self
            for i in range(mu_size):
                rect = rect.slide()
        elif algorithm == 'schensted':
            rect = Tableau([]).insert_word(self.to_word(as_word=False))
        else:
            raise ValueError("algorithm must be 'jdt', 'schensted', or None")
        if self in StandardSkewTableaux():
            return StandardTableau(rect[:])
        if self in SemistandardSkewTableaux():
            return SemistandardTableau(rect[:])
        return Tableau(rect)

    def standardization(self, check=True):
        r"""
        Return the standardization of ``self``, assuming ``self`` is a
        semistandard skew tableau.

        The standardization of a semistandard skew tableau `T` is the standard
        skew tableau `\mathrm{st}(T)` of the same shape as `T` whose
        reversed reading word is the standardization of the reversed reading
        word of `T`.

        The standardization of a word `w` can be formed by replacing all `1`'s
        in `w` by `1, 2, \ldots, k_1` from left to right, all `2`'s in `w` by
        `k_1 + 1, k_1 + 2, \ldots, k_2`, and repeating for all letters that
        appear in `w`.
        See also :meth:`Word.standard_permutation()`.

        INPUT:

        - ``check`` -- (Default: ``True``) Check to make sure ``self`` is
          semistandard. Set to ``False`` to avoid this check.

        EXAMPLES::

            sage: t = SkewTableau([[None,None,3,4,7,19],[None,4,4,8],[None,5,16,17],[None],[2],[3]])
            sage: t.standardization()
            [[None, None, 3, 6, 8, 12], [None, 4, 5, 9], [None, 7, 10, 11], [None], [1], [2]]

        Standard skew tableaux are fixed under standardization::

            sage: p = Partition([4,3,3,2])
            sage: q = Partitions(3).random_element()
            sage: all((t == t.standardization() for t in StandardSkewTableaux([p, q])))
            True

        The reading word of the standardization is the
        standardization of the reading word::

            sage: t = SkewTableau([[None,3,4,4],[None,6,10],[7,7,11],[18]])
            sage: t.to_word().standard_permutation() == t.standardization().to_permutation()
            True

        TESTS:

        Some corner cases::

            sage: t = SkewTableau([[None,None],[None]])
            sage: t.standardization()
            [[None, None], [None]]
            sage: t = SkewTableau([])
            sage: t.standardization()
            []
        """
        if check and not self.is_semistandard():
            raise ValueError("the skew tableau must be semistandard")
        # This should be a SkewStandardTableau
        return StandardSkewTableaux().from_shape_and_word(self.shape(), self.to_word_by_row().standard_permutation())

    def bender_knuth_involution(self, k, rows=None, check=True):
        r"""
        Return the image of ``self`` under the `k`-th Bender--Knuth
        involution, assuming ``self`` is a skew semistandard tableau.

        Let `T` be a tableau, then a *lower free `k` in `T`* means a cell of
        `T` which is filled with the integer `k` and whose direct lower
        neighbor is not filled with the integer `k + 1` (in particular,
        this lower neighbor might not exist at all). Let an *upper free `k + 1`
        in `T`* mean a cell of `T` which is filled with the integer `k + 1`
        and whose direct upper neighbor is not filled with the integer `k`
        (in particular, this neighbor might not exist at all). It is clear
        that for any row `r` of `T`, the lower free `k`'s and the upper
        free `k + 1`'s in `r` together form a contiguous interval or `r`.

        The *`k`-th Bender--Knuth switch at row `i`* changes the entries of
        the cells in this interval in such a way that if it used to have
        `a` entries of `k` and `b` entries of `k + 1`, it will now
        have `b` entries of `k` and `a` entries of `k + 1`. For fixed `k`, the
        `k`-th Bender--Knuth switches for different `i` commute. The
        composition of the `k`-th Bender--Knuth switches for all rows is
        called the *`k`-th Bender--Knuth involution*. This is used to show that
        the Schur functions defined by semistandard (skew) tableaux are
        symmetric functions.

        INPUT:

        - ``k`` -- an integer

        - ``rows`` -- (Default ``None``) When set to ``None``, the method
          computes the `k`-th Bender--Knuth involution as defined above.
          When an iterable, this computes the composition of the `k`-th
          Bender--Knuth switches at row `i` over all `i` in ``rows``. When set
          to an integer `i`, the method computes the `k`-th Bender--Knuth
          switch at row `i`. Note the indexing of the rows starts with `1`.

        - ``check`` -- (Default: ``True``) Check to make sure ``self`` is
          semistandard. Set to ``False`` to avoid this check.

        OUTPUT:

        The image of ``self`` under either the `k`-th Bender--Knuth
        involution, the `k`-th Bender--Knuth switch at a certain row, or
        the composition of such switches, as detailed in the INPUT section.

        EXAMPLES::

            sage: t = SkewTableau([[None,None,None,4,4,5,6,7],[None,2,4,6,7,7,7],[None,4,5,8,8,9],[None,6,7,10],[None,8,8,11],[None],[4]])
            sage: t
            [[None, None, None, 4, 4, 5, 6, 7], [None, 2, 4, 6, 7, 7, 7], [None, 4, 5, 8, 8, 9], [None, 6, 7, 10], [None, 8, 8, 11], [None], [4]]
            sage: t.bender_knuth_involution(1)
            [[None, None, None, 4, 4, 5, 6, 7], [None, 1, 4, 6, 7, 7, 7], [None, 4, 5, 8, 8, 9], [None, 6, 7, 10], [None, 8, 8, 11], [None], [4]]
            sage: t.bender_knuth_involution(4)
            [[None, None, None, 4, 5, 5, 6, 7], [None, 2, 4, 6, 7, 7, 7], [None, 5, 5, 8, 8, 9], [None, 6, 7, 10], [None, 8, 8, 11], [None], [5]]
            sage: t.bender_knuth_involution(5)
            [[None, None, None, 4, 4, 5, 6, 7], [None, 2, 4, 5, 7, 7, 7], [None, 4, 6, 8, 8, 9], [None, 5, 7, 10], [None, 8, 8, 11], [None], [4]]
            sage: t.bender_knuth_involution(6)
            [[None, None, None, 4, 4, 5, 6, 6], [None, 2, 4, 6, 6, 7, 7], [None, 4, 5, 8, 8, 9], [None, 6, 7, 10], [None, 8, 8, 11], [None], [4]]
            sage: t.bender_knuth_involution(666) == t
            True
            sage: t.bender_knuth_involution(4, 2) == t
            True
            sage: t.bender_knuth_involution(4, 3)
            [[None, None, None, 4, 4, 5, 6, 7], [None, 2, 4, 6, 7, 7, 7], [None, 5, 5, 8, 8, 9], [None, 6, 7, 10], [None, 8, 8, 11], [None], [4]]

        The Bender--Knuth involution is an involution::

            sage: t = SkewTableau([[None,3,4,4],[None,6,10],[7,7,11],[18]])
            sage: all(t.bender_knuth_involution(k).bender_knuth_involution(k) == t for k in range(1,4))
            True

        The same for the single switches::

            sage: all(t.bender_knuth_involution(k, j).bender_knuth_involution(k, j) == t for k in range(1,5) for j in range(1, 5))
            True

        Locality of the Bender--Knuth involutions::

            sage: all(t.bender_knuth_involution(k).bender_knuth_involution(l) == t.bender_knuth_involution(l).bender_knuth_involution(k) for k in range(1,5) for l in range(1,5) if abs(k - l) > 1)
            True

        Coxeter relation of the Bender--Knuth involutions (they have the form
        `(ab)^6 = 1`)::

            sage: p = lambda t, k: t.bender_knuth_involution(k).bender_knuth_involution(k + 1)
            sage: all(p(p(p(p(p(p(t,k),k),k),k),k),k) == t for k in range(1,5))
            True

        TESTS::

            sage: t = SkewTableau([])
            sage: t.bender_knuth_involution(3)
            []
            sage: t = SkewTableau([[None,None],[None]])
            sage: t.bender_knuth_involution(3)
            [[None, None], [None]]

        AUTHORS:

        - Darij Grinberg (2013-05-14)
        """
        if check and not self.is_semistandard():
            raise ValueError("the skew tableau must be semistandard")
        l = len(self)    # l is the number of rows of self.
        # Sanitizing the rows input so that it always becomes a list of
        # nonnegative integers. We also subtract 1 from these integers
        # because the i-th row of a tableau T is T[i - 1].
        if rows is None:
            rows = range(l)
        elif rows in ZZ:
            rows = [rows - 1]
        else:
            rows = [i - 1 for i in rows]
        # Now, rows should be iterable.

        # result_tab is going to be the result tableau (as a list of lists);
        # we will build it up step by step, starting with a deep copy of self.
        result_tab = [list(row) for row in self]
        for i in rows:
            if i >= l:
                continue
            # Setup the previous and next rows
            if i == 0:
                prev_row = [None] * len(result_tab[i])
            else:
                prev_row = result_tab[i-1]
            if i == l - 1:
                next_row = [None] * len(result_tab[i])
            else:
                next_row = result_tab[i+1] + [None] * (len(result_tab[i]) - len(result_tab[i+1]))
            a = 0
            b = 0
            sk = None # The first entry of k
            sk1 = None # The first entry of k+1
            for j, val in enumerate(result_tab[i]):
                if val == k and next_row[j] != k + 1:
                    if sk is None:
                        sk = j
                    a += 1
                elif val == k + 1 and prev_row[j] != k:
                    if sk1 is None:
                        sk1 = j
                    b += 1
            if sk1 is not None:
                if a > b:
                    for j in range(sk1-(a-b), sk1):
                        result_tab[i][j] = k + 1
                elif a < b:
                    for j in range(sk1, sk1+b-a):
                        result_tab[i][j] = k
            elif sk is not None:
                for j in range(sk, sk+a):
                    result_tab[i][j] = k + 1

        return SkewTableau(result_tab) # This should be a SkewSemistandardTableau

    def to_expr(self):
        """
        The first list in a result corresponds to the inner partition of
        the skew shape. The second list is a list of the rows in the skew
        tableau read from the bottom up.

        Provided for compatibility with MuPAD-Combinat. In MuPAD-Combinat,
        if ``t`` is a skew tableau, then to_expr gives the same result as
        ``expr(t)`` would give in MuPAD-Combinat.

        EXAMPLES::

            sage: SkewTableau([[None,1,1,3],[None,2,2],[1]]).to_expr()
            [[1, 1], [[1], [2, 2], [1, 1, 3]]]
            sage: SkewTableau([]).to_expr()
            [[], []]
        """
        rows = self.filling()
        rows.reverse()
        return [self.inner_shape(), rows]

    def is_ribbon(self):
        r"""
        Return ``True`` if and only if the shape of ``self`` is a
        ribbon, that is, if it has exactly one cell in each of `q`
        consecutive diagonals for some nonnegative integer `q`.

        EXAMPLES::

            sage: S=SkewTableau([[None, None, 1, 2],[None, None, 3],[1, 3, 4]])
            sage: S.pp()
              .  .  1  2
              .  .  3
              1  3  4
            sage: S.is_ribbon()
            True

            sage: S=SkewTableau([[None, 1, 1, 2],[None, 2, 3],[1, 3, 4]])
            sage: S.pp()
              .  1  1  2
              .  2  3
              1  3  4
            sage: S.is_ribbon()
            False

            sage: S=SkewTableau([[None, None, 1, 2],[None, None, 3],[1]])
            sage: S.pp()
              .  .  1  2
              .  .  3
              1
            sage: S.is_ribbon()
            False

            sage: S=SkewTableau([[None, None, None, None],[None, None, 3],[1, 2, 4]])
            sage: S.pp()
              .  .  .  .
              .  .  3
              1  2  4
            sage: S.is_ribbon()
            True

            sage: S=SkewTableau([[None, None, None, None],[None, None, 3],[None, 2, 4]])
            sage: S.pp()
              .  .  .  .
              .  .  3
              .  2  4
            sage: S.is_ribbon()
            True

            sage: S=SkewTableau([[None, None],[None]])
            sage: S.pp()
              .  .
              .
            sage: S.is_ribbon()
            True

        """
        lam = list(self.outer_shape())
        mu = list(self.inner_shape())
        l_out = len(lam)
        l_in = len(mu)
        mu += [0]*(l_out-l_in)
        
        if l_out == 0:
            return True
        else:
            # Find the least u for which lam[u]>mu[u], if it exists.
            # If it does not exist then u will equal l_out.
            u = 0
            u_test = True
            while u_test:
                if u >= l_out or lam[u] > mu[u]:
                    u_test = False
                else:
                    u += 1

            # Find the least v strictly greater than u for which 
            # lam[v] != mu[v-1]+1
            v = u + 1
            v_test = True
            while v_test:
                if v >= l_out or lam[v] != mu[v-1] + 1:
                    v_test = False
                else:
                    v += 1

            # Check if lam[i]==mu[i] for all i >= v
            for i in range(v, l_out):
                if lam[i] != mu[i]:
                    return False

        return True

    def to_ribbon(self, check_input=True):
        """
        Return ``self`` as a ribbon-shaped tableau
        (:class:`~sage.combinat.ribbon_shaped_tableau.RibbonShapedTableau`),
        provided that the shape of ``self`` is a ribbon.

        INPUT:

        - ``check_input`` -- (default: ``True``) whether or not to check
          that ``self`` indeed has ribbon shape

        EXAMPLES::

            sage: SkewTableau([[None,1],[2,3]]).to_ribbon()
            [[None, 1], [2, 3]]
        """
        if check_input and not self.is_ribbon():
            raise ValueError("self must be a ribbon")
        from sage.combinat.ribbon_shaped_tableau import RibbonShapedTableau
        r = [[i for i in row if i is not None] for row in self]
        return RibbonShapedTableau(r)

    def filling(self):
        """
        Return a list of the non-empty entries in ``self``.

        EXAMPLES::

            sage: t = SkewTableau([[None,1],[2,3]])
            sage: t.filling()
            [[1], [2, 3]]
        """
        return [[i for i in row if i is not None] for row in self]

    def cells_by_content(self, c):
        """
        Return the coordinates of the cells in ``self`` with content ``c``.

        EXAMPLES::

            sage: s = SkewTableau([[None,1,2],[3,4,5],[6]])
            sage: s.cells_by_content(0)
            [(1, 1)]
            sage: s.cells_by_content(1)
            [(0, 1), (1, 2)]
            sage: s.cells_by_content(2)
            [(0, 2)]
            sage: s.cells_by_content(-1)
            [(1, 0)]
            sage: s.cells_by_content(-2)
            [(2, 0)]
        """
        if len(self) == 0:
            return []

        if c >= 0:
            if c >= len(self[0]):
                return []
            i,j = 0,c
        else:
            c = -c
            if c >= len(self):
                return []
            i,j = c,0

        res = []
        while True:
            if self[i][j] is not None:
                res.append((i,j))
            i,j = i+1, j+1
            if i >= len(self) or j >= len(self[i]):
                break
        return res

    def entries_by_content(self, c):
        """
        Return the entries in ``self`` with content ``c``.

        EXAMPLES::

            sage: s = SkewTableau([[None,1,2],[3,4,5],[6]])
            sage: s.entries_by_content(0)
            [4]
            sage: s.entries_by_content(1)
            [1, 5]
            sage: s.entries_by_content(2)
            [2]
            sage: s.entries_by_content(-1)
            [3]
            sage: s.entries_by_content(-2)
            [6]
        """
        return [self[i][j] for i,j in self.cells_by_content(c)]

    def cells(self):
        """
        Return the cells in ``self``.

        EXAMPLES::

            sage: s = SkewTableau([[None,1,2],[3],[6]])
            sage: s.cells()
            [(0, 1), (0, 2), (1, 0), (2, 0)]
        """
        res = []
        for i in range(len(self)):
            for j in range(len(self[i])):
                if self[i][j] is not None:
                    res.append( (i,j) )
        return res

    def cells_containing(self, i):
        r"""
        Return the list of cells in which the letter ``i`` appears in the
        tableau ``self``. The list is ordered with cells appearing from
        left to right.

        Cells are given as pairs of coordinates `(a, b)`, where both
        rows and columns are counted from `0` (so `a = 0` means the cell
        lies in the leftmost column of the tableau, etc.).

        EXAMPLES::

            sage: t = SkewTableau([[None,None,3],[None,3,5],[4,5]])
            sage: t.cells_containing(5)
            [(2, 1), (1, 2)]
            sage: t.cells_containing(4)
            [(2, 0)]
            sage: t.cells_containing(2)
            []

            sage: t = SkewTableau([[None,None,None,None],[None,4,5],[None,5,6],[None,9],[None]])
            sage: t.cells_containing(2)
            []
            sage: t.cells_containing(4)
            [(1, 1)]
            sage: t.cells_containing(5)
            [(2, 1), (1, 2)]

            sage: SkewTableau([]).cells_containing(3)
            []

            sage: SkewTableau([[None,None],[None]]).cells_containing(3)
            []
        """
        cell_list = []
        for r in range(len(self)-1, -1, -1):
            rth_row = self[r]
            for c,val in enumerate(rth_row):
                if val == i:
                    cell_list.append((r,c))
        return cell_list

    def is_k_tableau(self, k):
        r"""
        Checks whether ``self`` is a valid skew weak `k`-tableau.

        EXAMPLES::

            sage: t = SkewTableau([[None,2,3],[2,3],[3]])
            sage: t.is_k_tableau(3)
            True
            sage: t = SkewTableau([[None,1,3],[2,2],[3]])
            sage: t.is_k_tableau(3)
            False
        """
        shapes = self.to_chain()
        kshapes = [ la.k_conjugate(k) for la in shapes ]
        return all( kshapes[i+1].contains(kshapes[i]) for i in range(len(shapes)-1) )


def _label_skew(list_of_cells, sk):
    """
    Return a filled-in standard standard skew tableau given an
    ordered list ``list_of_cells`` of the coordinates to fill in
    (as pairs) and an empty shape ``sk``.

    EXAMPLES::

        sage: import sage.combinat.skew_tableau as skew_tableau
        sage: l = [(0, 0), (1, 1), (1, 0), (0, 1)]
        sage: empty = [[None,None],[None,None]]
        sage: skew_tableau._label_skew(l, empty)
        [[1, 4], [3, 2]]
    """
    i = 1
    skew = [list(row) for row in sk]
    for row, column in list_of_cells:
            skew[row][column] = i
            i += 1
    return skew

class SkewTableaux(Parent, UniqueRepresentation):
    r"""
    Class of all skew tableaux.
    """
    def __init__(self, category=None):
        """
        Initialize ``self``.

        EXAMPLES::

            sage: S = SkewTableaux()
            sage: TestSuite(S).run()
        """
        if category is None:
            Parent.__init__(self, category=Sets())
        else:
            Parent.__init__(self, category=category)

    def _repr_(self):
        """
        Return a string representation of ``self``.

        EXAMPLES::

            sage: SkewTableaux()
            Skew tableaux
        """
        return "Skew tableaux"

    def _element_constructor_(self, st):
        """
        Construct an element of ``self``.

        EXAMPLES::

            sage: S = SkewTableaux()
            sage: elt = S([[None,1],[2,3]]); elt
            [[None, 1], [2, 3]]
            sage: elt.parent() is S
            True
        """
        return self.element_class(self, st)

    Element = SkewTableau
    global_options = TableauOptions

    def __contains__(self, x):
        """
        Checks if ``x`` is a skew tableau.

        EXAMPLES::

            sage: T = SkewTableau([[None, None, 1], [3], [4]])
            sage: T in SkewTableaux()
            True
            sage: [[None,1],[2,3]] in SkewTableaux()
            True
        """
        if isinstance(x, SkewTableau):
            return True
        try:
            self.element_class(self, x)
        except Exception:
            return False
        return True

    def from_expr(self, expr):
        """
        Return a :class:`SkewTableau` from a MuPAD-Combinat expr for a skew
        tableau. The first list in ``expr`` is the inner shape of the skew
        tableau. The second list are the entries in the rows of the skew
        tableau from bottom to top.

        Provided primarily for compatibility with MuPAD-Combinat.

        EXAMPLES::

            sage: SkewTableaux().from_expr([[1,1],[[5],[3,4],[1,2]]])
            [[None, 1, 2], [None, 3, 4], [5]]
        """
        skp = []
        outer = expr[1]
        inner = expr[0]+[0]*(len(outer)-len(expr[0]))

        for i in range(len(outer)):
            skp.append( [None]*(inner[i]) + outer[-(i+1)] )

        return self.element_class(self, skp)

    def from_shape_and_word(self, shape, word):
        """
        Return the skew tableau corresponding to the skew partition ``shape``
        and the word ``word`` obtained from the row reading.

        EXAMPLES::

            sage: t = SkewTableau([[None, 1, 3], [None, 2], [4]])
            sage: shape = t.shape()
            sage: word  = t.to_word()
            sage: SkewTableaux().from_shape_and_word(shape, word)
            [[None, 1, 3], [None, 2], [4]]
        """
        st = [ [None]*row_length for row_length in shape[0] ]
        w_count = 0
        for i in reversed(range(len(shape[0]))):
            for j in range(shape[0][i]):
                if i >= len(shape[1]) or j >= shape[1][i]:
                    st[i][j] = word[w_count]
                    w_count += 1
        return self.element_class(self, st)

class StandardSkewTableaux(SkewTableaux):
    """
    Standard skew tableaux.

    EXAMPLES::

        sage: S = StandardSkewTableaux(); S
        Standard skew tableaux
        sage: S.cardinality()
        +Infinity

    ::

        sage: S = StandardSkewTableaux(2); S
        Standard skew tableaux of size 2
        sage: S.cardinality()
        4

    ::

        sage: StandardSkewTableaux([[3, 2, 1], [1, 1]]).list()
        [[[None, 1, 2], [None, 3], [4]],
         [[None, 1, 2], [None, 4], [3]],
         [[None, 1, 3], [None, 2], [4]],
         [[None, 1, 4], [None, 2], [3]],
         [[None, 1, 3], [None, 4], [2]],
         [[None, 1, 4], [None, 3], [2]],
         [[None, 2, 3], [None, 4], [1]],
         [[None, 2, 4], [None, 3], [1]]]
    """
    @staticmethod
    def __classcall_private__(cls, skp=None):
        """
        Return the class of standard skew tableaux of skew shape ``skp``.

        EXAMPLES::

            sage: SST1 = StandardSkewTableaux([[3, 2, 1], [1, 1]])
            sage: SST2 = StandardSkewTableaux(SkewPartition([[3, 2, 1], [1, 1]]))
            sage: SST1 is SST2
            True
        """
        if skp is None:
            return StandardSkewTableaux_all()
        elif isinstance(skp, (int, Integer)):
            return StandardSkewTableaux_size(skp)
        elif skp in SkewPartitions():
            return StandardSkewTableaux_shape(skp)
        else:
            raise TypeError("Invalid argument")

    def __contains__(self, x):
        """
        EXAMPLES::

            sage: [[None, 2], [1, 3]] in StandardSkewTableaux()
            True
            sage: [[None, 2], [2, 4]] in StandardSkewTableaux()
            False
            sage: [[None, 3], [2, 4]] in StandardSkewTableaux()
            False
            sage: [[None, 2], [1, 4]] in StandardSkewTableaux()
            False
        """
        if x not in SkewTableaux():
            return False

        return SkewTableau(x).is_standard()

class StandardSkewTableaux_all(StandardSkewTableaux):
    """
    Class of all standard skew tableaux.
    """
    def __init__(self):
        """
        EXAMPLES::

            sage: s = StandardSkewTableaux()
            sage: TestSuite(s).run()
        """
        StandardSkewTableaux.__init__(self, category=InfiniteEnumeratedSets())

    def _repr_(self):
        """
        EXAMPLES::

            sage: StandardSkewTableaux()
            Standard skew tableaux
        """
        return "Standard skew tableaux"

    def __iter__(self):
        """
        Iterate through all standard skew tableaux having
        no empty rows (before nonempty rows) and no empty columns
        (before nonempty columns).

        EXAMPLES::

            sage: it = StandardSkewTableaux().__iter__()
            sage: [next(it) for x in range(10)]
            [[],
             [[1]],
             [[1, 2]], [[1], [2]], [[None, 1], [2]], [[None, 2], [1]],
             [[1, 2, 3]], [[1, 2], [3]], [[1, 3], [2]],
             [[None, 1, 2], [3]]]
        """
        n = 0
        while True:
            for st in StandardSkewTableaux_size(n):
                yield self.element_class(self, st)
            n += 1

class StandardSkewTableaux_size(StandardSkewTableaux):
    """
    Standard skew tableaux of a fixed size `n`.
    """
    def __init__(self, n):
        """
        EXAMPLES::

            sage: S = StandardSkewTableaux(3)
            sage: TestSuite(S).run()
        """
        self.n = n
        StandardSkewTableaux.__init__(self, category=FiniteEnumeratedSets())

    def _repr_(self):
        """
        EXAMPLES::

            sage: StandardSkewTableaux(3)
            Standard skew tableaux of size 3
        """
        return "Standard skew tableaux of size %s"%self.n

    def cardinality(self):
        """
        EXAMPLES::

            sage: StandardSkewTableaux(1).cardinality()
            1
            sage: StandardSkewTableaux(2).cardinality()
            4
            sage: StandardSkewTableaux(3).cardinality()
            24
            sage: StandardSkewTableaux(4).cardinality()
            194
        """
        count = 0
        for skp in SkewPartitions(self.n):
            count += StandardSkewTableaux_shape(skp).cardinality()
        return count

    def __iter__(self):
        """
        Iterate through all standard skew tableaux of size `n` having
        no empty rows (before nonempty rows) and no empty columns
        (before nonempty columns). (The last two requirements
        ensure that the iterator terminates after finitely many steps.)

        EXAMPLES::

            sage: StandardSkewTableaux(2).list()
            [[[1, 2]], [[1], [2]], [[None, 1], [2]], [[None, 2], [1]]]

            sage: StandardSkewTableaux(3).list()
            [[[1, 2, 3]],
             [[1, 2], [3]], [[1, 3], [2]],
             [[None, 1, 2], [3]], [[None, 1, 3], [2]],
             [[None, 2, 3], [1]],
             [[None, 1], [2, 3]], [[None, 2], [1, 3]],
             [[None, None, 1], [2, 3]], [[None, None, 2], [1, 3]], [[None, None, 3], [1, 2]],
             [[1], [2], [3]],
             [[None, 1], [None, 2], [3]], [[None, 1], [None, 3], [2]], [[None, 2], [None, 3], [1]],
             [[None, 1], [2], [3]], [[None, 2], [1], [3]], [[None, 3], [1], [2]],
             [[None, None, 1], [None, 2], [3]], [[None, None, 1], [None, 3], [2]],
             [[None, None, 2], [None, 1], [3]], [[None, None, 3], [None, 1], [2]],
             [[None, None, 2], [None, 3], [1]], [[None, None, 3], [None, 2], [1]]]
        """
        for skp in SkewPartitions(self.n):
            for sst in StandardSkewTableaux_shape(skp):
                yield self.element_class(self, sst)

class StandardSkewTableaux_shape(StandardSkewTableaux):
    r"""
    Standard skew tableaux of a fixed skew shape `\lambda / \mu`.
    """
    @staticmethod
    def __classcall_private__(cls, skp):
        """
        Normalize input to ensure a unique representation.

        EXAMPLES::

            sage: S = StandardSkewTableaux([[3, 2, 1], [1, 1]])
            sage: S2 = StandardSkewTableaux(SkewPartition([[3, 2, 1], [1, 1]]))
            sage: S is S2
            True
        """
        return super(StandardSkewTableaux_shape, cls).__classcall__(cls, SkewPartition(skp))

    def __init__(self, skp):
        """
        TESTS::

            sage: S = StandardSkewTableaux([[3, 2, 1], [1, 1]])
            sage: TestSuite(S).run()
        """
        self.skp = skp
        StandardSkewTableaux.__init__(self, category=FiniteEnumeratedSets())

    def _repr_(self):
        """
        Return a string representation of ``self``.

        EXAMPLES::

            sage: StandardSkewTableaux([[3, 2, 1], [1, 1]])
            Standard skew tableaux of shape [3, 2, 1] / [1, 1]
        """
        return "Standard skew tableaux of shape %s"%repr(self.skp)

    def cardinality(self):
        """
        Return the number of standard skew tableaux with shape of the skew
        partition ``skp``. This uses a formula due to Aitken
        (see Cor. 7.16.3 of [Sta-EC2]_).

        EXAMPLES::

            sage: StandardSkewTableaux([[3, 2, 1], [1, 1]]).cardinality()
            8
        """
        outer, inner = self.skp
        m = len(outer)
        n = sum(outer) - sum(inner)
        outer = list(outer)
        inner = list(inner) + [0]*(m-len(inner))
        a = zero_matrix(QQ, m)
        for i in range(m):
            for j in range(m):
                v = outer[i] - inner[j] - i + j
                if v < 0:
                    a[i,j] = 0
                else:
                    a[i,j] = 1/factorial(v)
        return ZZ(factorial(n) * a.det())

    def __iter__(self):
        """
<<<<<<< HEAD
        An iterator for all the standard skew tableaux with shape of the
        skew partition ``skp``. The standard skew tableaux are ordered
        lexicographically by the word obtained from their row reading.
=======
        An iterator for all the standard skew tableaux whose shape is
        the skew partition ``skp``. The standard skew tableaux are
        ordered lexicographically by the word obtained from their row
        reading.
>>>>>>> 94af4b0c

        EXAMPLES::

            sage: [st for st in StandardSkewTableaux([[3, 2, 1], [1, 1]])]
            [[[None, 1, 2], [None, 3], [4]],
             [[None, 1, 2], [None, 4], [3]],
             [[None, 1, 3], [None, 2], [4]],
             [[None, 1, 4], [None, 2], [3]],
             [[None, 1, 3], [None, 4], [2]],
             [[None, 1, 4], [None, 3], [2]],
             [[None, 2, 3], [None, 4], [1]],
             [[None, 2, 4], [None, 3], [1]]]
        """
        dag = self.skp.to_dag(format="tuple")
        le_list = list(dag.topological_sort_generator())

        empty = [[None]*row_length for row_length in self.skp.outer()]

        for le in le_list:
            yield self.element_class(self, _label_skew(le, empty))

class SemistandardSkewTableaux(SkewTableaux):
    r"""
    Semistandard skew tableaux.

    This class can be initialized with several optional variables:
    the size of the skew tableaux (as a nameless integer variable),
    their shape (as a nameless skew partition variable), their
    weight (:meth:`~sage.combinat.skew_tableau.SkewTableau.weight`,
    as a nameless second variable after either the size or the
    shape) and their maximum entry (as an optional keyword variable
    called ``max_entry``, unless the weight has been specified). If
    neither the weight nor the maximum entry is specified, the
    maximum entry defaults to the size of the tableau.

    Note that "maximum entry" does not literally mean the highest
    entry; instead it is just an upper bound that no entry is
    allowed to surpass.

    EXAMPLES:

    The (infinite) class of all semistandard skew tableaux::

        sage: SemistandardSkewTableaux()
        Semistandard skew tableaux

    The (still infinite) class of all semistandard skew tableaux
    with maximum entry `2`::

        sage: SemistandardSkewTableaux(max_entry=2)
        Semistandard skew tableaux with maximum entry 2

    The class of all semistandard skew tableaux of given size `3`
    and maximum entry `3`::

        sage: SemistandardSkewTableaux(3)
        Semistandard skew tableaux of size 3 and maximum entry 3

    To set a different maximum entry::

        sage: SemistandardSkewTableaux(3, max_entry = 7)
        Semistandard skew tableaux of size 3 and maximum entry 7

    Specifying a shape::

        sage: SemistandardSkewTableaux([[2,1],[]])
        Semistandard skew tableaux of shape [2, 1] / [] and maximum entry 3

    Specifying both a shape and a maximum entry::

        sage: S = SemistandardSkewTableaux([[2,1],[1]], max_entry = 3); S
        Semistandard skew tableaux of shape [2, 1] / [1] and maximum entry 3
        sage: S.list()
        [[[None, 1], [1]],
         [[None, 2], [1]],
         [[None, 1], [2]],
         [[None, 3], [1]],
         [[None, 1], [3]],
         [[None, 2], [2]],
         [[None, 3], [2]],
         [[None, 2], [3]],
         [[None, 3], [3]]]

        sage: for n in range(5):
        ....:     print n, len(SemistandardSkewTableaux([[2,2,1],[1]], max_entry = n))
        0 0
        1 0
        2 1
        3 9
        4 35

    Specifying a shape and a weight::

        sage: SemistandardSkewTableaux([[2,1],[]],[2,1])
        Semistandard skew tableaux of shape [2, 1] / [] and weight [2, 1]

    (the maximum entry is redundant in this case and thus is ignored).

    Specifying a size and a weight::

        sage: SemistandardSkewTableaux(3, [2,1])
        Semistandard skew tableaux of size 3 and weight [2, 1]

    .. WARNING::

        If the shape is not specified, the iterator of this class
        yields only skew tableaux whose shape is reduced, in the
        sense that there are no empty rows before the last nonempty
        row, and there are no empty columns before the last
        nonempty column. (Otherwise it would go on indefinitely.)

    .. WARNING::

        This class acts as a factory. The resulting classes are mainly
        useful for iteration. Do not rely on their containment tests,
        as they are not correct, e. g.::

            sage: SkewTableau([[None]]) in SemistandardSkewTableaux(2)
            True
    """
    @staticmethod
    def __classcall_private__(cls, p=None, mu=None, max_entry=None):
        """
        Return the correct parent based upon the input.

        EXAMPLES::

            sage: SSST1 = SemistandardSkewTableaux([[3, 2, 1], [1, 1]])
            sage: SSST2 = SemistandardSkewTableaux(SkewPartition([[3, 2, 1], [1, 1]]))
            sage: SSST1 is SSST2
            True
        """
        if p is None:
            if mu is None:
                return SemistandardSkewTableaux_all(max_entry)
            raise ValueError("You must specify either a size or a shape")

        if isinstance(p, (int, Integer)):
            if mu is None:
                return SemistandardSkewTableaux_size(p, max_entry)
            else:
                return SemistandardSkewTableaux_size_weight(p, mu)

        if p in SkewPartitions():
            if mu is None:
                return SemistandardSkewTableaux_shape(p, max_entry)
            else:
                return SemistandardSkewTableaux_shape_weight(p, mu)

        raise ValueError("Invalid input")

    def __contains__(self, x):
        """
        EXAMPLES::

            sage: [[None, 2], [1, 3]] in SemistandardSkewTableaux()
            True
            sage: [[None, 2], [2, 4]] in SemistandardSkewTableaux()
            True
            sage: [[None, 3], [2, 4]] in SemistandardSkewTableaux()
            True
            sage: [[None, 2], [2, 4]] in SemistandardSkewTableaux()
            True
        """
        if x not in SkewTableaux():
            return False

        try:
            x = self.element_class(self, x)
        except Exception:
            return False
        return x.is_semistandard()

class SemistandardSkewTableaux_all(SemistandardSkewTableaux):
    """
    Class of all semistandard skew tableaux, possibly with a given
    maximum entry.
    """
    def __init__(self, max_entry):
        """
        Initialize ``self``.

        EXAMPLES::

            sage: S = SemistandardSkewTableaux()
            sage: TestSuite(S).run()

            sage: S = SemistandardSkewTableaux(3)
            sage: TestSuite(S).run()
        """
        SemistandardSkewTableaux.__init__(self, category=InfiniteEnumeratedSets())
        if max_entry is None:
            self.max_entry = PlusInfinity()
        else:
            self.max_entry = max_entry

    def _repr_(self):
        """
        EXAMPLES::

            sage: SemistandardSkewTableaux()
            Semistandard skew tableaux
        """
        if self.max_entry == PlusInfinity():
            return "Semistandard skew tableaux"
        return "Semistandard skew tableaux with maximum entry {}".format(self.max_entry)

    def __iter__(self):
        """
        Iterate over the elements of ``self``.

        EXAMPLES::

            sage: it = SemistandardSkewTableaux(max_entry = 5).__iter__()
            sage: [next(it) for x in range(12)]
            [[],
             [[1]],
             [[2]],
             [[3]],
             [[4]],
             [[5]],
             [[1, 1]],
             [[1, 2]],
             [[1, 3]],
             [[1, 4]],
             [[1, 5]],
             [[2, 2]]]

        If no max entry is specified, the iteration goes over all
        semistandard skew tableaux of size `n` with max entry `n`,
        for all `n`::

            sage: it = SemistandardSkewTableaux().__iter__()
            sage: [next(it) for x in range(10)]
            [[],
             [[1]],
             [[1, 1]],
             [[1, 2]],
             [[2, 2]],
             [[1], [2]],
             [[None, 1], [1]],
             [[None, 2], [1]],
             [[None, 1], [2]],
             [[None, 2], [2]]]
        """
        if self.max_entry == PlusInfinity():
            # Old behavior, kept here for backwards compatibility.
            # The usefulness of this iterator is questionable.
            n = 0
            while True:
                for ssst in SemistandardSkewTableaux_size(n, n):
                    yield self.element_class(self, ssst)
                n += 1
        else:
            n = 0
            while True:
                for ssst in SemistandardSkewTableaux_size(n, self.max_entry):
                    yield self.element_class(self, ssst)
                n += 1

class SemistandardSkewTableaux_size(SemistandardSkewTableaux):
    """
    Class of all semistandard skew tableaux of a fixed size `n`,
    possibly with a given maximum entry.
    """
    def __init__(self, n, max_entry):
        """
        EXAMPLES::

            sage: S = SemistandardSkewTableaux(3)
            sage: TestSuite(S).run()
        """
        self.n = n
        if max_entry is None:
            self.max_entry = n
        else:
            self.max_entry = max_entry
        SemistandardSkewTableaux.__init__(self, category=FiniteEnumeratedSets())

    def _repr_(self):
        """
        EXAMPLES::

            sage: SemistandardSkewTableaux(3)
            Semistandard skew tableaux of size 3 and maximum entry 3
            sage: SemistandardSkewTableaux(3, max_entry=8)
            Semistandard skew tableaux of size 3 and maximum entry 8
        """
        return "Semistandard skew tableaux of size %s and maximum entry %s"%(repr(self.n), repr(self.max_entry))

    def cardinality(self):
        """
        EXAMPLES::

            sage: SemistandardSkewTableaux(2).cardinality()
            8
        """
        count = 0
        for p in SkewPartitions(self.n):
            count += SemistandardSkewTableaux_shape(p, self.max_entry).cardinality()
        return count

    def __iter__(self):
        """
        EXAMPLES::

            sage: SemistandardSkewTableaux(2).list()
            [[[1, 1]],
             [[1, 2]],
             [[2, 2]],
             [[1], [2]],
             [[None, 1], [1]],
             [[None, 2], [1]],
             [[None, 1], [2]],
             [[None, 2], [2]]]
        """
        for p in SkewPartitions(self.n):
            for ssst in SemistandardSkewTableaux_shape(p, self.max_entry):
                yield self.element_class(self, ssst)

class SemistandardSkewTableaux_size_weight(SemistandardSkewTableaux):
    r"""
    Class of semistandard tableaux of a fixed size `n` and weight `\mu`.
    """
    @staticmethod
    def __classcall_private__(cls, n, mu):
        """
        Normalize our input to ensure we have a unique representation.

        EXAMPLES::

            sage: S = SemistandardSkewTableaux(3, [2,1])
            sage: S2 = SemistandardSkewTableaux(int(3), (2,1))
            sage: S is S2
            True
        """
        return super(SemistandardSkewTableaux_size_weight, cls).__classcall__(cls, n, tuple(mu))

    def __init__(self, n, mu):
        """
        EXAMPLES::

            sage: S = SemistandardSkewTableaux(3,[2,1])
            sage: TestSuite(S).run()
        """
        self.n = n
        self.mu = mu
        SemistandardSkewTableaux.__init__(self, category=FiniteEnumeratedSets())

    def _repr_(self):
        """
        EXAMPLES::

            sage: SemistandardSkewTableaux(3,[2,1])
            Semistandard skew tableaux of size 3 and weight [2, 1]
        """
        return "Semistandard skew tableaux of size %s and weight %s"%(repr(self.n),list(self.mu))

    def cardinality(self):
        """
        EXAMPLES::

            sage: SemistandardSkewTableaux(2,[1,1]).cardinality()
            4
        """
        count = 0
        for p in SkewPartitions(self.n):
            count += SemistandardSkewTableaux_shape_weight(p, self.mu).cardinality()
        return count

    def __iter__(self):
        """
        EXAMPLES::

            sage: SemistandardSkewTableaux(2,[1,1]).list()
            [[[1, 2]], [[1], [2]], [[None, 2], [1]], [[None, 1], [2]]]
        """
        for p in SkewPartitions(self.n):
            for ssst in SemistandardSkewTableaux_shape_weight(p, self.mu):
                yield self.element_class(self, ssst)

class SemistandardSkewTableaux_shape(SemistandardSkewTableaux):
    r"""
    Class of semistandard skew tableaux of a fixed skew shape
    `\lambda / \mu` with a given max entry.

    A semistandard skew tableau with max entry `i` is required to have all
    its entries less or equal to `i`. It is not required to actually
    contain an entry `i`.

    INPUT:

    - ``p`` -- A skew partition

    - ``max_entry`` -- The max entry; defaults to the size of ``p``.

    .. WARNING::

        Input is not checked; please use :class:`SemistandardSkewTableaux` to
        ensure the options are properly parsed.
    """
    @staticmethod
    def __classcall_private__(cls, p, max_entry=None):
        """
        Normalize our input to ensure we have a unique representation.

        EXAMPLES::

            sage: S = SemistandardSkewTableaux([[2,1],[]])
            sage: S2 = SemistandardSkewTableaux(SkewPartition([[2,1],[]]))
            sage: S is S2
            True
        """
        if max_entry is None:
            max_entry = sum(p[0])-sum(p[1])
        return super(SemistandardSkewTableaux_shape, cls).__classcall__(cls, SkewPartition(p), max_entry)

    def __init__(self, p, max_entry):
        """
        EXAMPLES::

            sage: S = SemistandardSkewTableaux([[2,1],[]])
            sage: S == loads(dumps(S))
            True
            sage: TestSuite(S).run()
        """
        self.p = p
        self.max_entry = max_entry
        SemistandardSkewTableaux.__init__(self, category=FiniteEnumeratedSets())

    def _repr_(self):
        """
        EXAMPLES::

            sage: SemistandardSkewTableaux([[2,1],[]])
            Semistandard skew tableaux of shape [2, 1] / [] and maximum entry 3
        """
        return "Semistandard skew tableaux of shape %s and maximum entry %s"%(repr(self.p), repr(self.max_entry))

    def cardinality(self):
        """
        EXAMPLES::

            sage: SemistandardSkewTableaux([[2,1],[]]).cardinality()
            8
            sage: SemistandardSkewTableaux([[2,1],[]], max_entry=2).cardinality()
            2
        """
        count = 0
        for mu in IntegerVectors(self.p.size(), self.max_entry):
            count += SemistandardSkewTableaux_shape_weight(self.p, mu).cardinality()
        return count

    def __iter__(self):
        """
        EXAMPLES::

            sage: SemistandardSkewTableaux([[2,1],[]]).list()
            [[[1, 1], [2]],
             [[1, 1], [3]],
             [[1, 2], [2]],
             [[1, 3], [2]],
             [[1, 2], [3]],
             [[1, 3], [3]],
             [[2, 2], [3]],
             [[2, 3], [3]]]
            sage: from sage.combinat.skew_tableau import SemistandardSkewTableaux_shape
            sage: SemistandardSkewTableaux_shape([[2,1],[]], max_entry=2).list()
            [[[1, 1], [2]], [[1, 2], [2]]]
        """
        for mu in IntegerVectors(self.p.size(), self.max_entry):
            for ssst in SemistandardSkewTableaux_shape_weight(self.p, mu):
                yield self.element_class(self, ssst)

class SemistandardSkewTableaux_shape_weight(SemistandardSkewTableaux):
    r"""
    Class of semistandard skew tableaux of a fixed skew shape `\lambda / \nu`
    and weight `\mu`.
    """
    @staticmethod
    def __classcall_private__(cls, p, mu):
        """
        Normalize our input to ensure we have a unique representation.

        EXAMPLES::

            sage: S = SemistandardSkewTableaux([[2,1],[]], [2,1])
            sage: S2 = SemistandardSkewTableaux(SkewPartition([[2,1],[]]), (2,1))
            sage: S is S2
            True
        """
        p = SkewPartition(p)
        mu = tuple(mu)
        return super(SemistandardSkewTableaux_shape_weight, cls).__classcall__(cls, p, mu)

    def __init__(self, p, mu):
        """
        EXAMPLES::

            sage: S = SemistandardSkewTableaux([[2,1],[]],[2,1])
            sage: S == loads(dumps(S))
            True
            sage: TestSuite(S).run()
        """
        self.p = p
        self.mu = mu
        SemistandardSkewTableaux.__init__(self, category=FiniteEnumeratedSets())

    def _repr_(self):
        """
        EXAMPLES::

            sage: SemistandardSkewTableaux([[2,1],[]],[2,1])
            Semistandard skew tableaux of shape [2, 1] / [] and weight [2, 1]
        """
        return "Semistandard skew tableaux of shape %s and weight %s"%(repr(self.p), list(self.mu))

    def __iter__(self):
        """
        Iterate over ``self``.

        EXAMPLES::

            sage: SemistandardSkewTableaux([[2,1],[]],[2,1]).list()
            [[[1, 1], [2]]]
        """
        from ribbon_tableau import RibbonTableaux_shape_weight_length
        for x in RibbonTableaux_shape_weight_length(self.p, self.mu, 1):
            yield self.element_class(self, x)

class SkewTableau_class(SkewTableau):
    """
    This exists solely for unpickling ``SkewTableau_class`` objects.
    """
    def __setstate__(self, state):
        r"""
        Unpickle old ``SkewTableau_class`` objects.

        TESTS::

            sage: loads('x\x9ck`J.NLO\xd5K\xce\xcfM\xca\xccK,\xd1+H,*\xc9,\xc9\xcc\xcf\xe3\n\x80\xb1\xe2\x93s\x12\x8b\x8b\xb9\n\x195\x1b\x0b\x99j\x0b\x995BY\xe33\x12\x8b3\nY\xfc\x80\xac\x9c\xcc\xe2\x92B\xd6\xd8B6\r\x88IE\x99y\xe9\xc5z\x99y%\xa9\xe9\xa9E\\\xb9\x89\xd9\xa9\xf10N!{(\xa3qkP!G\x06\x90a\x04dp\x82\x18\x86@\x06Wji\x92\x1e\x00x0.\xb5')
            [3, 2, 1]
            sage: loads(dumps( SkewTableau([[1,1], [3,2,1]]) ))  # indirect doctest
            [[1, 1], [3, 2, 1]]
        """
        self.__class__ = SkewTableau
        self.__init__(SkewTableaux(), state['_list'])

# October 2012: fixing outdated pickles which use the classes being deprecated
from sage.structure.sage_object import register_unpickle_override
register_unpickle_override('sage.combinat.skew_tableau', 'StandardSkewTableaux_n',  StandardSkewTableaux_size)
register_unpickle_override('sage.combinat.skew_tableau', 'SemistandardSkewTableaux_n',  SemistandardSkewTableaux_size)
register_unpickle_override('sage.combinat.skew_tableau', 'SemistandardSkewTableaux_nmu',  SemistandardSkewTableaux_size_weight)
register_unpickle_override('sage.combinat.skew_tableau', 'SemistandardSkewTableaux_p',  SemistandardSkewTableaux_shape)
register_unpickle_override('sage.combinat.skew_tableau', 'SemistandardSkewTableaux_pmu',  SemistandardSkewTableaux_shape_weight)
# July 2013: But wait, there more!
register_unpickle_override('sage.combinat.skew_tableau', 'StandardSkewTableaux_skewpartition',  StandardSkewTableaux_shape)
register_unpickle_override('sage.combinat.skew_tableau', 'SkewTableau_class',  SkewTableau_class)
<|MERGE_RESOLUTION|>--- conflicted
+++ resolved
@@ -40,11 +40,7 @@
 
 from sage.structure.list_clone import ClonableList
 from sage.combinat.partition import Partition
-<<<<<<< HEAD
-from sage.combinat.tableau import Tableau, TableauOptions
-=======
 from sage.combinat.tableau import TableauOptions, SemistandardTableau, StandardTableau, Tableau
->>>>>>> 94af4b0c
 from sage.combinat.skew_partition import SkewPartition, SkewPartitions
 from sage.combinat.integer_vector import IntegerVectors
 from sage.combinat.words.words import Words
@@ -119,7 +115,6 @@
             raise TypeError("each element of the skew tableau must be an iterable")
 
         ClonableList.__init__(self, parent, st)
-<<<<<<< HEAD
 
     def __eq__(self, other):
         r"""
@@ -127,15 +122,6 @@
 
         .. TODO::
 
-=======
-
-    def __eq__(self, other):
-        r"""
-        Check whether ``self`` is equal to ``other``.
-
-        .. TODO::
-
->>>>>>> 94af4b0c
             This overwrites the equality check of
             :class:`~sage.structure.list_clone.ClonableList`
             in order to circumvent the coercion framework.
@@ -1834,16 +1820,10 @@
 
     def __iter__(self):
         """
-<<<<<<< HEAD
-        An iterator for all the standard skew tableaux with shape of the
-        skew partition ``skp``. The standard skew tableaux are ordered
-        lexicographically by the word obtained from their row reading.
-=======
         An iterator for all the standard skew tableaux whose shape is
         the skew partition ``skp``. The standard skew tableaux are
         ordered lexicographically by the word obtained from their row
         reading.
->>>>>>> 94af4b0c
 
         EXAMPLES::
 
