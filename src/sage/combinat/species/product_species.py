--- conflicted
+++ resolved
@@ -28,11 +28,7 @@
 
             sage: S = species.SetSpecies()
             doctest:warning...
-<<<<<<< HEAD
-            DeprecationWarning: combinat.species is superseded by LazySpecies
-=======
             DeprecationWarning: combinat.species is superseded by LazyCombinatorialSpecies
->>>>>>> 46f021c6
             See https://github.com/sagemath/sage/issues/38544 for details.
             sage: F = S * S
             sage: a = F.structures(['a','b','c']).random_element()
