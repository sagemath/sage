--- conflicted
+++ resolved
@@ -14,11 +14,7 @@
 
     sage: ball = species.SingletonSpecies()
     doctest:warning...
-<<<<<<< HEAD
-    DeprecationWarning: combinat.species is superseded by LazySpecies
-=======
     DeprecationWarning: combinat.species is superseded by LazyCombinatorialSpecies
->>>>>>> 46f021c6
     See https://github.com/sagemath/sage/issues/38544 for details.
     sage: bar = species.EmptySetSpecies()
     sage: BB = CombinatorialSpecies()
