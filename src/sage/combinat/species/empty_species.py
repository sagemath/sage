--- conflicted
+++ resolved
@@ -28,11 +28,7 @@
 
         sage: X = species.EmptySpecies(); X
         doctest:warning...
-<<<<<<< HEAD
-        DeprecationWarning: combinat.species is superseded by LazySpecies
-=======
         DeprecationWarning: combinat.species is superseded by LazyCombinatorialSpecies
->>>>>>> 46f021c6
         See https://github.com/sagemath/sage/issues/38544 for details.
         Empty species
         sage: X.structures([]).list()
