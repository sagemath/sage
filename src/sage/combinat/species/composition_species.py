--- conflicted
+++ resolved
@@ -28,11 +28,7 @@
 
             sage: E = species.SetSpecies(); C = species.CycleSpecies()
             doctest:warning...
-<<<<<<< HEAD
-            DeprecationWarning: combinat.species is superseded by LazySpecies
-=======
             DeprecationWarning: combinat.species is superseded by LazyCombinatorialSpecies
->>>>>>> 46f021c6
             See https://github.com/sagemath/sage/issues/38544 for details.
             sage: L = E(C)
             sage: a = L.structures(['a','b','c']).random_element()                      # needs sage.libs.flint
