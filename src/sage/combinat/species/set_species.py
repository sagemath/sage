--- conflicted
+++ resolved
@@ -30,11 +30,7 @@
 
             sage: S = species.SetSpecies()
             doctest:warning...
-<<<<<<< HEAD
-            DeprecationWarning: combinat.species is superseded by LazySpecies
-=======
             DeprecationWarning: combinat.species is superseded by LazyCombinatorialSpecies
->>>>>>> 46f021c6
             See https://github.com/sagemath/sage/issues/38544 for details.
             sage: a = S.structures(["a","b","c"]).random_element(); a
             {'a', 'b', 'c'}
