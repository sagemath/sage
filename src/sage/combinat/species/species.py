--- conflicted
+++ resolved
@@ -21,11 +21,7 @@
     sage: q = QQ['q'].gen()
     sage: leaf = species.SingletonSpecies()
     doctest:warning...
-<<<<<<< HEAD
-    DeprecationWarning: combinat.species is superseded by LazySpecies
-=======
     DeprecationWarning: combinat.species is superseded by LazyCombinatorialSpecies
->>>>>>> 46f021c6
     See https://github.com/sagemath/sage/issues/38544 for details.
     sage: internal_node = species.SingletonSpecies(weight=q)
     sage: L = species.LinearOrderSpecies(min=1)
@@ -147,11 +143,7 @@
             sage: E = species.EmptySetSpecies()
             sage: L = CombinatorialSpecies()
             doctest:warning...
-<<<<<<< HEAD
-            DeprecationWarning: combinat.species is superseded by LazySpecies
-=======
             DeprecationWarning: combinat.species is superseded by LazyCombinatorialSpecies
->>>>>>> 46f021c6
             See https://github.com/sagemath/sage/issues/38544 for details.
             sage: L.define(E+X*L)
             sage: K = CombinatorialSpecies()
