--- conflicted
+++ resolved
@@ -33,11 +33,7 @@
 
             sage: S = species.PermutationSpecies()
             doctest:warning...
-<<<<<<< HEAD
-            DeprecationWarning: combinat.species is superseded by LazySpecies
-=======
             DeprecationWarning: combinat.species is superseded by LazyCombinatorialSpecies
->>>>>>> 46f021c6
             See https://github.com/sagemath/sage/issues/38544 for details.
             sage: A = S+S
             sage: A.generating_series()[:5]
