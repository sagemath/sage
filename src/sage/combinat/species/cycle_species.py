--- conflicted
+++ resolved
@@ -26,11 +26,7 @@
 
             sage: S = species.CycleSpecies()
             doctest:warning...
-<<<<<<< HEAD
-            DeprecationWarning: combinat.species is superseded by LazySpecies
-=======
             DeprecationWarning: combinat.species is superseded by LazyCombinatorialSpecies
->>>>>>> 46f021c6
             See https://github.com/sagemath/sage/issues/38544 for details.
 
             sage: S.structures(["a","b","c"])[0]
