--- conflicted
+++ resolved
@@ -1,8 +1,6 @@
 r"""
 Combinatorial species
 
-<<<<<<< HEAD
-=======
 A combinatorial species, as introduced by Joyal, is a functor from
 the category of finite sets with bijections to the category of finite
 sets with bijections.  Alternatively, we can regard a combinatorial
@@ -64,7 +62,6 @@
     sage: A.truncate(5)
     Y + X*Y + (X^2*Y+X*E_2(Y)) + (X^3*Y+X^2*E_2(Y)+X^2*Y^2+X*E_3(Y))
 
->>>>>>> 665a3fa4
 Introductory material
 ---------------------
 
