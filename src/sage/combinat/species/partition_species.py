# sage.doctest: needs sage.libs.flint
"""
Partition Species
"""
#*****************************************************************************
#       Copyright (C) 2008 Mike Hansen <mhansen@gmail.com>,
#
#  Distributed under the terms of the GNU General Public License (GPL)
#
#    This code is distributed in the hope that it will be useful,
#    but WITHOUT ANY WARRANTY; without even the implied warranty of
#    MERCHANTABILITY or FITNESS FOR A PARTICULAR PURPOSE.  See the GNU
#    General Public License for more details.
#
#  The full text of the GPL is available at:
#
#                  http://www.gnu.org/licenses/
#*****************************************************************************

from .species import GenericCombinatorialSpecies
from sage.arith.misc import factorial
from .subset_species import SubsetSpeciesStructure
from .set_species import SetSpecies
from .structure import GenericSpeciesStructure
from sage.combinat.species.misc import accept_size
from functools import reduce


class PartitionSpeciesStructure(GenericSpeciesStructure):
    def __init__(self, parent, labels, list):
        """
        EXAMPLES::

            sage: from sage.combinat.species.partition_species import PartitionSpeciesStructure
            sage: P = species.PartitionSpecies()
            doctest:warning...
<<<<<<< HEAD
            DeprecationWarning: combinat.species is superseded by LazySpecies
=======
            DeprecationWarning: combinat.species is superseded by LazyCombinatorialSpecies
>>>>>>> 46f021c6
            See https://github.com/sagemath/sage/issues/38544 for details.
            sage: s = PartitionSpeciesStructure(P, ['a','b','c'], [[1,2],[3]]); s
            {{'a', 'b'}, {'c'}}
            sage: s == loads(dumps(s))
            True
        """
        list = [SubsetSpeciesStructure(parent, labels, block) if not isinstance(block, SubsetSpeciesStructure) else block for block in list]
        list.sort(key=lambda block:(-len(block), block))
        GenericSpeciesStructure.__init__(self, parent, labels, list)

    def __repr__(self):
        """
        EXAMPLES::

            sage: S = species.PartitionSpecies()
            sage: a = S.structures(["a","b","c"])[0]; a
            {{'a', 'b', 'c'}}
        """
        s = GenericSpeciesStructure.__repr__(self)
        return "{"+s[1:-1]+"}"

    def canonical_label(self):
        """
        EXAMPLES::

            sage: P = species.PartitionSpecies()
            sage: S = P.structures(["a", "b", "c"])
            sage: [s.canonical_label() for s in S]
            [{{'a', 'b', 'c'}},
             {{'a', 'b'}, {'c'}},
             {{'a', 'b'}, {'c'}},
             {{'a', 'b'}, {'c'}},
             {{'a'}, {'b'}, {'c'}}]
        """
        P = self.parent()
        p = [len(block) for block in self._list]
        return P._canonical_rep_from_partition(self.__class__, self._labels, p)

    def transport(self, perm):
        """
        Return the transport of this set partition along the permutation
        perm. For set partitions, this is the direct product of the
        automorphism groups for each of the blocks.

        EXAMPLES::

            sage: p = PermutationGroupElement((2,3))
            sage: from sage.combinat.species.partition_species import PartitionSpeciesStructure
            sage: a = PartitionSpeciesStructure(None, [2,3,4], [[1,2],[3]]); a
            {{2, 3}, {4}}
            sage: a.transport(p)
            {{2, 4}, {3}}
        """
        l = [block.transport(perm)._list for block in self._list]
        l.sort(key=lambda block:(-len(block), block))
        return PartitionSpeciesStructure(self.parent(), self._labels, l)

    def automorphism_group(self):
        """
        Return the group of permutations whose action on this set
        partition leave it fixed.

        EXAMPLES::

            sage: p = PermutationGroupElement((2,3))
            sage: from sage.combinat.species.partition_species import PartitionSpeciesStructure
            sage: a = PartitionSpeciesStructure(None, [2,3,4], [[1,2],[3]]); a
            {{2, 3}, {4}}
            sage: a.automorphism_group()
            Permutation Group with generators [(1,2)]
        """
        from sage.groups.perm_gps.permgroup_named import SymmetricGroup
        return reduce(lambda a,b: a.direct_product(b, maps=False),
                      [SymmetricGroup(block._list) for block in self._list])

    def change_labels(self, labels):
        """
        Return a relabelled structure.

        INPUT:

        - ``labels`` -- list of labels

        OUTPUT:

        A structure with the `i`-th label of ``self`` replaced with the `i`-th
        label of the list.

        EXAMPLES::

            sage: p = PermutationGroupElement((2,3))
            sage: from sage.combinat.species.partition_species import PartitionSpeciesStructure
            sage: a = PartitionSpeciesStructure(None, [2,3,4], [[1,2],[3]]); a
            {{2, 3}, {4}}
            sage: a.change_labels([1,2,3])
            {{1, 2}, {3}}
        """
        return PartitionSpeciesStructure(self.parent(), labels, [block.change_labels(labels) for block in self._list])


class PartitionSpecies(GenericCombinatorialSpecies):
    @staticmethod
    @accept_size
    def __classcall__(cls, *args, **kwds):
        """
        EXAMPLES::

            sage: P = species.PartitionSpecies(); P
            Partition species
        """
        return super().__classcall__(cls, *args, **kwds)

    def __init__(self, min=None, max=None, weight=None):
        """
        Return the species of partitions.

        EXAMPLES::

            sage: P = species.PartitionSpecies()
            sage: P.generating_series()[0:5]
            [1, 1, 1, 5/6, 5/8]
            sage: P.isotype_generating_series()[0:5]
            [1, 1, 2, 3, 5]

            sage: P = species.PartitionSpecies()
            sage: P._check()
            True
            sage: P == loads(dumps(P))
            True
        """
        GenericCombinatorialSpecies.__init__(self, min=min, max=max, weight=weight)
        self._name = "Partition species"

    _default_structure_class = PartitionSpeciesStructure

    def _structures(self, structure_class, labels):
        """
        EXAMPLES::

            sage: P = species.PartitionSpecies()
            sage: P.structures([1,2,3]).list()
            [{{1, 2, 3}}, {{1, 3}, {2}}, {{1, 2}, {3}}, {{2, 3}, {1}}, {{1}, {2}, {3}}]
        """
        from sage.combinat.restricted_growth import RestrictedGrowthArrays
        n = len(labels)

        if n == 0:
            yield structure_class(self, labels, [])
            return

        u = list(range(n, 0, -1))
        s0 = u.pop()

        # Reconstruct the set partitions from
        # restricted growth arrays
        for a in RestrictedGrowthArrays(n):
            m = a.pop(0)
            r = [[] for _ in range(m)]
            i = n
            for i, z in enumerate(u):
                r[a[i]].append(z)
            r[0].append(s0)

            for sp in r:
                sp.reverse()

            r.sort(key=len, reverse=True)

            yield structure_class(self, labels, r)

    def _isotypes(self, structure_class, labels):
        """
        EXAMPLES::

            sage: P = species.PartitionSpecies()
            sage: P.isotypes([1,2,3,4]).list()
            [{{1, 2, 3, 4}},
             {{1, 2, 3}, {4}},
             {{1, 2}, {3, 4}},
             {{1, 2}, {3}, {4}},
             {{1}, {2}, {3}, {4}}]
        """
        from sage.combinat.partition import Partitions
        for p in Partitions(len(labels)):
            yield self._canonical_rep_from_partition(structure_class, labels, p)

    def _canonical_rep_from_partition(self, structure_class, labels, p):
        """
        Return the canonical representative corresponding to the partition
        p.

        EXAMPLES::

            sage: P = species.PartitionSpecies()
            sage: P._canonical_rep_from_partition(P._default_structure_class,[1,2,3],[2,1])
            {{1, 2}, {3}}
        """
        breaks = [sum(p[:i]) for i in range(len(p) + 1)]
        return structure_class(self, labels, [list(range(breaks[i]+1, breaks[i+1]+1)) for i in range(len(p))])

    def _gs_callable(self, base_ring, n):
        r"""
        EXAMPLES::

            sage: P = species.PartitionSpecies()
            sage: g = P.generating_series()
            sage: [g.coefficient(i) for i in range(5)]
            [1, 1, 1, 5/6, 5/8]
        """
        from sage.combinat.combinat import bell_number
        return self._weight * base_ring(bell_number(n) / factorial(n))

    def _itgs_callable(self, base_ring, n):
        r"""
        The isomorphism type generating series is given by
        `\frac{1}{1-x}`.

        EXAMPLES::

            sage: P = species.PartitionSpecies()
            sage: g = P.isotype_generating_series()
            sage: [g.coefficient(i) for i in range(10)]
            [1, 1, 2, 3, 5, 7, 11, 15, 22, 30]
        """
        from sage.combinat.partition import number_of_partitions
        return self._weight*base_ring(number_of_partitions(n))

    def _cis(self, series_ring, base_ring):
        r"""
        The cycle index series for the species of partitions is given by.

        .. MATH::

             exp \sum_{n \ge 1} \frac{1}{n} \left( exp \left( \sum_{k \ge 1} \frac{x_{kn}}{k} \right) -1 \right).

        EXAMPLES::

            sage: P = species.PartitionSpecies()
            sage: g = P.cycle_index_series()                                            # needs sage.modules
            sage: g[0:5]                                                                # needs sage.modules
            [p[],
             p[1],
             p[1, 1] + p[2],
             5/6*p[1, 1, 1] + 3/2*p[2, 1] + 2/3*p[3],
             5/8*p[1, 1, 1, 1] + 7/4*p[2, 1, 1] + 7/8*p[2, 2] + p[3, 1] + 3/4*p[4]]
        """
        ciset = SetSpecies().cycle_index_series(base_ring)
        res = ciset(ciset - 1)
        if self.is_weighted():
            res *= self._weight
        return res


#Backward compatibility
PartitionSpecies_class = PartitionSpecies<|MERGE_RESOLUTION|>--- conflicted
+++ resolved
@@ -34,11 +34,7 @@
             sage: from sage.combinat.species.partition_species import PartitionSpeciesStructure
             sage: P = species.PartitionSpecies()
             doctest:warning...
-<<<<<<< HEAD
-            DeprecationWarning: combinat.species is superseded by LazySpecies
-=======
             DeprecationWarning: combinat.species is superseded by LazyCombinatorialSpecies
->>>>>>> 46f021c6
             See https://github.com/sagemath/sage/issues/38544 for details.
             sage: s = PartitionSpeciesStructure(P, ['a','b','c'], [[1,2],[3]]); s
             {{'a', 'b'}, {'c'}}
