--- conflicted
+++ resolved
@@ -31,11 +31,7 @@
 
             sage: P = species.PermutationSpecies()
             doctest:warning...
-<<<<<<< HEAD
-            DeprecationWarning: combinat.species is superseded by LazySpecies
-=======
             DeprecationWarning: combinat.species is superseded by LazyCombinatorialSpecies
->>>>>>> 46f021c6
             See https://github.com/sagemath/sage/issues/38544 for details.
 
             sage: S = P.structures(["a", "b", "c"])
