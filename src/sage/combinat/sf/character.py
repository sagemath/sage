# sage.doctest: needs sage.combinat sage.modules
r"""
Characters of the symmetric group as bases of the symmetric functions

Just as the Schur functions are the irreducible characters of `Gl_n`
and form a basis of the symmetric functions, the irreducible
symmetric group character basis are the irreducible characters of
of `S_n` when the group is realized as the permutation matrices.

REFERENCES:

.. [OZ2015] \R. Orellana, M. Zabrocki, *Symmetric group characters
   as symmetric functions*, :arxiv:`1510.00438`.
"""

# ****************************************************************************
#       Copyright (C) 2015 Mike Zabrocki <zabrocki@mathstat.yorku.ca
#
#  Distributed under the terms of the GNU General Public License (GPL)
#
#    This code is distributed in the hope that it will be useful,
#    but WITHOUT ANY WARRANTY; without even the implied warranty of
#    MERCHANTABILITY or FITNESS FOR A PARTICULAR PURPOSE.  See the GNU
#    General Public License for more details.
#
#  The full text of the GPL is available at:
#
#                  https://www.gnu.org/licenses/
# ****************************************************************************

from sage.arith.misc import binomial, divisors, moebius
from sage.categories.homset import Hom
from sage.categories.morphism import SetMorphism
from sage.combinat.sf.sfa import SymmetricFunctionAlgebra_generic as SFA_generic
from sage.misc.cachefunc import cached_method
from sage.rings.integer import Integer


class Character_generic(SFA_generic):

    def _my_key(self, la):
        r"""
        A rank function for partitions.

        The leading term of a homogeneous expression will
        be the partition with the largest key value.

        This key value is `|\lambda|^2 + \lambda_0` and
        using the ``max`` function on a list of Partitions.

        Of course it is possible that this rank function
        is equal for some partitions, but the leading
        term should be any one of these partitions.

        INPUT:

        - ``la`` -- a partition

        OUTPUT:

        - an integer

        EXAMPLES::

            sage: Sym = SymmetricFunctions(QQ)
            sage: ht = SymmetricFunctions(QQ).ht()
            sage: ht._my_key(Partition([2,1,1]))
            18
            sage: ht._my_key(Partition([2,2]))
            18
            sage: ht._my_key(Partition([3,1]))
            19
            sage: ht._my_key(Partition([1,1,1,1]))
            17
        """
        if la:
            return la.size()**2 + la[0]
        else:
            return 0

    def _other_to_self(self, sexpr):
        r"""
        Convert an expression the target basis to the character-basis.

        We use triangularity to determine the expansion
        by subtracting off the leading term.  The target basis
        is specified by the method ``self._other``.

        INPUT:

        - ``sexpr`` -- an element of ``self._other`` basis

        EXAMPLES::

            sage: Sym = SymmetricFunctions(QQ)
            sage: ht = SymmetricFunctions(QQ).ht()
            sage: h = Sym.h()
            sage: ht._other_to_self(h[2] + h([]))
            ht[] + ht[1] + ht[2]
            sage: st = SymmetricFunctions(QQ).st()
            sage: s = Sym.s()
            sage: st._other_to_self(s[1] + s([]))
            2*st[] + st[1]
            sage: 7 * st[[]] * st[[]]
            7*st[]
        """
        if sexpr == 0:
            return self(0)
        if list(sexpr.support()) == [[]]:
            return self._from_dict({self.one_basis(): sexpr.coefficient([])},
                                   remove_zeros=False)
        out = self.zero()
        while sexpr:
            mup = max(sexpr.support(), key=self._my_key)
            out += sexpr.coefficient(mup) * self(mup)
            sexpr -= sexpr.coefficient(mup) * self._self_to_other_on_basis(mup)
        return out

    def _b_power_k(self, k):
        r"""
        An expression involving Moebius inversion in the powersum generators.

        For a positive value of ``k``, this expression is

        .. MATH::

            \frac{1}{k} \sum_{d|k} \mu(d/k) p_d.

        INPUT:

        - ``k`` -- a positive integer

        OUTPUT:

        - an expression in the powersum basis of the symmetric functions

        EXAMPLES::

            sage: st = SymmetricFunctions(QQ).st()
            sage: st._b_power_k(1)
            p[1]
            sage: st._b_power_k(2)
            -1/2*p[1] + 1/2*p[2]
            sage: st._b_power_k(6)
            1/6*p[1] - 1/6*p[2] - 1/6*p[3] + 1/6*p[6]

        """
        if k == 1:
            return self._p([1])
        if k > 0:
            return ~k * self._p.linear_combination((self._p([d]),moebius(k//d))
                                    for d in divisors(k))


class InducedTrivialCharacterBasis(Character_generic):
    r"""
    The induced trivial symmetric group character basis of
    the symmetric functions.

    This is a basis of the symmetric functions that has the
    property that ``self(la).character_to_frobenius_image(n)``
    is equal to ``h([n-sum(la)]+la)``.

    It has the property that the (outer) structure
    constants are the analogue of the stable Kronecker
    coefficients on the complete basis.

    This basis is introduced in [OZ2015]_.

    EXAMPLES::

        sage: Sym = SymmetricFunctions(QQ)
        sage: s = Sym.s()
        sage: h = Sym.h()
        sage: ht = SymmetricFunctions(QQ).ht()
        sage: st = SymmetricFunctions(QQ).st()
        sage: ht(s[2,1])
        ht[1, 1] + ht[2, 1] - ht[3]
        sage: s(ht[2,1])
        s[1] - 2*s[1, 1] - 2*s[2] + s[2, 1] + s[3]
        sage: ht(h[2,1])
        ht[1] + 2*ht[1, 1] + ht[2, 1]
        sage: h(ht[2,1])
        h[1] - 2*h[1, 1] + h[2, 1]
        sage: st(ht[2,1])
        st[] + 2*st[1] + st[1, 1] + 2*st[2] + st[2, 1] + st[3]
        sage: ht(st[2,1])
        ht[1] - ht[1, 1] + ht[2, 1] - ht[3]
        sage: ht[2]*ht[1,1]
        ht[1, 1] + 2*ht[1, 1, 1] + ht[2, 1, 1]
        sage: h[4,2].kronecker_product(h[4,1,1])
        h[2, 2, 1, 1] + 2*h[3, 1, 1, 1] + h[4, 1, 1]
        sage: s(st[2,1])
        3*s[1] - 2*s[1, 1] - 2*s[2] + s[2, 1]
        sage: st(s[2,1])
        st[] + 3*st[1] + 2*st[1, 1] + 2*st[2] + st[2, 1]
        sage: st[2]*st[1]
        st[1] + st[1, 1] + st[2] + st[2, 1] + st[3]
        sage: s[4,2].kronecker_product(s[5,1])
        s[3, 2, 1] + s[3, 3] + s[4, 1, 1] + s[4, 2] + s[5, 1]

    TESTS::

        sage: TestSuite(ht).run()
    """

    def __init__(self, Sym):
        r"""
        Initialize the basis and register coercions.

        The coercions are set up between the ``other_basis``.

        INPUT:

        - ``Sym`` -- an instance of the symmetric function algebra
        - ``pfix`` -- a prefix to use for the basis

        EXAMPLES::

            sage: Sym = SymmetricFunctions(QQ)
            sage: ht = SymmetricFunctions(QQ).ht(); ht
            Symmetric Functions over Rational Field in the induced trivial
             symmetric group character basis
        """
        SFA_generic.__init__(self, Sym,
                             basis_name="induced trivial symmetric group character",
<<<<<<< HEAD
                             prefix=pfix, graded=False)
        self._descriptor = (("ht",),)
=======
                             prefix="ht", graded=False)
>>>>>>> 6184336d
        self._other = Sym.complete()
        self._p = Sym.powersum()

        self.module_morphism(self._self_to_power_on_basis,
                             codomain=Sym.powersum()).register_as_coercion()
        self.register_coercion(SetMorphism(Hom(self._other, self),
                                           self._other_to_self))

    def _b_bar_power_k_r(self, k, r):
        r"""
        An expression involving Moebius inversion in the powersum generators.

        For a positive value of ``k``, this expression is

        .. MATH::

            \sum_{j=0}^r (-1)^{r-j}k^j\binom{r,j}
            \left( \frac{1}{k} \sum_{d|k} \mu(d/k) p_d \right)_k.

        INPUT:

        - ``k``, ``r`` -- positive integers

        OUTPUT:

        - an expression in the powersum basis of the symmetric functions

        EXAMPLES::

            sage: ht = SymmetricFunctions(QQ).ht()
            sage: ht._b_bar_power_k_r(1,1)
            p[1]
            sage: ht._b_bar_power_k_r(2,2)
            2*p[1] + p[1, 1] - 2*p[2] - 2*p[2, 1] + p[2, 2]
            sage: ht._b_bar_power_k_r(3,2)
            3*p[1] + p[1, 1] - 3*p[3] - 2*p[3, 1] + p[3, 3]

        """
        p = self._p
        return k**r * p.prod( self._b_power_k(k)-j for j in range(r) )

    def _b_bar_power_gamma(self, gamma):
        r"""
        An expression involving Moebius inversion in the powersum generators.

        For a partition `\gamma = (1^{m_1}, 2^{m_2}, \ldots, r^{m_r})`,
        this expression is

        .. MATH::

            {\mathbf p}_{\ga} = \sum_{k \geq 1} {\mathbf p}_{k^{m_k}},

        where

        .. MATH::

            {\mathbf p}_{k^r} = \sum_{j=0}^r (-1)^{r-j}k^j\binom{r,j}
            \left( \frac{1}{k} \sum_{d|k} \mu(d/k) p_d \right)_k.

        INPUT:

        - ``gamma`` -- a partition

        OUTPUT:

        - an expression in the powersum basis of the symmetric functions

        EXAMPLES::

            sage: ht = SymmetricFunctions(QQ).ht()
            sage: ht._b_bar_power_gamma(Partition([2,2,1]))
            2*p[1, 1] + p[1, 1, 1] - 2*p[2, 1] - 2*p[2, 1, 1] + p[2, 2, 1]
            sage: ht._b_bar_power_gamma(Partition([1,1,1]))
            2*p[1] - 3*p[1, 1] + p[1, 1, 1]
            sage: ht._b_bar_power_gamma(Partition([3,3,1]))
            3*p[1, 1] + p[1, 1, 1] - 3*p[3, 1] - 2*p[3, 1, 1] + p[3, 3, 1]

        """
        return self._p.prod(self._b_bar_power_k_r(Integer(k), Integer(r))
                            for k, r in gamma.to_exp_dict().items())

    def _self_to_power_on_basis(self, lam):
        r"""
        An expansion of the induced trivial character in the powersum basis.

        The formula for the induced trivial character basis indexed by the
        partition ``lam`` is given by the formula

        .. MATH::

            \sum_{\gamma} \left\langle h_\lambda, p_\gamma \right\rangle
            \frac{{\overline {\mathbf p}}_\gamma}{z_\gamma},

        where `{\overline {\mathbf p}}_\gamma` is the
        power sum expression calculated in the method
        :meth:`_b_bar_power_gamma`.

        INPUT:

        - ``lam`` -- a partition

        OUTPUT:

        - an expression in the power sum basis

        EXAMPLES::

            sage: ht = SymmetricFunctions(QQ).ht()
            sage: ht._self_to_power_on_basis([2,1])
            p[1] - 2*p[1, 1] + 1/2*p[1, 1, 1] + 1/2*p[2, 1]
            sage: ht._self_to_power_on_basis([1,1,1])
            2*p[1] - 3*p[1, 1] + p[1, 1, 1]

        """
        return self._p.sum( c*self._b_bar_power_gamma(ga)
                            for (ga, c) in self._p(self._other(lam)) )

    @cached_method
    def _self_to_other_on_basis(self, lam):
        r"""
        An expansion of the induced trivial character basis in complete basis.

        Compute the complete expansion by first computing it in the
        powersum basis and the coercing to the complete basis.

        INPUT:

        - ``lam`` -- a partition

        OUTPUT:

        - an expression in the complete (other) basis

        EXAMPLES::

            sage: Sym = SymmetricFunctions(QQ)
            sage: ht = SymmetricFunctions(QQ).ht()
            sage: ht._self_to_other_on_basis(Partition([2,1]))
            h[1] - 2*h[1, 1] + h[2, 1]

        TESTS::

            sage: h = SymmetricFunctions(QQ).h()
            sage: ht = SymmetricFunctions(QQ).ht()
            sage: st = SymmetricFunctions(QQ).st()
            sage: all(ht(h(ht[la])) == ht[la] for i in range(5) for la in Partitions(i))
            True
            sage: all(h(ht(h[la])) == h[la] for i in range(5) for la in Partitions(i))
            True
            sage: all(st(h(st[la])) == st[la] for i in range(5) for la in Partitions(i))
            True
            sage: all(h(st(h[la])) == h[la] for i in range(5) for la in Partitions(i))
            True
        """
        return self._other(self._self_to_power_on_basis(lam))


class IrreducibleCharacterBasis(Character_generic):
    r"""
    The irreducible symmetric group character basis of
    the symmetric functions.

    This is a basis of the symmetric functions that has the
    property that ``self(la).character_to_frobenius_image(n)``
    is equal to ``s([n-sum(la)]+la)``.

    It should also have the property that the (outer) structure
    constants are the analogue of the stable Kronecker
    coefficients on the Schur basis.

    This basis is introduced in [OZ2015]_.

    EXAMPLES::

        sage: Sym = SymmetricFunctions(QQ)
        sage: s = Sym.s()
        sage: h = Sym.h()
        sage: ht = SymmetricFunctions(QQ).ht()
        sage: st = SymmetricFunctions(QQ).st()
        sage: st(ht[2,1])
        st[] + 2*st[1] + st[1, 1] + 2*st[2] + st[2, 1] + st[3]
        sage: ht(st[2,1])
        ht[1] - ht[1, 1] + ht[2, 1] - ht[3]
        sage: s(st[2,1])
        3*s[1] - 2*s[1, 1] - 2*s[2] + s[2, 1]
        sage: st(s[2,1])
        st[] + 3*st[1] + 2*st[1, 1] + 2*st[2] + st[2, 1]
        sage: st[2]*st[1]
        st[1] + st[1, 1] + st[2] + st[2, 1] + st[3]
        sage: s[4,2].kronecker_product(s[5,1])
        s[3, 2, 1] + s[3, 3] + s[4, 1, 1] + s[4, 2] + s[5, 1]
        sage: st[1,1,1].counit()
        -1
        sage: all(sum(c*st(la)*st(mu).antipode() for
        ....:    ((la,mu),c) in st(ga).coproduct())==st(st(ga).counit())
        ....:    for ga in Partitions(3))
        True

    TESTS::

        sage: TestSuite(st).run()
    """

    def __init__(self, Sym):
        r"""
        Initialize the basis and register coercions.

        The coercions are set up between the ``other_basis``

        INPUT:

        - ``Sym`` -- an instance of the symmetric function algebra
        - ``pfix`` -- a prefix to use for the basis

        EXAMPLES::

            sage: Sym = SymmetricFunctions(QQ)
            sage: ht = SymmetricFunctions(QQ).ht(); ht
            Symmetric Functions over Rational Field in the induced trivial
             symmetric group character basis
            sage: st = SymmetricFunctions(QQ).st(); st
            Symmetric Functions over Rational Field in the irreducible
             symmetric group character basis
        """
        SFA_generic.__init__(self, Sym,
                             basis_name="irreducible symmetric group character",
<<<<<<< HEAD
                             prefix=pfix, graded=False)
        self._descriptor = (("st",),)
=======
                             prefix="st", graded=False)
>>>>>>> 6184336d
        self._other = Sym.Schur()
        self._p = Sym.powersum()

        self.module_morphism(self._self_to_power_on_basis,
                             codomain=Sym.powersum()).register_as_coercion()
        self.register_coercion(SetMorphism(Hom(self._other, self),
                                           self._other_to_self))

    def _b_power_k_r(self, k, r):
        r"""
        An expression involving Moebius inversion in the powersum generators.

        For a positive value of ``k``, this expression is

        .. MATH::

            \sum_{j=0}^r (-1)^{r-j}k^j\binom{r,j} \left(
            \frac{1}{k} \sum_{d|k} \mu(d/k) p_d \right)_k.

        INPUT:

        - ``k``, ``r`` -- positive integers

        OUTPUT:

        - an expression in the powersum basis of the symmetric functions

        EXAMPLES::

            sage: st = SymmetricFunctions(QQ).st()
            sage: st._b_power_k_r(1,1)
            -p[] + p[1]
            sage: st._b_power_k_r(2,2)
            p[] + 4*p[1] + p[1, 1] - 4*p[2] - 2*p[2, 1] + p[2, 2]
            sage: st._b_power_k_r(3,2)
            p[] + 5*p[1] + p[1, 1] - 5*p[3] - 2*p[3, 1] + p[3, 3]

        """
        p = self._p
        return p.sum( (-1)**(r-j) * k**j * binomial(r,j)
                      * p.prod(self._b_power_k(k) - i*p.one() for i in range(j))
                      for j in range(r+1) )

    def _b_power_gamma(self, gamma):
        r"""
        An expression involving Moebius inversion in the powersum generators.

        For a partition `\gamma = (1^{m_1}, 2^{m_2}, \ldots, r^{m_r})`,
        this expression is

        .. MATH::

            {\mathbf p}_{\ga} = \sum_{k \geq 1} {\mathbf p}_{k^{m_k}},

        where

        .. MATH::

            {\mathbf p}_{k^r} = \sum_{j=0}^r (-1)^{r-j}k^j\binom{r,j}
            \left( \frac{1}{k} \sum_{d|k} \mu(d/k) p_d \right)_k.

        INPUT:

        - ``gamma`` -- a partition

        OUTPUT:

        - an expression in the powersum basis of the symmetric functions

        EXAMPLES::

            sage: st = SymmetricFunctions(QQ).st()
            sage: st._b_power_gamma(Partition([2,2]))
            p[] + 4*p[1] + p[1, 1] - 4*p[2] - 2*p[2, 1] + p[2, 2]
            sage: st._b_power_gamma(Partition([1,1,1]))
            -p[] + 8*p[1] - 6*p[1, 1] + p[1, 1, 1]
            sage: st._b_power_gamma(Partition([3,1]))
            p[] - p[1, 1] - p[3] + p[3, 1]

        """
        return self._p.prod(self._b_power_k_r(Integer(k), Integer(r))
                            for k, r in gamma.to_exp_dict().items())

    def _self_to_power_on_basis(self, lam):
        r"""
        An expansion of the irreducible character in the powersum basis.

        The formula for the irreducible character basis indexed by the
        partition ``lam`` is given by the formula

        .. MATH::

            \sum_{\gamma} \chi^{\lambda}(\gamma)
            \frac{{\mathbf p}_\gamma}{z_\gamma},

        where `\chi^{\lambda}(\gamma)` is the irreducible character
        indexed by the partition `\lambda` and evaluated at an element
        of cycle structure `\gamma` and `{\mathbf p}_\gamma` is the
        power sum expression calculated in the method
        :meth:`_b_power_gamma`.

        INPUT:

        - ``lam`` -- a partition

        OUTPUT:

        - an expression in the power sum basis

        EXAMPLES::

            sage: st = SymmetricFunctions(QQ).st()
            sage: st._self_to_power_on_basis([2,1])
            3*p[1] - 2*p[1, 1] + 1/3*p[1, 1, 1] - 1/3*p[3]
            sage: st._self_to_power_on_basis([1,1])
            p[] - p[1] + 1/2*p[1, 1] - 1/2*p[2]

        """
        return self._p.sum( c*self._b_power_gamma(ga)
                            for (ga, c) in self._p(self._other(lam)) )

    @cached_method
    def _self_to_other_on_basis(self, lam):
        r"""
        An expansion of the irreducible character basis in the Schur basis.

        Compute the Schur expansion by first computing it in the
        powersum basis and the coercing to the Schur basis.

        INPUT:

        - ``lam`` -- a partition

        OUTPUT:

        - an expression in the Schur basis

        EXAMPLES::

            sage: st = SymmetricFunctions(QQ).st()
            sage: st._self_to_other_on_basis(Partition([1,1]))
            s[] - s[1] + s[1, 1]
            sage: st._self_to_other_on_basis(Partition([2,1]))
            3*s[1] - 2*s[1, 1] - 2*s[2] + s[2, 1]
        """
        return self._other(self._self_to_power_on_basis(lam))<|MERGE_RESOLUTION|>--- conflicted
+++ resolved
@@ -224,12 +224,7 @@
         """
         SFA_generic.__init__(self, Sym,
                              basis_name="induced trivial symmetric group character",
-<<<<<<< HEAD
-                             prefix=pfix, graded=False)
-        self._descriptor = (("ht",),)
-=======
                              prefix="ht", graded=False)
->>>>>>> 6184336d
         self._other = Sym.complete()
         self._p = Sym.powersum()
 
@@ -456,12 +451,7 @@
         """
         SFA_generic.__init__(self, Sym,
                              basis_name="irreducible symmetric group character",
-<<<<<<< HEAD
-                             prefix=pfix, graded=False)
-        self._descriptor = (("st",),)
-=======
                              prefix="st", graded=False)
->>>>>>> 6184336d
         self._other = Sym.Schur()
         self._p = Sym.powersum()
 
