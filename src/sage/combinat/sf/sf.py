# sage.doctest: needs sage.combinat sage.modules
"""
Symmetric functions, with their multiple realizations
"""
<<<<<<< HEAD
# ****************************************************************************
=======
# ***************************************************************************
>>>>>>> 665a3fa4
#       Copyright (C) 2007 Mike Hansen <mhansen@gmail.com>
#                     2009-2012 Jason Bandlow <jbandlow@gmail.com>
#                     2012 Anne Schilling <anne at math.ucdavis.edu>
#                     2009-2012 Nicolas M. Thiery <nthiery at users.sf.net>
#                     2012 Mike Zabrocki <mike.zabrocki@gmail.com>
#
#  Distributed under the terms of the GNU General Public License (GPL)
#
#    This code is distributed in the hope that it will be useful,
#    but WITHOUT ANY WARRANTY; without even the implied warranty of
#    MERCHANTABILITY or FITNESS FOR A PARTICULAR PURPOSE.  See the GNU
#    General Public License for more details.
#
#  The full text of the GPL is available at:
#
<<<<<<< HEAD
#                  http://www.gnu.org/licenses/
# ****************************************************************************
from sage.structure.parent import Parent
from sage.structure.unique_representation import UniqueRepresentation
=======
#                  https://www.gnu.org/licenses/
# ***************************************************************************
from sage.categories.fields import Fields
>>>>>>> 665a3fa4
from sage.categories.graded_hopf_algebras import GradedHopfAlgebras
from sage.categories.principal_ideal_domains import PrincipalIdealDomains
from sage.categories.rings import Rings
from sage.categories.unique_factorization_domains import UniqueFactorizationDomains
from sage.combinat.free_module import CombinatorialFreeModule
from sage.combinat.partition import Partitions
from sage.rings.rational_field import QQ
from sage.structure.parent import Parent
from sage.structure.unique_representation import UniqueRepresentation

from . import (
    elementary,
    hall_littlewood,
    homogeneous,
    jack,
    llt,
    macdonald,
    monomial,
    powersum,
    schur,
)


class SymmetricFunctions(UniqueRepresentation, Parent):
    r"""
    The abstract algebra of commutative symmetric functions.

    .. rubric:: Symmetric Functions in Sage

    .. MODULEAUTHOR:: Jason Bandlow, Anne Schilling, Nicolas M. Thiery, Mike Zabrocki

    This document is an introduction to working with symmetric function
    theory in Sage.
    It is not intended to be an introduction to the theory
    of symmetric functions ([MAC]_ and [STA]_, Chapter 7, are two excellent
    references.)  The reader is also expected to be familiar with Sage.

    .. rubric:: The algebra of symmetric functions

    The algebra of symmetric functions is the unique free commutative graded
    connected algebra over the given ring, with one generator in each degree.  It
    can also be thought of as the inverse limit (in the category of graded
    algebras) of the algebra of symmetric polynomials in `n` variables as `n \rightarrow \infty`.
    Sage allows us to construct the algebra of symmetric functions over
    any ring.  We will use a base ring of rational numbers in these first
    examples::

        sage: Sym = SymmetricFunctions(QQ)
        sage: Sym
        Symmetric Functions over Rational Field

    Sage knows certain categorical information about this algebra::

        sage: Sym.category()
        Join of Category of Hopf algebras over Rational Field
            and Category of unique factorization domains
            and Category of graded algebras over Rational Field
            and Category of commutative algebras over Rational Field
            and Category of monoids with realizations
            and Category of graded coalgebras over Rational Field
            and Category of coalgebras over Rational Field with realizations
            and Category of cocommutative coalgebras over Rational Field

    Notice that ``Sym`` is an *abstract* algebra.  This reflects the fact that
    there are multiple natural bases.  To work with specific
    elements, we need a *realization* of this algebra.  In practice, this
    means we need to specify a basis.

    .. rubric:: An example basis - power sums

    Here is an example of how one might use the power sum realization::

        sage: p = Sym.powersum()
        sage: p
        Symmetric Functions over Rational Field in the powersum basis

    ``p`` now represents the realization of the symmetric function algebra on
    the power sum basis.  The basis itself is accessible through::

        sage: p.basis()
        Lazy family (Term map from Partitions to Symmetric Functions over Rational Field in the powersum basis(i))_{i in Partitions}
        sage: p.basis().keys()
        Partitions

    This last line means that ``p.basis()`` is an association between the set
    of Partitions and the basis elements of the algebra ``p``. To construct a
    specific element one can therefore do::

        sage: p.basis()[Partition([2,1,1])]
        p[2, 1, 1]

    As this is rather cumbersome, realizations of the symmetric function
    algebra allow for the following abuses of notation::

        sage: p[Partition([2, 1, 1])]
        p[2, 1, 1]
        sage: p[[2, 1, 1]]
        p[2, 1, 1]
        sage: p[2, 1, 1]
        p[2, 1, 1]

    or even::

        sage: p[(i for i in [2, 1, 1])]
        p[2, 1, 1]

    In the special case of the empty partition, due to a limitation in
    Python syntax, one cannot use::

        sage: p[]       # todo: not implemented

    Please use instead::

        sage: p[[]]
        p[]

    .. NOTE:: When elements are constructed using the ``p[something ]`` syntax ,
       an error will be raised if the input cannot be interpreted as a partition.
       This is *not* the case when ``p.basis()`` is used::

        sage: p['something']
        Traceback (most recent call last):
        ...
        ValueError: all parts of 'something' should be nonnegative integers
        sage: p.basis()['something']
        p'something'

    Elements of ``p`` are linear combinations of such compositions::

      sage: p.an_element()
      2*p[] + 2*p[1] + 3*p[2]

    .. rubric:: Algebra structure

    Algebraic combinations of basis elements can be entered in a natural way::

        sage: p[2,1,1] + 2 * p[1] * (p[4] + p[2,1])
        3*p[2, 1, 1] + 2*p[4, 1]

    Let us explore the other operations of ``p``. We can ask for
    the mathematical properties of ``p``::

        sage: p.categories()
        [Category of graded bases of Symmetric Functions over Rational Field,
         Category of filtered bases of Symmetric Functions over Rational Field,
         Category of bases of Symmetric Functions over Rational Field,
         Category of graded Hopf algebras with basis over Rational Field,
         ...]

    To start with, ``p`` is a graded algebra, the grading being induced
    by the size of the partitions. Due to this, the one is the basis
    element indexed by the empty partition::

        sage: p.one()
        p[]

    The ``p`` basis is multiplicative; that is, multiplication is induced by
    linearity from the (nonincreasingly sorted) concatenation of partitions::

        sage: p[3,1] * p[2,1]
        p[3, 2, 1, 1]

        sage: (p.one() + 2 * p[3,1]) * p[4, 2]
        p[4, 2] + 2*p[4, 3, 2, 1]

    .. rubric:: The classical bases

    In addition to the power sum basis, other classical bases of the
    symmetric function algebra include the elementary, complete
    homogeneous, monomial, and Schur bases::

        sage: e = Sym.elementary()
        sage: h = Sym.homogeneous()
        sage: m = Sym.monomial()
        sage: s = Sym.schur()

    These and others can be defined all at once with the single command::

        sage: Sym.inject_shorthands()
        Defining e as shorthand for Symmetric Functions over Rational Field in the elementary basis
        Defining f as shorthand for Symmetric Functions over Rational Field in the forgotten basis
        Defining h as shorthand for Symmetric Functions over Rational Field in the homogeneous basis
        Defining m as shorthand for Symmetric Functions over Rational Field in the monomial basis
        Defining p as shorthand for Symmetric Functions over Rational Field in the powersum basis
        Defining s as shorthand for Symmetric Functions over Rational Field in the Schur basis

    We can then do conversions from one basis to another::

        sage: s(p[2,1])
        -s[1, 1, 1] + s[3]

        sage: m(p[3])
        m[3]
        sage: m(p[3,2])
        m[3, 2] + m[5]

    For computations which mix bases, Sage will return a result with respect
    to a single (not necessarily predictable) basis::

        sage: p[2] * s[2] - m[4]
        1/2*p[2, 1, 1] + 1/2*p[2, 2] - p[4]

        sage: p( m[1] * ( e[3]*s[2] + 1 ))
        p[1] + 1/12*p[1, 1, 1, 1, 1, 1] - 1/6*p[2, 1, 1, 1, 1] - 1/4*p[2, 2, 1, 1] + 1/6*p[3, 1, 1, 1] + 1/6*p[3, 2, 1]


    The one for different bases such as the power sum and Schur function is the same::

        sage: s.one() == p.one()
        True

    .. rubric:: Basic computations

    In this section, we explore some of the many methods that can be applied
    to an arbitrary symmetric function::

        sage: f = s[2]^2; f
        s[2, 2] + s[3, 1] + s[4]

    For more methods than discussed here, create a symmetric function as
    above, and use ``f.<tab>``.

    .. _`Representation theory of the symmetric group`:

    .. rubric:: Representation theory of the symmetric group

    The Schur functions `s_\lambda` can also be interpreted as irreducible characters of the symmetric
    group `S_n`, where `n` is the size of the partition `\lambda`. Since the Schur functions of
    degree `n` form a basis of the symmetric functions of degree `n`, it
    follows that an arbitrary symmetric function (homogeneous of degree
    `n`) may be interpreted as a function on the symmetric group. In this
    interpretation the power sum symmetric function `p_\lambda` is the characteristic
    function of the conjugacy class with shape `\lambda`, multiplied by the order of
    the centralizer of an element. Hence the irreducible characters can be computed
    as follows::

        sage: Sym = SymmetricFunctions(QQ)
        sage: s = Sym.schur()
        sage: p = Sym.power()
        sage: P = Partitions(5).list()
        sage: P = [P[i] for i in range(len(P)-1,-1,-1)]
        sage: M = matrix([[s[P[i]].scalar(p[P[j]]) for j in range(len(P))] for i in range(len(P))])
        sage: M
        [ 1 -1  1  1 -1 -1  1]
        [ 4 -2  0  1  1  0 -1]
        [ 5 -1  1 -1 -1  1  0]
        [ 6  0 -2  0  0  0  1]
        [ 5  1  1 -1  1 -1  0]
        [ 4  2  0  1 -1  0 -1]
        [ 1  1  1  1  1  1  1]

    We can indeed check that this agrees with the character table of `S_5`::

        sage: SymmetricGroup(5).character_table() == M
        True

    In this interpretation of symmetric functions as characters on the
    symmetric group, the multiplication and comultiplication are
    interpreted as induction (from `S_n\times S_m` to `S_{n+m}`)
    and restriction, respectively. The Schur functions can also be interpreted
    as characters of `GL_n`, see `Partitions and Schur functions`__.

    __ ../../../../../thematic_tutorials/lie/lie_basics.html#partitions-and-schur-polynomials

    .. rubric:: The omega involution

    The `\omega` involution is the linear extension of the map which sends
    `e_\lambda` to `h_{\lambda}`::

        sage: h(f)
        h[2, 2]
        sage: e(f.omega())
        e[2, 2]

    .. rubric:: The Hall scalar product

    The Hall scalar product on the algebra of symmetric functions makes the
    Schur functions into an orthonormal basis::

        sage: f.scalar(f)
        3

    .. rubric:: Skewing

    *Skewing* is the adjoint operation to multiplication with respect to
    this scalar product::

        sage: f.skew_by(s[1])
        2*s[2, 1] + 2*s[3]

    In general, ``s[la].skew_by(s[mu])`` is the symmetric function typically
    denoted `s_{\lambda \setminus \mu}` or `s_{\lambda / \mu}`.

    .. rubric:: Expanding into variables

    We can expand a symmetric function into a symmetric polynomial in a
    specified number of variables::

        sage: f.expand(2)
        x0^4 + 2*x0^3*x1 + 3*x0^2*x1^2 + 2*x0*x1^3 + x1^4

    See the documentation for ``expand`` for more examples.

    .. rubric:: The Kronecker product

    As in the section on the `Representation theory of
    the symmetric group`_, a symmetric function may be considered as a
    class function on the symmetric group where the elements
    `p_\mu/z_\mu` are the indicators of a permutation having
    cycle structure `\mu`.  The Kronecker product of two
    symmetric functions corresponds to the pointwise product
    of these class functions.

    Since the Schur functions are the irreducible characters
    of the symmetric group under this identification, the Kronecker
    product of two Schur functions corresponds to the internal
    tensor product of two irreducible symmetric group representations.

    Under this identification, the Kronecker
    product of `p_\mu/z_\mu` and `p_\nu/z_\nu` is `p_\mu/z_\mu`
    if `\mu=\nu`, and the result is equal to `0` otherwise.

    ``internal_product``, ``kronecker_product``, ``inner_tensor`` and
    ``itensor`` are different names for the same function.

    ::

        sage: f.kronecker_product(f)
        s[1, 1, 1, 1] + 3*s[2, 1, 1] + 4*s[2, 2] + 5*s[3, 1] + 3*s[4]

    .. rubric:: Plethysm

    The *plethysm* of symmetric functions is the operation corresponding to
    composition of representations of the general linear group.  See [STA]_
    Chapter 7, Appendix 2 for details.
    ::

        sage: s[2].plethysm(s[2])
        s[2, 2] + s[4]

    Plethysm can also be written as a composition of functions::

        sage: s[2]( s[2] )
        s[2, 2] + s[4]

    If the coefficient ring contains degree 1 elements, these are handled
    properly by plethysm::

        sage: R.<t> = QQ[]; s = SymmetricFunctions(R).schur()
        sage: s[2]( (1-t)*s[1] )
        (t^2-t)*s[1, 1] + (-t+1)*s[2]

    See the documentation for ``plethysm`` for more information.

    .. rubric:: Inner plethysm

    The operation of inner plethysm ``f.inner_plethysm(g)`` models the
    composition of the `S_n` representation represented by `g` with the
    `GL_m` representation whose character is `f`.  See the documentation of
    ``inner_plethysm``, [ST94]_ or [STA]_, exercise 7.74 solutions for more
    information::

        sage: s = SymmetricFunctions(QQ).schur()
        sage: f = s[2]^2
        sage: f.inner_plethysm(s[2])
        s[2]

    .. rubric:: Hopf algebra structure

    The ring of symmetric functions is further endowed with a coalgebra
    structure. The coproduct is an algebra morphism, and therefore
    determined by its values on the generators; the power sum generators
    are primitive::

        sage: p[1].coproduct()
        p[] # p[1] + p[1] # p[]
        sage: p[2].coproduct()
        p[] # p[2] + p[2] # p[]

    The coproduct, being cocommutative on the generators, is cocommutative everywhere::

        sage: p[2, 1].coproduct()
        p[] # p[2, 1] + p[1] # p[2] + p[2] # p[1] + p[2, 1] # p[]

    This coproduct, along with the counit which sends every symmetric function
    to its `0`-th homogeneous component, makes the ring of symmetric functions
    into a graded connected bialgebra. It is known that every graded connected
    bialgebra has an antipode. For the ring of symmetric functions, the antipode
    can be characterized explicitly: The antipode is an anti-algebra morphism
    (thus an algebra morphism, since our algebra is commutative) which sends
    `p_{\lambda}` to `(-1)^{\mathrm{length}(\lambda)} p_{\lambda}` for every
    partition `\lambda`. Thus, in particular, it sends the generators on the
    ``p`` basis to their opposites::

        sage: p[3].antipode()
        -p[3]
        sage: p[3,2,1].antipode()
        -p[3, 2, 1]

    The graded connected bialgebra of symmetric functions over a `\QQ`-algebra
    has a rather simply-understood structure: It is (isomorphic to) the
    symmetric algebra of its space of primitives (which is spanned by the
    power-sum symmetric functions).

    Here are further examples::

        sage: f = s[2]^2
        sage: f.antipode()
        s[1, 1, 1, 1] + s[2, 1, 1] + s[2, 2]
        sage: f.coproduct()
        s[] # s[2, 2] + s[] # s[3, 1] + s[] # s[4] + 2*s[1] # s[2, 1] + 2*s[1] # s[3] + s[1, 1] # s[1, 1]
        + s[1, 1] # s[2] + s[2] # s[1, 1] + 3*s[2] # s[2] + 2*s[2, 1] # s[1] + s[2, 2] # s[] + 2*s[3] # s[1]
        + s[3, 1] # s[] + s[4] # s[]
        sage: f.coproduct().apply_multilinear_morphism( lambda x,y: x*y.antipode() )
        0

    .. rubric:: Transformations of symmetric functions

    There are many methods in Sage which make it easy to manipulate symmetric
    functions.  For example, if we have some function which acts on partitions
    (say, conjugation), it is a simple matter to apply it to the support of a
    symmetric function.  Here is an example::

        sage: conj = lambda mu: mu.conjugate()
        sage: f = h[4] + 2*h[3,1]
        sage: f.map_support(conj)
        h[1, 1, 1, 1] + 2*h[2, 1, 1]

    We can also easily modify the coefficients::

        sage: def foo(mu, coeff): return mu.conjugate(), -coeff
        sage: f.map_item(foo)
        -h[1, 1, 1, 1] - 2*h[2, 1, 1]

    See also ``map_coefficients``.

    There are also methods for building functions directly::

        sage: s.sum_of_monomials(mu for mu in Partitions(3))
        s[1, 1, 1] + s[2, 1] + s[3]
        sage: s.sum_of_monomials(Partitions(3))
        s[1, 1, 1] + s[2, 1] + s[3]
        sage: s.sum_of_terms( (mu, mu[0]) for mu in Partitions(3))
        s[1, 1, 1] + 2*s[2, 1] + 3*s[3]

    These are the preferred way to build elements within a program;
    the result will usually be faster than using :func:`sum`. It also
    guarantees that empty sums yields the zero of ``s`` (see also
    ``s.sum``).

    Note also that it is a good idea to use::

        sage: s.one()
        s[]
        sage: s.zero()
        0

    instead of ``s(1)`` and ``s(0)`` within programs where speed is important,
    in order to prevent unnecessary coercions.

    .. rubric:: Different base rings

    Depending on the base ring, the different realizations of the symmetric
    function algebra may not span the same space::

        sage: SZ = SymmetricFunctions(ZZ)
        sage: p = SZ.power(); s = SZ.schur()
        sage: p(s[1,1,1])
        Traceback (most recent call last):
        ...
        TypeError: no conversion of this rational to integer

    Because of this, some functions may not behave as expected when working over
    the integers, even though they make mathematical sense::

        sage: s[1,1,1].plethysm(s[1,1,1])
        Traceback (most recent call last):
        ...
        TypeError: no conversion of this rational to integer

    It is possible to work over different base rings simultaneously::

        sage: s = SymmetricFunctions(QQ).schur()
        sage: p = SymmetricFunctions(QQ).power()
        sage: sz = SymmetricFunctions(ZZ).schur(); sz._prefix = 'sz'
        sage: pz = SymmetricFunctions(ZZ).power(); pz._prefix = 'pz'
        sage: p(sz[1,1,1])
        1/6*p[1, 1, 1] - 1/2*p[2, 1] + 1/3*p[3]
        sage: sz( 1/6*p[1, 1, 1] - 1/2*p[2, 1] + 1/3*p[3] )
        sz[1, 1, 1]

    As shown in this example, if you are working over multiple base rings
    simultaneously, it is a good idea to change the prefix in some cases, so that
    you can tell from the output which realization your result is in.

    Let us change the notation back for the remainder of this tutorial::

        sage: sz._prefix = 's'
        sage: pz._prefix = 'p'

    One can also use the Sage standard renaming idiom to get shorter outputs::

        sage: Sym = SymmetricFunctions(QQ)
        sage: Sym.rename('Sym')
        sage: Sym
        Sym
        sage: Sym.rename()

    And we name it back::

        sage: Sym.rename('Symmetric Functions over Rational Field'); Sym
        Symmetric Functions over Rational Field

    .. rubric:: Other bases

    There are two additional basis of the symmetric functions which are not
    considered as classical bases:

    * forgotten basis
    * Witt basis

    The forgotten basis is the dual basis of the elementary symmetric
    functions basis with respect to the Hall scalar product. The Witt basis
    can be constructed by

    .. MATH::

        \prod_{d=1}^{\infty} (1 - w_d t^d)^{-1} = \sum_{n=0}^{\infty} h_n t^n

    where `t` is a formal variable.

    There are further bases of the ring of symmetric functions, in general over
    fields with parameters such as `q` and `t`:

    * Hall-Littlewood bases
    * Jack bases
    * Macdonald bases
    * `k`-Schur functions
    * Hecke character basis

    We briefly demonstrate how to access these bases. For more information, see
    the documentation of the individual bases.

    The *Jack polynomials* can be obtained as::

        sage: Sym = SymmetricFunctions(FractionField(QQ['t']))
        sage: Jack = Sym.jack()
        sage: P = Jack.P(); J = Jack.J(); Q = Jack.Q()
        sage: J(P[2,1])
        (1/(t+2))*JackJ[2, 1]

    The parameter `t` can be specialized as follows::

        sage: Sym = SymmetricFunctions(QQ)
        sage: Jack = Sym.jack(t = 1)
        sage: P = Jack.P(); J = Jack.J(); Q = Jack.Q()
        sage: J(P[2,1])
        1/3*JackJ[2, 1]

    Similarly one can access the Hall-Littlewood and Macdonald polynomials, etc::

        sage: Sym = SymmetricFunctions(FractionField(QQ['q','t']))
        sage: Mcd = Sym.macdonald()
        sage: P = Mcd.P(); J = Mcd.J(); Q = Mcd.Q()
        sage: J(P[2,1])
        (1/(-q*t^4+2*q*t^3-q*t^2+t^2-2*t+1))*McdJ[2, 1]

    We can also construct the `\bar{q}` basis that can be used
    to determine character tables for Hecke algebras (with quadratic
    relation `T_i^2 = (1-q) T_i + q`)::

        sage: Sym = SymmetricFunctions(ZZ['q'].fraction_field())
        sage: qbar = Sym.hecke_character()
        sage: s = Sym.s()
        sage: s(qbar[2,1])
        -s[1, 1, 1] + (q-1)*s[2, 1] + q*s[3]

    .. rubric:: `k`-Schur functions

    The `k`-Schur functions live in the `k`-bounded subspace of the ring of
    symmetric functions. It is possible to compute in the `k`-bounded subspace
    directly::

        sage: Sym = SymmetricFunctions(QQ)
        sage: ks = Sym.kschur(3,1)
        sage: f = ks[2,1]*ks[2,1]; f
        ks3[2, 2, 1, 1] + ks3[2, 2, 2] + ks3[3, 1, 1, 1]

    or to lift to the ring of symmetric functions::

        sage: f.lift()
        s[2, 2, 1, 1] + s[2, 2, 2] + s[3, 1, 1, 1] + 2*s[3, 2, 1] + s[3, 3] + s[4, 1, 1] + s[4, 2]

    However, it is not always possible to convert a symmetric function to the `k`-bounded subspace::

        sage: s = Sym.schur()
        sage: ks(s[2,1,1])
        Traceback (most recent call last):
        ...
        ValueError: s[2, 1, 1] is not in the image

    The `k`-Schur functions are more generally defined with a parameter `t` and they are
    a basis of the subspace spanned by the Hall-Littlewood ``Qp`` symmetric functions
    indexed by partitions whose first part is less than or equal to `k`::

        sage: Sym = SymmetricFunctions(QQ['t'].fraction_field())
        sage: SymS3 = Sym.kBoundedSubspace(3) # default t='t'
        sage: ks = SymS3.kschur()
        sage: Qp = Sym.hall_littlewood().Qp()
        sage: ks(Qp[2,1,1,1])
        ks3[2, 1, 1, 1] + (t^2+t)*ks3[2, 2, 1] + (t^3+t^2)*ks3[3, 1, 1] + t^4*ks3[3, 2]

    The subspace spanned by the `k`-Schur functions with a parameter `t` are not known
    to form a natural algebra.  However it is known that the product of a `k`-Schur
    function and an `\ell`-Schur function is in the linear span of the `k+\ell`-Schur
    functions::

        sage: ks(ks[2,1]*ks[1,1])
        Traceback (most recent call last):
        ...
        ValueError: s[2, 1, 1, 1] + s[2, 2, 1] + s[3, 1, 1] + s[3, 2] is not in the image
        sage: ks[2,1]*ks[1,1]
        s[2, 1, 1, 1] + s[2, 2, 1] + s[3, 1, 1] + s[3, 2]
        sage: ks6 = Sym.kBoundedSubspace(6).kschur()
        sage: ks6(ks[3,1,1]*ks[3])
        ks6[3, 3, 1, 1] + ks6[4, 2, 1, 1] + (t+1)*ks6[4, 3, 1] + t*ks6[4, 4]
        + ks6[5, 1, 1, 1] + ks6[5, 2, 1] + t*ks6[5, 3] + ks6[6, 1, 1]

    The `k`-split basis is a second basis of the ring spanned by the `k`-Schur
    functions with a parameter `t`.  The `k`-split basis has the property that
    `Q'_\lambda[X;t]` expands positively in the `k`-split basis and the
    `k`-split basis conjecturally expands positively in the `k`-Schur functions.
    The definition can be found in [LLMSSZ]_ p. 81.::

        sage: ksp3 = SymS3.ksplit()
        sage: ksp3(Qp[2,1,1,1])
        ksp3[2, 1, 1, 1] + t^2*ksp3[2, 2, 1] + (t^3+t^2)*ksp3[3, 1, 1] + t^4*ksp3[3, 2]
        sage: [ks(ksp3(la)) for la in sorted(ksp3(Qp[2,1,1,1]).support())]
        [ks3[2, 1, 1, 1] + t*ks3[2, 2, 1], ks3[2, 2, 1], ks3[3, 1, 1], ks3[3, 2]]

    .. rubric:: dual `k`-Schur functions

    The dual space to the subspace spanned by the `k`-Schur functions is most naturally
    realized as a quotient of the ring of symmetric functions by an ideal.  When `t=1`
    the ideal is generated by the monomial symmetric functions indexed by partitions
    whose first part is greater than `k`.::

        sage: Sym = SymmetricFunctions(QQ)
        sage: SymQ3 = Sym.kBoundedQuotient(3,t=1)
        sage: km = SymQ3.kmonomial()
        sage: km[2,1]*km[2,1]
        4*m3[2, 2, 1, 1] + 6*m3[2, 2, 2] + 2*m3[3, 2, 1] + 2*m3[3, 3]
        sage: F = SymQ3.affineSchur()
        sage: F[2,1]*F[2,1]
        2*F3[1, 1, 1, 1, 1, 1] + 4*F3[2, 1, 1, 1, 1] + 4*F3[2, 2, 1, 1] + 4*F3[2, 2, 2]
        + 2*F3[3, 1, 1, 1] + 4*F3[3, 2, 1] + 2*F3[3, 3]

    When `t` is not equal to `1`, the subspace spanned by the `k`-Schur functions is
    realized as a quotient of the ring of symmetric functions by the ideal generated by
    the Hall-Littlewood symmetric functions in the P basis indexed by partitions with
    first part greater than `k`.::

        sage: Sym = SymmetricFunctions(FractionField(QQ['t']))
        sage: SymQ3 = Sym.kBoundedQuotient(3)
        sage: kHLP = SymQ3.kHallLittlewoodP()
        sage: kHLP[2,1]*kHLP[2,1]
        (t^2+2*t+1)*HLP3[2, 2, 1, 1] + (t^3+2*t^2+2*t+1)*HLP3[2, 2, 2]
        + (-t^4-t^3+t+1)*HLP3[3, 1, 1, 1] + (-t^2+t+2)*HLP3[3, 2, 1] + (t+1)*HLP3[3, 3]
        sage: HLP = Sym.hall_littlewood().P()
        sage: kHLP(HLP[3,1])
        HLP3[3, 1]
        sage: kHLP(HLP[4])
        0

    In this space, the basis which is dual to the `k`-Schur functions conjecturally
    expands positively in the `k`-bounded Hall-Littlewood functions and has positive
    structure coefficients.::

        sage: dks = SymQ3.dual_k_Schur()
        sage: kHLP(dks[2,2])
        (t^4+t^2)*HLP3[1, 1, 1, 1] + t*HLP3[2, 1, 1] + HLP3[2, 2]
        sage: dks[2,1]*dks[1,1]
        (t^2+t)*dks3[1, 1, 1, 1, 1] + (t+1)*dks3[2, 1, 1, 1] + (t+1)*dks3[2, 2, 1]
        + dks3[3, 1, 1] + dks3[3, 2]

    At `t=1` the `k`-bounded Hall-Littlewood basis is equal to the `k`-bounded monomial
    basis and the dual `k`-Schur elements are equal to the affine Schur basis.  The
    `k`-bounded monomial basis and affine Schur functions are faster and should be used
    instead of the `k`-bounded Hall-Littlewood P basis and dual `k`-Schur functions when
    `t=1`.::

        sage: SymQ3 = Sym.kBoundedQuotient(3,t=1)
        sage: dks = SymQ3.dual_k_Schur()
        sage: F = SymQ3.affineSchur()
        sage: F[3,1]==dks[3,1]
        True

    .. rubric:: Implementing new bases

    In order to implement a new symmetric function basis, Sage will need
    to know at a minimum how to change back and forth between at least one
    other basis (although they do not necessarily have to be the same basis).
    All of the standard functions associated with the basis will have a
    default implementation (although a more specific implementation may
    be more efficient).

    To present an idea of how this is done, we will create
    here the example of how to implement the basis `s_\mu[X(1-t)]`.

    To begin, we import the class
    :class:`sage.combinat.sf.sfa.SymmetricFunctionAlgebra_generic()`.  Our
    new basis will inherit all of the default methods from this class::

        sage: from sage.combinat.sf.sfa import SymmetricFunctionAlgebra_generic as SFA_generic

    Now the basis we are creating has a parameter `t` which is possible
    to specialize. In this example we will convert to and from the Schur
    basis.  For this we implement methods ``_self_to_s`` and ``_s_to_self``.
    By registering these two functions as coercions, Sage then knows
    automatically how it possible to change between any two bases for
    which there is a path of changes of bases. ::

        sage: from sage.categories.morphism import SetMorphism
        sage: class SFA_st(SFA_generic):
        ....:     def __init__(self, Sym, t):
        ....:         SFA_generic.__init__(self, Sym, basis_name=
        ....:           "Schur functions with a plethystic substitution of X -> X(1-t)",
        ....:           prefix='st')
        ....:         self._s = Sym.s()
        ....:         self.t = Sym.base_ring()(t)
        ....:         cat = HopfAlgebras(Sym.base_ring()).WithBasis()
        ....:         self.register_coercion(
        ....:           SetMorphism(Hom(self._s, self, cat), self._s_to_self))
        ....:         self._s.register_coercion(
        ....:           SetMorphism(Hom(self, self._s, cat), self._self_to_s))
        ....:     def _s_to_self(self, f):
        ....:         # f is a Schur function and the output is in the st basis
        ....:         return self._from_dict(f.theta_qt(0,self.t)._monomial_coefficients)
        ....:     def _self_to_s(self, f):
        ....:         # f is in the st basis and the output is in the Schur basis
        ....:         return self._s.sum(cmu*self._s(mu).theta_qt(self.t,0) for mu,cmu in f)
        ....:     class Element(SFA_generic.Element):
        ....:         pass

    An instance of this basis is created by calling it with a symmetric
    function ring ``Sym`` and a parameter ``t`` which is in the base ring
    of ``Sym``.  The ``Element`` class inherits all of the methods from
    :class:`sage.combinat.sf.sfa.SymmetricFunctionAlgebra_generic_Element`.

    In the reference [MAC]_ on page 354, this basis is denoted
    `S_\lambda(x;t)` and the change of basis coefficients of the
    Macdonald ``J`` basis are the coefficients `K_{\lambda\mu}(q,t)`.
    Here is an example of its use::

        sage: QQqt = QQ['q','t'].fraction_field()
        sage: (q,t) = QQqt.gens()
        sage: st = SFA_st(SymmetricFunctions(QQqt),t)
        sage: st
        Symmetric Functions over Fraction Field of Multivariate Polynomial
         Ring in q, t over Rational Field in the Schur functions with a
         plethystic substitution of X -> X(1-t) basis
        sage: st[2,1] * st[1]
        st[2, 1, 1] + st[2, 2] + st[3, 1]
        sage: st([2]).coproduct()
        st[] # st[2] + st[1] # st[1] + st[2] # st[]
        sage: J = st.symmetric_function_ring().macdonald().J()
        sage: st(J[2,1])
        q*st[1, 1, 1] + (q*t+1)*st[2, 1] + t*st[3]

    .. rubric:: Acknowledgements

    The design is heavily inspired from the implementation of
    symmetric functions in MuPAD-Combinat (see [HT04]_ and [FD06]_).

    REFERENCES:

    .. [FD06] Francois Descouens, Making research on symmetric functions using MuPAD-Combinat.
             In Andres Iglesias and Nobuki Takayama, editors, 2nd International Congress on Mathematical Software (ICMS'06),
             volume 4151 of LNCS, pages 407-418, Castro Urdiales, Spain, September 2006. Springer-Verlag.
             :arxiv:`0806.1873`

    .. [HT04] Florent Hivert and Nicolas M. Thiery,
             MuPAD-Combinat, an open-source package for research in algebraic combinatorics.
             Sem. Lothar. Combin., 51 :Art. B51z, 70 pp. (electronic), 2004.
             http://mupad-combinat.sf.net/.

    .. [MAC] Ian Macdonald, Symmetric Functions and Orthogonal Polynomials,
             Second edition. With contributions by A. Zelevinsky. Oxford Mathematical Monographs.
             Oxford Science Publications. The Clarendon Press, Oxford University Press, New York, 1995. x+475 pp.
             ISBN: 0-19-853489-2

    .. [STA] Richard Stanley, Enumerative combinatorics. Vol. 2.
             With a foreword by Gian-Carlo Rota and appendix 1 by Sergey Fomin.
             Cambridge Studies in Advanced Mathematics, 62. Cambridge University Press, Cambridge, 1999. xii+581 pp.
             ISBN: 0-521-56069-1; 0-521-78987-7

    .. [ST94]  Scharf, Thomas, Thibon, Jean-Yves,
             A Hopf-algebra approach to inner plethysm.
             Adv. Math.  104  (1994),  no. 1, 30-58.
             :doi:`10.1006/aima.1994.1019`

    .. RUBRIC:: Further tests

    TESTS::

        sage: Sym = SymmetricFunctions(QQ)
        sage: Sym
        Symmetric Functions over Rational Field
        sage: h = Sym.h(); e = Sym.e(); s = Sym.s(); m = Sym.m(); p = Sym.p()
        sage: ( ( h[2,1] * ( 1 + 3 * h[2,1]) ) + s[2]. antipode()) . coproduct()
        h[] # h[1, 1] - h[] # h[2] + h[] # h[2, 1] + 3*h[] # h[2, 2, 1, 1] + h[1] # h[1] + h[1] # h[1, 1]
        + h[1] # h[2] + 6*h[1] # h[2, 1, 1, 1] + 6*h[1] # h[2, 2, 1] + h[1, 1] # h[] + h[1, 1] # h[1]
        + 3*h[1, 1] # h[1, 1, 1, 1] + 12*h[1, 1] # h[2, 1, 1] + 3*h[1, 1] # h[2, 2] + 6*h[1, 1, 1] # h[1, 1, 1]
        + 6*h[1, 1, 1] # h[2, 1] + 3*h[1, 1, 1, 1] # h[1, 1] - h[2] # h[] + h[2] # h[1] + 6*h[2] # h[2, 1, 1]
        + h[2, 1] # h[] + 6*h[2, 1] # h[1, 1, 1] + 12*h[2, 1] # h[2, 1] + 12*h[2, 1, 1] # h[1, 1]
        + 6*h[2, 1, 1] # h[2] + 6*h[2, 1, 1, 1] # h[1] + 3*h[2, 2] # h[1, 1] + 6*h[2, 2, 1] # h[1] + 3*h[2, 2, 1, 1] # h[]

    .. TODO::

        - Introduce fields with degree 1 elements as in
          MuPAD-Combinat, to get proper plethysm.
        - Use UniqueRepresentation to get rid of all the manual cache
          handling for the bases
        - Devise a mechanism so that pickling bases of symmetric
          functions pickles the coercions which have a cache.
    """
    def __init__(self, R):
        r"""
        Initialization of ``self``.

        INPUT:

        - ``R`` -- a ring

        EXAMPLES::

            sage: Sym = SymmetricFunctions(QQ)

        TESTS::

            sage: Sym1 = SymmetricFunctions(FiniteField(23))
            sage: Sym2 = SymmetricFunctions(Integers(23))
            sage: TestSuite(Sym).run()
        """
        # change the line below to assert(R in Rings()) once MRO issues from #15536, #15475 are resolved
        assert R in Fields() or R in Rings()  # side effect of this statement assures MRO exists for R
        self._base = R  # Won't be needed when CategoryObject won't override anymore base_ring
        cat = GradedHopfAlgebras(R).Commutative().Cocommutative()
        if R in PrincipalIdealDomains():
            cat &= UniqueFactorizationDomains()
        Parent.__init__(self, category=cat.WithRealizations())

    def a_realization(self):
        r"""
        Return a particular realization of ``self`` (the Schur basis).

        EXAMPLES::

            sage: Sym = SymmetricFunctions(QQ)
            sage: Sym.a_realization()
            Symmetric Functions over Rational Field in the Schur basis
        """
        return self.schur()

    def _repr_(self):  # could be taken care of by the category
        r"""
        Representation of ``self``

        TESTS::

            sage: SymmetricFunctions(RR) # indirect doctest
            Symmetric Functions over Real Field with 53 bits of precision
        """
        return "Symmetric Functions over %s" % self.base_ring()

    def schur(self):
        r"""
        The Schur basis of the Symmetric Functions.

        EXAMPLES::

            sage: SymmetricFunctions(QQ).schur()
            Symmetric Functions over Rational Field in the Schur basis
        """
        return schur.SymmetricFunctionAlgebra_schur(self)
    s = schur
    Schur = schur  # Currently needed by SymmetricFunctions.__init_extra__

    def powersum(self):
        r"""
        The power sum basis of the Symmetric Functions.

        EXAMPLES::

            sage: SymmetricFunctions(QQ).powersum()
            Symmetric Functions over Rational Field in the powersum basis
        """
        return powersum.SymmetricFunctionAlgebra_power(self)
    p = powersum
    power = powersum
    # Todo: get rid of the line above when it won't be needed anymore

    def complete(self):
        r"""
        The complete basis of the Symmetric Functions.

        EXAMPLES::

            sage: SymmetricFunctions(QQ).complete()
            Symmetric Functions over Rational Field in the homogeneous basis
        """
        return homogeneous.SymmetricFunctionAlgebra_homogeneous(self)
    h = complete
    homogeneous = complete

    def elementary(self):
        r"""
        The elementary basis of the Symmetric Functions.

        EXAMPLES::

            sage: SymmetricFunctions(QQ).elementary()
            Symmetric Functions over Rational Field in the elementary basis
        """
        return elementary.SymmetricFunctionAlgebra_elementary(self)
    e = elementary

    def monomial(self):
        r"""
        The monomial basis of the Symmetric Functions.

        EXAMPLES::

            sage: SymmetricFunctions(QQ).monomial()
            Symmetric Functions over Rational Field in the monomial basis
        """
        return monomial.SymmetricFunctionAlgebra_monomial(self)
    m = monomial

    def witt(self, coerce_h=None, coerce_e=None, coerce_p=None):
        r"""
        The Witt basis of the symmetric functions.

        EXAMPLES::

            sage: SymmetricFunctions(QQ).witt()
            Symmetric Functions over Rational Field in the Witt basis

        TESTS::

            sage: SymmetricFunctions(QQ).witt(coerce_p=True)
            doctest:warning
            ...
            DeprecationWarning: the coerce_* inputs are deprecated and ignored
            See https://github.com/sagemath/sage/issues/37736 for details.
            Symmetric Functions over Rational Field in the Witt basis
        """
        if coerce_h is not None or coerce_e is not None or coerce_p is not None:
            from sage.misc.superseded import deprecation
            deprecation(37736, "the coerce_* inputs are deprecated and ignored")
        from . import witt
        return witt.SymmetricFunctionAlgebra_witt(self)
    w = witt
    Witt = witt

    def irreducible_symmetric_group_character(self):
        r"""
        The irreducible `S_n` character basis of the Symmetric Functions.

        This basis has the property that if the element indexed by the
        partition `\lambda` is evaluated at the roots of a permutation of
        cycle structure `\rho` then the value is the irreducible character
        `\chi^{(|\rho|-|\lambda|,\lambda)}(\rho)`.

        In terms of methods that are implemented in Sage, if ``n`` is
        a sufficiently large integer, then
        ``st(lam).character_to_frobenius_image(n)`` is equal the Schur function
        indexed by ``[n-sum(lam)]+lam``.

        This basis is introduced in [OZ2015]_.

        .. SEEALSO::

            :meth:`~sage.combinat.sf.sfa.SymmetricFunctionAlgebra_generic_Element.character_to_frobenius_image`,
            :meth:`~sage.combinat.sf.sfa.SymmetricFunctionAlgebra_generic_Element.eval_at_permutation_roots`

        EXAMPLES::

            sage: SymmetricFunctions(QQ).irreducible_symmetric_group_character()
            Symmetric Functions over Rational Field in the irreducible symmetric group character basis
            sage: st = SymmetricFunctions(QQ).st()
            sage: s = SymmetricFunctions(QQ).s()
            sage: s(st([3,2]).character_to_frobenius_image(9))
            s[4, 3, 2]
            sage: s(st([3,2]).character_to_frobenius_image(7))
            0
            sage: s(st([3,2]).character_to_frobenius_image(6))
            -s[2, 2, 2]
            sage: list(SymmetricGroup(5).character_table()[-2])
            [4, 2, 0, 1, -1, 0, -1]
            sage: list(reversed([st([1]).eval_at_permutation_roots(rho)
            ....:   for rho in Partitions(5)]))
            [4, 2, 0, 1, -1, 0, -1]
        """
        from .character import IrreducibleCharacterBasis
        return IrreducibleCharacterBasis(self)

    st = irreducible_symmetric_group_character

    def induced_trivial_character(self):
        r"""
        The induced trivial character basis of the Symmetric Functions.

        The trivial character of

        .. MATH::

            S_{n-|\lambda|} \times S_{\lambda_1} \times S_{\lambda_2} \times
            \cdots \times S_{\lambda_\ell(\lambda)}

        induced to the group `S_{n}` is a symmetric function in the
        eigenvalues of a permutation matrix.  This basis is that character.

        It has the property that if the element indexed by the
        partition `\lambda` is evaluated at the roots of a permutation of
        cycle structure `\rho` then the value is the coefficient
        `\left< h_{(n-|\lambda|,\lambda)}, p_\rho \right>`.

        In terms of methods that are implemented in Sage, if ``n`` is
        a sufficiently large integer, then
        ``ht(lam).character_to_frobenius_image(n)`` is equal the complete
        function indexed by ``[n-sum(lam)]+lam``.

        This basis is introduced in [OZ2015]_.

        .. SEEALSO::

            :meth:`~sage.combinat.sf.sfa.SymmetricFunctionAlgebra_generic_Element.character_to_frobenius_image`,
            :meth:`~sage.combinat.sf.sfa.SymmetricFunctionAlgebra_generic_Element.eval_at_permutation_roots`

        EXAMPLES::

            sage: SymmetricFunctions(QQ).induced_trivial_character()
            Symmetric Functions over Rational Field in the induced trivial symmetric group character basis
            sage: ht = SymmetricFunctions(QQ).ht()
            sage: h = SymmetricFunctions(QQ).h()
            sage: h(ht([3,2]).character_to_frobenius_image(9))
            h[4, 3, 2]
            sage: h(ht([3,2]).character_to_frobenius_image(7))
            h[3, 2, 2]
            sage: h(ht([3,2]).character_to_frobenius_image(5))
            h[3, 2]
            sage: h(ht([3,2]).character_to_frobenius_image(4))
            0
            sage: p = SymmetricFunctions(QQ).p()
            sage: [h([4,1]).scalar(p(rho)) for rho in Partitions(5)]
            [0, 1, 0, 2, 1, 3, 5]
            sage: [ht([1]).eval_at_permutation_roots(rho) for rho in Partitions(5)]
            [0, 1, 0, 2, 1, 3, 5]
        """
        from .character import InducedTrivialCharacterBasis
        return InducedTrivialCharacterBasis(self)

    ht = induced_trivial_character

    def forgotten(self):
        r"""
        The forgotten basis of the Symmetric Functions (or the basis dual to
        the elementary basis with respect to the Hall scalar product).

        EXAMPLES::

            sage: SymmetricFunctions(QQ).forgotten()
            Symmetric Functions over Rational Field in the forgotten basis

        TESTS:

        Over the rationals::

            sage: Sym = SymmetricFunctions(QQ)
            sage: e = Sym.e()
            sage: f = Sym.f()
            sage: h = Sym.h()
            sage: p = Sym.p()
            sage: s = Sym.s()
            sage: m = Sym.m()
            sage: e(f([2,1]))
            -2*e[1, 1, 1] + 5*e[2, 1] - 3*e[3]
            sage: f(e([2,1]))
            3*f[1, 1, 1] + 2*f[2, 1] + f[3]
            sage: h(f([2,1]))
            h[2, 1] - 3*h[3]
            sage: f(h([2,1]))
            3*f[1, 1, 1] + f[2, 1]
            sage: p(f([2,1]))
            -p[2, 1] - p[3]
            sage: f(p([2,1]))
            -f[2, 1] - f[3]
            sage: s(f([2,1]))
            s[2, 1] - 2*s[3]
            sage: f(s([2,1]))
            2*f[1, 1, 1] + f[2, 1]
            sage: m(f([2,1]))
            -m[2, 1] - 2*m[3]
            sage: f(m([2,1]))
            -f[2, 1] - 2*f[3]

        Over the integers::

            sage: Sym = SymmetricFunctions(ZZ)
            sage: e = Sym.e()
            sage: f = Sym.f()
            sage: h = Sym.h()
            sage: p = Sym.p()
            sage: s = Sym.s()
            sage: m = Sym.m()
            sage: e(f([2,1]))
            -2*e[1, 1, 1] + 5*e[2, 1] - 3*e[3]
            sage: f(e([2,1]))
            3*f[1, 1, 1] + 2*f[2, 1] + f[3]
            sage: h(f([2,1]))
            h[2, 1] - 3*h[3]
            sage: f(h([2,1]))
            3*f[1, 1, 1] + f[2, 1]
            sage: f(p([2,1]))
            -f[2, 1] - f[3]
            sage: s(f([2,1]))
            s[2, 1] - 2*s[3]
            sage: f(s([2,1]))
            2*f[1, 1, 1] + f[2, 1]
            sage: m(f([2,1]))
            -m[2, 1] - 2*m[3]
            sage: f(m([2,1]))
            -f[2, 1] - 2*f[3]

        Conversion from the forgotten basis to the power-sum basis over the
        integers is not well-defined in general, even if the result happens
        to have integral coefficients::

            sage: p(f([2,1]))
            Traceback (most recent call last):
            ...
            TypeError: no conversion of this rational to integer

        Fun exercise: prove that `p(f_{\lambda})` and `p(m_{\lambda})` have
        integral coefficients whenever `\lambda` is a strict partition.
        """
        return self.elementary().dual_basis()
    f = forgotten

    def symplectic(self):
        """
        The symplectic basis of the symmetric functions.

        .. SEEALSO:: :class:`~sage.combinat.sf.symplectic.SymmetricFunctionAlgebra_symplectic`

        EXAMPLES::

            sage: SymmetricFunctions(QQ).symplectic()
            Symmetric Functions over Rational Field in the symplectic basis
        """
        from . import symplectic
        return symplectic.SymmetricFunctionAlgebra_symplectic(self)
    sp = symplectic

    def orthogonal(self):
        """
        The orthogonal basis of the symmetric functions.

        .. SEEALSO:: :class:`~sage.combinat.sf.orthogonal.SymmetricFunctionAlgebra_orthogonal`

        EXAMPLES::

            sage: SymmetricFunctions(QQ).orthogonal()
            Symmetric Functions over Rational Field in the orthogonal basis
        """
        from . import orthogonal
        return orthogonal.SymmetricFunctionAlgebra_orthogonal(self)
    o = orthogonal

    def hecke_character(self, q='q'):
        """
        The basis of symmetric functions that determines the character
        tables for Hecke algebras.

        EXAMPLES::

            sage: SymmetricFunctions(ZZ['q'].fraction_field()).hecke_character()
            Symmetric Functions over
             Fraction Field of Univariate Polynomial Ring in q over Integer Ring
             in the Hecke character with q=q basis
            sage: SymmetricFunctions(QQ).hecke_character(1/2)
            Symmetric Functions over Rational Field in the Hecke character with q=1/2 basis
        """
        from sage.combinat.sf.hecke import HeckeCharacter
        return HeckeCharacter(self, q)
    qbar = hecke_character

    def macdonald(self, q='q', t='t'):
        r"""
        Return the entry point for the various Macdonald bases.

        INPUT:

        - ``q``, ``t`` -- parameters

        Macdonald symmetric functions including bases `P`, `Q`, `J`, `H`, `Ht`.
        This also contains the `S` basis which is dual to the Schur basis with
        respect to the `q,t` scalar product.

        The parameters `q` and `t` must be in the base_ring of parent.

        EXAMPLES::

            sage: Sym = SymmetricFunctions(FractionField(QQ['q','t']))
            sage: P = Sym.macdonald().P(); P
            Symmetric Functions over Fraction Field of Multivariate Polynomial Ring in q, t over Rational Field in the Macdonald P basis
            sage: P[2]
            McdP[2]
            sage: Q = Sym.macdonald().Q(); Q
            Symmetric Functions over Fraction Field of Multivariate Polynomial Ring in q, t over Rational Field in the Macdonald Q basis
            sage: S = Sym.macdonald().S()
            sage: s = Sym.schur()
            sage: matrix([[S(la).scalar_qt(s(mu)) for la in Partitions(3)] for mu in Partitions(3)])
            [1 0 0]
            [0 1 0]
            [0 0 1]
            sage: H = Sym.macdonald().H()
            sage: s(H[2,2])
            q^2*s[1, 1, 1, 1] + (q^2*t+q*t+q)*s[2, 1, 1] + (q^2*t^2+1)*s[2, 2] + (q*t^2+q*t+t)*s[3, 1] + t^2*s[4]

            sage: Sym = SymmetricFunctions(QQ['z','q'].fraction_field())
            sage: (z,q) = Sym.base_ring().gens()
            sage: Hzq = Sym.macdonald(q=z,t=q).H()
            sage: H1z = Sym.macdonald(q=1,t=z).H()
            sage: s = Sym.schur()
            sage: s(H1z([2,2]))
            s[1, 1, 1, 1] + (2*z+1)*s[2, 1, 1] + (z^2+1)*s[2, 2] + (z^2+2*z)*s[3, 1] + z^2*s[4]
            sage: s(Hzq[2,2])
            z^2*s[1, 1, 1, 1] + (z^2*q+z*q+z)*s[2, 1, 1] + (z^2*q^2+1)*s[2, 2] + (z*q^2+z*q+q)*s[3, 1] + q^2*s[4]
            sage: s(H1z(Hzq[2,2]))
            z^2*s[1, 1, 1, 1] + (z^2*q+z*q+z)*s[2, 1, 1] + (z^2*q^2+1)*s[2, 2] + (z*q^2+z*q+q)*s[3, 1] + q^2*s[4]
        """
        return macdonald.Macdonald(self, q=q, t=t)

    def hall_littlewood(self, t='t'):
        """
        Return the entry point for the various Hall-Littlewood bases.

        INPUT:

        - ``t`` -- parameter

        Hall-Littlewood symmetric functions including bases `P`, `Q`, `Qp`.
        The Hall-Littlewood `P` and `Q` functions at `t=-1` are the
        Schur-P and Schur-Q functions when indexed by strict partitions.

        The parameter `t` must be in the base ring of parent.

        EXAMPLES::

            sage: Sym = SymmetricFunctions(FractionField(QQ['t']))
            sage: P = Sym.hall_littlewood().P(); P
            Symmetric Functions over Fraction Field of Univariate Polynomial Ring in t over Rational Field in the Hall-Littlewood P basis
            sage: P[2]
            HLP[2]
            sage: Q = Sym.hall_littlewood().Q(); Q
            Symmetric Functions over Fraction Field of Univariate Polynomial Ring in t over Rational Field in the Hall-Littlewood Q basis
            sage: Q[2]
            HLQ[2]
            sage: Qp = Sym.hall_littlewood().Qp(); Qp
            Symmetric Functions over Fraction Field of Univariate Polynomial Ring in t over Rational Field in the Hall-Littlewood Qp basis
            sage: Qp[2]
            HLQp[2]
        """
        return hall_littlewood.HallLittlewood(self, t=t)

    def jack(self, t='t'):
        """
        Return the entry point for the various Jack bases.

        INPUT:

        - ``t`` -- parameter

        Jack symmetric functions including bases `P`, `Q`, `Qp`.

        The parameter `t` must be in the base ring of parent.

        EXAMPLES::

            sage: Sym = SymmetricFunctions(FractionField(QQ['t']))
            sage: JP = Sym.jack().P(); JP
            Symmetric Functions over Fraction Field of Univariate Polynomial Ring in t over Rational Field in the Jack P basis
            sage: JQ = Sym.jack().Q(); JQ
            Symmetric Functions over Fraction Field of Univariate Polynomial Ring in t over Rational Field in the Jack Q basis
            sage: JJ = Sym.jack().J(); JJ
            Symmetric Functions over Fraction Field of Univariate Polynomial Ring in t over Rational Field in the Jack J basis
            sage: JQp = Sym.jack().Qp(); JQp
            Symmetric Functions over Fraction Field of Univariate Polynomial Ring in t over Rational Field in the Jack Qp basis
        """
        return jack.Jack(self, t=t)

    def abreu_nigro(self, q='q'):
        """
        The Abreu-Nigro basis of the Symmetric Functions.

        EXAMPLES::

            sage: q = ZZ['q'].fraction_field().gen()
            sage: SymmetricFunctions(q.parent()).abreu_nigro()
            Symmetric Functions over Fraction Field of Univariate Polynomial Ring in q over Integer Ring in the Abreu-Nigro basis
        """
        from sage.combinat.sf.abreu_nigro import SymmetricFunctionAlgebra_AbreuNigro
        return SymmetricFunctionAlgebra_AbreuNigro(self, q)

    def zonal(self):
        """
        The zonal basis of the Symmetric Functions.

        EXAMPLES::

            sage: SymmetricFunctions(QQ).zonal()
            Symmetric Functions over Rational Field in the zonal basis
        """
        return jack.SymmetricFunctionAlgebra_zonal(self)

    def llt(self, k, t='t'):
        """
        The LLT symmetric functions.

        INPUT:

        - ``k`` -- positive integer indicating the level
        - ``t`` -- a parameter (default: `t`)

        LLT polynomials in `hspin` and `hcospin` bases.

        EXAMPLES::

            sage: llt3 = SymmetricFunctions(QQ['t'].fraction_field()).llt(3); llt3
            level 3 LLT polynomials over Fraction Field of Univariate Polynomial Ring in t over Rational Field
            sage: llt3.hspin()
            Symmetric Functions over Fraction Field of Univariate Polynomial Ring in t over Rational Field in the level 3 LLT spin basis
            sage: llt3.hcospin()
            Symmetric Functions over Fraction Field of Univariate Polynomial Ring in t over Rational Field in the level 3 LLT cospin basis
            sage: llt3.hcospin()
            Symmetric Functions over Fraction Field of Univariate Polynomial Ring in t over Rational Field in the level 3 LLT cospin basis
        """
        return llt.LLT_class(self, k, t=t)

    def from_polynomial(self, f):
        """
        Convert a symmetric polynomial ``f`` to a symmetric function.

        INPUT:

        - ``f`` -- a symmetric polynomial

        This function converts a symmetric polynomial `f` in a polynomial ring in finitely
        many variables to a symmetric function in the monomial
        basis of the ring of symmetric functions over the same base ring.

        EXAMPLES::

            sage: P = PolynomialRing(QQ, 'x', 3)
            sage: x = P.gens()
            sage: f = x[0] + x[1] + x[2]
            sage: S = SymmetricFunctions(QQ)
            sage: S.from_polynomial(f)
            m[1]

            sage: f = x[0] + 2*x[1] + x[2]
            sage: S.from_polynomial(f)
            Traceback (most recent call last):
            ...
            ValueError: x0 + 2*x1 + x2 is not a symmetric polynomial
        """
        return self.m().from_polynomial(f)

    def register_isomorphism(self, morphism, only_conversion=False):
        r"""
        Register an isomorphism between two bases of ``self``, as a canonical coercion
        (unless the optional keyword ``only_conversion`` is set to ``True``,
        in which case the isomorphism is registered as conversion only).

        EXAMPLES:

        We override the canonical coercion from the Schur basis to the
        powersum basis by a (stupid!) map `s_\lambda\mapsto 2p_\lambda`.
        ::

            sage: Sym = SymmetricFunctions(QQ['zorglub']) # make sure we are not going to screw up later tests
            sage: s = Sym.s(); p = Sym.p().dual_basis()
            sage: phi = s.module_morphism(diagonal = lambda t: 2, codomain = p)
            sage: phi(s[2, 1])
            2*d_p[2, 1]
            sage: Sym.register_isomorphism(phi)
            sage: p(s[2,1])
            2*d_p[2, 1]

        The map is supposed to implement the canonical isomorphism
        between the two bases. Otherwise, the results will be
        mathematically wrong, as above. Use with care!
        """
        if only_conversion:
            morphism.codomain().register_conversion(morphism)
        else:
            morphism.codomain().register_coercion(morphism)

    # keep them sorted in alphabetic order
    _shorthands = ('e', 'f', 'h', 'm', 'p', 's')
    _shorthands_all = ('e', 'f', 'h', 'ht', 'm', 'o', 'p', 's', 'sp', 'st', 'w')

    def __init_extra__(self):
        """
        Set up the coercions between the different bases.

        EXAMPLES::

            sage: Sym = SymmetricFunctions(QQ) # indirect doctest
            sage: s = Sym.s(); p = Sym.p()
            sage: f = s.coerce_map_from(p); f
            Generic morphism:
              From: Symmetric Functions over Rational Field in the powersum basis
              To:   Symmetric Functions over Rational Field in the Schur basis
            sage: p.an_element()
            2*p[] + 2*p[1] + 3*p[2]
            sage: f(p.an_element())
            2*s[] + 2*s[1] - 3*s[1, 1] + 3*s[2]
            sage: f(p.an_element()) == p.an_element()
            True
        """
        # powersum   = self.powersum  ()
        # complete   = self.complete  ()
        # elementary = self.elementary()
        # schur      = self.schur     ()
        # monomial   = self.monomial  ()

        iso = self.register_isomorphism

        from sage.combinat.sf.classical import conversion_functions

        for (basis1_name, basis2_name) in conversion_functions:
            basis1 = getattr(self, basis1_name)()
            basis2 = getattr(self, basis2_name)()
            on_basis = SymmetricaConversionOnBasis(t=conversion_functions[basis1_name, basis2_name], domain=basis1, codomain=basis2)
            from sage.rings.rational_field import RationalField
            if basis2_name != "powersum" or self._base.has_coerce_map_from(RationalField()):
                iso(basis1._module_morphism(on_basis, codomain=basis2))
            else:
                # Don't register conversions to powersums as coercions,
                # unless the base ring is a `\QQ`-algebra
                # (otherwise the coercion graph loses commutativity).
                iso(basis1._module_morphism(on_basis, codomain=basis2),
                    only_conversion=True)

        # Todo: fill in with other conversion functions on the classical bases

    def kBoundedSubspace(self, k, t='t'):
        r"""
        Return the `k`-bounded subspace of the ring of symmetric functions.

        INPUT:

        - ``k`` -- positive integer
        - ``t`` -- a formal parameter; `t=1` yields a subring

        The subspace of the ring of symmetric functions spanned by
        `\{ s_{\lambda}[X/(1-t)] \}_{\lambda_1\le k} = \{ s_{\lambda}^{(k)}[X,t]\}_{\lambda_1 \le k}`
        over the base ring `\QQ[t]`. When `t=1`, this space is in fact a subalgebra of
        the ring of symmetric functions generated by the complete homogeneous symmetric functions
        `h_i` for `1\le i \le k`.

        .. SEEALSO:: :meth:`sage.combinat.sf.new_kschur.KBoundedSubspace`

        EXAMPLES::

            sage: Sym = SymmetricFunctions(QQ)
            sage: KB = Sym.kBoundedSubspace(3,1); KB
            3-bounded Symmetric Functions over Rational Field with t=1

            sage: Sym = SymmetricFunctions(QQ['t'])
            sage: Sym.kBoundedSubspace(3)
            3-bounded Symmetric Functions over Univariate Polynomial Ring in t over Rational Field

            sage: Sym = SymmetricFunctions(QQ['z'])
            sage: z = Sym.base_ring().gens()[0]
            sage: Sym.kBoundedSubspace(3,t=z)
            3-bounded Symmetric Functions over Univariate Polynomial Ring in z over Rational Field with t=z
        """
        from sage.combinat.sf.new_kschur import KBoundedSubspace
        return KBoundedSubspace(self, k, t=t)

    def kschur(self, k, t='t'):
        r"""
        Return the `k`-Schur functions.

        EXAMPLES::

            sage: Sym = SymmetricFunctions(QQ)
            sage: ks = Sym.kschur(3,1)
            sage: ks[2]*ks[2]
            ks3[2, 2] + ks3[3, 1]
            sage: ks[2,1,1].lift()
            s[2, 1, 1] + s[3, 1]

            sage: Sym = SymmetricFunctions(QQ['t'])
            sage: ks = Sym.kschur(3)
            sage: ks[2,2,1].lift()
            s[2, 2, 1] + t*s[3, 2]
        """
        return self.kBoundedSubspace(k, t=t).kschur()

    def ksplit(self, k, t='t'):
        r"""
        Return the `k`-split basis of the `k`-bounded subspace.

        EXAMPLES::

            sage: Sym = SymmetricFunctions(QQ)
            sage: ksp = Sym.ksplit(3,1)
            sage: ksp[2]*ksp[2]
            ksp3[2, 2] + ksp3[3, 1]
            sage: ksp[2,1,1].lift()
            s[2, 1, 1] + s[2, 2] + s[3, 1]

            sage: Sym = SymmetricFunctions(QQ['t'])
            sage: ksp = Sym.ksplit(3)
            sage: ksp[2,1,1].lift()
            s[2, 1, 1] + t*s[2, 2] + t*s[3, 1]
        """
        return self.kBoundedSubspace(k, t=t).ksplit()

    def khomogeneous(self, k):
        r"""
        Return the homogeneous symmetric functions in the `k`-bounded subspace.

        EXAMPLES::

            sage: Sym = SymmetricFunctions(QQ)
            sage: kh = Sym.khomogeneous(4)
            sage: kh[3]*kh[4]
            h4[4, 3]
            sage: kh[4].lift()
            h[4]
        """
        return self.kBoundedSubspace(k, t=1).khomogeneous()

    def kBoundedQuotient(self, k, t='t'):
        r"""
        Return the `k`-bounded quotient space of the ring of symmetric functions.

        INPUT:

        - ``k`` -- positive integer

        The quotient of the ring of symmetric functions ...

        .. SEEALSO:: :meth:`sage.combinat.sf.k_dual.KBoundedQuotient`

        EXAMPLES::

            sage: Sym = SymmetricFunctions(QQ)
            sage: KQ = Sym.kBoundedQuotient(3); KQ
            Traceback (most recent call last):
            ...
            TypeError: unable to convert 't' to a rational
            sage: KQ = Sym.kBoundedQuotient(3,t=1); KQ
            3-Bounded Quotient of Symmetric Functions over Rational Field with t=1
            sage: Sym = SymmetricFunctions(QQ['t'].fraction_field())
            sage: KQ = Sym.kBoundedQuotient(3); KQ
            3-Bounded Quotient of Symmetric Functions over Fraction Field of Univariate Polynomial Ring in t over Rational Field
        """
        from sage.combinat.sf.k_dual import KBoundedQuotient
        return KBoundedQuotient(self, k, t)


class SymmetricaConversionOnBasis:
    def __init__(self, t, domain, codomain):
        """
        Initialization of ``self``.

        INPUT:

        - ``t`` -- a function taking a monomial in CombinatorialFreeModule(QQ, Partitions()),
          and returning a (partition, coefficient) list

        - ``domain``, ``codomain`` -- parents

        Construct a function mapping a partition to an element of ``codomain``.

        This is a temporary quick hack to wrap around the existing
        symmetrica conversions, without changing their specs.

        EXAMPLES::

            sage: Sym = SymmetricFunctions(QQ['x'])
            sage: p = Sym.p(); s = Sym.s()
            sage: def t(x) : [(p, c)] = x; return [ (p, 2*c), (p.conjugate(), c) ]
            sage: f = sage.combinat.sf.sf.SymmetricaConversionOnBasis(t, p, s)
            sage: f(Partition([3,1]))
            s[2, 1, 1] + 2*s[3, 1]
        """
        self._domain = domain
        self.fake_sym = CombinatorialFreeModule(QQ, Partitions())
        self._codomain = codomain
        self._t = t

    def __call__(self, partition):
        """
        EXAMPLES::

            sage: Sym = SymmetricFunctions(QQ['x'])
            sage: p = Sym.p(); s = Sym.s()
            sage: p[1] + s[1]                           # indirect doctest
            2*p[1]
        """
        # TODO: use self._codomain.sum_of_monomials, when the later
        # will have an optional optimization for the case when there
        # is no repetition in the support
        return self._codomain._from_dict(dict(self._t(self.fake_sym.monomial(partition))), coerce=True)<|MERGE_RESOLUTION|>--- conflicted
+++ resolved
@@ -2,11 +2,7 @@
 """
 Symmetric functions, with their multiple realizations
 """
-<<<<<<< HEAD
-# ****************************************************************************
-=======
 # ***************************************************************************
->>>>>>> 665a3fa4
 #       Copyright (C) 2007 Mike Hansen <mhansen@gmail.com>
 #                     2009-2012 Jason Bandlow <jbandlow@gmail.com>
 #                     2012 Anne Schilling <anne at math.ucdavis.edu>
@@ -22,16 +18,9 @@
 #
 #  The full text of the GPL is available at:
 #
-<<<<<<< HEAD
-#                  http://www.gnu.org/licenses/
-# ****************************************************************************
-from sage.structure.parent import Parent
-from sage.structure.unique_representation import UniqueRepresentation
-=======
 #                  https://www.gnu.org/licenses/
 # ***************************************************************************
 from sage.categories.fields import Fields
->>>>>>> 665a3fa4
 from sage.categories.graded_hopf_algebras import GradedHopfAlgebras
 from sage.categories.principal_ideal_domains import PrincipalIdealDomains
 from sage.categories.rings import Rings
