# sage.doctest: needs sage.combinat sage.modules
"""
Symmetric functions, with their multiple realizations
"""
# ***************************************************************************
#       Copyright (C) 2007 Mike Hansen <mhansen@gmail.com>
#                     2009-2012 Jason Bandlow <jbandlow@gmail.com>
#                     2012 Anne Schilling <anne at math.ucdavis.edu>
#                     2009-2012 Nicolas M. Thiery <nthiery at users.sf.net>
#                     2012 Mike Zabrocki <mike.zabrocki@gmail.com>
#
#  Distributed under the terms of the GNU General Public License (GPL)
#
#    This code is distributed in the hope that it will be useful,
#    but WITHOUT ANY WARRANTY; without even the implied warranty of
#    MERCHANTABILITY or FITNESS FOR A PARTICULAR PURPOSE.  See the GNU
#    General Public License for more details.
#
#  The full text of the GPL is available at:
#
<<<<<<< HEAD
#                  http://www.gnu.org/licenses/
#*****************************************************************************
=======
#                  https://www.gnu.org/licenses/
# ***************************************************************************
>>>>>>> 665a3fa4
from sage.categories.fields import Fields
from sage.categories.graded_hopf_algebras import GradedHopfAlgebras
from sage.categories.principal_ideal_domains import PrincipalIdealDomains
from sage.categories.rings import Rings
from sage.categories.unique_factorization_domains import UniqueFactorizationDomains
from sage.combinat.free_module import CombinatorialFreeModule
from sage.combinat.partition import Partitions
from sage.rings.rational_field import QQ
from sage.structure.parent import Parent
from sage.structure.unique_representation import UniqueRepresentation

from . import (
    elementary,
    hall_littlewood,
    homogeneous,
    jack,
    llt,
    macdonald,
    monomial,
    powersum,
    schur,
)


class SymmetricFunctions(UniqueRepresentation, Parent):
    r"""
    The abstract algebra of commutative symmetric functions.

    .. rubric:: Symmetric Functions in Sage

    .. MODULEAUTHOR:: Jason Bandlow, Anne Schilling, Nicolas M. Thiery, Mike Zabrocki

    This document is an introduction to working with symmetric function
    theory in Sage.
    It is not intended to be an introduction to the theory
    of symmetric functions ([MAC]_ and [STA]_, Chapter 7, are two excellent
    references.)  The reader is also expected to be familiar with Sage.

    .. rubric:: The algebra of symmetric functions

    The algebra of symmetric functions is the unique free commutative graded
    connected algebra over the given ring, with one generator in each degree.  It
    can also be thought of as the inverse limit (in the category of graded
    algebras) of the algebra of symmetric polynomials in `n` variables as `n \rightarrow \infty`.
    Sage allows us to construct the algebra of symmetric functions over
    any ring.  We will use a base ring of rational numbers in these first
    examples::

        sage: Sym = SymmetricFunctions(QQ)
        sage: Sym
        Symmetric Functions over Rational Field

    Sage knows certain categorical information about this algebra::

        sage: Sym.category()
        Join of Category of Hopf algebras over Rational Field
            and Category of unique factorization domains
            and Category of graded algebras over Rational Field
            and Category of commutative algebras over Rational Field
            and Category of monoids with realizations
            and Category of graded coalgebras over Rational Field
            and Category of coalgebras over Rational Field with realizations
            and Category of cocommutative coalgebras over Rational Field

    Notice that ``Sym`` is an *abstract* algebra.  This reflects the fact that
    there are multiple natural bases.  To work with specific
    elements, we need a *realization* of this algebra.  In practice, this
    means we need to specify a basis.

    .. rubric:: An example basis - power sums

    Here is an example of how one might use the power sum realization::

        sage: p = Sym.powersum()
        sage: p
        Symmetric Functions over Rational Field in the powersum basis

    ``p`` now represents the realization of the symmetric function algebra on
    the power sum basis.  The basis itself is accessible through::

        sage: p.basis()
        Lazy family (Term map from Partitions to Symmetric Functions over Rational Field in the powersum basis(i))_{i in Partitions}
        sage: p.basis().keys()
        Partitions

    This last line means that ``p.basis()`` is an association between the set
    of Partitions and the basis elements of the algebra ``p``. To construct a
    specific element one can therefore do::

        sage: p.basis()[Partition([2,1,1])]
        p[2, 1, 1]

    As this is rather cumbersome, realizations of the symmetric function
    algebra allow for the following abuses of notation::

        sage: p[Partition([2, 1, 1])]
        p[2, 1, 1]
        sage: p[[2, 1, 1]]
        p[2, 1, 1]
        sage: p[2, 1, 1]
        p[2, 1, 1]

    or even::

        sage: p[(i for i in [2, 1, 1])]
        p[2, 1, 1]

    In the special case of the empty partition, due to a limitation in
    Python syntax, one cannot use::

        sage: p[]       # todo: not implemented

    Please use instead::

        sage: p[[]]
        p[]

    .. NOTE:: When elements are constructed using the ``p[something ]`` syntax ,
       an error will be raised if the input cannot be interpreted as a partition.
       This is *not* the case when ``p.basis()`` is used::

        sage: p['something']
        Traceback (most recent call last):
        ...
        ValueError: all parts of 'something' should be nonnegative integers
        sage: p.basis()['something']
        p'something'

    Elements of ``p`` are linear combinations of such compositions::

      sage: p.an_element()
      2*p[] + 2*p[1] + 3*p[2]

    .. rubric:: Algebra structure

    Algebraic combinations of basis elements can be entered in a natural way::

        sage: p[2,1,1] + 2 * p[1] * (p[4] + p[2,1])
        3*p[2, 1, 1] + 2*p[4, 1]

    Let us explore the other operations of ``p``. We can ask for
    the mathematical properties of ``p``::

        sage: p.categories()
        [Category of graded bases of Symmetric Functions over Rational Field,
         Category of filtered bases of Symmetric Functions over Rational Field,
         Category of bases of Symmetric Functions over Rational Field,
         Category of graded Hopf algebras with basis over Rational Field,
         ...]

    To start with, ``p`` is a graded algebra, the grading being induced
    by the size of the partitions. Due to this, the one is the basis
    element indexed by the empty partition::

        sage: p.one()
        p[]

    The ``p`` basis is multiplicative; that is, multiplication is induced by
    linearity from the (nonincreasingly sorted) concatenation of partitions::

        sage: p[3,1] * p[2,1]
        p[3, 2, 1, 1]

        sage: (p.one() + 2 * p[3,1]) * p[4, 2]
        p[4, 2] + 2*p[4, 3, 2, 1]

    .. rubric:: The classical bases

    In addition to the power sum basis, other classical bases of the
    symmetric function algebra include the elementary, complete
    homogeneous, monomial, and Schur bases::

        sage: e = Sym.elementary()
        sage: h = Sym.homogeneous()
        sage: m = Sym.monomial()
        sage: s = Sym.schur()

    These and others can be defined all at once with the single command::

        sage: Sym.inject_shorthands()
        Defining e as shorthand for Symmetric Functions over Rational Field in the elementary basis
        Defining f as shorthand for Symmetric Functions over Rational Field in the forgotten basis
        Defining h as shorthand for Symmetric Functions over Rational Field in the homogeneous basis
        Defining m as shorthand for Symmetric Functions over Rational Field in the monomial basis
        Defining p as shorthand for Symmetric Functions over Rational Field in the powersum basis
        Defining s as shorthand for Symmetric Functions over Rational Field in the Schur basis

    We can then do conversions from one basis to another::

        sage: s(p[2,1])
        -s[1, 1, 1] + s[3]

        sage: m(p[3])
        m[3]
        sage: m(p[3,2])
        m[3, 2] + m[5]

    For computations which mix bases, Sage will return a result with respect
    to a single (not necessarily predictable) basis::

        sage: p[2] * s[2] - m[4]
        1/2*p[2, 1, 1] + 1/2*p[2, 2] - p[4]

        sage: p( m[1] * ( e[3]*s[2] + 1 ))
        p[1] + 1/12*p[1, 1, 1, 1, 1, 1] - 1/6*p[2, 1, 1, 1, 1] - 1/4*p[2, 2, 1, 1] + 1/6*p[3, 1, 1, 1] + 1/6*p[3, 2, 1]


    The one for different bases such as the power sum and Schur function is the same::

        sage: s.one() == p.one()
        True

    .. rubric:: Basic computations

    In this section, we explore some of the many methods that can be applied
    to an arbitrary symmetric function::

        sage: f = s[2]^2; f
        s[2, 2] + s[3, 1] + s[4]

    For more methods than discussed here, create a symmetric function as
    above, and use ``f.<tab>``.

    .. _`Representation theory of the symmetric group`:

    .. rubric:: Representation theory of the symmetric group

    The Schur functions `s_\lambda` can also be interpreted as irreducible characters of the symmetric
    group `S_n`, where `n` is the size of the partition `\lambda`. Since the Schur functions of
    degree `n` form a basis of the symmetric functions of degree `n`, it
    follows that an arbitrary symmetric function (homogeneous of degree
    `n`) may be interpreted as a function on the symmetric group. In this
    interpretation the power sum symmetric function `p_\lambda` is the characteristic
    function of the conjugacy class with shape `\lambda`, multiplied by the order of
    the centralizer of an element. Hence the irreducible characters can be computed
    as follows::

        sage: Sym = SymmetricFunctions(QQ)
        sage: s = Sym.schur()
        sage: p = Sym.power()
        sage: P = Partitions(5).list()
        sage: P = [P[i] for i in range(len(P)-1,-1,-1)]
        sage: M = matrix([[s[P[i]].scalar(p[P[j]]) for j in range(len(P))] for i in range(len(P))])
        sage: M
        [ 1 -1  1  1 -1 -1  1]
        [ 4 -2  0  1  1  0 -1]
        [ 5 -1  1 -1 -1  1  0]
        [ 6  0 -2  0  0  0  1]
        [ 5  1  1 -1  1 -1  0]
        [ 4  2  0  1 -1  0 -1]
        [ 1  1  1  1  1  1  1]

    We can indeed check that this agrees with the character table of `S_5`::

        sage: SymmetricGroup(5).character_table() == M
        True

    In this interpretation of symmetric functions as characters on the
    symmetric group, the multiplication and comultiplication are
    interpreted as induction (from `S_n\times S_m` to `S_{n+m}`)
    and restriction, respectively. The Schur functions can also be interpreted
    as characters of `GL_n`, see `Partitions and Schur functions`__.

    __ ../../../../../thematic_tutorials/lie/lie_basics.html#partitions-and-schur-polynomials

    .. rubric:: The omega involution

    The `\omega` involution is the linear extension of the map which sends
    `e_\lambda` to `h_{\lambda}`::

        sage: h(f)
        h[2, 2]
        sage: e(f.omega())
        e[2, 2]

    .. rubric:: The Hall scalar product

    The Hall scalar product on the algebra of symmetric functions makes the
    Schur functions into an orthonormal basis::

        sage: f.scalar(f)
        3

    .. rubric:: Skewing

    *Skewing* is the adjoint operation to multiplication with respect to
    this scalar product::

        sage: f.skew_by(s[1])
        2*s[2, 1] + 2*s[3]

    In general, ``s[la].skew_by(s[mu])`` is the symmetric function typically
    denoted `s_{\lambda \setminus \mu}` or `s_{\lambda / \mu}`.

    .. rubric:: Expanding into variables

    We can expand a symmetric function into a symmetric polynomial in a
    specified number of variables::

        sage: f.expand(2)
        x0^4 + 2*x0^3*x1 + 3*x0^2*x1^2 + 2*x0*x1^3 + x1^4

    See the documentation for ``expand`` for more examples.

    .. rubric:: The Kronecker product

    As in the section on the `Representation theory of
    the symmetric group`_, a symmetric function may be considered as a
    class function on the symmetric group where the elements
    `p_\mu/z_\mu` are the indicators of a permutation having
    cycle structure `\mu`.  The Kronecker product of two
    symmetric functions corresponds to the pointwise product
    of these class functions.

    Since the Schur functions are the irreducible characters
    of the symmetric group under this identification, the Kronecker
    product of two Schur functions corresponds to the internal
    tensor product of two irreducible symmetric group representations.

    Under this identification, the Kronecker
    product of `p_\mu/z_\mu` and `p_\nu/z_\nu` is `p_\mu/z_\mu`
    if `\mu=\nu`, and the result is equal to `0` otherwise.

    ``internal_product``, ``kronecker_product``, ``inner_tensor`` and
    ``itensor`` are different names for the same function.

    ::

        sage: f.kronecker_product(f)
        s[1, 1, 1, 1] + 3*s[2, 1, 1] + 4*s[2, 2] + 5*s[3, 1] + 3*s[4]

    .. rubric:: Plethysm

    The *plethysm* of symmetric functions is the operation corresponding to
    composition of representations of the general linear group.  See [STA]_
    Chapter 7, Appendix 2 for details.
    ::

        sage: s[2].plethysm(s[2])
        s[2, 2] + s[4]

    Plethysm can also be written as a composition of functions::

        sage: s[2]( s[2] )
        s[2, 2] + s[4]

    If the coefficient ring contains degree 1 elements, these are handled
    properly by plethysm::

        sage: R.<t> = QQ[]; s = SymmetricFunctions(R).schur()
        sage: s[2]( (1-t)*s[1] )
        (t^2-t)*s[1, 1] + (-t+1)*s[2]

    See the documentation for ``plethysm`` for more information.

    .. rubric:: Inner plethysm

    The operation of inner plethysm ``f.inner_plethysm(g)`` models the
    composition of the `S_n` representation represented by `g` with the
    `GL_m` representation whose character is `f`.  See the documentation of
    ``inner_plethysm``, [ST94]_ or [STA]_, exercise 7.74 solutions for more
    information::

        sage: s = SymmetricFunctions(QQ).schur()
        sage: f = s[2]^2
        sage: f.inner_plethysm(s[2])
        s[2]

    .. rubric:: Hopf algebra structure

    The ring of symmetric functions is further endowed with a coalgebra
    structure. The coproduct is an algebra morphism, and therefore
    determined by its values on the generators; the power sum generators
    are primitive::

        sage: p[1].coproduct()
        p[] # p[1] + p[1] # p[]
        sage: p[2].coproduct()
        p[] # p[2] + p[2] # p[]

    The coproduct, being cocommutative on the generators, is cocommutative everywhere::

        sage: p[2, 1].coproduct()
        p[] # p[2, 1] + p[1] # p[2] + p[2] # p[1] + p[2, 1] # p[]

    This coproduct, along with the counit which sends every symmetric function
    to its `0`-th homogeneous component, makes the ring of symmetric functions
    into a graded connected bialgebra. It is known that every graded connected
    bialgebra has an antipode. For the ring of symmetric functions, the antipode
    can be characterized explicitly: The antipode is an anti-algebra morphism
    (thus an algebra morphism, since our algebra is commutative) which sends
    `p_{\lambda}` to `(-1)^{\mathrm{length}(\lambda)} p_{\lambda}` for every
    partition `\lambda`. Thus, in particular, it sends the generators on the
    ``p`` basis to their opposites::

        sage: p[3].antipode()
        -p[3]
        sage: p[3,2,1].antipode()
        -p[3, 2, 1]

    The graded connected bialgebra of symmetric functions over a `\QQ`-algebra
    has a rather simply-understood structure: It is (isomorphic to) the
    symmetric algebra of its space of primitives (which is spanned by the
    power-sum symmetric functions).

    Here are further examples::

        sage: f = s[2]^2
        sage: f.antipode()
        s[1, 1, 1, 1] + s[2, 1, 1] + s[2, 2]
        sage: f.coproduct()
        s[] # s[2, 2] + s[] # s[3, 1] + s[] # s[4] + 2*s[1] # s[2, 1] + 2*s[1] # s[3] + s[1, 1] # s[1, 1]
        + s[1, 1] # s[2] + s[2] # s[1, 1] + 3*s[2] # s[2] + 2*s[2, 1] # s[1] + s[2, 2] # s[] + 2*s[3] # s[1]
        + s[3, 1] # s[] + s[4] # s[]
        sage: f.coproduct().apply_multilinear_morphism( lambda x,y: x*y.antipode() )
        0

    .. rubric:: Transformations of symmetric functions

    There are many methods in Sage which make it easy to manipulate symmetric
    functions.  For example, if we have some function which acts on partitions
    (say, conjugation), it is a simple matter to apply it to the support of a
    symmetric function.  Here is an example::

        sage: conj = lambda mu: mu.conjugate()
        sage: f = h[4] + 2*h[3,1]
        sage: f.map_support(conj)
        h[1, 1, 1, 1] + 2*h[2, 1, 1]

    We can also easily modify the coefficients::

        sage: def foo(mu, coeff): return mu.conjugate(), -coeff
        sage: f.map_item(foo)
        -h[1, 1, 1, 1] - 2*h[2, 1, 1]

    See also ``map_coefficients``.

    There are also methods for building functions directly::

        sage: s.sum_of_monomials(mu for mu in Partitions(3))
        s[1, 1, 1] + s[2, 1] + s[3]
        sage: s.sum_of_monomials(Partitions(3))
        s[1, 1, 1] + s[2, 1] + s[3]
        sage: s.sum_of_terms( (mu, mu[0]) for mu in Partitions(3))
        s[1, 1, 1] + 2*s[2, 1] + 3*s[3]

    These are the preferred way to build elements within a program;
    the result will usually be faster than using :func:`sum`. It also
    guarantees that empty sums yields the zero of ``s`` (see also
    ``s.sum``).

    Note also that it is a good idea to use::

        sage: s.one()
        s[]
        sage: s.zero()
        0

    instead of ``s(1)`` and ``s(0)`` within programs where speed is important,
    in order to prevent unnecessary coercions.

    .. rubric:: Different base rings

    Depending on the base ring, the different realizations of the symmetric
    function algebra may not span the same space::

        sage: SZ = SymmetricFunctions(ZZ)
        sage: p = SZ.power(); s = SZ.schur()
        sage: p(s[1,1,1])
        Traceback (most recent call last):
        ...
        TypeError: no conversion of this rational to integer

    Because of this, some functions may not behave as expected when working over
    the integers, even though they make mathematical sense::

        sage: s[1,1,1].plethysm(s[1,1,1])
        Traceback (most recent call last):
        ...
        TypeError: no conversion of this rational to integer

    It is possible to work over different base rings simultaneously::

        sage: s = SymmetricFunctions(QQ).schur()
        sage: p = SymmetricFunctions(QQ).power()
        sage: sz = SymmetricFunctions(ZZ).schur(); sz._prefix = 'sz'
        sage: pz = SymmetricFunctions(ZZ).power(); pz._prefix = 'pz'
        sage: p(sz[1,1,1])
        1/6*p[1, 1, 1] - 1/2*p[2, 1] + 1/3*p[3]
        sage: sz( 1/6*p[1, 1, 1] - 1/2*p[2, 1] + 1/3*p[3] )
        sz[1, 1, 1]

    As shown in this example, if you are working over multiple base rings
    simultaneously, it is a good idea to change the prefix in some cases, so that
    you can tell from the output which realization your result is in.

    Let us change the notation back for the remainder of this tutorial::

        sage: sz._prefix = 's'
        sage: pz._prefix = 'p'

    One can also use the Sage standard renaming idiom to get shorter outputs::

        sage: Sym = SymmetricFunctions(QQ)
        sage: Sym.rename('Sym')
        sage: Sym
        Sym
        sage: Sym.rename()

    And we name it back::

        sage: Sym.rename('Symmetric Functions over Rational Field'); Sym
        Symmetric Functions over Rational Field

    .. rubric:: Other bases

    There are two additional basis of the symmetric functions which are not
    considered as classical bases:

    * forgotten basis
    * Witt basis

    The forgotten basis is the dual basis of the elementary symmetric
    functions basis with respect to the Hall scalar product. The Witt basis
    can be constructed by

    .. MATH::

        \prod_{d=1}^{\infty} (1 - w_d t^d)^{-1} = \sum_{n=0}^{\infty} h_n t^n

    where `t` is a formal variable.

    There are further bases of the ring of symmetric functions, in general over
    fields with parameters such as `q` and `t`:

    * Hall-Littlewood bases
    * Jack bases
    * Macdonald bases
    * `k`-Schur functions
    * Hecke character basis

    We briefly demonstrate how to access these bases. For more information, see
    the documentation of the individual bases.

    The *Jack polynomials* can be obtained as::

        sage: Sym = SymmetricFunctions(FractionField(QQ['t']))
        sage: Jack = Sym.jack()
        sage: P = Jack.P(); J = Jack.J(); Q = Jack.Q()
        sage: J(P[2,1])
        (1/(t+2))*JackJ[2, 1]

    The parameter `t` can be specialized as follows::

        sage: Sym = SymmetricFunctions(QQ)
        sage: Jack = Sym.jack(t = 1)
        sage: P = Jack.P(); J = Jack.J(); Q = Jack.Q()
        sage: J(P[2,1])
        1/3*JackJ[2, 1]

    Similarly one can access the Hall-Littlewood and Macdonald polynomials, etc::

        sage: Sym = SymmetricFunctions(FractionField(QQ['q','t']))
        sage: Mcd = Sym.macdonald()
        sage: P = Mcd.P(); J = Mcd.J(); Q = Mcd.Q()
        sage: J(P[2,1])
        (1/(-q*t^4+2*q*t^3-q*t^2+t^2-2*t+1))*McdJ[2, 1]

    We can also construct the `\bar{q}` basis that can be used
    to determine character tables for Hecke algebras (with quadratic
    relation `T_i^2 = (1-q) T_i + q`)::

        sage: Sym = SymmetricFunctions(ZZ['q'].fraction_field())
        sage: qbar = Sym.hecke_character()
        sage: s = Sym.s()
        sage: s(qbar[2,1])
        -s[1, 1, 1] + (q-1)*s[2, 1] + q*s[3]

    .. rubric:: `k`-Schur functions

    The `k`-Schur functions live in the `k`-bounded subspace of the ring of
    symmetric functions. It is possible to compute in the `k`-bounded subspace
    directly::

        sage: Sym = SymmetricFunctions(QQ)
        sage: ks = Sym.kschur(3,1)
        sage: f = ks[2,1]*ks[2,1]; f
        ks3[2, 2, 1, 1] + ks3[2, 2, 2] + ks3[3, 1, 1, 1]

    or to lift to the ring of symmetric functions::

        sage: f.lift()
        s[2, 2, 1, 1] + s[2, 2, 2] + s[3, 1, 1, 1] + 2*s[3, 2, 1] + s[3, 3] + s[4, 1, 1] + s[4, 2]

    However, it is not always possible to convert a symmetric function to the `k`-bounded subspace::

        sage: s = Sym.schur()
        sage: ks(s[2,1,1])
        Traceback (most recent call last):
        ...
        ValueError: s[2, 1, 1] is not in the image

    The `k`-Schur functions are more generally defined with a parameter `t` and they are
    a basis of the subspace spanned by the Hall-Littlewood ``Qp`` symmetric functions
    indexed by partitions whose first part is less than or equal to `k`::

        sage: Sym = SymmetricFunctions(QQ['t'].fraction_field())
        sage: SymS3 = Sym.kBoundedSubspace(3) # default t='t'
        sage: ks = SymS3.kschur()
        sage: Qp = Sym.hall_littlewood().Qp()
        sage: ks(Qp[2,1,1,1])
        ks3[2, 1, 1, 1] + (t^2+t)*ks3[2, 2, 1] + (t^3+t^2)*ks3[3, 1, 1] + t^4*ks3[3, 2]

    The subspace spanned by the `k`-Schur functions with a parameter `t` are not known
    to form a natural algebra.  However it is known that the product of a `k`-Schur
    function and an `\ell`-Schur function is in the linear span of the `k+\ell`-Schur
    functions::

        sage: ks(ks[2,1]*ks[1,1])
        Traceback (most recent call last):
        ...
        ValueError: s[2, 1, 1, 1] + s[2, 2, 1] + s[3, 1, 1] + s[3, 2] is not in the image
        sage: ks[2,1]*ks[1,1]
        s[2, 1, 1, 1] + s[2, 2, 1] + s[3, 1, 1] + s[3, 2]
        sage: ks6 = Sym.kBoundedSubspace(6).kschur()
        sage: ks6(ks[3,1,1]*ks[3])
        ks6[3, 3, 1, 1] + ks6[4, 2, 1, 1] + (t+1)*ks6[4, 3, 1] + t*ks6[4, 4]
        + ks6[5, 1, 1, 1] + ks6[5, 2, 1] + t*ks6[5, 3] + ks6[6, 1, 1]

    The `k`-split basis is a second basis of the ring spanned by the `k`-Schur
    functions with a parameter `t`.  The `k`-split basis has the property that
    `Q'_\lambda[X;t]` expands positively in the `k`-split basis and the
    `k`-split basis conjecturally expands positively in the `k`-Schur functions.
    The definition can be found in [LLMSSZ]_ p. 81.::

        sage: ksp3 = SymS3.ksplit()
        sage: ksp3(Qp[2,1,1,1])
        ksp3[2, 1, 1, 1] + t^2*ksp3[2, 2, 1] + (t^3+t^2)*ksp3[3, 1, 1] + t^4*ksp3[3, 2]
        sage: [ks(ksp3(la)) for la in sorted(ksp3(Qp[2,1,1,1]).support())]
        [ks3[2, 1, 1, 1] + t*ks3[2, 2, 1], ks3[2, 2, 1], ks3[3, 1, 1], ks3[3, 2]]

    .. rubric:: dual `k`-Schur functions

    The dual space to the subspace spanned by the `k`-Schur functions is most naturally
    realized as a quotient of the ring of symmetric functions by an ideal.  When `t=1`
    the ideal is generated by the monomial symmetric functions indexed by partitions
    whose first part is greater than `k`.::

        sage: Sym = SymmetricFunctions(QQ)
        sage: SymQ3 = Sym.kBoundedQuotient(3,t=1)
        sage: km = SymQ3.kmonomial()
        sage: km[2,1]*km[2,1]
        4*m3[2, 2, 1, 1] + 6*m3[2, 2, 2] + 2*m3[3, 2, 1] + 2*m3[3, 3]
        sage: F = SymQ3.affineSchur()
        sage: F[2,1]*F[2,1]
        2*F3[1, 1, 1, 1, 1, 1] + 4*F3[2, 1, 1, 1, 1] + 4*F3[2, 2, 1, 1] + 4*F3[2, 2, 2]
        + 2*F3[3, 1, 1, 1] + 4*F3[3, 2, 1] + 2*F3[3, 3]

    When `t` is not equal to `1`, the subspace spanned by the `k`-Schur functions is
    realized as a quotient of the ring of symmetric functions by the ideal generated by
    the Hall-Littlewood symmetric functions in the P basis indexed by partitions with
    first part greater than `k`.::

        sage: Sym = SymmetricFunctions(FractionField(QQ['t']))
        sage: SymQ3 = Sym.kBoundedQuotient(3)
        sage: kHLP = SymQ3.kHallLittlewoodP()
        sage: kHLP[2,1]*kHLP[2,1]
        (t^2+2*t+1)*HLP3[2, 2, 1, 1] + (t^3+2*t^2+2*t+1)*HLP3[2, 2, 2]
        + (-t^4-t^3+t+1)*HLP3[3, 1, 1, 1] + (-t^2+t+2)*HLP3[3, 2, 1] + (t+1)*HLP3[3, 3]
        sage: HLP = Sym.hall_littlewood().P()
        sage: kHLP(HLP[3,1])
        HLP3[3, 1]
        sage: kHLP(HLP[4])
        0

    In this space, the basis which is dual to the `k`-Schur functions conjecturally
    expands positively in the `k`-bounded Hall-Littlewood functions and has positive
    structure coefficients.::

        sage: dks = SymQ3.dual_k_Schur()
        sage: kHLP(dks[2,2])
        (t^4+t^2)*HLP3[1, 1, 1, 1] + t*HLP3[2, 1, 1] + HLP3[2, 2]
        sage: dks[2,1]*dks[1,1]
        (t^2+t)*dks3[1, 1, 1, 1, 1] + (t+1)*dks3[2, 1, 1, 1] + (t+1)*dks3[2, 2, 1]
        + dks3[3, 1, 1] + dks3[3, 2]

    At `t=1` the `k`-bounded Hall-Littlewood basis is equal to the `k`-bounded monomial
    basis and the dual `k`-Schur elements are equal to the affine Schur basis.  The
    `k`-bounded monomial basis and affine Schur functions are faster and should be used
    instead of the `k`-bounded Hall-Littlewood P basis and dual `k`-Schur functions when
    `t=1`.::

        sage: SymQ3 = Sym.kBoundedQuotient(3,t=1)
        sage: dks = SymQ3.dual_k_Schur()
        sage: F = SymQ3.affineSchur()
        sage: F[3,1]==dks[3,1]
        True

    .. rubric:: Implementing new bases

    In order to implement a new symmetric function basis, Sage will need
    to know at a minimum how to change back and forth between at least one
    other basis (although they do not necessarily have to be the same basis).
    All of the standard functions associated with the basis will have a
    default implementation (although a more specific implementation may
    be more efficient).

    To present an idea of how this is done, we will create
    here the example of how to implement the basis `s_\mu[X(1-t)]`.

    To begin, we import the class
    :class:`sage.combinat.sf.sfa.SymmetricFunctionAlgebra_generic()`.  Our
    new basis will inherit all of the default methods from this class::

        sage: from sage.combinat.sf.sfa import SymmetricFunctionAlgebra_generic as SFA_generic

    Now the basis we are creating has a parameter `t` which is possible
    to specialize. In this example we will convert to and from the Schur
    basis.  For this we implement methods ``_self_to_s`` and ``_s_to_self``.
    By registering these two functions as coercions, Sage then knows
    automatically how it possible to change between any two bases for
    which there is a path of changes of bases. ::

        sage: from sage.categories.morphism import SetMorphism
        sage: class SFA_st(SFA_generic):
        ....:     def __init__(self, Sym, t):
        ....:         SFA_generic.__init__(self, Sym, basis_name=
        ....:           "Schur functions with a plethystic substitution of X -> X(1-t)",
        ....:           prefix='st')
        ....:         self._s = Sym.s()
        ....:         self.t = Sym.base_ring()(t)
        ....:         cat = HopfAlgebras(Sym.base_ring()).WithBasis()
        ....:         self.register_coercion(
        ....:           SetMorphism(Hom(self._s, self, cat), self._s_to_self))
        ....:         self._s.register_coercion(
        ....:           SetMorphism(Hom(self, self._s, cat), self._self_to_s))
        ....:     def _s_to_self(self, f):
        ....:         # f is a Schur function and the output is in the st basis
        ....:         return self._from_dict(f.theta_qt(0,self.t)._monomial_coefficients)
        ....:     def _self_to_s(self, f):
        ....:         # f is in the st basis and the output is in the Schur basis
        ....:         return self._s.sum(cmu*self._s(mu).theta_qt(self.t,0) for mu,cmu in f)
        ....:     class Element(SFA_generic.Element):
        ....:         pass

    An instance of this basis is created by calling it with a symmetric
    function ring ``Sym`` and a parameter ``t`` which is in the base ring
    of ``Sym``.  The ``Element`` class inherits all of the methods from
    :class:`sage.combinat.sf.sfa.SymmetricFunctionAlgebra_generic_Element`.

    In the reference [MAC]_ on page 354, this basis is denoted
    `S_\lambda(x;t)` and the change of basis coefficients of the
    Macdonald ``J`` basis are the coefficients `K_{\lambda\mu}(q,t)`.
    Here is an example of its use::

        sage: QQqt = QQ['q','t'].fraction_field()
        sage: (q,t) = QQqt.gens()
        sage: st = SFA_st(SymmetricFunctions(QQqt),t)
        sage: st
        Symmetric Functions over Fraction Field of Multivariate Polynomial
         Ring in q, t over Rational Field in the Schur functions with a
         plethystic substitution of X -> X(1-t) basis
        sage: st[2,1] * st[1]
        st[2, 1, 1] + st[2, 2] + st[3, 1]
        sage: st([2]).coproduct()
        st[] # st[2] + st[1] # st[1] + st[2] # st[]
        sage: J = st.symmetric_function_ring().macdonald().J()
        sage: st(J[2,1])
        q*st[1, 1, 1] + (q*t+1)*st[2, 1] + t*st[3]

    .. rubric:: Acknowledgements

    The design is heavily inspired from the implementation of
    symmetric functions in MuPAD-Combinat (see [HT04]_ and [FD06]_).

    REFERENCES:

        .. [FD06] Francois Descouens, Making research on symmetric functions using MuPAD-Combinat.
                 In Andres Iglesias and Nobuki Takayama, editors, 2nd International Congress on Mathematical Software (ICMS'06),
                 volume 4151 of LNCS, pages 407-418, Castro Urdiales, Spain, September 2006. Springer-Verlag.
                 :arxiv:`0806.1873`

        .. [HT04] Florent Hivert and Nicolas M. Thiery,
                 MuPAD-Combinat, an open-source package for research in algebraic combinatorics.
                 Sem. Lothar. Combin., 51 :Art. B51z, 70 pp. (electronic), 2004.
                 http://mupad-combinat.sf.net/.

        .. [MAC] Ian Macdonald, Symmetric Functions and Orthogonal Polynomials,
                 Second edition. With contributions by A. Zelevinsky. Oxford Mathematical Monographs.
                 Oxford Science Publications. The Clarendon Press, Oxford University Press, New York, 1995. x+475 pp.
                 ISBN: 0-19-853489-2

        .. [STA] Richard Stanley, Enumerative combinatorics. Vol. 2.
                 With a foreword by Gian-Carlo Rota and appendix 1 by Sergey Fomin.
                 Cambridge Studies in Advanced Mathematics, 62. Cambridge University Press, Cambridge, 1999. xii+581 pp.
                 ISBN: 0-521-56069-1; 0-521-78987-7

        .. [ST94]  Scharf, Thomas, Thibon, Jean-Yves,
                 A Hopf-algebra approach to inner plethysm.
                 Adv. Math.  104  (1994),  no. 1, 30-58.
                 :doi:`10.1006/aima.1994.1019`

    .. rubric:: Further tests

    TESTS::

        sage: Sym = SymmetricFunctions(QQ)
        sage: Sym
        Symmetric Functions over Rational Field
        sage: h = Sym.h(); e = Sym.e(); s = Sym.s(); m = Sym.m(); p = Sym.p()
        sage: ( ( h[2,1] * ( 1 + 3 * h[2,1]) ) + s[2]. antipode()) . coproduct()
        h[] # h[1, 1] - h[] # h[2] + h[] # h[2, 1] + 3*h[] # h[2, 2, 1, 1] + h[1] # h[1] + h[1] # h[1, 1]
        + h[1] # h[2] + 6*h[1] # h[2, 1, 1, 1] + 6*h[1] # h[2, 2, 1] + h[1, 1] # h[] + h[1, 1] # h[1]
        + 3*h[1, 1] # h[1, 1, 1, 1] + 12*h[1, 1] # h[2, 1, 1] + 3*h[1, 1] # h[2, 2] + 6*h[1, 1, 1] # h[1, 1, 1]
        + 6*h[1, 1, 1] # h[2, 1] + 3*h[1, 1, 1, 1] # h[1, 1] - h[2] # h[] + h[2] # h[1] + 6*h[2] # h[2, 1, 1]
        + h[2, 1] # h[] + 6*h[2, 1] # h[1, 1, 1] + 12*h[2, 1] # h[2, 1] + 12*h[2, 1, 1] # h[1, 1]
        + 6*h[2, 1, 1] # h[2] + 6*h[2, 1, 1, 1] # h[1] + 3*h[2, 2] # h[1, 1] + 6*h[2, 2, 1] # h[1] + 3*h[2, 2, 1, 1] # h[]

    .. TODO::

        - Introduce fields with degree 1 elements as in
          MuPAD-Combinat, to get proper plethysm.
        - Use UniqueRepresentation to get rid of all the manual cache
          handling for the bases
        - Devise a mechanism so that pickling bases of symmetric
          functions pickles the coercions which have a cache.
    """
    def __init__(self, R):
        r"""
        Initialization of ``self``.

        INPUT:

        - ``R`` -- a ring

        EXAMPLES::

            sage: Sym = SymmetricFunctions(QQ)

        TESTS::

            sage: Sym1 = SymmetricFunctions(FiniteField(23))
            sage: Sym2 = SymmetricFunctions(Integers(23))
            sage: TestSuite(Sym).run()
        """
        # change the line below to assert(R in Rings()) once MRO issues from #15536, #15475 are resolved
        assert R in Fields() or R in Rings()  # side effect of this statement assures MRO exists for R
        self._base = R  # Won't be needed when CategoryObject won't override anymore base_ring
        cat = GradedHopfAlgebras(R).Commutative().Cocommutative()
        if R in PrincipalIdealDomains():
            cat &= UniqueFactorizationDomains()
        Parent.__init__(self, category=cat.WithRealizations())

    def a_realization(self):
        r"""
        Return a particular realization of ``self`` (the Schur basis).

        EXAMPLES::

            sage: Sym = SymmetricFunctions(QQ)
            sage: Sym.a_realization()
            Symmetric Functions over Rational Field in the Schur basis
        """
        return self.schur()

    def _repr_(self):  # could be taken care of by the category
        r"""
        Representation of ``self``

        TESTS::

            sage: SymmetricFunctions(RR) # indirect doctest
            Symmetric Functions over Real Field with 53 bits of precision
        """
        return "Symmetric Functions over %s" % self.base_ring()

    def schur(self):
        r"""
        The Schur basis of the Symmetric Functions.

        EXAMPLES::

            sage: SymmetricFunctions(QQ).schur()
            Symmetric Functions over Rational Field in the Schur basis
        """
        return schur.SymmetricFunctionAlgebra_schur(self)
    s = schur
    Schur = schur  # Currently needed by SymmetricFunctions.__init_extra__

    def powersum(self):
        r"""
        The power sum basis of the Symmetric Functions.

        EXAMPLES::

            sage: SymmetricFunctions(QQ).powersum()
            Symmetric Functions over Rational Field in the powersum basis
        """
        return powersum.SymmetricFunctionAlgebra_power(self)
    p = powersum
    power = powersum
    # Todo: get rid of the line above when it won't be needed anymore

    def complete(self):
        r"""
        The complete basis of the Symmetric Functions.

        EXAMPLES::

            sage: SymmetricFunctions(QQ).complete()
            Symmetric Functions over Rational Field in the homogeneous basis
        """
        return homogeneous.SymmetricFunctionAlgebra_homogeneous(self)
    h = complete
    homogeneous = complete

    def elementary(self):
        r"""
        The elementary basis of the Symmetric Functions.

        EXAMPLES::

            sage: SymmetricFunctions(QQ).elementary()
            Symmetric Functions over Rational Field in the elementary basis
        """
        return elementary.SymmetricFunctionAlgebra_elementary(self)
    e = elementary

    def monomial(self):
        r"""
        The monomial basis of the Symmetric Functions.

        EXAMPLES::

            sage: SymmetricFunctions(QQ).monomial()
            Symmetric Functions over Rational Field in the monomial basis
        """
        return monomial.SymmetricFunctionAlgebra_monomial(self)
    m = monomial

    def witt(self, coerce_h=None, coerce_e=None, coerce_p=None):
        r"""
        The Witt basis of the symmetric functions.

        EXAMPLES::

            sage: SymmetricFunctions(QQ).witt()
            Symmetric Functions over Rational Field in the Witt basis

        TESTS::

            sage: SymmetricFunctions(QQ).witt(coerce_p=True)
            doctest:warning
            ...
            DeprecationWarning: the coerce_* inputs are deprecated and ignored
            See https://github.com/sagemath/sage/issues/37736 for details.
            Symmetric Functions over Rational Field in the Witt basis
        """
        if coerce_h is not None or coerce_e is not None or coerce_p is not None:
            from sage.misc.superseded import deprecation
            deprecation(37736, "the coerce_* inputs are deprecated and ignored")
        from . import witt
        return witt.SymmetricFunctionAlgebra_witt(self)
    w = witt
    Witt = witt

    def irreducible_symmetric_group_character(self):
        r"""
        The irreducible `S_n` character basis of the Symmetric Functions.

        This basis has the property that if the element indexed by the
        partition `\lambda` is evaluated at the roots of a permutation of
        cycle structure `\rho` then the value is the irreducible character
        `\chi^{(|\rho|-|\lambda|,\lambda)}(\rho)`.

        In terms of methods that are implemented in Sage, if ``n`` is
        a sufficiently large integer, then
        ``st(lam).character_to_frobenius_image(n)`` is equal the Schur function
        indexed by ``[n-sum(lam)]+lam``.

        This basis is introduced in [OZ2015]_.

        .. SEEALSO::

            :meth:`~sage.combinat.sf.sfa.SymmetricFunctionAlgebra_generic_Element.character_to_frobenius_image`,
            :meth:`~sage.combinat.sf.sfa.SymmetricFunctionAlgebra_generic_Element.eval_at_permutation_roots`

        EXAMPLES::

            sage: SymmetricFunctions(QQ).irreducible_symmetric_group_character()
            Symmetric Functions over Rational Field in the irreducible symmetric group character basis
            sage: st = SymmetricFunctions(QQ).st()
            sage: s = SymmetricFunctions(QQ).s()
            sage: s(st([3,2]).character_to_frobenius_image(9))
            s[4, 3, 2]
            sage: s(st([3,2]).character_to_frobenius_image(7))
            0
            sage: s(st([3,2]).character_to_frobenius_image(6))
            -s[2, 2, 2]
            sage: list(SymmetricGroup(5).character_table()[-2])
            [4, 2, 0, 1, -1, 0, -1]
            sage: list(reversed([st([1]).eval_at_permutation_roots(rho)
            ....:   for rho in Partitions(5)]))
            [4, 2, 0, 1, -1, 0, -1]
        """
        from .character import IrreducibleCharacterBasis
        return IrreducibleCharacterBasis(self)

    st = irreducible_symmetric_group_character

    def induced_trivial_character(self):
        r"""
        The induced trivial character basis of the Symmetric Functions.

        The trivial character of

        .. MATH::

            S_{n-|\lambda|} \times S_{\lambda_1} \times S_{\lambda_2} \times
            \cdots \times S_{\lambda_\ell(\lambda)}

        induced to the group `S_{n}` is a symmetric function in the
        eigenvalues of a permutation matrix.  This basis is that character.

        It has the property that if the element indexed by the
        partition `\lambda` is evaluated at the roots of a permutation of
        cycle structure `\rho` then the value is the coefficient
        `\left< h_{(n-|\lambda|,\lambda)}, p_\rho \right>`.

        In terms of methods that are implemented in Sage, if ``n`` is
        a sufficiently large integer, then
        ``ht(lam).character_to_frobenius_image(n)`` is equal the complete
        function indexed by ``[n-sum(lam)]+lam``.

        This basis is introduced in [OZ2015]_.

        .. SEEALSO::

            :meth:`~sage.combinat.sf.sfa.SymmetricFunctionAlgebra_generic_Element.character_to_frobenius_image`,
            :meth:`~sage.combinat.sf.sfa.SymmetricFunctionAlgebra_generic_Element.eval_at_permutation_roots`

        EXAMPLES::

            sage: SymmetricFunctions(QQ).induced_trivial_character()
            Symmetric Functions over Rational Field in the induced trivial symmetric group character basis
            sage: ht = SymmetricFunctions(QQ).ht()
            sage: h = SymmetricFunctions(QQ).h()
            sage: h(ht([3,2]).character_to_frobenius_image(9))
            h[4, 3, 2]
            sage: h(ht([3,2]).character_to_frobenius_image(7))
            h[3, 2, 2]
            sage: h(ht([3,2]).character_to_frobenius_image(5))
            h[3, 2]
            sage: h(ht([3,2]).character_to_frobenius_image(4))
            0
            sage: p = SymmetricFunctions(QQ).p()
            sage: [h([4,1]).scalar(p(rho)) for rho in Partitions(5)]
            [0, 1, 0, 2, 1, 3, 5]
            sage: [ht([1]).eval_at_permutation_roots(rho) for rho in Partitions(5)]
            [0, 1, 0, 2, 1, 3, 5]
        """
        from .character import InducedTrivialCharacterBasis
        return InducedTrivialCharacterBasis(self)

    ht = induced_trivial_character

    def forgotten(self):
        r"""
        The forgotten basis of the Symmetric Functions (or the basis dual to
        the elementary basis with respect to the Hall scalar product).

        EXAMPLES::

            sage: SymmetricFunctions(QQ).forgotten()
            Symmetric Functions over Rational Field in the forgotten basis

        TESTS:

        Over the rationals::

            sage: Sym = SymmetricFunctions(QQ)
            sage: e = Sym.e()
            sage: f = Sym.f()
            sage: h = Sym.h()
            sage: p = Sym.p()
            sage: s = Sym.s()
            sage: m = Sym.m()
            sage: e(f([2,1]))
            -2*e[1, 1, 1] + 5*e[2, 1] - 3*e[3]
            sage: f(e([2,1]))
            3*f[1, 1, 1] + 2*f[2, 1] + f[3]
            sage: h(f([2,1]))
            h[2, 1] - 3*h[3]
            sage: f(h([2,1]))
            3*f[1, 1, 1] + f[2, 1]
            sage: p(f([2,1]))
            -p[2, 1] - p[3]
            sage: f(p([2,1]))
            -f[2, 1] - f[3]
            sage: s(f([2,1]))
            s[2, 1] - 2*s[3]
            sage: f(s([2,1]))
            2*f[1, 1, 1] + f[2, 1]
            sage: m(f([2,1]))
            -m[2, 1] - 2*m[3]
            sage: f(m([2,1]))
            -f[2, 1] - 2*f[3]

        Over the integers::

            sage: Sym = SymmetricFunctions(ZZ)
            sage: e = Sym.e()
            sage: f = Sym.f()
            sage: h = Sym.h()
            sage: p = Sym.p()
            sage: s = Sym.s()
            sage: m = Sym.m()
            sage: e(f([2,1]))
            -2*e[1, 1, 1] + 5*e[2, 1] - 3*e[3]
            sage: f(e([2,1]))
            3*f[1, 1, 1] + 2*f[2, 1] + f[3]
            sage: h(f([2,1]))
            h[2, 1] - 3*h[3]
            sage: f(h([2,1]))
            3*f[1, 1, 1] + f[2, 1]
            sage: f(p([2,1]))
            -f[2, 1] - f[3]
            sage: s(f([2,1]))
            s[2, 1] - 2*s[3]
            sage: f(s([2,1]))
            2*f[1, 1, 1] + f[2, 1]
            sage: m(f([2,1]))
            -m[2, 1] - 2*m[3]
            sage: f(m([2,1]))
            -f[2, 1] - 2*f[3]

        Conversion from the forgotten basis to the power-sum basis over the
        integers is not well-defined in general, even if the result happens
        to have integral coefficients::

            sage: p(f([2,1]))
            Traceback (most recent call last):
            ...
            TypeError: no conversion of this rational to integer

        Fun exercise: prove that `p(f_{\lambda})` and `p(m_{\lambda})` have
        integral coefficients whenever `\lambda` is a strict partition.
        """
        return self.elementary().dual_basis()
    f = forgotten

    def symplectic(self):
        """
        The symplectic basis of the symmetric functions.

        .. SEEALSO:: :class:`~sage.combinat.sf.symplectic.SymmetricFunctionAlgebra_symplectic`

        EXAMPLES::

            sage: SymmetricFunctions(QQ).symplectic()
            Symmetric Functions over Rational Field in the symplectic basis
        """
        from . import symplectic
        return symplectic.SymmetricFunctionAlgebra_symplectic(self)
    sp = symplectic

    def orthogonal(self):
        """
        The orthogonal basis of the symmetric functions.

        .. SEEALSO:: :class:`~sage.combinat.sf.orthogonal.SymmetricFunctionAlgebra_orthogonal`

        EXAMPLES::

            sage: SymmetricFunctions(QQ).orthogonal()
            Symmetric Functions over Rational Field in the orthogonal basis
        """
        from . import orthogonal
        return orthogonal.SymmetricFunctionAlgebra_orthogonal(self)
    o = orthogonal

    def hecke_character(self, q='q'):
        """
        The basis of symmetric functions that determines the character
        tables for Hecke algebras.

        EXAMPLES::

            sage: SymmetricFunctions(ZZ['q'].fraction_field()).hecke_character()
            Symmetric Functions over
             Fraction Field of Univariate Polynomial Ring in q over Integer Ring
             in the Hecke character with q=q basis
            sage: SymmetricFunctions(QQ).hecke_character(1/2)
            Symmetric Functions over Rational Field in the Hecke character with q=1/2 basis
        """
        from sage.combinat.sf.hecke import HeckeCharacter
        return HeckeCharacter(self, q)
    qbar = hecke_character

    def macdonald(self, q='q', t='t'):
        r"""
        Return the entry point for the various Macdonald bases.

        INPUT:

        - ``q``, ``t`` -- parameters

        Macdonald symmetric functions including bases `P`, `Q`, `J`, `H`, `Ht`.
        This also contains the `S` basis which is dual to the Schur basis with
        respect to the `q,t` scalar product.

        The parameters `q` and `t` must be in the base_ring of parent.

        EXAMPLES::

            sage: Sym = SymmetricFunctions(FractionField(QQ['q','t']))
            sage: P = Sym.macdonald().P(); P
            Symmetric Functions over Fraction Field of Multivariate Polynomial Ring in q, t over Rational Field in the Macdonald P basis
            sage: P[2]
            McdP[2]
            sage: Q = Sym.macdonald().Q(); Q
            Symmetric Functions over Fraction Field of Multivariate Polynomial Ring in q, t over Rational Field in the Macdonald Q basis
            sage: S = Sym.macdonald().S()
            sage: s = Sym.schur()
            sage: matrix([[S(la).scalar_qt(s(mu)) for la in Partitions(3)] for mu in Partitions(3)])
            [1 0 0]
            [0 1 0]
            [0 0 1]
            sage: H = Sym.macdonald().H()
            sage: s(H[2,2])
            q^2*s[1, 1, 1, 1] + (q^2*t+q*t+q)*s[2, 1, 1] + (q^2*t^2+1)*s[2, 2] + (q*t^2+q*t+t)*s[3, 1] + t^2*s[4]

            sage: Sym = SymmetricFunctions(QQ['z','q'].fraction_field())
            sage: (z,q) = Sym.base_ring().gens()
            sage: Hzq = Sym.macdonald(q=z,t=q).H()
            sage: H1z = Sym.macdonald(q=1,t=z).H()
            sage: s = Sym.schur()
            sage: s(H1z([2,2]))
            s[1, 1, 1, 1] + (2*z+1)*s[2, 1, 1] + (z^2+1)*s[2, 2] + (z^2+2*z)*s[3, 1] + z^2*s[4]
            sage: s(Hzq[2,2])
            z^2*s[1, 1, 1, 1] + (z^2*q+z*q+z)*s[2, 1, 1] + (z^2*q^2+1)*s[2, 2] + (z*q^2+z*q+q)*s[3, 1] + q^2*s[4]
            sage: s(H1z(Hzq[2,2]))
            z^2*s[1, 1, 1, 1] + (z^2*q+z*q+z)*s[2, 1, 1] + (z^2*q^2+1)*s[2, 2] + (z*q^2+z*q+q)*s[3, 1] + q^2*s[4]
        """
        return macdonald.Macdonald(self, q=q, t=t)

    def hall_littlewood(self, t='t'):
        """
        Return the entry point for the various Hall-Littlewood bases.

        INPUT:

        - ``t`` -- parameter

        Hall-Littlewood symmetric functions including bases `P`, `Q`, `Qp`.
        The Hall-Littlewood `P` and `Q` functions at `t=-1` are the
        Schur-P and Schur-Q functions when indexed by strict partitions.

        The parameter `t` must be in the base ring of parent.

        EXAMPLES::

            sage: Sym = SymmetricFunctions(FractionField(QQ['t']))
            sage: P = Sym.hall_littlewood().P(); P
            Symmetric Functions over Fraction Field of Univariate Polynomial Ring in t over Rational Field in the Hall-Littlewood P basis
            sage: P[2]
            HLP[2]
            sage: Q = Sym.hall_littlewood().Q(); Q
            Symmetric Functions over Fraction Field of Univariate Polynomial Ring in t over Rational Field in the Hall-Littlewood Q basis
            sage: Q[2]
            HLQ[2]
            sage: Qp = Sym.hall_littlewood().Qp(); Qp
            Symmetric Functions over Fraction Field of Univariate Polynomial Ring in t over Rational Field in the Hall-Littlewood Qp basis
            sage: Qp[2]
            HLQp[2]
        """
        return hall_littlewood.HallLittlewood(self, t=t)

    def jack(self, t='t'):
        """
        Return the entry point for the various Jack bases.

        INPUT:

        - ``t`` -- parameter

        Jack symmetric functions including bases `P`, `Q`, `Qp`.

        The parameter `t` must be in the base ring of parent.

        EXAMPLES::

            sage: Sym = SymmetricFunctions(FractionField(QQ['t']))
            sage: JP = Sym.jack().P(); JP
            Symmetric Functions over Fraction Field of Univariate Polynomial Ring in t over Rational Field in the Jack P basis
            sage: JQ = Sym.jack().Q(); JQ
            Symmetric Functions over Fraction Field of Univariate Polynomial Ring in t over Rational Field in the Jack Q basis
            sage: JJ = Sym.jack().J(); JJ
            Symmetric Functions over Fraction Field of Univariate Polynomial Ring in t over Rational Field in the Jack J basis
            sage: JQp = Sym.jack().Qp(); JQp
            Symmetric Functions over Fraction Field of Univariate Polynomial Ring in t over Rational Field in the Jack Qp basis
        """
        return jack.Jack(self, t=t)

    def abreu_nigro(self, q='q'):
        """
        The Abreu-Nigro basis of the Symmetric Functions.

        EXAMPLES::

            sage: q = ZZ['q'].fraction_field().gen()
            sage: SymmetricFunctions(q.parent()).abreu_nigro()
            Symmetric Functions over Fraction Field of Univariate Polynomial Ring in q over Integer Ring in the Abreu-Nigro basis
        """
        from sage.combinat.sf.abreu_nigro import SymmetricFunctionAlgebra_AbreuNigro
        return SymmetricFunctionAlgebra_AbreuNigro(self, q)

    def zonal(self):
        """
        The zonal basis of the Symmetric Functions.

        EXAMPLES::

            sage: SymmetricFunctions(QQ).zonal()
            Symmetric Functions over Rational Field in the zonal basis
        """
        return jack.SymmetricFunctionAlgebra_zonal(self)

    def llt(self, k, t='t'):
        """
        The LLT symmetric functions.

        INPUT:

        - ``k`` -- positive integer indicating the level
        - ``t`` -- a parameter (default: `t`)

        LLT polynomials in `hspin` and `hcospin` bases.

        EXAMPLES::

            sage: llt3 = SymmetricFunctions(QQ['t'].fraction_field()).llt(3); llt3
            level 3 LLT polynomials over Fraction Field of Univariate Polynomial Ring in t over Rational Field
            sage: llt3.hspin()
            Symmetric Functions over Fraction Field of Univariate Polynomial Ring in t over Rational Field in the level 3 LLT spin basis
            sage: llt3.hcospin()
            Symmetric Functions over Fraction Field of Univariate Polynomial Ring in t over Rational Field in the level 3 LLT cospin basis
            sage: llt3.hcospin()
            Symmetric Functions over Fraction Field of Univariate Polynomial Ring in t over Rational Field in the level 3 LLT cospin basis
        """
        return llt.LLT_class(self, k, t=t)

    def from_polynomial(self, f):
        """
        Convert a symmetric polynomial ``f`` to a symmetric function.

        INPUT:

        - ``f`` -- a symmetric polynomial

        This function converts a symmetric polynomial `f` in a polynomial ring in finitely
        many variables to a symmetric function in the monomial
        basis of the ring of symmetric functions over the same base ring.

        EXAMPLES::

            sage: P = PolynomialRing(QQ, 'x', 3)
            sage: x = P.gens()
            sage: f = x[0] + x[1] + x[2]
            sage: S = SymmetricFunctions(QQ)
            sage: S.from_polynomial(f)
            m[1]

            sage: f = x[0] + 2*x[1] + x[2]
            sage: S.from_polynomial(f)
            Traceback (most recent call last):
            ...
            ValueError: x0 + 2*x1 + x2 is not a symmetric polynomial
        """
        return self.m().from_polynomial(f)

    def register_isomorphism(self, morphism, only_conversion=False):
        r"""
        Register an isomorphism between two bases of ``self``, as a canonical coercion
        (unless the optional keyword ``only_conversion`` is set to ``True``,
        in which case the isomorphism is registered as conversion only).

        EXAMPLES:

        We override the canonical coercion from the Schur basis to the
        powersum basis by a (stupid!) map `s_\lambda\mapsto 2p_\lambda`.
        ::

            sage: Sym = SymmetricFunctions(QQ['zorglub']) # make sure we are not going to screw up later tests
            sage: s = Sym.s(); p = Sym.p().dual_basis()
            sage: phi = s.module_morphism(diagonal = lambda t: 2, codomain = p)
            sage: phi(s[2, 1])
            2*d_p[2, 1]
            sage: Sym.register_isomorphism(phi)
            sage: p(s[2,1])
            2*d_p[2, 1]

        The map is supposed to implement the canonical isomorphism
        between the two bases. Otherwise, the results will be
        mathematically wrong, as above. Use with care!
        """
        if only_conversion:
            morphism.codomain().register_conversion(morphism)
        else:
            morphism.codomain().register_coercion(morphism)

    # keep them sorted in alphabetic order
    _shorthands = ('e', 'f', 'h', 'm', 'p', 's')
    _shorthands_all = ('e', 'f', 'h', 'ht', 'm', 'o', 'p', 's', 'sp', 'st', 'w')

    def __init_extra__(self):
        """
        Set up the coercions between the different bases.

        EXAMPLES::

            sage: Sym = SymmetricFunctions(QQ) # indirect doctest
            sage: s = Sym.s(); p = Sym.p()
            sage: f = s.coerce_map_from(p); f
            Generic morphism:
              From: Symmetric Functions over Rational Field in the powersum basis
              To:   Symmetric Functions over Rational Field in the Schur basis
            sage: p.an_element()
            2*p[] + 2*p[1] + 3*p[2]
            sage: f(p.an_element())
            2*s[] + 2*s[1] - 3*s[1, 1] + 3*s[2]
            sage: f(p.an_element()) == p.an_element()
            True
        """
        # powersum   = self.powersum  ()
        # complete   = self.complete  ()
        # elementary = self.elementary()
        # schur      = self.schur     ()
        # monomial   = self.monomial  ()

        iso = self.register_isomorphism

        from sage.combinat.sf.classical import conversion_functions

        for (basis1_name, basis2_name) in conversion_functions:
            basis1 = getattr(self, basis1_name)()
            basis2 = getattr(self, basis2_name)()
            on_basis = SymmetricaConversionOnBasis(t=conversion_functions[basis1_name, basis2_name], domain=basis1, codomain=basis2)
            from sage.rings.rational_field import RationalField
            if basis2_name != "powersum" or self._base.has_coerce_map_from(RationalField()):
                iso(basis1._module_morphism(on_basis, codomain=basis2))
            else:
                # Don't register conversions to powersums as coercions,
                # unless the base ring is a `\QQ`-algebra
                # (otherwise the coercion graph loses commutativity).
                iso(basis1._module_morphism(on_basis, codomain=basis2),
                    only_conversion=True)

        # Todo: fill in with other conversion functions on the classical bases

    def kBoundedSubspace(self, k, t='t'):
        r"""
        Return the `k`-bounded subspace of the ring of symmetric functions.

        INPUT:

        - ``k`` -- positive integer
        - ``t`` -- a formal parameter; `t=1` yields a subring

        The subspace of the ring of symmetric functions spanned by
        `\{ s_{\lambda}[X/(1-t)] \}_{\lambda_1\le k} = \{ s_{\lambda}^{(k)}[X,t]\}_{\lambda_1 \le k}`
        over the base ring `\QQ[t]`. When `t=1`, this space is in fact a subalgebra of
        the ring of symmetric functions generated by the complete homogeneous symmetric functions
        `h_i` for `1\le i \le k`.

        .. SEEALSO:: :meth:`sage.combinat.sf.new_kschur.KBoundedSubspace`

        EXAMPLES::

            sage: Sym = SymmetricFunctions(QQ)
            sage: KB = Sym.kBoundedSubspace(3,1); KB
            3-bounded Symmetric Functions over Rational Field with t=1

            sage: Sym = SymmetricFunctions(QQ['t'])
            sage: Sym.kBoundedSubspace(3)
            3-bounded Symmetric Functions over Univariate Polynomial Ring in t over Rational Field

            sage: Sym = SymmetricFunctions(QQ['z'])
            sage: z = Sym.base_ring().gens()[0]
            sage: Sym.kBoundedSubspace(3,t=z)
            3-bounded Symmetric Functions over Univariate Polynomial Ring in z over Rational Field with t=z
        """
        from sage.combinat.sf.new_kschur import KBoundedSubspace
        return KBoundedSubspace(self, k, t=t)

    def kschur(self, k, t='t'):
        r"""
        Return the `k`-Schur functions.

        EXAMPLES::

            sage: Sym = SymmetricFunctions(QQ)
            sage: ks = Sym.kschur(3,1)
            sage: ks[2]*ks[2]
            ks3[2, 2] + ks3[3, 1]
            sage: ks[2,1,1].lift()
            s[2, 1, 1] + s[3, 1]

            sage: Sym = SymmetricFunctions(QQ['t'])
            sage: ks = Sym.kschur(3)
            sage: ks[2,2,1].lift()
            s[2, 2, 1] + t*s[3, 2]
        """
        return self.kBoundedSubspace(k, t=t).kschur()

    def ksplit(self, k, t='t'):
        r"""
        Return the `k`-split basis of the `k`-bounded subspace.

        EXAMPLES::

            sage: Sym = SymmetricFunctions(QQ)
            sage: ksp = Sym.ksplit(3,1)
            sage: ksp[2]*ksp[2]
            ksp3[2, 2] + ksp3[3, 1]
            sage: ksp[2,1,1].lift()
            s[2, 1, 1] + s[2, 2] + s[3, 1]

            sage: Sym = SymmetricFunctions(QQ['t'])
            sage: ksp = Sym.ksplit(3)
            sage: ksp[2,1,1].lift()
            s[2, 1, 1] + t*s[2, 2] + t*s[3, 1]
        """
        return self.kBoundedSubspace(k, t=t).ksplit()

    def khomogeneous(self, k):
        r"""
        Return the homogeneous symmetric functions in the `k`-bounded subspace.

        EXAMPLES::

            sage: Sym = SymmetricFunctions(QQ)
            sage: kh = Sym.khomogeneous(4)
            sage: kh[3]*kh[4]
            h4[4, 3]
            sage: kh[4].lift()
            h[4]
        """
        return self.kBoundedSubspace(k, t=1).khomogeneous()

    def kBoundedQuotient(self, k, t='t'):
        r"""
        Return the `k`-bounded quotient space of the ring of symmetric functions.

        INPUT:

        - ``k`` -- positive integer

        The quotient of the ring of symmetric functions ...

        .. SEEALSO:: :meth:`sage.combinat.sf.k_dual.KBoundedQuotient`

        EXAMPLES::

            sage: Sym = SymmetricFunctions(QQ)
            sage: KQ = Sym.kBoundedQuotient(3); KQ
            Traceback (most recent call last):
            ...
            TypeError: unable to convert 't' to a rational
            sage: KQ = Sym.kBoundedQuotient(3,t=1); KQ
            3-Bounded Quotient of Symmetric Functions over Rational Field with t=1
            sage: Sym = SymmetricFunctions(QQ['t'].fraction_field())
            sage: KQ = Sym.kBoundedQuotient(3); KQ
            3-Bounded Quotient of Symmetric Functions over Fraction Field of Univariate Polynomial Ring in t over Rational Field
        """
        from sage.combinat.sf.k_dual import KBoundedQuotient
        return KBoundedQuotient(self, k, t)


class SymmetricaConversionOnBasis:
    def __init__(self, t, domain, codomain):
        """
        Initialization of ``self``.

        INPUT:

        - ``t`` -- a function taking a monomial in CombinatorialFreeModule(QQ, Partitions()),
          and returning a (partition, coefficient) list

        - ``domain``, ``codomain`` -- parents

        Construct a function mapping a partition to an element of ``codomain``.

        This is a temporary quick hack to wrap around the existing
        symmetrica conversions, without changing their specs.

        EXAMPLES::

            sage: Sym = SymmetricFunctions(QQ['x'])
            sage: p = Sym.p(); s = Sym.s()
            sage: def t(x) : [(p, c)] = x; return [ (p, 2*c), (p.conjugate(), c) ]
            sage: f = sage.combinat.sf.sf.SymmetricaConversionOnBasis(t, p, s)
            sage: f(Partition([3,1]))
            s[2, 1, 1] + 2*s[3, 1]
        """
        self._domain = domain
        self.fake_sym = CombinatorialFreeModule(QQ, Partitions())
        self._codomain = codomain
        self._t = t

    def __call__(self, partition):
        """
        EXAMPLES::

            sage: Sym = SymmetricFunctions(QQ['x'])
            sage: p = Sym.p(); s = Sym.s()
            sage: p[1] + s[1]                           # indirect doctest
            2*p[1]
        """
        # TODO: use self._codomain.sum_of_monomials, when the later
        # will have an optional optimization for the case when there
        # is no repetition in the support
        return self._codomain._from_dict(dict(self._t(self.fake_sym.monomial(partition))), coerce=True)<|MERGE_RESOLUTION|>--- conflicted
+++ resolved
@@ -18,13 +18,8 @@
 #
 #  The full text of the GPL is available at:
 #
-<<<<<<< HEAD
-#                  http://www.gnu.org/licenses/
-#*****************************************************************************
-=======
 #                  https://www.gnu.org/licenses/
 # ***************************************************************************
->>>>>>> 665a3fa4
 from sage.categories.fields import Fields
 from sage.categories.graded_hopf_algebras import GradedHopfAlgebras
 from sage.categories.principal_ideal_domains import PrincipalIdealDomains
