"""
all.py -- much of sage is imported into this module, so you don't
          have to import everything individually.

TESTS:

This is to test :trac:`10570`. If the number of stackframes at startup
changes due to a patch you made, please check that this was an
intended effect of your patch.

::

    sage: import gc
    sage: import inspect
    sage: from sage import *
    sage: frames = [x for x in gc.get_objects() if inspect.isframe(x)]

We exclude the dependencies and check to see that there are no others
except for the known bad apples::

    sage: allowed = [
    ....:     'IPython', 'prompt_toolkit', 'jedi',     # sage dependencies
    ....:     'threading', 'multiprocessing',  # doctest dependencies
    ....:     'pytz', 'importlib.resources',   # doctest dependencies
    ....:     '__main__', 'sage.doctest',      # doctesting
    ....:     'signal', 'enum', 'types'        # may appear in Python 3
    ....: ]
    sage: def is_not_allowed(frame):
    ....:     module = inspect.getmodule(frame)
    ....:     if module is None: return False
    ....:     return not any(module.__name__.startswith(name) for name in allowed)
    sage: [inspect.getmodule(f).__name__ for f in frames if is_not_allowed(f)]
    []

Check lazy import of ``interacts``::

    sage: type(interacts)
    <class 'sage.misc.lazy_import.LazyImport'>
    sage: interacts
    <module 'sage.interacts.all' from '...'>

Check that :trac:`34506` is resolved::

    sage: x = int('1'*4301)
"""
# ****************************************************************************
#       Copyright (C) 2005-2012 William Stein <wstein@gmail.com>
#
# This program is free software: you can redistribute it and/or modify
# it under the terms of the GNU General Public License as published by
# the Free Software Foundation, either version 2 of the License, or
# (at your option) any later version.
#                  https://www.gnu.org/licenses/
# ****************************************************************************

import os
import operator
import math

<<<<<<< HEAD
################ end setup warnings ###############################

from .all__sagemath_repl import *  # includes .all__sagemath_objects, .all__sagemath_environment
from .all__sagemath_modules import *

###################################################################

import sage.misc.lazy_import

from sage.misc.all       import *         # takes a while
=======
# includes .all__sagemath_objects, .all__sagemath_environment
from sage.all__sagemath_repl import *

# This import also sets up the interrupt handler
from cysignals.signals import (AlarmInterrupt, SignalError,
                               sig_on_reset as sig_on_count)

from time import sleep
from functools import reduce  # in order to keep reduce in python3

import sage.misc.lazy_import

from sage.misc.all import *         # takes a while
from sage.typeset.all import *
>>>>>>> 2bad7721

from sage.misc.sh import sh

from sage.libs.all import *
from sage.data_structures.all import *

<<<<<<< HEAD
from sage.rings.all      import *

from sage.algebras.all   import *

from sage.all__sagemath_schemes import *
from sage.all__sagemath_combinat import *
from sage.all__sagemath_graphs import *
from sage.all__sagemath_groups import *
from sage.all__sagemath_polyhedra import *

from sage.databases.all  import *
from sage.sets.all       import *
from sage.interfaces.all import *

lazy_import('sage.tests', 'all', as_='tests', deprecation=27337)

from sage.combinat.all   import *

from sage.geometry.all   import *
from sage.geometry.triangulation.all   import *
=======
from sage.structure.all import *
from sage.rings.all import *
from sage.arith.all import *
from sage.matrix.all import *

from sage.symbolic.all import *
from sage.modules.all import *
from sage.monoids.all import *
from sage.algebras.all import *
from sage.modular.all import *
from sage.sat.all import *
from sage.schemes.all import *
from sage.graphs.all import *
from sage.groups.all import *
from sage.arith.power import generic_power as power
from sage.databases.all import *
from sage.categories.all import *
from sage.sets.all import *
from sage.probability.all import *
from sage.interfaces.all import *

from sage.functions.all import *
from sage.calculus.all import *

lazy_import('sage.tests', 'all', as_='tests', deprecation=27337)
from sage.cpython.all import *

from sage.crypto.all import *
import sage.crypto.mq as mq

from sage.plot.all import *
from sage.plot.plot3d.all import *

from sage.coding.all import *
from sage.combinat.all import *

from sage.lfunctions.all import *

from sage.geometry.all import *
from sage.geometry.triangulation.all import *
from sage.geometry.riemannian_manifolds.all import *
>>>>>>> 2bad7721

from sage.dynamics.all import *

from sage.homology.all import *

<<<<<<< HEAD
from sage.quadratic_forms.all import *

from sage.logic.all      import *
=======
from sage.topology.all import *

from sage.quadratic_forms.all import *

from sage.games.all import *

from sage.logic.all import *
>>>>>>> 2bad7721

from sage.numerical.all import *

<<<<<<< HEAD
=======
from sage.stats.all import *
import sage.stats.all as stats

from sage.parallel.all import *

from sage.ext.fast_callable import fast_callable
from sage.ext.fast_eval import fast_float

from sage.sandpiles.all import *

from sage.tensor.all import *

from sage.matroids.all import *

from sage.game_theory.all import *

from sage.knots.all import *

from sage.manifolds.all import *

>>>>>>> 2bad7721
from cysignals.alarm import alarm, cancel_alarm

# Lazily import interacts (#15335)
lazy_import('sage.interacts', 'all', 'interacts')

try:
    from .all__sagemath_plot import *
    from .all__sagemath_symbolics import *
    from sage.lfunctions.all import *
except ImportError:
    pass

from sage.combinat.all import Posets  # so that sage.combinat.all.Posets wins over sage.categories.all.Posets


###########################################################
# WARNING:
# DO *not* import numpy / matplotlib / networkx here!!
# Each takes a surprisingly long time to initialize,
# and that initialization should be done more on-the-fly
# when they are first needed.
###########################################################

from sage.rings.imaginary_unit import I
i = I

from sage.misc.copying import license
copying = license
copyright = license


def quit_sage(verbose=True):
    """
    Does nothing. Code that needs cleanup should register its own
    handler using the atexit module.
    """
    from sage.misc.superseded import deprecation
    deprecation(
        8784, 'quit_sage is deprecated and now does nothing; please simply delete it')


from sage.misc.persist import register_unpickle_override
register_unpickle_override('sage.categories.category', 'Sets', Sets)
register_unpickle_override('sage.categories.category_types',
                           'HeckeModules', HeckeModules)
register_unpickle_override('sage.categories.category_types', 'Objects', Objects)
register_unpickle_override('sage.categories.category_types', 'Rings', Rings)
register_unpickle_override('sage.categories.category_types', 'Fields', Fields)
register_unpickle_override('sage.categories.category_types',
                           'VectorSpaces', VectorSpaces)
register_unpickle_override('sage.categories.category_types',
                           'Schemes_over_base', sage.categories.schemes.Schemes_over_base)
register_unpickle_override('sage.categories.category_types',
                           'ModularAbelianVarieties', ModularAbelianVarieties)
register_unpickle_override('sage.libs.pari.gen_py', 'pari', pari)

# Cache the contents of star imports.
sage.misc.lazy_import.save_cache_file()


# Debugging for Singular, see trac #10903
# from sage.libs.singular.ring import poison_currRing
# sys.settrace(poison_currRing)


# Deprecated leftover of monkey-patching inspect.isfunction() to support Cython functions.
lazy_import('sage.misc.sageinspect', 'is_function_or_cython_function',
            as_='isfunction', namespace=sage.__dict__, deprecation=32479)


# Set a new random number seed as the very last thing
# (so that printing initial_seed() and using that seed
# in set_random_seed() will result in the same sequence you got at
# Sage startup).
set_random_seed()


# Relink imported lazy_import objects to point to the appropriate namespace

from sage.misc.lazy_import import clean_namespace
clean_namespace()
del clean_namespace

# From now on it is ok to resolve lazy imports
sage.misc.lazy_import.finish_startup()


# Python broke large ints; see trac #34506

if hasattr(sys, "set_int_max_str_digits"):
    sys.set_int_max_str_digits(0)


def sage_globals():
    r"""
    Return the Sage namespace.

    EXAMPLES::

        sage: 'log' in sage_globals()
        True
        sage: 'MatrixSpace' in sage_globals()
        True
        sage: 'Permutations' in sage_globals()
        True
        sage: 'TheWholeUniverse' in sage_globals()
        False
    """
    return globals()<|MERGE_RESOLUTION|>--- conflicted
+++ resolved
@@ -57,40 +57,23 @@
 import operator
 import math
 
-<<<<<<< HEAD
 ################ end setup warnings ###############################
 
-from .all__sagemath_repl import *  # includes .all__sagemath_objects, .all__sagemath_environment
-from .all__sagemath_modules import *
-
-###################################################################
-
-import sage.misc.lazy_import
-
-from sage.misc.all       import *         # takes a while
-=======
 # includes .all__sagemath_objects, .all__sagemath_environment
 from sage.all__sagemath_repl import *
-
-# This import also sets up the interrupt handler
-from cysignals.signals import (AlarmInterrupt, SignalError,
-                               sig_on_reset as sig_on_count)
-
-from time import sleep
-from functools import reduce  # in order to keep reduce in python3
+from sage.all__sagemath_modules import *
+
+###################################################################
 
 import sage.misc.lazy_import
 
-from sage.misc.all import *         # takes a while
-from sage.typeset.all import *
->>>>>>> 2bad7721
+from sage.misc.all       import *         # takes a while
 
 from sage.misc.sh import sh
 
 from sage.libs.all import *
 from sage.data_structures.all import *
 
-<<<<<<< HEAD
 from sage.rings.all      import *
 
 from sage.algebras.all   import *
@@ -111,93 +94,17 @@
 
 from sage.geometry.all   import *
 from sage.geometry.triangulation.all   import *
-=======
-from sage.structure.all import *
-from sage.rings.all import *
-from sage.arith.all import *
-from sage.matrix.all import *
-
-from sage.symbolic.all import *
-from sage.modules.all import *
-from sage.monoids.all import *
-from sage.algebras.all import *
-from sage.modular.all import *
-from sage.sat.all import *
-from sage.schemes.all import *
-from sage.graphs.all import *
-from sage.groups.all import *
-from sage.arith.power import generic_power as power
-from sage.databases.all import *
-from sage.categories.all import *
-from sage.sets.all import *
-from sage.probability.all import *
-from sage.interfaces.all import *
-
-from sage.functions.all import *
-from sage.calculus.all import *
-
-lazy_import('sage.tests', 'all', as_='tests', deprecation=27337)
-from sage.cpython.all import *
-
-from sage.crypto.all import *
-import sage.crypto.mq as mq
-
-from sage.plot.all import *
-from sage.plot.plot3d.all import *
-
-from sage.coding.all import *
-from sage.combinat.all import *
-
-from sage.lfunctions.all import *
-
-from sage.geometry.all import *
-from sage.geometry.triangulation.all import *
-from sage.geometry.riemannian_manifolds.all import *
->>>>>>> 2bad7721
 
 from sage.dynamics.all import *
 
 from sage.homology.all import *
 
-<<<<<<< HEAD
 from sage.quadratic_forms.all import *
 
 from sage.logic.all      import *
-=======
-from sage.topology.all import *
-
-from sage.quadratic_forms.all import *
-
-from sage.games.all import *
-
-from sage.logic.all import *
->>>>>>> 2bad7721
 
 from sage.numerical.all import *
 
-<<<<<<< HEAD
-=======
-from sage.stats.all import *
-import sage.stats.all as stats
-
-from sage.parallel.all import *
-
-from sage.ext.fast_callable import fast_callable
-from sage.ext.fast_eval import fast_float
-
-from sage.sandpiles.all import *
-
-from sage.tensor.all import *
-
-from sage.matroids.all import *
-
-from sage.game_theory.all import *
-
-from sage.knots.all import *
-
-from sage.manifolds.all import *
-
->>>>>>> 2bad7721
 from cysignals.alarm import alarm, cancel_alarm
 
 # Lazily import interacts (#15335)
