"""
all.py -- much of sage is imported into this module, so you don't
          have to import everything individually.

TESTS:

This is to test :issue:`10570`. If the number of stackframes at startup
changes due to a patch you made, please check that this was an
intended effect of your patch.

::

    sage: import gc
    sage: import inspect
    sage: from sage import *
    sage: frames = [x for x in gc.get_objects() if inspect.isframe(x)]

We exclude the dependencies and check to see that there are no others
except for the known bad apples::

    sage: allowed = [
    ....:     'IPython', 'prompt_toolkit', 'jedi',     # sage dependencies
    ....:     'threading', 'multiprocessing',  # doctest dependencies
    ....:     'pytz', 'importlib.resources',   # doctest dependencies
    ....:     '__main__', 'sage.doctest',      # doctesting
    ....:     'signal', 'enum', 'types'        # may appear in Python 3
    ....: ]
    sage: def is_not_allowed(frame):
    ....:     module = inspect.getmodule(frame)
    ....:     if module is None: return False
    ....:     return not any(module.__name__.startswith(name)
    ....:                    for name in allowed)
    sage: [inspect.getmodule(f).__name__ for f in frames if is_not_allowed(f)]
    []

Check lazy import of ``interacts``::

    sage: type(interacts)
    <class 'sage.misc.lazy_import.LazyImport'>
    sage: interacts
    <module 'sage.interacts.all' from '...'>

Check that :issue:`34506` is resolved::

    sage: x = int('1'*4301)
"""
# ****************************************************************************
#       Copyright (C) 2005-2012 William Stein <wstein@gmail.com>
#
# This program is free software: you can redistribute it and/or modify
# it under the terms of the GNU General Public License as published by
# the Free Software Foundation, either version 2 of the License, or
# (at your option) any later version.
#                  https://www.gnu.org/licenses/
# ****************************************************************************

import os
import operator
import math

# ############### end setup warnings ###############################

from sage.all__sagemath_repl import *
# this includes .all__sagemath_objects, .all__sagemath_environment

# ##################################################################

# This import also sets up the interrupt handler
from cysignals.signals import (AlarmInterrupt, SignalError,
                               sig_on_reset as sig_on_count)

from time import sleep
from functools import reduce  # in order to keep reduce in python3

import sage.misc.lazy_import

from sage.misc.all import *         # takes a while
from sage.typeset.all import *

from sage.misc.sh import sh

from sage.libs.all import *
from sage.data_structures.all import *

<<<<<<< HEAD
from sage.structure.all import *
from sage.rings.all import *
from sage.arith.all import *
from sage.matrix.all import *

from sage.symbolic.all import *
from sage.modules.all import *
from sage.monoids.all import *
from sage.algebras.all import *
from sage.modular.all import *
from sage.sat.all import *
from sage.schemes.all import *
from sage.graphs.all import *
from sage.groups.all import *
from sage.arith.power import generic_power as power
from sage.databases.all import *
=======
from sage.structure.all  import *
from sage.rings.all      import *
from sage.arith.all      import *
from sage.matrix.all     import *

from sage.symbolic.all   import *
from sage.modules.all    import *
from sage.monoids.all    import *
from sage.algebras.all   import *
from sage.operads.all    import *
from sage.modular.all    import *
from sage.sat.all        import *
from sage.schemes.all    import *
from sage.graphs.all     import *
from sage.groups.all     import *
from sage.arith.power    import generic_power as power
from sage.databases.all  import *
>>>>>>> c51a6b0e
from sage.categories.all import *
from sage.sets.all import *
from sage.probability.all import *
from sage.interfaces.all import *

from sage.functions.all import *
from sage.calculus.all import *

from sage.cpython.all import *

from sage.crypto.all import *
import sage.crypto.mq as mq

from sage.plot.all import *
from sage.plot.plot3d.all import *

from sage.coding.all import *
from sage.combinat.all import *

from sage.lfunctions.all import *

from sage.geometry.all import *
from sage.geometry.triangulation.all import *
from sage.geometry.riemannian_manifolds.all import *

from sage.dynamics.all import *

from sage.homology.all import *

from sage.topology.all import *

from sage.quadratic_forms.all import *

from sage.games.all import *

from sage.logic.all import *

from sage.numerical.all import *

from sage.stats.all import *
import sage.stats.all as stats

from sage.parallel.all import *

from sage.ext.fast_callable import fast_callable
from sage.ext.fast_eval import fast_float

from sage.sandpiles.all import *

from sage.tensor.all import *

from sage.matroids.all import *

from sage.game_theory.all import *

from sage.knots.all import *

from sage.manifolds.all import *

from cysignals.alarm import alarm, cancel_alarm

# Lazily import interacts (#15335)
lazy_import('sage.interacts', 'all', 'interacts')

from copy import copy, deepcopy

# The code executed here uses a large amount of Sage components
from sage.rings.qqbar import _init_qqbar
_init_qqbar()

###########################################################
#    WARNING:
# DO *not* import numpy / matplotlib / networkx here!!
# Each takes a surprisingly long time to initialize,
# and that initialization should be done more on-the-fly
# when they are first needed.
###########################################################

CC = ComplexField()
QQ = RationalField()
RR = RealField()  # default real field
ZZ = IntegerRing()

true = True
false = False
oo = infinity
from sage.rings.imaginary_unit import I
i = I

from sage.misc.copying import license
copying = license
copyright = license

from sage.misc.persist import register_unpickle_override
register_unpickle_override('sage.categories.category', 'Sets', Sets)
register_unpickle_override('sage.categories.category_types', 'HeckeModules',
                           HeckeModules)
register_unpickle_override('sage.categories.category_types', 'Objects',
                           Objects)
register_unpickle_override('sage.categories.category_types', 'Rings',
                           Rings)
register_unpickle_override('sage.categories.category_types', 'Fields',
                           Fields)
register_unpickle_override('sage.categories.category_types', 'VectorSpaces',
                           VectorSpaces)
register_unpickle_override('sage.categories.category_types',
                           'Schemes_over_base',
                           sage.categories.schemes.Schemes_over_base)
register_unpickle_override('sage.categories.category_types',
                           'ModularAbelianVarieties',
                           ModularAbelianVarieties)
register_unpickle_override('sage.libs.pari.gen_py', 'pari', pari)

# Cache the contents of star imports.
sage.misc.lazy_import.save_cache_file()


# ##### Debugging for Singular, see issue #10903
# from sage.libs.singular.ring import poison_currRing
# sys.settrace(poison_currRing)


# Set a new random number seed as the very last thing
# (so that printing initial_seed() and using that seed
# in set_random_seed() will result in the same sequence you got at
# Sage startup).
set_random_seed()


# Relink imported lazy_import objects to point to the appropriate namespace

from sage.misc.lazy_import import clean_namespace
clean_namespace()
del clean_namespace

# From now on it is ok to resolve lazy imports
sage.misc.lazy_import.finish_startup()


# Python broke large ints; see trac #34506

if hasattr(sys, "set_int_max_str_digits"):
    sys.set_int_max_str_digits(0)


def sage_globals():
    r"""
    Return the Sage namespace.

    EXAMPLES::

        sage: 'log' in sage_globals()
        True
        sage: 'MatrixSpace' in sage_globals()
        True
        sage: 'Permutations' in sage_globals()
        True
        sage: 'TheWholeUniverse' in sage_globals()
        False
    """
    return globals()<|MERGE_RESOLUTION|>--- conflicted
+++ resolved
@@ -82,7 +82,6 @@
 from sage.libs.all import *
 from sage.data_structures.all import *
 
-<<<<<<< HEAD
 from sage.structure.all import *
 from sage.rings.all import *
 from sage.arith.all import *
@@ -92,6 +91,7 @@
 from sage.modules.all import *
 from sage.monoids.all import *
 from sage.algebras.all import *
+from sage.operads.all import *
 from sage.modular.all import *
 from sage.sat.all import *
 from sage.schemes.all import *
@@ -99,25 +99,6 @@
 from sage.groups.all import *
 from sage.arith.power import generic_power as power
 from sage.databases.all import *
-=======
-from sage.structure.all  import *
-from sage.rings.all      import *
-from sage.arith.all      import *
-from sage.matrix.all     import *
-
-from sage.symbolic.all   import *
-from sage.modules.all    import *
-from sage.monoids.all    import *
-from sage.algebras.all   import *
-from sage.operads.all    import *
-from sage.modular.all    import *
-from sage.sat.all        import *
-from sage.schemes.all    import *
-from sage.graphs.all     import *
-from sage.groups.all     import *
-from sage.arith.power    import generic_power as power
-from sage.databases.all  import *
->>>>>>> c51a6b0e
 from sage.categories.all import *
 from sage.sets.all import *
 from sage.probability.all import *
