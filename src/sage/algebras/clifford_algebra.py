r"""
Clifford Algebras

AUTHORS:

- Travis Scrimshaw (2013-09-06): Initial version
"""

#*****************************************************************************
#  Copyright (C) 2013 Travis Scrimshaw <tscrim at ucdavis.edu>
#
#  Distributed under the terms of the GNU General Public License (GPL)
#                  http://www.gnu.org/licenses/
#*****************************************************************************

from sage.misc.cachefunc import cached_method
from sage.structure.unique_representation import UniqueRepresentation
from copy import copy

from sage.categories.algebras_with_basis import AlgebrasWithBasis
from sage.categories.graded_algebras_with_basis import GradedAlgebrasWithBasis
from sage.categories.graded_hopf_algebras_with_basis import GradedHopfAlgebrasWithBasis
from sage.categories.modules_with_basis import ModuleMorphismByLinearity
from sage.rings.all import ZZ
from sage.modules.free_module import FreeModule
from sage.combinat.free_module import CombinatorialFreeModule
from sage.combinat.subset import Subsets
from sage.quadratic_forms.quadratic_form import QuadraticForm
from sage.algebras.weyl_algebra import repr_from_monomials

class CliffordAlgebraElement(CombinatorialFreeModule.Element):
    """
    An element in a Clifford algebra.

    TESTS::

        sage: Q = QuadraticForm(ZZ, 3, [1, 2, 3, 4, 5, 6])
        sage: Cl.<x,y,z> = CliffordAlgebra(Q)
        sage: elt = ((x^3-z)*x + y)^2
        sage: TestSuite(elt).run()
    """
    def _repr_(self):
        """
        Return a string representation of ``self``.

        TESTS::

            sage: Q = QuadraticForm(ZZ, 3, [1,2,3,4,5,6])
            sage: Cl.<x,y,z> = CliffordAlgebra(Q)
            sage: ((x^3-z)*x + y)^2
            -2*x*y*z - x*z + 5*x - 4*y + 2*z + 2
            sage: Cl.zero()
            0
        """
        return repr_from_monomials(self.list(), self.parent()._repr_term)

    def _latex_(self):
        r"""
        Return a `\LaTeX` representation of ``self``.

        TESTS::

            sage: Q = QuadraticForm(ZZ, 3, [1,2,3,4,5,6])
            sage: Cl.<x,y,z> = CliffordAlgebra(Q)
            sage: latex( ((x^3-z)*x + y)^2 )
            -2  x y z -  x z + 5  x - 4  y + 2  z + 2
            sage: Cl.<x0,x1,x2> = CliffordAlgebra(Q)
            sage: latex(  (x1 - x2)*x0 + 5*x0*x1*x2 )
            5  x_{0} x_{1} x_{2} -  x_{0} x_{1} +  x_{0} x_{2} - 1
        """
        return repr_from_monomials(self.list(), self.parent()._latex_term, True)

    def _mul_(self, other):
        """
        Return ``self`` multiplied by ``other``.

        INPUT:

        - ``other`` -- element of the same Clifford algebra as ``self``

        EXAMPLES::

            sage: Q = QuadraticForm(ZZ, 3, [1,2,3,4,5,6])
            sage: Cl.<x,y,z> = CliffordAlgebra(Q)
            sage: (x^3 - z*y)*x*(y*z + x*y*z)
            x*y*z + y*z - 24*x + 12*y + 2*z - 24
            sage: y*x
            -x*y + 2
            sage: z*x
            -x*z + 3
            sage: z*z
            6
            sage: x*0
            0
            sage: 0*x
            0
        """
        Q = self.parent()._quadratic_form
        zero = self.parent().base_ring().zero()
        d = {}

        for ml,cl in self:
            # Distribute the current term ``cl`` * ``ml`` over ``other``.
            cur = copy(other._monomial_coefficients) # The current distribution of the term
            for i in reversed(ml):
                # Distribute the current factor ``e[i]`` (the ``i``-th
                # element of the standard basis).
                next = {}
                # At the end of the following for-loop, ``next`` will be
                # the dictionary describing the element
                # ``e[i]`` * (the element described by the dictionary ``cur``)
                # (where ``e[i]`` is the ``i``-th standard basis vector).
                for mr,cr in cur.items():
                    # Commute the factor as necessary until we are in order
                    pos = 0
                    for j in mr:
                        if i <= j:
                            break
                        # Add the additional term from the commutation
                        t = list(mr)
                        t.pop(pos)
                        t = tuple(t)
                        next[t] = next.get(t, zero) + cr * Q[i,j]
                        # Note: ``Q[i,j] == Q(e[i]+e[j]) - Q(e[i]) - Q(e[j])`` for
                        # ``i != j``, where ``e[k]`` is the ``k``-th standard
                        # basis vector.
                        cr = -cr
                        if next[t] == zero:
                            del next[t]
                        pos += 1

                    # Check to see if we have a squared term or not
                    t = list(mr)
                    if i in t:
                        t.remove(i)
                        cr *= Q[i,i]
                        # Note: ``Q[i,i] == Q(e[i])`` where ``e[i]`` is the
                        # ``i``-th standard basis vector.
                    else:
                        t.insert(pos, i)
                        # Note that ``t`` is now sorted.
                    t = tuple(t)
                    next[t] = next.get(t, zero) + cr
                    if next[t] == zero:
                        del next[t]
                cur = next

            # Add the distributed terms to the total
            for index,coeff in cur.items():
                d[index] = d.get(index, zero) + cl * coeff
                if d[index] == zero:
                    del d[index]

        return self.__class__(self.parent(), d)

    def list(self):
        """
        Return the list of monomials and their coefficients in ``self``
        (as a list of `2`-tuples, each of which has the form
        ``(monomial, coefficient)``).

        EXAMPLES::

            sage: Q = QuadraticForm(ZZ, 3, [1,2,3,4,5,6])
            sage: Cl.<x,y,z> = CliffordAlgebra(Q)
            sage: elt = 5*x + y
            sage: elt.list()
            [((0,), 5), ((1,), 1)]
        """
        return sorted(self._monomial_coefficients.items(), key=lambda (m,c) : (-len(m), m))

    def support(self):
        """
        Return the support of ``self``.

        This is the list of all monomials which appear with nonzero
        coefficient in ``self``.

        EXAMPLES::

            sage: Q = QuadraticForm(ZZ, 3, [1,2,3,4,5,6])
            sage: Cl.<x,y,z> = CliffordAlgebra(Q)
            sage: elt = 5*x + y
            sage: elt.support()
            [(0,), (1,)]
        """
        return sorted(self._monomial_coefficients.keys(), key=lambda x: (-len(x), x))

    def reflection(self):
        """
        Return the image of the reflection automorphism on ``self``.

        The *reflection automorphism* of a Clifford algebra is defined
        as the linear endomorphism of this algebra which maps

        .. MATH::

            x_1 \wedge x_2 \wedge \cdots \wedge x_m \mapsto
            (-1)^m x_1 \wedge x_2 \wedge \cdots \wedge x_m.

        It is an algebra automorphism of the Clifford algebra.

        :meth:`degree_negation` is an alias for :meth:`reflection`.

        EXAMPLES::

            sage: Q = QuadraticForm(ZZ, 3, [1,2,3,4,5,6])
            sage: Cl.<x,y,z> = CliffordAlgebra(Q)
            sage: elt = 5*x + y + x*z
            sage: r = elt.reflection(); r
            x*z - 5*x - y
            sage: r.reflection() == elt
            True

        TESTS:

        We check that the reflection is an involution::

            sage: Q = QuadraticForm(ZZ, 3, [1,2,3,4,5,6])
            sage: Cl.<x,y,z> = CliffordAlgebra(Q)
            sage: all(x.reflection().reflection() == x for x in Cl.basis())
            True
        """
        return self.__class__(self.parent(), {m: (-1)**len(m) * c for m,c in self})

    degree_negation = reflection

    def transpose(self):
        r"""
        Return the transpose of ``self``.

        The transpose is an anti-algebra involution of a Clifford algebra
        and is defined (using linearity) by

        .. MATH::

            x_1 \wedge x_2 \wedge \cdots \wedge x_m \mapsto
            x_m \wedge \cdots \wedge x_2 \wedge x_1.

        EXAMPLES::

            sage: Q = QuadraticForm(ZZ, 3, [1,2,3,4,5,6])
            sage: Cl.<x,y,z> = CliffordAlgebra(Q)
            sage: elt = 5*x + y + x*z
            sage: t = elt.transpose(); t
            -x*z + 5*x + y + 3
            sage: t.transpose() == elt
            True
            sage: Cl.one().transpose()
            1

        TESTS:

        We check that the transpose is an involution::

            sage: Q = QuadraticForm(ZZ, 3, [1,2,3,4,5,6])
            sage: Cl.<x,y,z> = CliffordAlgebra(Q)
            sage: all(x.transpose().transpose() == x for x in Cl.basis())
            True

        Zero is sent to zero::

            sage: Cl.zero().transpose() == Cl.zero()
            True
        """
        P = self.parent()
        if not self._monomial_coefficients:
            return P.zero()
        g = P.gens()
        return P.sum(c * P.prod(g[i] for i in reversed(m)) for m,c in self)

    def conjugate(self):
        r"""
        Return the Clifford conjugate of ``self``.

        The Clifford conjugate of an element `x` of a Clifford algebra is
        defined as

        .. MATH::

            \bar{x} := \alpha(x^t) = \alpha(x)^t

        where `\alpha` denotes the :meth:`reflection <reflection>`
        automorphism and `t` the :meth:`transposition <transpose>`.

        EXAMPLES::

            sage: Q = QuadraticForm(ZZ, 3, [1,2,3,4,5,6])
            sage: Cl.<x,y,z> = CliffordAlgebra(Q)
            sage: elt = 5*x + y + x*z
            sage: c = elt.conjugate(); c
            -x*z - 5*x - y + 3
            sage: c.conjugate() == elt
            True

        TESTS:

        We check that the conjugate is an involution::

            sage: Q = QuadraticForm(ZZ, 3, [1,2,3,4,5,6])
            sage: Cl.<x,y,z> = CliffordAlgebra(Q)
            sage: all(x.conjugate().conjugate() == x for x in Cl.basis())
            True
        """
        return self.reflection().transpose()

    clifford_conjugate = conjugate

class CliffordAlgebra(CombinatorialFreeModule):
    r"""
    The Clifford algebra of a quadratic form.

    Let `Q : V \to \mathbf{k}` denote a quadratic form on a vector space `V`
    over a field `\mathbf{k}`. The Clifford algebra `Cl(V, Q)` is defined as
    `T(V) / I_Q` where `T(V)` is the tensor algebra of `V` and `I_Q` is the
    two-sided ideal generated by all elements of the form `v \otimes v - Q(v)`
    for all `v \in V`.

    We abuse notation to denote the projection of a pure tensor
    `x_1 \otimes x_2 \otimes \cdots \otimes x_m \in T(V)` onto
    `T(V) / I_Q = Cl(V, Q)` by `x_1 \wedge x_2 \wedge \cdots \wedge x_m`.
    This is motivated by the fact that `Cl(V, Q)` is the exterior algebra
    `\wedge V` when `Q = 0`.

    From the definition, a basis of `Cl(V, Q)` is given by monomials of
    the form

    .. MATH::

        \{ e_{i_1} \wedge \cdots \wedge e_{i_k} \mid 1 \leq i_1 < \cdots <
        i_k \leq n \},

    where `n = \dim(V)` and where `\{ e_1, e_2, \cdots, e_n \}` is any
    fixed basis of `V`. Hence

    .. MATH::

        \dim(Cl(V, Q)) = \sum_{k=0}^n \binom{n}{k} = 2^n.

    .. NOTE::

        The algebra `Cl(V, Q)` is a `\ZZ / 2\ZZ`-graded algebra, but not
        (in general) `\ZZ`-graded (in a reasonable way).

    This construction satisfies the following universal property. Let
    `i : V \to Cl(V, Q)` denote the natural inclusion (which is an
    embedding). Then for every associative `\mathbf{k}`-algebra `A`
    and any `\mathbf{k}`-linear map `j : V \to A` satisfying

    .. MATH::

        j(v)^2 = Q(v) \cdot 1_A

    for all `v \in V`, there exists a unique `\mathbf{k}`-algebra
    homomorphism `f : Cl(V, Q) \to A` such that `f \circ i = j`.
    This property determines the Clifford algebra uniquely up to
    canonical isomorphism. The inclusion `i` is commonly used to
    identify `V` with a vector subspace of `Cl(V)`.

    The Clifford algebra also can be considered as a covariant functor
    from the category of vector spaces equipped with quadratic forms
    to the category of algebras. In fact, if `(V, Q)` and `(W, R)`
    are two vector spaces endowed with quadratic forms, and if
    `g : W \to V` is a linear map preserving the quadratic form,
    then we can define an algebra morphism
    `Cl(g) : Cl(W, R) \to Cl(V, Q)` by requiring that it send every
    `w \in W` to `g(w) \in V`. Since the quadratic form `R` on `W`
    is uniquely determined by the quadratic form `Q` on `V` (due to
    the assumption that `g` preserves the quadratic form), this fact
    can be rewritten as follows: If `(V, Q)` is a vector space with a
    quadratic form, and `W` is another vector space, and
    `\phi : W \to V` is any linear map, then we obtain an algebra
    morphism `Cl(\phi) : Cl(W, \phi(Q)) \to Cl(V, Q)` where
    `\phi(Q) = \phi^T \cdot Q \cdot \phi` (we consider `\phi` as a
    matrix) is the quadratic form `Q` pulled back to `W`. In fact, the
    map `\phi` preserves the quadratic form because of

    .. MATH::

        \phi(Q)(x) = x^T \cdot \phi^T \cdot Q \cdot \phi \cdot x
        = (\phi \cdot x)^T \cdot Q \cdot (\phi \cdot x) = Q(\phi(x)).

    Hence we have `\phi(w)^2 = Q(\phi(w)) = \phi(Q)(w)` for all `w in W`.

    REFERENCES:

    - :wikipedia:`Clifford_algebra`

    INPUT:

    - ``Q`` -- a quadratic form
    - ``names`` -- (default: ``'e'``) the generator names

    EXAMPLES:

    To create a Clifford algebra, all one needs to do is specify a
    quadratic form::

        sage: Q = QuadraticForm(ZZ, 3, [1,2,3,4,5,6])
        sage: Cl = CliffordAlgebra(Q)
        sage: Cl
        The Clifford algebra of the Quadratic form in 3 variables over Integer Ring with coefficients: 
        [ 1 2 3 ]
        [ * 4 5 ]
        [ * * 6 ]

    We can also explicitly name the generators. In this example, the
    Clifford algebra we construct is an exterior algebra (since we
    choose the quadratic form to be zero)::

        sage: Q = QuadraticForm(ZZ, 4, [0]*10)
        sage: Cl.<a,b,c,d> = CliffordAlgebra(Q)
        sage: a*d
        a*d
        sage: d*c*b*a + a + 4*b*c
        a*b*c*d + 4*b*c + a
    """
    @staticmethod
    def __classcall_private__(cls, Q, names='e'):
        """
        Normalize arguments to ensure a unique representation.

        EXAMPLES::

            sage: Q = QuadraticForm(ZZ, 3, [1,2,3,4,5,6])
            sage: Cl1.<e0,e1,e2> = CliffordAlgebra(Q)
            sage: Cl2 = CliffordAlgebra(Q)
            sage: Cl3 = CliffordAlgebra(Q, ['e0','e1','e2'])
            sage: Cl1 is Cl2 and Cl2 is Cl3
            True
        """
        if not isinstance(Q, QuadraticForm):
            raise ValueError("{} is not a quadratic form".format(Q))
        names = tuple(names)
        if len(names) != Q.dim():
            if len(names) == 1:
                names = tuple( '{}{}'.format(names[0], i) for i in range(Q.dim()) )
            else:
                raise ValueError("the number of variables does not match the number of generators")
        return super(CliffordAlgebra, cls).__classcall__(cls, Q, names)

    def __init__(self, Q, names, category=None):
        r"""
        Initialize ``self``.

        EXAMPLES::

            sage: Q = QuadraticForm(ZZ, 3, [1,2,3,4,5,6])
            sage: Cl = CliffordAlgebra(Q)
            sage: TestSuite(Cl).run()

        TESTS:

        We check that the basis elements are indeed indexed by
        *strictly increasing* tuples:

            sage: Q = QuadraticForm(ZZ, 9)
            sage: Cl = CliffordAlgebra(Q)
            sage: ba = Cl.basis().keys()
            sage: all( tuple(sorted(S)) in ba
            ....:      for S in Subsets(range(9)) )
            True
        """
        self._quadratic_form = Q
        R = Q.base_ring()
        if category is None:
            category = GradedAlgebrasWithBasis(R)
        indices = map( lambda x: tuple(sorted(x)), Subsets(range(Q.dim())) )
        CombinatorialFreeModule.__init__(self, R, indices, category=category)
        self._assign_names(names)

    def _repr_(self):
        r"""
        Return a string representation of ``self``.

        EXAMPLES::

            sage: Q = QuadraticForm(ZZ, 3, [1,2,3,4,5,6])
            sage: CliffordAlgebra(Q)
            The Clifford algebra of the Quadratic form in 3 variables over Integer Ring with coefficients: 
            [ 1 2 3 ]
            [ * 4 5 ]
            [ * * 6 ]
        """
        return "The Clifford algebra of the {}".format(self._quadratic_form)

    def _repr_term(self, m):
        """
        Return a string representation of the basis element indexed by ``m``.

        EXAMPLES::

            sage: Q = QuadraticForm(ZZ, 3, [1,2,3,4,5,6])
            sage: Cl.<x,y,z> = CliffordAlgebra(Q)
            sage: Cl._repr_term((0,2))
            'x*z'
            sage: Cl._repr_term(())
            '1'
            sage: Cl._repr_term((1,))
            'y'
        """
        if len(m) == 0:
            return '1'
        term = ''
        for i in m:
            if len(term) != 0:
                term += '*'
            term += self.variable_names()[i]
        return term

    def _latex_term(self, m):
        r"""
        Return a `\LaTeX` representation of the basis element indexed
        by ``m``.

        EXAMPLES::

            sage: Q = QuadraticForm(ZZ, 3, [1,2,3,4,5,6])
            sage: Cl.<x,y,z> = CliffordAlgebra(Q)
            sage: Cl._latex_term((0,2))
            ' x z'
        """
        if len(m) == 0:
            return '1'
        term = ''
        for i in m:
            term += ' ' + self.latex_variable_names()[i]
        return term

    def gen(self, i):
        """
        Return the ``i``-th standard generator of the algebra ``self``.

        This is the ``i``-th basis vector of the vector space on which
        the quadratic form defining ``self`` is defined, regarded as an
        element of ``self``.

        EXAMPLES::

            sage: Q = QuadraticForm(ZZ, 3, [1,2,3,4,5,6])
            sage: Cl.<x,y,z> = CliffordAlgebra(Q)
            sage: [Cl.gen(i) for i in range(3)]
            [x, y, z]
        """
        return self._from_dict({(i,): self.base_ring().one()}, remove_zeros=False)

    def algebra_generators(self):
        """
        Return the algebra generators of ``self``.

        EXAMPLES::

            sage: Q = QuadraticForm(ZZ, 3, [1,2,3,4,5,6])
            sage: Cl.<x,y,z> = CliffordAlgebra(Q)
            sage: Cl.gens()
            (x, y, z)
        """
        return tuple(self.gen(i) for i in range(self.ngens()))

    gens = algebra_generators

    def ngens(self):
        """
        Return the number of algebra generators of ``self``.

        EXAMPLES::

            sage: Q = QuadraticForm(ZZ, 3, [1,2,3,4,5,6])
            sage: Cl.<x,y,z> = CliffordAlgebra(Q)
            sage: Cl.ngens()
            3
        """
        return self._quadratic_form.dim()

    @cached_method
    def one_basis(self):
        """
        Return the basis index of the element `1`.

        EXAMPLES::

            sage: Q = QuadraticForm(ZZ, 3, [1,2,3,4,5,6])
            sage: Cl.<x,y,z> = CliffordAlgebra(Q)
            sage: Cl.one_basis()
            ()
        """
        return ()

    def is_commutative(self):
        """
        Check if ``self`` is a commutative algebra.

        EXAMPLES::

            sage: Q = QuadraticForm(ZZ, 3, [1,2,3,4,5,6])
            sage: Cl.<x,y,z> = CliffordAlgebra(Q)
            sage: Cl.is_commutative()
            False
        """
        return self.ngens() < 2

    def quadratic_form(self):
        """
        Return the quadratic form of ``self``.

        This is the quadratic form used to define ``self``. The
        quadratic form on ``self`` is yet to be implemented.

        EXAMPLES::

            sage: Q = QuadraticForm(ZZ, 3, [1,2,3,4,5,6])
            sage: Cl.<x,y,z> = CliffordAlgebra(Q)
            sage: Cl.quadratic_form()
            Quadratic form in 3 variables over Integer Ring with coefficients: 
            [ 1 2 3 ]
            [ * 4 5 ]
            [ * * 6 ]
        """
        return self._quadratic_form

    def degree_on_basis(self, m):
        r"""
        Return the degree of the monomial indexed by ``m``.

        This degree is either `0` or `1`, and should be interpreted as a
        residue class modulo `2`, since ``self`` is only `\ZZ_2`-graded
        (not `\ZZ`-graded). The degree of the monomial ``m`` in this
        `\ZZ_2`-grading is defined to be the length of ``m`` taken mod
        `2`.

        EXAMPLES::

            sage: Q = QuadraticForm(ZZ, 3, [1,2,3,4,5,6])
            sage: Cl.<x,y,z> = CliffordAlgebra(Q)
            sage: Cl.degree_on_basis((0,))
            1
            sage: Cl.degree_on_basis((0,1))
            0
        """
        return len(m) % ZZ(2)

    def free_module(self):
        """
        Return the underlying free module `V` of ``self``.

        This is the free module on which the quadratic form that was
        used to construct ``self`` is defined.

        EXAMPLES::

            sage: Q = QuadraticForm(ZZ, 3, [1,2,3,4,5,6])
            sage: Cl.<x,y,z> = CliffordAlgebra(Q)
            sage: Cl.free_module()
            Ambient free module of rank 3 over the principal ideal domain Integer Ring
        """
        return FreeModule(self.base_ring(), self._quadratic_form.dim())

    def dimension(self):
        """
        Return the rank of ``self`` as a free module.

        Let `V` be a free `R`-module of rank `n`; then, `Cl(V, Q)` is a
        free `R`-module of rank `2^n`.

        EXAMPLES::

            sage: Q = QuadraticForm(ZZ, 3, [1,2,3,4,5,6])
            sage: Cl.<x,y,z> = CliffordAlgebra(Q)
            sage: Cl.dimension()
            8
        """
        return ZZ(2)**self._quadratic_form.dim()

    def lift_morphism(self, m, names=None):
        r"""
        Lift the matrix ``m`` to an algebra morphism of Clifford algebras.

        Given a linear map `m : W \to V` (here represented by a matrix
        acting on column vectors), this method returns the algebra
        morphism `Cl(m)` from `Cl(W, m(Q))` to `Cl(V, Q)`, where
        `Cl(V, Q)` is the Clifford algebra ``self`` and where `m(Q)` is the
        pullback of the quadratic form `Q` to `W`. See the documentation of
        :class:`CliffordAlgebra` for how this pullback and the morphism
        `Cl(m)` are defined.

        INPUT:

        - ``m`` -- a matrix
        - ``names`` -- (default: ``'e'``) the names of the generators of
          the Clifford algebra of the domain of (the map represented by)
          ``m``

        OUTPUT:

        The algebra morphism `Cl(m)` from `Cl(W, m(Q))` to ``self``.

        EXAMPLES::

            sage: Q = QuadraticForm(ZZ, 3, [1,2,3,4,5,6])
            sage: Cl.<x,y,z> = CliffordAlgebra(Q)
            sage: m = matrix([[1,-1,-1],[0,1,-1],[1,1,1]])
            sage: phi = Cl.lift_morphism(m, 'abc')
            sage: phi
            Generic morphism:
              From: The Clifford algebra of the Quadratic form in 3 variables over Integer Ring with coefficients: 
            [ 10 17 3 ]
            [ * 11 0 ]
            [ * * 5 ]
              To:   The Clifford algebra of the Quadratic form in 3 variables over Integer Ring with coefficients: 
            [ 1 2 3 ]
            [ * 4 5 ]
            [ * * 6 ]
            sage: a,b,c = phi.domain().gens()
            sage: phi(a)
            x + z
            sage: phi(b)
            -x + y + z
            sage: phi(c)
            -x - y + z
            sage: phi(a + 3*b)
            -2*x + 3*y + 4*z
            sage: phi(a) + 3*phi(b)
            -2*x + 3*y + 4*z
            sage: phi(a*b)
            x*y + 2*x*z - y*z + 7
            sage: phi(b*a)
            -x*y - 2*x*z + y*z + 10
            sage: phi(a*b + c)
            x*y + 2*x*z - y*z - x - y + z + 7
            sage: phi(a*b) + phi(c)
            x*y + 2*x*z - y*z - x - y + z + 7

        We check that the map is an algebra morphism::

            sage: phi(a)*phi(b)
            x*y + 2*x*z - y*z + 7
            sage: phi(a*b)
            x*y + 2*x*z - y*z + 7
            sage: phi(a*a)
            10
            sage: phi(a)*phi(a)
            10
            sage: phi(b*a)
            -x*y - 2*x*z + y*z + 10
            sage: phi(b) * phi(a)
            -x*y - 2*x*z + y*z + 10
            sage: phi((a + b)*(a + c)) == phi(a + b) * phi(a + c)
            True

        We can also lift arbitrary linear maps::

            sage: m = matrix([[1,1],[0,1],[1,1]])
            sage: phi = Cl.lift_morphism(m, 'ab')
            sage: a,b = phi.domain().gens()
            sage: phi(a)
            x + z
            sage: phi(b)
            x + y + z
            sage: phi(a*b)
            x*y - y*z + 15
            sage: phi(a)*phi(b)
            x*y - y*z + 15
            sage: phi(b*a)
            -x*y + y*z + 12
            sage: phi(b)*phi(a)
            -x*y + y*z + 12

            sage: m = matrix([[1,1,1,2], [0,1,1,1], [0,1,1,1]])
            sage: phi = Cl.lift_morphism(m, 'abcd')
            sage: a,b,c,d = phi.domain().gens()
            sage: phi(a)
            x
            sage: phi(b)
            x + y + z
            sage: phi(c)
            x + y + z
            sage: phi(d)
            2*x + y + z
            sage: phi(a*b*c + d*a)
            -x*y - x*z + 21*x + 7
            sage: phi(a*b*c*d)
            21*x*y + 21*x*z + 42
        """
        Q = self._quadratic_form(m)
        # If R is a quadratic form and m is a matrix, then R(m) returns
        # the quadratic form m^t R m.

        if Q == self._quadratic_form and names is None:
            Cl = self
        else:
            if names is None:
                names = 'e'
            Cl = CliffordAlgebra(Q, names)

        n = self._quadratic_form.dim()
        f = lambda x: self.prod(self.sum_of_terms(((j,), m[j,i]) for j in range(n))
                                for i in x)
        return Cl.module_morphism(f, codomain=self,
                                  category=GradedAlgebrasWithBasis(self.base_ring()))

    def lift_isometry(self, m, names=None):
        r"""
        Lift an invertible isometry ``m`` of the quadratric form of
        ``self`` to a Clifford algebra morphism.

        Given an invertible linear map `m : V \to W` (here represented by
        a matrix acting on column vectors), this method returns the
        algebra morphism `Cl(m)` from `Cl(V, Q)` to `Cl(W, m^{-1}(Q))`,
        where `Cl(V, Q)` is the Clifford algebra ``self`` and where
        `m^{-1}(Q)` is the pullback of the quadratic form `Q` to `W` along
        the inverse map `m^{-1} : W \to V`. See the documentation of
        :class:`CliffordAlgebra` for how this pullback and the morphism
        `Cl(m)` are defined.

        INPUT:

        - ``m`` -- an isometry of the quadratic form of ``self``
        - ``names`` -- (default: ``'e'``) the names of the generators of
          the Clifford algebra of the codomain of (the map represented by)
          ``m``

        OUTPUT:

        The algebra morphism `Cl(m)` from ``self`` to `Cl(W, m^{-1}(Q)).

        EXAMPLES::

            sage: Q = QuadraticForm(ZZ, 3, [1,2,3,4,5,6])
            sage: Cl.<x,y,z> = CliffordAlgebra(Q)
            sage: m = matrix([[1,1,2],[0,1,1],[0,0,1]])
            sage: phi = Cl.lift_isometry(m, 'abc')
            sage: phi(x)
            a
            sage: phi(y)
            a + b
            sage: phi(x*y)
            a*b + 1
            sage: phi(x) * phi(y)
            a*b + 1
            sage: phi(z*y)
            a*b - a*c - b*c
            sage: phi(z) * phi(y)
            a*b - a*c - b*c
            sage: phi(x + z) * phi(y + z) == phi((x + z) * (y + z))
            True
        """
        MS = m.parent()
        if not m.is_invertible():
            raise ValueError('{} is not invertible')
        Q = self._quadratic_form(MS(m.inverse()))

        if Q == self._quadratic_form and names is None:
            Cl = self
        else:
            if names is None:
                names = 'e'
            Cl = CliffordAlgebra(Q, names)

        n = Q.dim()
        f = lambda x: Cl.prod(Cl.sum_of_terms(((j,), m[j,i]) for j in range(n))
                              for i in x)
        return self.module_morphism(f, codomain=Cl,
                                    category=GradedAlgebrasWithBasis(self.base_ring()))

    Element = CliffordAlgebraElement

class ExteriorAlgebra(CliffordAlgebra):
    r"""
    An exterior algebra of a free module over a commutative ring.

    Let `V` be a module over a commutative ring `R`. The exterior algebra
    (or Grassmann algebra) `\Lambda(V)` of `V` is defined as the quotient
    of the tensor algebra `T(V)` of `V` modulo the two-sided ideal
    generated by all tensors of the form `x \otimes x` with `x \in V`. The
    multiplication on `\Lambda(V)` is denoted by `\wedge` (so
    `v_1 \wedge v_2 \wedge \cdots \wedge v_n` is the projection of
    `v_1 \otimes v_2 \otimes \cdots \otimes v_n` onto `\Lambda(V)`) and
    called the "exterior product" or "wedge product".

    If `V` is a rank-`n` free `R`-module with a basis
    `\{e_1, \ldots, e_n\}`, then `\Lambda(V)` is the `R`-algebra
    noncommutatively generated by the `n` generators `e_1, \ldots, e_n`
    subject to the relations `e_i^2 = 0` for all `i`, and
    `e_i e_j = - e_j e_i` for all `i < j`. As an `R`-module,
    `\Lambda(V)` then has a basis `(\bigwedge_{i \in I} e_i)` with `I`
    ranging over the subsets of `\{1, 2, \ldots, n\}` (where
    `\bigwedge_{i \in I} e_i` is the wedge product of `e_i` for `i`
    running through all elements of `I` from smallest to largest), and
    hence is free of rank `2^n`.

    The exterior algebra of an `R`-module `V` can also be realized
    as the Clifford algebra of `V` for the quadratic form `Q` given by
    `Q(v) = 0` for all vectors `v \in V`.

    The exterior algebra of an `R`-module `V` is a `\ZZ`-graded connected
    Hopf superalgebra.

    .. WARNING::

        We initialize the exterior algebra as an object of the category
        of Hopf algebras, but this is not really correct, since it is a
        Hopf superalgebra with the odd-degree components forming the odd
        part. So use Hopf-algebraic methods with care!

    .. TODO::

        Add a category for Hopf superalgebras. (Once :trac:`10963`
        is finished...)

    INPUT:

    - ``R`` -- the base ring

    REFERENCES:

    - :wikipedia:`Exterior_algebra`
    """
    @staticmethod
    def __classcall_private__(cls, R, names='e', n=None):
        """
        Normalize arguments to ensure a unique representation.

        EXAMPLES::

            sage: E1.<e0,e1,e2> = ExteriorAlgebra(QQ)
            sage: E2 = ExteriorAlgebra(QQ, 3)
            sage: E3 = ExteriorAlgebra(QQ, ['e0','e1','e2'])
            sage: E1 is E2 and E2 is E3
            True
        """
        if names in ZZ:
            n = names
            names = 'e'
        names = tuple(names)
        if n is not None and len(names) != n:
            if len(names) == 1:
                names = tuple( '{}{}'.format(names[0], i) for i in range(n) )
            else:
                raise ValueError("the number of variables does not match the number of generators")
<<<<<<< HEAD
        return super(ExteriorAlgebra, cls).__classcall__(cls, R, names)
=======
        E = super(ExteriorAlgebra, cls).__classcall__(cls, R, names)
        if s_coeff is not None:
            return ExteriorAlgebraWithDerivative(E, s_coeff)
            # huh? ExteriorAlgebraWithDerivative is not defined...
            # Do you really want to use ExteriorAlgebra as a factory class
            # that can return a dga?
        return E
>>>>>>> 8914ccca

    def __init__(self, R, names):
        """
        Initialize ``self``.

        EXAMPLES::

            sage: E.<x,y,z> = ExteriorAlgebra(QQ)
            sage: TestSuite(E).run()
        """
        CliffordAlgebra.__init__(self, QuadraticForm(R, len(names)), names, GradedHopfAlgebrasWithBasis(R))
        # TestSuite will fail if the HopfAlgebra classes will ever have tests for
        # the coproduct being an algebra morphism -- since this is really a
        # Hopf superalgebra, not a Hopf algebra.

    def _repr_(self):
        r"""
        Return a string representation of ``self``.

        EXAMPLES::

            sage: ExteriorAlgebra(QQ, 3)
            The exterior algebra of rank 3 over Rational Field
        """
        return "The exterior algebra of rank {} over {}".format(self.ngens(), self.base_ring())

    def _repr_term(self, m):
        """
        Return a string representation of the basis element indexed by ``m``.

        EXAMPLES::

            sage: E.<x,y,z> = ExteriorAlgebra(QQ)
            sage: E._repr_term((0,1,2))
            'x^y^z'
        """
        if len(m) == 0:
            return '1'
        term = ''
        for i in m:
            if len(term) != 0:
                term += '^'
            term += self.variable_names()[i]
        return term

    def _latex_term(self, m):
        r"""
        Return a `\LaTeX` representation of of the basis element indexed
        by ``m``.

        EXAMPLES::

            sage: E.<x,y,z> = ExteriorAlgebra(QQ)
            sage: E._latex_term((0,1,2))
            ' x \\wedge y \\wedge z'
            sage: E.<x0,x1,x2> = ExteriorAlgebra(QQ)
            sage: E._latex_term((0,1,2))
            ' x_{0} \\wedge x_{1} \\wedge x_{2}'
        """
        if len(m) == 0:
            return '1'
        term = ''
        for i in m:
            if len(term) != 0:
                term += ' \\wedge'
            term += ' ' + self.latex_variable_names()[i]
        return term

    def volume_form(self):
        """
        Return the volume form of ``self``.

        Given the basis `e_1, e_2, \ldots, e_n` of the underlying
        `R`-module, the volume form is defined as `e_1 \wedge e_2
        \wedge \cdots \wedge e_n`.

        This depends on the choice of basis.

        EXAMPLES::

            sage: E.<x,y,z> = ExteriorAlgebra(QQ)
            sage: E.volume_form()
            x^y^z
        """
        return self.element_class(self, {tuple(range(self.ngens())): self.base_ring().one()})

    def boundary(self, s_coeff):
        r"""
        Return the boundary operator `\partial` defined by the structure
        coefficients ``s_coeff`` of a Lie algebra.

        For more on the boundary operator, see
        :class:`ExteriorAlgebraBoundary`.

        EXAMPLES::

            sage: E.<x,y,z> = ExteriorAlgebra(QQ)
            sage: E.boundary({(0,1): z, (1,2):x, (2,0):y})
        """
        return ExteriorAlgebraBoundary(self, s_coeff)

    def coboundary(self, s_coeff):
        r"""
        Return the coboundary operator `d` defined by the structure
        coefficients ``s_coeff`` of a Lie algebra.

        For more on the coboundary operator, see
        :class:`ExteriorAlgebraCoboundary`.

        EXAMPLES::

            sage: E.<x,y,z> = ExteriorAlgebra(QQ)
            sage: E.coboundary({(0,1): z, (1,2):x, (2,0):y})
        """
        return ExteriorAlgebraCoboundary(self, s_coeff)

    def degree_on_basis(self, m):
        r"""
        Return the degree of the monomial indexed by ``m``.

        The degree of ``m`` in the `\ZZ`-grading of ``self`` is defined
        to be the length of ``m``.

        EXAMPLES::

            sage: E.<x,y,z> = ExteriorAlgebra(QQ)
            sage: E.degree_on_basis((0,))
            1
            sage: E.degree_on_basis((0,1))
            2
        """
        return ZZ(len(m))

    def coproduct_on_basis(self, a):
        r"""
        Return the coproduct on the basis element indexed by ``a``.

        The coproduct is defined by

        .. MATH::

            \Delta(e_{i_1} \wedge \cdots \wedge e_{i_m}) = \sum_{k=0}^m
            \sum_{\sigma \in Sh_{k,m-k}} (-1)^{\sigma}
            (e_{\sigma(i_1)} \wedge \cdots e_{\sigma(i_k)}) \otimes
            (e_{\sigma(i_{k+1})} \wedge \cdots e_{\sigma(i_m)})

        .. WARNING::

            This coproduct is a homomorphism of superalgebras, not a
            homomorphism of algebras!

        EXAMPLES::

            sage: E.<x,y,z> = ExteriorAlgebra(QQ)
            sage: E.coproduct_on_basis((0,))
            1 # x + x # 1
            sage: E.coproduct_on_basis((0,1))
            1 # x^y + x # y + x^y # 1 - y # x
        """
        from sage.combinat.words.word import Word
        def shuffle(k):
            sh = Word(a[:k]).shuffle(Word(a[k:]))
            for w in sh:
                descents = [i for i in range(len(w)-1) if w[i] > w[i+1]]
                yield ((tuple(w[:k]), tuple(w[k:])), (-1)**len(descents))
        return self.tensor_square().sum_of_terms([term for k in range(len(a)+1)
                                                  for term in shuffle(k)])

    def antipode_on_basis(self, m):
        r"""
        Return the antipode on the basis element indexed by ``m``.

        Given a basis element `\omega`, the antipode is defined by
        `S(\omega) = (-1)^{\deg(\omega)} \omega`.

        EXAMPLES::

            sage: E.<x,y,z> = ExteriorAlgebra(QQ)
            sage: E.antipode_on_basis((1,))
            -y
            sage: E.antipode_on_basis((1,2))
            y^z
        """
        return self.term(m, (-self.base_ring().one())**len(m))

    def counit(self, x):
        """
        Return the counit of ``x``.

        The counit of a form `\omega` is the constant coefficient.

        EXAMPLES::

            sage: E.<x,y,z> = ExteriorAlgebra(QQ)
            sage: elt = x*y - 2*x + 3
            sage: E.counit(elt)
            3
        """
        return x.constant_coefficient()

    def interior_product_on_basis(self, a, b):
        """
        Return the internal product of ``a`` on ``b``.

        This depends on the choice of basis of the vector space
        whose exterior algebra is ``self``.

        EXAMPLES::

            sage: E.<x,y,z> = ExteriorAlgebra(QQ)
            sage: E.interior_product_on_basis((0,), (0,))
            1
            sage: E.interior_product_on_basis((0,2), (0,))
            z
            sage: E.interior_product_on_basis((1,), (0,2))
            0
            sage: E.interior_product_on_basis((0,2), (1,))
            0
            sage: E.interior_product_on_basis((0,1,2), (0,2))
            -y
        """
        sgn = 1
        t = list(a)
        for i in b:
            if i not in t:
                return self.zero()
            sgn *= (-1)**t.index(i)
            t.remove(i)
        R = self.base_ring()
        return self.term(tuple(t), R(sgn))

    class Element(CliffordAlgebraElement):
        """
        An element of an exterior algebra.
        """
        def _mul_(self, other):
            """
            Return ``self`` multiplied by ``other``.

            INPUT:

            - ``other`` -- element of the same Clifford algebra as ``self``

            EXAMPLES::

                sage: E.<x,y,z> = ExteriorAlgebra(QQ)
                sage: x*y
                x^y
                sage: y*x
                -x^y
                sage: z*y*x
                -x^y^z
                sage: (3*x + y)^2
                0
                sage: (x - 3*y + z/3)^2
                0
            """
            zero = self.parent().zero()
            d = {}

            for ml,cl in self._monomial_coefficients.items():
                for mr,cr in other._monomial_coefficients.items():
                    # Create the next term
                    t = list(mr)
                    for i in reversed(ml):
                        pos = 0
                        for j in t:
                            if i == j:
                                pos = None
                                break
                            if i < j:
                                break
                            pos += 1
                            cr = -cr
                        if pos is None:
                            t = None
                            break
                        t.insert(pos, i)

                    if t is None: # The next term is 0, move along
                        continue

                    t = tuple(t)
                    d[t] = d.get(t, zero) + cl * cr
                    if d[t] == zero:
                        del d[t]

            return self.__class__(self.parent(), d)

        def interior_product(self, x):
            r"""
            Return the internal product or antiderivation of ``self`` with
            respect to ``x``.

            The *interior product* is a map `i_{\alpha} \colon \Lambda^k(V)
            \to \Lambda^{k-1}(V)`, for a fixed `\alpha \in V^*` (thought of
            as an element in `\Lambda^1(V)`, defined by

            - `i_{\alpha}(v) = \alpha(v)` where `v \in V = \Lambda^1(V)`,
            - `i_{\alpha}(x \wedge y) = (i_{\alpha} x) \wedge y + (-1)^{\deg x}
              x \wedge (i_{\alpha} y)`, i.e. it is a graded derivation
              of degree `-1`.

            EXAMPLES::

                sage: E.<x,y,z> = ExteriorAlgebra(QQ)
                sage: x.interior_product(x)
                1
                sage: (x + x*y).interior_product(2*y)
                -2*x
                sage: (x*z + x*y*z).interior_product(2*y - x)
                -2*x^z - y^z - z
            """
            P = self.parent()
            return P.sum([c * cx * P.interior_product_on_basis(m, mx)
                          for m,c in self._monomial_coefficients.items()
                          for mx,cx in x._monomial_coefficients.items()])

        antiderivation = interior_product

        def hodge_dual(self):
            r"""
            Return the Hodge dual of ``self``.

            The Hodge dual `\ast` is defined on a basis element `\alpha` by
            `i_{\alpha} \sigma` where `\sigma` is the volume form and
            `i_{\alpha}` denotes the antiderivation function with respect
            to `\alpha`.

            .. NOTE::

                The Hodge dual of the Hodge dual is constant on the `k`-th
                graded part of `\Lambda(V)` up to a sign.

            EXAMPLES::

                sage: E.<x,y,z> = ExteriorAlgebra(QQ)
                sage: x.hodge_dual()
                y^z
                sage: (x*z).hodge_dual()
                -y
                sage: (x*y*z).hodge_dual()
                1
                sage: [a.hodge_dual().hodge_dual() for a in E.basis()]
                [1, x, y, z, x^y, x^z, y^z, x^y^z]
                sage: (x + x*y).hodge_dual()
                y^z + z
                sage: (x*z + x*y*z).hodge_dual()
                -y + 1
                sage: E = ExteriorAlgebra(QQ, 'wxyz')
                sage: [a.hodge_dual().hodge_dual() for a in E.basis()]
                [1, -w, -x, -y, -z, w^x, w^y, w^z, x^y, x^z, y^z,
                 -w^x^y, -w^x^z, -w^y^z, -x^y^z, w^x^y^z]
            """
            volume_form = self.parent().volume_form()
            return volume_form.interior_product(self)

        def constant_coefficient(self):
            """
            Return the constant coefficient of ``self``.

            .. TODO::

                Define a similar method for general Clifford algebras once
                the morphism to exterior algebras is implemented.

            EXAMPLES::

                sage: E.<x,y,z> = ExteriorAlgebra(QQ)
                sage: elt = 5*x + y + x*z + 10
                sage: elt.constant_coefficient()
                10
                sage: x.constant_coefficient()
                0
            """
            return self._monomial_coefficients.get(self.parent().one_basis(), self.base_ring().zero())

        def scalar(self, other):
            r"""
            Return the Clifford scalar product of ``self`` with ``other``.

            The Clifford scalar (inner) product of `x, y \in Cl(V, Q)` is
            defined by `\langle x, y \rangle = \langle x^t y \rangle` where
            `\langle a \rangle` denotes the degree 0 term of `a`.

            .. TODO::

                Define a similar method for general Clifford algebras once
                the morphism to exterior algebras is implemented.

            EXAMPLES::

                sage: E.<x,y,z> = ExteriorAlgebra(QQ)
                sage: elt = 5*x + y + x*z
                sage: elt.scalar(z + 2*x)
                0
                sage: elt.transpose() * (z + 2*x)
                -2*x^y + 5*x^z + y^z
            """
            return (self.transpose() * other).constant_coefficient()

#####################################################################
## Differentials

class ExteriorAlgebraDifferential(ModuleMorphismByLinearity, UniqueRepresentation):
    r"""
    A differential of an exterior algebra `\Lambda(L)` defined by the
    structure coefficients of a Lie algebra `L`.
    """
    @staticmethod
    def __classcall__(cls, E, s_coeff):
        """
        Standardizes the structure coeffcients to ensure a unique
        representation.

        EXAMPLES::

            sage: from sage.algebras.clifford_algebra import ExteriorAlgebraDifferential
            sage: E.<x,y,z> = ExteriorAlgebra(QQ)
            sage: par1 = ExteriorAlgebraDifferential(E, {(0,1): z, (1,2): x, (2,0): y})
            sage: par2 = ExteriorAlgebraDifferential(E, {(0,1): z, (1,2): x, (0,2): -y})
            sage: par3 = ExteriorAlgebraDifferential(E, {(1,0): {(2,):-1}, (1,2): {(0,):1}, (2,0):{(1,):1}})
            sage: par1 is par2 and par2 is par3
            True
        """
        d = {}
        
        for k,v in s_coeff.items():
            if v not in E:
                v = E._from_dict({i:c for i,c in dict(v).items()})

            if k[0] < k[1]:
                d[tuple(k)] = v
            else:
                d[(k[1], k[0])] = -v

        from sage.sets.family import Family
        return super(ExteriorAlgebraDifferential, cls).__classcall__(cls, E, Family(d))

    def __init__(self, E, s_coeff):
        """
        Initialize ``self``.

        EXAMPLES::

            sage: E.<x,y,z> = ExteriorAlgebra(QQ)
            sage: par = E.boundary({(0,1): z, (1,2):x, (2,0):y})
            sage: TestSuite(par).run() # known bug - morphisms are properly in a category
        """
        self._s_coeff = s_coeff

        # Technically this preserves the grading but with a shift of -1
        cat = AlgebrasWithBasis(E.base_ring())
        ModuleMorphismByLinearity.__init__(self, domain=E, codomain=E, category=cat)

    def homology(self, deg=None, **kwds):
        """
        Return the homology determined by ``self``.

        EXAMPLES::

            sage: E.<x,y,z> = ExteriorAlgebra(QQ)
            sage: par = E.boundary({(0,1): z, (1,2): x, (2,0): y})
            sage: par.homology()
            {0: Vector space of dimension 1 over Rational Field,
             1: Vector space of dimension 0 over Rational Field,
             2: Vector space of dimension 0 over Rational Field,
             3: Vector space of dimension 1 over Rational Field}
            sage: d = E.coboundary({(0,1): z, (1,2): x, (2,0): y})
            sage: d.homology()
        """
        return self.chain_complex().homology(deg, **kwds)

class ExteriorAlgebraBoundary(ExteriorAlgebraDifferential):
    r"""
    The boundary `\partial` of an exterior algebra `\Lambda(L)` defined
    by the structure coefficients of `L`.

    Let `L` be a Lie algebra. We give an exterior algebra `E` a chain
    complex structure by considering a differential
    `\partial : \Lambda^{k+1}(L) \to \Lambda^k(L)` defined by

    .. MATH::

        \partial(x_1 \wedge \cdots x_{k+1}) = \sum_{i < j} (-1)^{i+j+1}
        [x_i, x_j] \wedge x_1 \wedge \cdots \wedge \hat{x}_i \wedge \cdots
        \wedge \hat{x}_j \wedge \cdots \wedge x_{k+1}

    where `\hat{x}_i` denotes a missing index. The corresponding homology is
    the Lie algebra homology.

    INPUT:

    - ``E`` -- an exterior algebra with basis indexed by `I`
    - ``s_coeff`` -- a dictionary whose keys are in `I \times I` and whose
      values are dictionaries of the resulting non-zero terms or an
      item in ``E``

    REFERENCES:

    :wikipedia:`Exterior_algebra#Lie_algebra_homology`

    EXAMPLES:

    We consider the differential given by Lie algebra given by the cross
    product `\times` of `\RR^3`::

        sage: E.<x,y,z> = ExteriorAlgebra(QQ)
        sage: par = E.differential({(0,1): z, (1,2): x, (2,0): y})
        sage: par(x)
        0
        sage: par(x*y)
        z

    We check that `\partial \circ \partial = 0`::

        sage: p2 = par * par
        sage: all(p2(b) == 0 for b in E.basis())
        True
    """
    def _repr_type(self):
        """
        TESTS::

            sage: E.<x,y,z> = ExteriorAlgebra(QQ)
            sage: par = E.boundary({(0,1): z, (1,2): x, (2,0): y})
            sage: par._repr_type()
            'Boundary'
        """
        return "Boundary"

    def _on_basis(self, m):
        """
        Return the differential on the basis element indexed by ``m``.

        EXAMPLES::

            sage: E.<x,y,z> = ExteriorAlgebra(QQ)
            sage: par = E.boundary({(0,1): z, (1,2): x, (2,0): y})
            sage: par._on_basis(())
            0
            sage: par._on_basis((0,))
            0
            sage: par._on_basis((0,1))
            z
            sage: par._on_basis((0,2))
            -y
            sage: par._on_basis((0,1,2))
            0
        """
        E = self.domain()
        sc = self._s_coeff
        keys = sc.keys()
        return E.sum((-1)**(b+1) * sc[(i,j)]
                      * E.monomial(m[:a] + m[a+1:a+b] + m[a+b+1:])
                     for a,i in enumerate(m) for b,j in enumerate(m[a:]) if (i,j) in keys)

    @cached_method
    def chain_complex(self, R=None):
        """
        Return the chain complex over ``R`` determined by ``self``.

        INPUT:

        - ``R`` -- the base ring; the default is the base ring of
          the exterior algebra

        EXAMPLES::

            sage: E.<x,y,z> = ExteriorAlgebra(QQ)
            sage: par = E.boundary({(0,1): z, (1,2): x, (2,0): y})
            sage: par.chain_complex()
            Chain complex with at most 4 nonzero terms over Rational Field
        """
        from sage.homology.chain_complex import ChainComplex
        from sage.matrix.constructor import Matrix
        E = self.domain()
        n = E.ngens()
        if R is None:
            R = E.base_ring()

        # Group the basis into degrees
        basis_by_deg = {deg: [] for deg in range(n+1)}
        for b in E.basis().keys():
            basis_by_deg[len(b)].append(b)

        # Construct the transition matrices
        data = {}
        prev_basis = basis_by_deg[0]
        for deg in range(n):
            # Make sure within each basis we're sorted by lex
            basis = sorted(basis_by_deg[deg+1])
            mat = []
            for b in basis:
                ret = self._on_basis(b)
                mat.append([ret[p] for p in prev_basis])
            data[deg] = Matrix(mat).transpose().change_ring(R)
            prev_basis = basis

        return ChainComplex(data, degree=-1)

class ExteriorAlgebraCoboundary(ExteriorAlgebraDifferential):
    r"""
    The coboundary `d` of an exterior algebra `\Lambda(V)` defined
    by the structure coefficients of `L`.

    Let `L` be a Lie algebra. We give an exterior algebra `E` a cochain
    complex structure by considering a differential
    `d : \Lambda^k(L) \to \Lambda^{k+1}(L)` defined by

    .. MATH::

        d x_i = \sum_{j < k} s_{jk}^i c_j c_k.

    The corresponding homology is the Lie algebra cohomology.

    INPUT:

    - ``E`` -- an exterior algebra with basis indexed by `I`
    - ``s_coeff`` -- a dictionary whose keys are in `I \times I` and whose
      values are dictionaries of the resulting non-zero terms or an
      item in ``E``

    EXAMPLES:

    We consider the differential given by Lie algebra given by the cross
    product `\times` of `\RR^3`::

        sage: E.<x,y,z> = ExteriorAlgebra(QQ)
        sage: d = E.coboundary({(0,1): z, (1,2): x, (2,0): y})
        sage: d(x)
        0
        sage: d(x*y)
        z

    We check that `d \circ d = 0`::

        sage: d2 = d * d
        sage: all(d2(b) == 0 for b in E.basis())
        True
    """
    def __init__(self, E, s_coeff):
        """
        Initialize ``self``.

        EXAMPLES::

            sage: E.<x,y,z> = ExteriorAlgebra(QQ)
            sage: par = E.coboundary({(0,1): z, (1,2):x, (2,0):y})
            sage: TestSuite(par).run() # known bug - morphisms are properly in a category
        """
        # Construct the dictionary of costructure coefficients, i.e. given
        # [x_j, x_k] = \sum_i s_{jk}^i x_i, we get x^i |-> \sum_{j<k} s_{jk}^i x^j x^k
        self._cos_coeff = {}
        B = E.basis()
        zero = E.zero()
        for k,v in dict(s_coeff).items():
            k = B[k]
            for m,c in v:
                self._cos_coeff[m] = self._cos_coeff.get(m, zero) + c * k
        ExteriorAlgebraDifferential.__init__(self, E, s_coeff)

    def _repr_type(self):
        """
        TESTS::

            sage: E.<x,y,z> = ExteriorAlgebra(QQ)
            sage: par = E.coboundary({(0,1): z, (1,2): x, (2,0): y})
            sage: par._repr_type()
            'Coboundary'
        """
        return "Coboundary"

    def _on_basis(self, m):
        """
        Return the differential on the basis element indexed by ``m``.

        EXAMPLES::

            sage: E.<x,y,z> = ExteriorAlgebra(QQ)
            sage: d = E.coboundary({(0,1): z, (1,2): x, (2,0): y})
            sage: d._on_basis(())
            0
            sage: d._on_basis((0,))
            y^z
            sage: d._on_basis((1,))
            -x^z
            sage: d._on_basis((2,))
            x^y
            sage: d._on_basis((0,1))
            0
            sage: d._on_basis((0,2))
            0
            sage: d._on_basis((0,1,2))
            0
        """
        E = self.domain()
        cc = self._cos_coeff
        keys = cc.keys()
        return E.sum((-1)**a * E.monomial(m[:a]) * cc[(i,)] * E.monomial(m[a+1:])
                     for a,i in enumerate(m) if (i,) in keys)

    @cached_method
    def chain_complex(self, R=None):
        """
        Return the chain complex over ``R`` determined by ``self``.

        INPUT:

        - ``R`` -- the base ring; the default is the base ring of
          the exterior algebra

        EXAMPLES::

            sage: E.<x,y,z> = ExteriorAlgebra(QQ)
            sage: d = E.coboundary({(0,1): z, (1,2): x, (2,0): y})
            sage: C = d.chain_complex(); C
            Chain complex with at most 4 nonzero terms over Rational Field
            sage: ascii_art(C)
                                      [ 0  0  1]       [0]
                                      [ 0 -1  0]       [0]
                        [0 0 0]       [ 1  0  0]       [0]
             0 <-- C_3 <-------- C_2 <----------- C_1 <---- C_0 <-- 0
        """
        from sage.homology.chain_complex import ChainComplex
        from sage.matrix.constructor import Matrix
        E = self.domain()
        n = E.ngens()
        if R is None:
            R = E.base_ring()

        # Group the basis into degrees
        basis_by_deg = {deg: [] for deg in range(n+1)}
        for b in E.basis().keys():
            basis_by_deg[len(b)].append(b)

        # Construct the transition matrices
        data = {}
        basis = basis_by_deg[0]
        for deg in range(n):
            # Make sure within each basis we're sorted by lex
            next_basis = sorted(basis_by_deg[deg+1])
            mat = []
            for b in basis:
                ret = self._on_basis(b)
                mat.append([ret[p] for p in next_basis])
            data[deg] = Matrix(mat).transpose().change_ring(R)
            basis = next_basis

        return ChainComplex(data, degree=1)
<|MERGE_RESOLUTION|>--- conflicted
+++ resolved
@@ -623,10 +623,10 @@
         Return the degree of the monomial indexed by ``m``.
 
         This degree is either `0` or `1`, and should be interpreted as a
-        residue class modulo `2`, since ``self`` is only `\ZZ_2`-graded
-        (not `\ZZ`-graded). The degree of the monomial ``m`` in this
-        `\ZZ_2`-grading is defined to be the length of ``m`` taken mod
-        `2`.
+        residue class modulo `2`, since we consider ``self`` to be
+        `\ZZ_2`-graded (not `\ZZ`-graded). The degree of the monomial ``m``
+        in this `\ZZ_2`-grading is defined to be the length of ``m``
+        taken mod `2`.
 
         EXAMPLES::
 
@@ -686,9 +686,9 @@
         INPUT:
 
         - ``m`` -- a matrix
-        - ``names`` -- (default: ``'e'``) the names of the generators of
-          the Clifford algebra of the domain of (the map represented by)
-          ``m``
+        - ``names`` -- (default: ``'e'``) the names of the generators of the
+          Clifford algebra of the domain of (the map represented by) ``m``
+          
 
         OUTPUT:
 
@@ -937,17 +937,7 @@
                 names = tuple( '{}{}'.format(names[0], i) for i in range(n) )
             else:
                 raise ValueError("the number of variables does not match the number of generators")
-<<<<<<< HEAD
         return super(ExteriorAlgebra, cls).__classcall__(cls, R, names)
-=======
-        E = super(ExteriorAlgebra, cls).__classcall__(cls, R, names)
-        if s_coeff is not None:
-            return ExteriorAlgebraWithDerivative(E, s_coeff)
-            # huh? ExteriorAlgebraWithDerivative is not defined...
-            # Do you really want to use ExteriorAlgebra as a factory class
-            # that can return a dga?
-        return E
->>>>>>> 8914ccca
 
     def __init__(self, R, names):
         """
@@ -1354,77 +1344,7 @@
 
 class ExteriorAlgebraDifferential(ModuleMorphismByLinearity, UniqueRepresentation):
     r"""
-    A differential of an exterior algebra `\Lambda(L)` defined by the
-    structure coefficients of a Lie algebra `L`.
-    """
-    @staticmethod
-    def __classcall__(cls, E, s_coeff):
-        """
-        Standardizes the structure coeffcients to ensure a unique
-        representation.
-
-        EXAMPLES::
-
-            sage: from sage.algebras.clifford_algebra import ExteriorAlgebraDifferential
-            sage: E.<x,y,z> = ExteriorAlgebra(QQ)
-            sage: par1 = ExteriorAlgebraDifferential(E, {(0,1): z, (1,2): x, (2,0): y})
-            sage: par2 = ExteriorAlgebraDifferential(E, {(0,1): z, (1,2): x, (0,2): -y})
-            sage: par3 = ExteriorAlgebraDifferential(E, {(1,0): {(2,):-1}, (1,2): {(0,):1}, (2,0):{(1,):1}})
-            sage: par1 is par2 and par2 is par3
-            True
-        """
-        d = {}
-        
-        for k,v in s_coeff.items():
-            if v not in E:
-                v = E._from_dict({i:c for i,c in dict(v).items()})
-
-            if k[0] < k[1]:
-                d[tuple(k)] = v
-            else:
-                d[(k[1], k[0])] = -v
-
-        from sage.sets.family import Family
-        return super(ExteriorAlgebraDifferential, cls).__classcall__(cls, E, Family(d))
-
-    def __init__(self, E, s_coeff):
-        """
-        Initialize ``self``.
-
-        EXAMPLES::
-
-            sage: E.<x,y,z> = ExteriorAlgebra(QQ)
-            sage: par = E.boundary({(0,1): z, (1,2):x, (2,0):y})
-            sage: TestSuite(par).run() # known bug - morphisms are properly in a category
-        """
-        self._s_coeff = s_coeff
-
-        # Technically this preserves the grading but with a shift of -1
-        cat = AlgebrasWithBasis(E.base_ring())
-        ModuleMorphismByLinearity.__init__(self, domain=E, codomain=E, category=cat)
-
-    def homology(self, deg=None, **kwds):
-        """
-        Return the homology determined by ``self``.
-
-        EXAMPLES::
-
-            sage: E.<x,y,z> = ExteriorAlgebra(QQ)
-            sage: par = E.boundary({(0,1): z, (1,2): x, (2,0): y})
-            sage: par.homology()
-            {0: Vector space of dimension 1 over Rational Field,
-             1: Vector space of dimension 0 over Rational Field,
-             2: Vector space of dimension 0 over Rational Field,
-             3: Vector space of dimension 1 over Rational Field}
-            sage: d = E.coboundary({(0,1): z, (1,2): x, (2,0): y})
-            sage: d.homology()
-        """
-        return self.chain_complex().homology(deg, **kwds)
-
-class ExteriorAlgebraBoundary(ExteriorAlgebraDifferential):
-    r"""
-    The boundary `\partial` of an exterior algebra `\Lambda(L)` defined
-    by the structure coefficients of `L`.
+    The differential `\partial` of an exterior algebra `\Lambda(V)`.
 
     Let `L` be a Lie algebra. We give an exterior algebra `E` a chain
     complex structure by considering a differential
