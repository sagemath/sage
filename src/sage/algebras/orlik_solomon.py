<<<<<<< HEAD
# sage_setup: distribution = sagemath-modules
=======
>>>>>>> ffa0785a
# sage.doctest: needs sage.modules
r"""
Orlik-Solomon Algebras
"""

# ****************************************************************************
#       Copyright (C) 2015 William Slofstra
#                          Travis Scrimshaw <tscrimsh at umn.edu>
#
# This program is free software: you can redistribute it and/or modify
# it under the terms of the GNU General Public License as published by
# the Free Software Foundation, either version 2 of the License, or
# (at your option) any later version.
#                  https://www.gnu.org/licenses/
# ****************************************************************************

from sage.misc.cachefunc import cached_method
from sage.combinat.free_module import CombinatorialFreeModule
from sage.categories.algebras import Algebras
from sage.sets.family import Family
from sage.modules.with_basis.invariant import FiniteDimensionalInvariantModule


class OrlikSolomonAlgebra(CombinatorialFreeModule):
    r"""
    An Orlik-Solomon algebra.

    Let `R` be a commutative ring. Let `M` be a matroid with ground set
    `X`. Let `C(M)` denote the set of circuits of `M`. Let `E` denote
    the exterior algebra over `R` generated by `\{ e_x \mid x \in X \}`.
    The *Orlik-Solomon ideal* `J(M)` is the ideal of `E` generated by

    .. MATH::

        \partial e_S := \sum_{i=1}^t (-1)^{i-1} e_{j_1} \wedge e_{j_2}
        \wedge \cdots \wedge \widehat{e}_{j_i} \wedge \cdots \wedge e_{j_t}

    for all `S = \left\{ j_1 < j_2 < \cdots < j_t \right\} \in C(M)`,
    where `\widehat{e}_{j_i}` means that the term `e_{j_i}` is being
    omitted. The notation `\partial e_S` is not a coincidence, as
    `\partial e_S` is actually the image of
    `e_S := e_{j_1} \wedge e_{j_2} \wedge \cdots \wedge e_{j_t}` under the
    unique derivation `\partial` of `E` which sends all `e_x` to `1`.

    It is easy to see that `\partial e_S \in J(M)` not only for circuits
    `S`, but also for any dependent set `S` of `M`. Moreover, every
    dependent set `S` of `M` satisfies `e_S \in J(M)`.

    The *Orlik-Solomon algebra* `A(M)` is the quotient `E / J(M)`. This is
    a graded finite-dimensional skew-commutative `R`-algebra. Fix
    some ordering on `X`; then, the NBC sets of `M` (that is, the subsets
    of `X` containing no broken circuit of `M`) form a basis of `A(M)`.
    (Here, a *broken circuit* of `M` is defined to be the result of
    removing the smallest element from a circuit of `M`.)

    In the current implementation, the basis of `A(M)` is indexed by the
    NBC sets, which are implemented as frozensets.

    INPUT:

    - ``R`` -- the base ring
    - ``M`` -- the defining matroid
    - ``ordering`` -- (optional) an ordering of the ground set

    EXAMPLES:

    We create the Orlik-Solomon algebra of the uniform matroid `U(3, 4)`
    and do some basic computations::

        sage: M = matroids.Uniform(3, 4)
        sage: OS = M.orlik_solomon_algebra(QQ)
        sage: OS.dimension()
        14
        sage: G = OS.algebra_generators()
        sage: M.broken_circuits()
        frozenset({frozenset({1, 2, 3})})
        sage: G[1] * G[2] * G[3]
        OS{0, 1, 2} - OS{0, 1, 3} + OS{0, 2, 3}

    REFERENCES:

    - :wikipedia:`Arrangement_of_hyperplanes#The_Orlik-Solomon_algebra`

    - [CE2001]_
    """
    @staticmethod
    def __classcall_private__(cls, R, M, ordering=None):
        """
        Normalize input to ensure a unique representation.

        EXAMPLES::

            sage: M = matroids.Wheel(3)
            sage: from sage.algebras.orlik_solomon import OrlikSolomonAlgebra
            sage: OS1 = OrlikSolomonAlgebra(QQ, M)
            sage: OS2 = OrlikSolomonAlgebra(QQ, M, ordering=(0,1,2,3,4,5))
            sage: OS3 = OrlikSolomonAlgebra(QQ, M, ordering=[0,1,2,3,4,5])
            sage: OS1 is OS2 and OS2 is OS3
            True
        """
        if ordering is None:
            ordering = sorted(M.groundset())
        return super().__classcall__(cls, R, M, tuple(ordering))

    def __init__(self, R, M, ordering=None):
        """
        Initialize ``self``.

        EXAMPLES::

            sage: M = matroids.Wheel(3)
            sage: OS = M.orlik_solomon_algebra(QQ)
            sage: TestSuite(OS).run()

        We check on the matroid associated to the graph with 3 vertices and
        2 edges between each vertex::

            sage: # needs sage.graphs
            sage: G = Graph([[1,2],[1,2],[2,3],[2,3],[1,3],[1,3]], multiedges=True)
            sage: MG = Matroid(G)
            sage: OS = MG.orlik_solomon_algebra(QQ)
            sage: elts = OS.some_elements() + list(OS.algebra_generators())
            sage: TestSuite(OS).run(elements=elts)
        """
        self._M = M
        self._sorting = {x:i for i,x in enumerate(ordering)}

        # set up the dictionary of broken circuits
        self._broken_circuits = dict()
        for c in self._M.circuits():
            L = sorted(c, key=lambda x: self._sorting[x])
            self._broken_circuits[frozenset(L[1:])] = L[0]

        cat = Algebras(R).FiniteDimensional().WithBasis().Graded()
        CombinatorialFreeModule.__init__(self, R, M.no_broken_circuits_sets(ordering),
                                         prefix='OS', bracket='{',
                                         sorting_key=self._sort_key,
                                         category=cat)

    def _sort_key(self, x):
        """
        Return the key used to sort the terms.

        EXAMPLES::

            sage: M = matroids.Wheel(3)
            sage: OS = M.orlik_solomon_algebra(QQ)
            sage: OS._sort_key(frozenset({1, 2}))
            (-2, [1, 2])
            sage: OS._sort_key(frozenset({0, 1, 2}))
            (-3, [0, 1, 2])
            sage: OS._sort_key(frozenset({}))
            (0, [])
        """
        return (-len(x), sorted(x))

    def _repr_term(self, m):
        """
        Return a string representation of the basis element indexed by `m`.

        EXAMPLES::

            sage: M = matroids.Uniform(3, 4)
            sage: OS = M.orlik_solomon_algebra(QQ)
            sage: OS._repr_term(frozenset([0]))
            'OS{0}'
        """
        return "OS{{{}}}".format(', '.join(str(t) for t in sorted(m)))

    def _repr_(self):
        """
        Return a string representation of ``self``.

        EXAMPLES::

            sage: M = matroids.Wheel(3)
            sage: M.orlik_solomon_algebra(QQ)
            Orlik-Solomon algebra of Wheel(3): Regular matroid of rank 3
             on 6 elements with 16 bases
        """
        return "Orlik-Solomon algebra of {}".format(self._M)

    @cached_method
    def one_basis(self):
        """
        Return the index of the basis element corresponding to `1`
        in ``self``.

        EXAMPLES::

            sage: M = matroids.Wheel(3)
            sage: OS = M.orlik_solomon_algebra(QQ)
            sage: OS.one_basis() == frozenset([])
            True
        """
        return frozenset({})

    @cached_method
    def algebra_generators(self):
        r"""
        Return the algebra generators of ``self``.

        These form a family indexed by the ground set `X` of `M`. For
        each `x \in X`, the `x`-th element is `e_x`.

        EXAMPLES::

            sage: M = matroids.Uniform(2, 2)
            sage: OS = M.orlik_solomon_algebra(QQ)
            sage: OS.algebra_generators()
            Finite family {0: OS{0}, 1: OS{1}}

            sage: M = matroids.Uniform(1, 2)
            sage: OS = M.orlik_solomon_algebra(QQ)
            sage: OS.algebra_generators()
            Finite family {0: OS{0}, 1: OS{0}}

            sage: M = matroids.Uniform(1, 3)
            sage: OS = M.orlik_solomon_algebra(QQ)
            sage: OS.algebra_generators()
            Finite family {0: OS{0}, 1: OS{0}, 2: OS{0}}
        """
        return Family(sorted(self._M.groundset()),
                      lambda i: self.subset_image(frozenset([i])))

    @cached_method
    def product_on_basis(self, a, b):
        r"""
        Return the product in ``self`` of the basis elements
        indexed by ``a`` and ``b``.

        EXAMPLES::

            sage: M = matroids.Wheel(3)
            sage: OS = M.orlik_solomon_algebra(QQ)
            sage: OS.product_on_basis(frozenset([2]), frozenset([3,4]))
            OS{0, 1, 2} - OS{0, 1, 4} + OS{0, 2, 3} + OS{0, 3, 4}

        ::

            sage: G = OS.algebra_generators()
            sage: prod(G)
            0
            sage: G[2] * G[4]
            -OS{1, 2} + OS{1, 4}
            sage: G[3] * G[4] * G[2]
            OS{0, 1, 2} - OS{0, 1, 4} + OS{0, 2, 3} + OS{0, 3, 4}
            sage: G[2] * G[3] * G[4]
            OS{0, 1, 2} - OS{0, 1, 4} + OS{0, 2, 3} + OS{0, 3, 4}
            sage: G[3] * G[2] * G[4]
            -OS{0, 1, 2} + OS{0, 1, 4} - OS{0, 2, 3} - OS{0, 3, 4}

        TESTS:

        Let us check that `e_{s_1} e_{s_2} \cdots e_{s_k} = e_S` for any
        subset `S = \{ s_1 < s_2 < \cdots < s_k \}` of the ground set::

            sage: # needs sage.graphs
            sage: G = Graph([[1,2],[1,2],[2,3],[3,4],[4,2]], multiedges=True)
            sage: MG = Matroid(G).regular_matroid()
            sage: E = MG.groundset_list()
            sage: OS = MG.orlik_solomon_algebra(ZZ)
            sage: G = OS.algebra_generators()
            sage: import itertools
            sage: def test_prod(F):
            ....:     LHS = OS.subset_image(frozenset(F))
            ....:     RHS = OS.prod([G[i] for i in sorted(F)])
            ....:     return LHS == RHS
            sage: all( test_prod(F) for k in range(len(E)+1)
            ....:                   for F in itertools.combinations(E, k) )
            True
        """
        if not a:
            return self.basis()[b]
        if not b:
            return self.basis()[a]

        if not a.isdisjoint(b):
            return self.zero()

        R = self.base_ring()
        # since a is disjoint from b, we can just multiply the generator
        if len(a) == 1:
            i = list(a)[0]
            # insert i into nbc, keeping track of sign in coeff
            ns = b.union({i})
            ns_sorted = sorted(ns, key=lambda x: self._sorting[x])
            coeff = (-1)**ns_sorted.index(i)

            return R(coeff) * self.subset_image(ns)

        # r is the accumulator
        # we reverse a in the product, so add a sign
        # note that l>=2 here
        if len(a) % 4 < 2:
            sign = R.one()
        else:
            sign = - R.one()
        r = self._from_dict({b: sign}, remove_zeros=False)

        # now do the multiplication generator by generator
        G = self.algebra_generators()
        for i in sorted(a, key=lambda x: self._sorting[x]):
            r = G[i] * r

        return r

    @cached_method
    def subset_image(self, S):
        """
        Return the element `e_S` of `A(M)` (``== self``) corresponding to
        a subset `S` of the ground set of `M`.

        INPUT:

        - ``S`` -- a frozenset which is a subset of the ground set of `M`

        EXAMPLES::

            sage: M = matroids.Wheel(3)
            sage: OS = M.orlik_solomon_algebra(QQ)
            sage: BC = sorted(M.broken_circuits(), key=sorted)
            sage: for bc in BC: (sorted(bc), OS.subset_image(bc))
            ([1, 3], -OS{0, 1} + OS{0, 3})
            ([1, 4, 5], OS{0, 1, 4} - OS{0, 1, 5} - OS{0, 3, 4} + OS{0, 3, 5})
            ([2, 3, 4], OS{0, 1, 2} - OS{0, 1, 4} + OS{0, 2, 3} + OS{0, 3, 4})
            ([2, 3, 5], OS{0, 2, 3} + OS{0, 3, 5})
            ([2, 4], -OS{1, 2} + OS{1, 4})
            ([2, 5], -OS{0, 2} + OS{0, 5})
            ([4, 5], -OS{3, 4} + OS{3, 5})

            sage: # needs sage.graphs
            sage: M4 = matroids.CompleteGraphic(4)
            sage: OSM4 = M4.orlik_solomon_algebra(QQ)
            sage: OSM4.subset_image(frozenset({2,3,4}))
            OS{0, 2, 3} + OS{0, 3, 4}

        An example of a custom ordering::

            sage: # needs sage.graphs
            sage: G = Graph([[3, 4], [4, 1], [1, 2], [2, 3], [3, 5], [5, 6], [6, 3]])
            sage: MG = Matroid(G)
            sage: s = [(5, 6), (1, 2), (3, 5), (2, 3), (1, 4), (3, 6), (3, 4)]
            sage: sorted([sorted(c) for c in MG.circuits()])
            [[(1, 2), (1, 4), (2, 3), (3, 4)],
             [(3, 5), (3, 6), (5, 6)]]
            sage: OSMG = MG.orlik_solomon_algebra(QQ, ordering=s)
            sage: OSMG.subset_image(frozenset([]))
            OS{}
            sage: OSMG.subset_image(frozenset([(1,2),(3,4),(1,4),(2,3)]))
            0
            sage: OSMG.subset_image(frozenset([(2,3),(1,2),(3,4)]))
            OS{(1, 2), (2, 3), (3, 4)}
            sage: OSMG.subset_image(frozenset([(1,4),(3,4),(2,3),(3,6),(5,6)]))
            -OS{(1, 2), (1, 4), (2, 3), (3, 6), (5, 6)}
             + OS{(1, 2), (1, 4), (3, 4), (3, 6), (5, 6)}
             - OS{(1, 2), (2, 3), (3, 4), (3, 6), (5, 6)}
            sage: OSMG.subset_image(frozenset([(1,4),(3,4),(2,3),(3,6),(3,5)]))
            OS{(1, 2), (1, 4), (2, 3), (3, 5), (5, 6)}
             - OS{(1, 2), (1, 4), (2, 3), (3, 6), (5, 6)}
             + OS{(1, 2), (1, 4), (3, 4), (3, 5), (5, 6)}
             + OS{(1, 2), (1, 4), (3, 4), (3, 6), (5, 6)}
             - OS{(1, 2), (2, 3), (3, 4), (3, 5), (5, 6)}
             - OS{(1, 2), (2, 3), (3, 4), (3, 6), (5, 6)}

        TESTS::

            sage: # needs sage.graphs
            sage: G = Graph([[1,2],[1,2],[2,3],[2,3],[1,3],[1,3]], multiedges=True)
            sage: MG = Matroid(G)
<<<<<<< HEAD
            sage: sorted([sorted(c) for c in M.circuits()])
=======
            sage: sorted([sorted(c) for c in MG.circuits()])
>>>>>>> ffa0785a
            [[0, 1], [0, 2, 4], [0, 2, 5], [0, 3, 4],
             [0, 3, 5], [1, 2, 4], [1, 2, 5], [1, 3, 4],
             [1, 3, 5], [2, 3], [4, 5]]
            sage: OSMG = MG.orlik_solomon_algebra(QQ)
            sage: OSMG.subset_image(frozenset([]))
            OS{}
            sage: OSMG.subset_image(frozenset([1, 2, 3]))
            0
            sage: OSMG.subset_image(frozenset([1, 3, 5]))
            0
            sage: OSMG.subset_image(frozenset([1, 2]))
            OS{0, 2}
            sage: OSMG.subset_image(frozenset([3, 4]))
            -OS{0, 2} + OS{0, 4}
            sage: OSMG.subset_image(frozenset([1, 5]))
            OS{0, 4}

            sage: # needs sage.graphs
            sage: G = Graph([[1,2],[1,2],[2,3],[3,4],[4,2]], multiedges=True)
            sage: MG = Matroid(G)
            sage: sorted([sorted(c) for c in MG.circuits()])
            [[0, 1], [2, 3, 4]]
            sage: OSMG = MG.orlik_solomon_algebra(QQ)
            sage: OSMG.subset_image(frozenset([]))
            OS{}
            sage: OSMG.subset_image(frozenset([1, 3, 4]))
            -OS{0, 2, 3} + OS{0, 2, 4}

        We check on a non-standard ordering::

            sage: M = matroids.Wheel(3)
            sage: o = [5,4,3,2,1,0]
            sage: OS = M.orlik_solomon_algebra(QQ, ordering=o)
            sage: BC = sorted(M.broken_circuits(ordering=o), key=sorted)
            sage: for bc in BC: (sorted(bc), OS.subset_image(bc))
            ([0, 1], OS{0, 3} - OS{1, 3})
            ([0, 1, 4], OS{0, 3, 5} - OS{0, 4, 5} - OS{1, 3, 5} + OS{1, 4, 5})
            ([0, 2], OS{0, 5} - OS{2, 5})
            ([0, 2, 3], -OS{0, 3, 5} + OS{2, 3, 5})
            ([1, 2], OS{1, 4} - OS{2, 4})
            ([1, 2, 3], -OS{1, 3, 5} + OS{1, 4, 5} + OS{2, 3, 5} - OS{2, 4, 5})
            ([3, 4], OS{3, 5} - OS{4, 5})
        """
        if not isinstance(S, frozenset):
            raise ValueError("S needs to be a frozenset")
        for bc in self._broken_circuits:
            if bc.issubset(S):
                i = self._broken_circuits[bc]
                if i in S:
                    # ``S`` contains not just a broken circuit, but an
                    # actual circuit; then `e_S = 0`.
                    return self.zero()
                coeff = self.base_ring().one()
                # Now, reduce ``S``, and build the result ``r``:
                r = self.zero()
                switch = False
                Si = S.union({i})
                Ss = sorted(Si, key=lambda x: self._sorting[x])
                for j in Ss:
                    if j in bc:
                        r += coeff * self.subset_image(Si.difference({j}))
                    if switch:
                        coeff *= -1
                    if j == i:
                        switch = True
                return r
        # So ``S`` is an NBC set.
        return self.monomial(S)

    def degree_on_basis(self, m):
        """
        Return the degree of the basis element indexed by ``m``.

        EXAMPLES::

            sage: M = matroids.Wheel(3)
            sage: OS = M.orlik_solomon_algebra(QQ)
            sage: OS.degree_on_basis(frozenset([1]))
            1
            sage: OS.degree_on_basis(frozenset([0, 2, 3]))
            3
        """
        return len(m)

    def as_gca(self):
        r"""
        Return the graded commutative algebra corresponding to ``self``.

        EXAMPLES::

            sage: # needs sage.geometry.polyhedron sage.graphs
            sage: H = hyperplane_arrangements.braid(3)
            sage: O = H.orlik_solomon_algebra(QQ)
            sage: O.as_gca()
            Graded Commutative Algebra with generators ('e0', 'e1', 'e2') in degrees (1, 1, 1)
             with relations [e0*e1 - e0*e2 + e1*e2] over Rational Field

        ::

            sage: N = matroids.named_matroids.Fano()
            sage: O = N.orlik_solomon_algebra(QQ)
            sage: O.as_gca()                                                            # needs sage.libs.singular
            Graded Commutative Algebra with generators ('e0', 'e1', 'e2', 'e3', 'e4', 'e5', 'e6')
             in degrees (1, 1, 1, 1, 1, 1, 1) with relations
             [e1*e2 - e1*e3 + e2*e3, e0*e1*e3 - e0*e1*e4 + e0*e3*e4 - e1*e3*e4,
              e0*e2 - e0*e4 + e2*e4, e3*e4 - e3*e5 + e4*e5,
              e1*e2*e4 - e1*e2*e5 + e1*e4*e5 - e2*e4*e5,
              e0*e2*e3 - e0*e2*e5 + e0*e3*e5 - e2*e3*e5, e0*e1 - e0*e5 + e1*e5,
              e2*e5 - e2*e6 + e5*e6, e1*e3*e5 - e1*e3*e6 + e1*e5*e6 - e3*e5*e6,
              e0*e4*e5 - e0*e4*e6 + e0*e5*e6 - e4*e5*e6, e1*e4 - e1*e6 + e4*e6,
              e2*e3*e4 - e2*e3*e6 + e2*e4*e6 - e3*e4*e6, e0*e3 - e0*e6 + e3*e6,
              e0*e1*e2 - e0*e1*e6 + e0*e2*e6 - e1*e2*e6] over Rational Field

        TESTS::

            sage: # needs sage.geometry.polyhedron
            sage: H = hyperplane_arrangements.Catalan(3,QQ).cone()
            sage: O = H.orlik_solomon_algebra(QQ)
            sage: A = O.as_gca()
            sage: H.poincare_polynomial()
            20*x^3 + 29*x^2 + 10*x + 1
            sage: [len(A.basis(i)) for i in range(5)]
            [1, 10, 29, 20, 0]

        """
        from sage.algebras.commutative_dga import GradedCommutativeAlgebra
        gens = self.algebra_generators()
        gkeys = gens.keys()
        names = ['e{}'.format(i) for i in range(len(gens))]
        A = GradedCommutativeAlgebra(self.base_ring(), names)
        rels = []
        for bc in self._broken_circuits.items():
            bclist = [bc[1]] + list(bc[0])
            indices = [gkeys.index(el) for el in bclist]
            indices.sort()
            rel = A.zero()
            sign = -(-1)**len(indices)
            for i in indices:
                mon = A.one()
                for j in indices:
                    if j != i:
                        mon *= A.gen(j)
                rel += sign * mon
                sign = -sign
            rels.append(rel)
        I = A.ideal(rels)
        return A.quotient(I)

    def as_cdga(self):
        r"""
        Return the commutative differential graded algebra corresponding to ``self``
        with the trivial differential.

        EXAMPLES::

            sage: # needs sage.geometry.polyhedron sage.graphs
            sage: H = hyperplane_arrangements.braid(3)
            sage: O = H.orlik_solomon_algebra(QQ)
            sage: O.as_cdga()
            Commutative Differential Graded Algebra with generators ('e0', 'e1', 'e2')
             in degrees (1, 1, 1) with relations [e0*e1 - e0*e2 + e1*e2] over Rational Field
             with differential:
               e0 --> 0
               e1 --> 0
               e2 --> 0
        """
        return self.as_gca().cdg_algebra({})


class OrlikSolomonInvariantAlgebra(FiniteDimensionalInvariantModule):
    r"""
    The invariant algebra of the Orlik-Solomon algebra from the
    action on `A(M)` induced from the ``action_on_groundset``.

    INPUT:

    - ``R`` -- the ring of coefficients
    - ``M`` -- a matroid
    - ``G`` -- a semigroup
    - ``action_on_groundset`` -- (optional) a function defining the action
      of ``G`` on the elements of the groundset of ``M``; default is ``g(x)``

    EXAMPLES:

    Lets start with the action of `S_3` on the rank `2` braid matroid::

        sage: # needs sage.graphs
        sage: M = matroids.CompleteGraphic(3)
        sage: M.groundset()
        frozenset({0, 1, 2})
        sage: G = SymmetricGroup(3)                                                     # needs sage.groups

    Calling elements ``g`` of ``G`` on an element `i` of `\{1, 2, 3\}`
    defines the action we want, but since the groundset is `\{0, 1, 2\}`
    we first add `1` and then subtract `1`::

        sage: def on_groundset(g, x):
        ....:     return g(x+1) - 1

    Now that we have defined an action we can create the invariant, and
    get its basis::

        sage: # needs sage.graphs sage.groups
        sage: OSG = M.orlik_solomon_algebra(QQ, invariant=(G, on_groundset))
        sage: OSG.basis()
        Finite family {0: B[0], 1: B[1]}
        sage: [OSG.lift(b) for b in OSG.basis()]
        [OS{}, OS{0} + OS{1} + OS{2}]

    Since it is invariant, the action of any ``g`` in ``G`` is trivial::

        sage: # needs sage.graphs sage.groups
        sage: x = OSG.an_element(); x
        2*B[0] + 2*B[1]
        sage: g = G.an_element(); g
        (2,3)
        sage: g * x
        2*B[0] + 2*B[1]

        sage: # needs sage.graphs sage.groups
        sage: x = OSG.random_element()
        sage: g = G.random_element()
        sage: g * x == x
        True

    The underlying ambient module is the Orlik-Solomon algebra,
    which is accessible via :meth:`ambient()`::

        sage: M.orlik_solomon_algebra(QQ) is OSG.ambient()                              # needs sage.graphs sage.groups
        True

    There is not much structure here, so lets look at a bigger example.
    Here we will look at the rank `3` braid matroid, and to make things
    easier, we'll start the indexing at `1` so that the `S_6` action
    on the groundset is simply calling `g`::

        sage: # needs sage.graphs sage.groups
        sage: M = matroids.CompleteGraphic(4); M.groundset()
        frozenset({0, 1, 2, 3, 4, 5})
        sage: new_bases = [frozenset(i+1 for i in j) for j in M.bases()]
        sage: M = Matroid(bases=new_bases); M.groundset()
        frozenset({1, 2, 3, 4, 5, 6})
        sage: G = SymmetricGroup(6)
        sage: OSG = M.orlik_solomon_algebra(QQ, invariant=G)
        sage: OSG.basis()
        Finite family {0: B[0], 1: B[1]}
        sage: [OSG.lift(b) for b in OSG.basis()]
        [OS{}, OS{1} + OS{2} + OS{3} + OS{4} + OS{5} + OS{6}]
        sage: (OSG.basis()[1])^2
        0
        sage: 5 * OSG.basis()[1]
        5*B[1]

    Next, we look at the same matroid but with an `S_3 \times S_3` action
    (here realized as a Young subgroup of `S_6`)::

        sage: # needs sage.graphs sage.groups
        sage: H = G.young_subgroup([3, 3])
        sage: OSH = M.orlik_solomon_algebra(QQ, invariant=H)
        sage: OSH.basis()
        Finite family {0: B[0], 1: B[1], 2: B[2]}
        sage: [OSH.lift(b) for b in OSH.basis()]
        [OS{}, OS{4} + OS{5} + OS{6}, OS{1} + OS{2} + OS{3}]

    We implement an `S_4` action on the vertices::

        sage: # needs sage.graphs sage.groups
        sage: M = matroids.CompleteGraphic(4)
        sage: G = SymmetricGroup(4)
        sage: edge_map = {i: M.groundset_to_edges([i])[0][:2]
        ....:             for i in M.groundset()}
        sage: inv_map = {v: k for k, v in edge_map.items()}
        sage: def vert_action(g, x):
        ....:     a, b = edge_map[x]
        ....:     return inv_map[tuple(sorted([g(a+1)-1, g(b+1)-1]))]
        sage: OSG = M.orlik_solomon_algebra(QQ, invariant=(G, vert_action))
        sage: B = OSG.basis()
        sage: [OSG.lift(b) for b in B]
        [OS{}, OS{0} + OS{1} + OS{2} + OS{3} + OS{4} + OS{5}]

    We use this to describe the Young subgroup `S_2 \times S_2` action::

        sage: # needs sage.graphs sage.groups
        sage: H = G.young_subgroup([2,2])
        sage: OSH = M.orlik_solomon_algebra(QQ, invariant=(H, vert_action))
        sage: B = OSH.basis()
        sage: [OSH.lift(b) for b in B]
        [OS{}, OS{5}, OS{1} + OS{2} + OS{3} + OS{4}, OS{0},
         -1/2*OS{1, 2} + OS{1, 5} - 1/2*OS{3, 4} + OS{3, 5},
         OS{0, 5}, OS{0, 1} + OS{0, 2} + OS{0, 3} + OS{0, 4},
         -1/2*OS{0, 1, 2} + OS{0, 1, 5} - 1/2*OS{0, 3, 4} + OS{0, 3, 5}]

    We demonstrate the algebra structure::

        sage: matrix([[b*bp for b in B] for bp in B])                                   # needs sage.graphs sage.groups
        [   B[0]    B[1]    B[2]    B[3]    B[4]    B[5]    B[6]    B[7]]
        [   B[1]       0  2*B[4]    B[5]       0       0  2*B[7]       0]
        [   B[2] -2*B[4]       0    B[6]       0 -2*B[7]       0       0]
        [   B[3]   -B[5]   -B[6]       0    B[7]       0       0       0]
        [   B[4]       0       0    B[7]       0       0       0       0]
        [   B[5]       0 -2*B[7]       0       0       0       0       0]
        [   B[6]  2*B[7]       0       0       0       0       0       0]
        [   B[7]       0       0       0       0       0       0       0]

    .. NOTE::

        The algebra structure only exists when the action on the
        groundset yields an equivariant matroid, in the sense that
        `g \cdot I \in \mathcal{I}` for every `g \in G` and for
        every `I \in \mathcal{I}`.
    """
    def __init__(self, R, M, G, action_on_groundset=None, *args, **kwargs):
        r"""
        Initialize ``self``.

        EXAMPLES::

            sage: # needs sage.graphs sage.groups
            sage: M = matroids.CompleteGraphic(4)
            sage: new_bases = [frozenset(i+1 for i in j) for j in M.bases()]
            sage: M = Matroid(bases=new_bases)
            sage: G = SymmetricGroup(6)
            sage: OSG = M.orlik_solomon_algebra(QQ, invariant=G)
            sage: TestSuite(OSG).run()
        """
        ordering = kwargs.pop('ordering', None)
        OS = OrlikSolomonAlgebra(R, M, ordering)
        self._ambient = OS

        if action_on_groundset is None:
            # if sage knows the action, we don't need to provide it

            def action_on_groundset(g, x):
                return g(x)

        self._groundset_action = action_on_groundset

        self._side = kwargs.pop('side', 'left')
        category = kwargs.pop('category', OS.category().Subobjects())

        def action(g, m):
            return OS.sum(c * self._basis_action(g, x)
                          for x, c in m._monomial_coefficients.items())

        self._action = action

        # Since an equivariant matroid yields a degree-preserving action
        # on the basis of OS, the matrix which computes the action when
        # computing the invariant will be a block matrix. To avoid dealing
        # with huge matrices, we can split it up into graded pieces.

        max_deg = max([b.degree() for b in OS.basis()])
        B = []  #initialize the basis
        for d in range(max_deg+1):
            OS_d = OS.homogeneous_component(d)
            OSG_d = OS_d.invariant_module(G, action=action, category=category)
            B += [OS_d.lift(OSG_d.lift(b)) for b in OSG_d.basis()]

        # `FiniteDimensionalInvariantModule.__init__` is already called
        # by `OS_d.invariant_module`, and so we pass to the superclass
        # of `FiniteDimensionalInvariantModule`, which is `SubmoduleWithBasis`.
        from sage.modules.with_basis.subquotient import SubmoduleWithBasis
        SubmoduleWithBasis.__init__(self, Family(B),
                                    support_order=OS._compute_support_order(B),
                                    ambient=OS,
                                    unitriangular=False,
                                    category=category,
                                    *args, **kwargs)

        # To subclass FiniteDimensionalInvariant module, we also need a
        # self._semigroup attribute.
        self._semigroup = G

    def construction(self):
        r"""
        Return the functorial construction of ``self``.

        This implementation of the method only returns ``None``.

        TESTS::

            sage: M = matroids.Wheel(3)
            sage: from sage.algebras.orlik_solomon import OrlikSolomonAlgebra
            sage: OS1 = OrlikSolomonAlgebra(QQ, M)
            sage: OS1.construction() is None
            True
        """
        return None

    def _basis_action(self, g, f):
        r"""
        Return the action of the group element ``g`` on the n.b.c. set ``f``
        in the ambient Orlik-Solomon algebra.

        INPUT:

        - ``g`` -- a group element
        - ``f`` -- ``frozenset`` for an n.b.c. set

        OUTPUT:

        - the result of the action of ``g`` on ``f`` inside
          of the Orlik-Solomon algebra

        EXAMPLES::

            sage: # needs sage.graphs sage.groups
            sage: M = matroids.CompleteGraphic(3)
            sage: M.groundset()
            frozenset({0, 1, 2})
            sage: G = SymmetricGroup(3)
            sage: def on_groundset(g, x):
            ....:     return g(x+1)-1
            sage: OSG = M.orlik_solomon_algebra(QQ, invariant=(G,on_groundset))
            sage: act = lambda g: (OSG._basis_action(g,frozenset({0,1})),
            ....:                  OSG._basis_action(g,frozenset({0,2})))
            sage: [act(g) for g in G]
            [(OS{0, 1}, OS{0, 2}),
             (-OS{0, 2}, OS{0, 1} - OS{0, 2}),
             (-OS{0, 1} + OS{0, 2}, -OS{0, 1}),
             (OS{0, 2}, OS{0, 1}),
             (OS{0, 1} - OS{0, 2}, -OS{0, 2}),
             (-OS{0, 1}, -OS{0, 1} + OS{0, 2})]

        We also check that the ordering is respected::

            sage: # needs sage.graphs sage.groups
            sage: fset = frozenset({1,2})
            sage: OS1 = M.orlik_solomon_algebra(QQ)
            sage: OS1.subset_image(fset)
            -OS{0, 1} + OS{0, 2}
            sage: OS2 = M.orlik_solomon_algebra(QQ, range(2,-1,-1))
            sage: OS2.subset_image(fset)
            OS{1, 2}
            sage: OSG2 = M.orlik_solomon_algebra(QQ,
            ....:                                invariant=(G,on_groundset),
            ....:                                ordering=range(2,-1,-1))
            sage: g = G.an_element(); g
            (2,3)

        This choice of ``g`` acting on this choice of ``fset`` reverses
        the sign::

            sage: OSG._basis_action(g, fset)                                            # needs sage.graphs sage.groups
            OS{0, 1} - OS{0, 2}
            sage: OSG2._basis_action(g, fset)                                           # needs sage.graphs sage.groups
            -OS{1, 2}
        """
        OS = self._ambient
        if not f:
            return OS.one()

        # basis_elt is an n.b.c. set, but it should be
        # in a standardized order to deal with sign issues
        basis_elt = sorted(f, key=OS._sorting.__getitem__)

        gx = OS.one()

        for e in basis_elt:
            fset = frozenset([self._groundset_action(g, e)])
            gx = gx * OS.subset_image(fset)

        return gx<|MERGE_RESOLUTION|>--- conflicted
+++ resolved
@@ -1,7 +1,4 @@
-<<<<<<< HEAD
 # sage_setup: distribution = sagemath-modules
-=======
->>>>>>> ffa0785a
 # sage.doctest: needs sage.modules
 r"""
 Orlik-Solomon Algebras
@@ -372,11 +369,7 @@
             sage: # needs sage.graphs
             sage: G = Graph([[1,2],[1,2],[2,3],[2,3],[1,3],[1,3]], multiedges=True)
             sage: MG = Matroid(G)
-<<<<<<< HEAD
-            sage: sorted([sorted(c) for c in M.circuits()])
-=======
             sage: sorted([sorted(c) for c in MG.circuits()])
->>>>>>> ffa0785a
             [[0, 1], [0, 2, 4], [0, 2, 5], [0, 3, 4],
              [0, 3, 5], [1, 2, 4], [1, 2, 5], [1, 3, 4],
              [1, 3, 5], [2, 3], [4, 5]]
