# sage.doctest: needs sage.combinat sage.groups sage.modules
r"""
Cubic Hecke Algebras

We consider the factors of the group algebra of the Artin braid groups
such that the images `s_i` of the braid generators satisfy a cubic equation:

.. MATH::

    s_i^3 = u s_i^2 - v s_i + w.

Here `u, v, w` are elements in an arbitrary integral domain and `i` is a
positive integer less than `n`, the number of the braid group's strands.
By the analogue to the *Iwahori Hecke algebras* (see
:class:`~sage.algebras.iwahori_hecke_algebra.IwahoriHeckeAlgebra`), in which the
braid generators satisfy a quadratic relation these algebras have been called
*cubic Hecke algebras*. The relations inherited from the braid group are:

.. MATH::

    s_i s_{i+1} s_i = s_{i+1} s_i s_{i+1} \text{ for } 1 \leq i < n - 1
    \mbox{ and } s_i s_j = s_j s_i \text{ for } 1 \leq i < j - 1 < n - 1.

The algebra epimorphism from the braid group algebra over the same base ring is
realized inside the element constructor of the present class, for example in the
case of the 3 strand cubic Hecke algebra::

    sage: CHA3 = algebras.CubicHecke(3)
    sage: BG3 = CHA3.braid_group()
    sage: braid = BG3((1,2,-1,2,2,-1)); braid
    c0*c1*c0^-1*c1^2*c0^-1
    sage: braid_image = CHA3(braid); braid_image
    u*c1*c0^-1*c1 + u*v*c0*c1^-1*c0^-1 + (-u^2)*c0^-1*c1
    + ((u^2*v-v^2)/w)*c0*c1*c0^-1 + ((u^2-v)/w)*c0*c1*c0
    + ((-u^3+u*v)/w)*c0*c1 + (-u*v+w)*c1^-1

If the ring elements `u, v, w` (which will be called the *cubic equation
parameters* in the sequel) are taken to be `u = v = 0, w = 1` the cubic Hecke
algebra specializes to the group algebra of the *cubic braid group*, which is
the factor group of the Artin braid group under setting the generators order
to be three. These groups can be obtained by
:meth:`CubicHeckeAlgebra.cubic_braid_group`.

It is well known, that these algebras are free of finite rank as long as the
number of braid generators is less than six and infinite dimensional else wise.
In the former (non trivial) cases they are also known as *cyclotomic Hecke
algebras* corresponding to the complex reflection groups having Shepard-Todd
number `4`, `25` and `32`.

Since the *Broué, Malle, Rouquiere* conjecture has been proved (for references
of these cases see [Mar2012]_) there exists a finite free basis of the cubic
Hecke algebra which is in bijection to the cubic braid group and compatible
with the specialization to the cubic braid group algebra as explained above.

For the algebras corresponding to braid groups of less than five strands such
a basis has been calculated by Ivan Marin. This one is used here. In the case
of 5 strands such a basis is not available, right now. Instead the elements
of the cubic braid group class themselves are used as basis elements. This
is also the case when the cubic braid group is infinite, even though it is
not known if these elements span all of the cubic Hecke algebra.

Accordingly, be aware that the module embedding of the group algebra of the
cubicbraid groups is known to be an isomorphism of free modules only in the
cases of less than five strands.

EXAMPLES:

Consider the obstruction ``b`` of the *triple quadratic algebra* from Section 2.6
of [Mar2018]_. We verify that the third power of it is a scalar multiple
of itself (explicitly ``2*w^2`` times the *Schur element* of the three
dimensional irreducible representation)::

    sage: CHA3 = algebras.CubicHecke(3)
    sage: c1, c2 = CHA3.gens()
    sage: b = c1^2*c2 - c2*c1^2 - c1*c2^2 + c2^2*c1; b
    w*c0^-1*c1 + (-w)*c0*c1^-1 + (-w)*c1*c0^-1 + w*c1^-1*c0
    sage: b2 = b*b
    sage: b3 = b2*b
    sage: BR = CHA3.base_ring()
    sage: ER = CHA3.extension_ring()
    sage: u, v, w = BR.gens()
    sage: f =  BR(b3.coefficients()[0]/w)
    sage: try:
    ....:     sh = CHA3.schur_element(CHA3.irred_repr.W3_111)
    ....: except NotImplementedError:    # for the case GAP3 / CHEVIE not available
    ....:     sh = ER(f/(2*w^2))
    sage: ER(f/(2*w^2)) == sh
    True
    sage: b3 == f*b
    True

Defining the cubic Hecke algebra on 6 strands will need some seconds for
initializing. However, you can do calculations inside the infinite
algebra as well::

    sage: # optional - database_cubic_hecke
    sage: CHA6 = algebras.CubicHecke(6)
    sage: CHA6.inject_variables()
    Defining c0, c1, c2, c3, c4
    sage: s = c0*c1*c2*c3*c4; s
    c0*c1*c2*c3*c4
    sage: s^2
    (c0*c1*c2*c3*c4)^2
    sage: t = CHA6.an_element() * c4; t
    (-w)*c0*c1^-1*c4 + v*c0*c2^-1*c4 + u*c2*c1*c4 + ((-v*w+u)/w)*c4

REFERENCES:

- [Mar2012]_
- [Mar2018]_
- [CM2012]_

AUTHORS:

- Sebastian Oehms May 2020: initial version
"""
# ###########################################################################
#       Copyright (C) 2020 Sebastian Oehms <seb.oehms@gmail.com>
#
# This program is free software: you can redistribute it and/or modify
# it under the terms of the GNU General Public License as published by
# the Free Software Foundation, either version 2 of the License, or
# (at your option) any later version.
#                  https://www.gnu.org/licenses/
# ###########################################################################
from warnings import warn

from sage.combinat.free_module import CombinatorialFreeModule
from sage.misc.cachefunc import cached_method
from sage.misc.verbose import verbose
from sage.groups.cubic_braid import CubicBraidGroup
from sage.rings.integer_ring import ZZ
from sage.algebras.splitting_algebra import solve_with_extension
from sage.modules.free_module_element import vector
from sage.matrix.matrix_space import MatrixSpace
from sage.algebras.hecke_algebras.cubic_hecke_base_ring import CubicHeckeRingOfDefinition
from sage.algebras.hecke_algebras.cubic_hecke_matrix_rep import CubicHeckeMatrixSpace, AbsIrreducibeRep, RepresentationType


##############################################################################
#
#                  Class CubicHeckeElement (for elements)
#
##############################################################################
class CubicHeckeElement(CombinatorialFreeModule.Element):
    r"""
    An element of a :class:`CubicHeckeAlgebra`.

    For more information see :class:`CubicHeckeAlgebra`.

    EXAMPLES::

        sage: CHA3s = algebras.CubicHecke('s1, s2'); CHA3s.an_element()
        (-w)*s1*s2^-1 + v*s1 + u*s2 + ((-v*w+u)/w)
        sage: CHA3.<c1, c2> = algebras.CubicHecke(3)
        sage: c1**3*~c2
        u*w*c1^-1*c2^-1 + (u^2-v)*c1*c2^-1 + (-u*v+w)*c2^-1
    """
    # --------------------------------------------------------------------------
    # Overloading inherited methods
    # --------------------------------------------------------------------------
    def __invert__(self):
        r"""
        Return inverse of ``self`` (if possible).

        EXAMPLES::

            sage: CHA3 = algebras.CubicHecke(3)
            sage: ele1 = CHA3((1,-2,1)); ele1
            c0*c1^-1*c0
            sage: ~ele1                       # indirect doctest
            c0^-1*c1*c0^-1

            sage: CHA2 = algebras.CubicHecke(2)
            sage: x = CHA2.an_element(); x
            v*c + ((-v*w+u)/w)
            sage: ~x
            Traceback (most recent call last):
            ...
            ValueError: cannot invert self (= v*c + ((-v*w+u)/w))
        """
        self_Tietze = self.Tietze()

        if self_Tietze is None:
            return super().__invert__()

        inverse_Tietze = ()
        len_self = len(self_Tietze)

        inverse_Tietze = tuple([-1 * self_Tietze[len_self - i - 1]
                                for i in range(len_self)])
        P = self.parent()
        return P(inverse_Tietze)

    def Tietze(self):
        r"""
        Return the Tietze presentation of ``self`` if ``self`` belongs to the
        basis of its parent and ``None`` otherwise.

        OUTPUT:

        A tuple representing the pre image braid of ``self`` if ``self`` is a
        monomial from the basis ``None`` else-wise

        EXAMPLES::

            sage: CHA3 = algebras.CubicHecke(3)
            sage: ele = CHA3.an_element(); ele
            (-w)*c0*c1^-1 + v*c0 + u*c1 + ((-v*w+u)/w)
            sage: ele.Tietze() is None
            True
            sage: [CHA3(sp).Tietze() for sp in ele.support()]
            [(), (1,), (1, -2), (2,)]
        """
        vecd = self._monomial_coefficients
        if len(vecd) != 1:
            return None
        ind, coeff = next(iter(vecd.items()))
        if coeff.is_one():
            return ind.Tietze()

    def max_len(self):
        r"""
        Return the maximum of the length of Tietze expressions among the
        support of ``self``.

        EXAMPLES::

            sage: CHA3 = algebras.CubicHecke(3)
            sage: ele = CHA3.an_element(); ele
            (-w)*c0*c1^-1 + v*c0 + u*c1 + ((-v*w+u)/w)
            sage: ele.max_len()
            2
        """
        return max(len(bas_ele.Tietze()) for bas_ele in self.support())

    def braid_group_algebra_pre_image(self):
        r"""
        Return a pre image of ``self`` in the group algebra of the braid group
        (with respect to the basis given by Ivan Marin).

        OUTPUT:

        The pre image of ``self`` as instance of the element class of the group
        algebra of the BraidGroup

        EXAMPLES::

            sage: CHA3 = algebras.CubicHecke(3)
            sage: ele = CHA3.an_element(); ele
            (-w)*c0*c1^-1 + v*c0 + u*c1 + ((-v*w+u)/w)
            sage: b_ele = ele.braid_group_algebra_pre_image(); b_ele
            ((-v*w+u)/w) + v*c0 + u*c1 + (-w)*c0*c1^-1
            sage: ele in CHA3
            True
            sage: b_ele in CHA3
            False
            sage: b_ele in CHA3.braid_group_algebra()
            True
        """
        ch_algebra = self.parent()
        braid_group_algebra = ch_algebra.braid_group_algebra()
        braid_group = ch_algebra.braid_group()

        def phi(bas_ele):
            return braid_group_algebra(braid_group(bas_ele))
        return ch_algebra._apply_module_morphism(self, phi,
                                                 codomain=braid_group_algebra)

    def cubic_braid_group_algebra_pre_image(self):
        r"""
        Return a pre image of ``self`` in the group algebra of the cubic braid
        group.

        OUTPUT:

        The pre image of ``self`` as instance of the element class of the group
        algebra of the :class:`CubicBraidGroup`.

        EXAMPLES::

            sage: CHA3 = algebras.CubicHecke(3)
            sage: ele = CHA3.an_element(); ele
            (-w)*c0*c1^-1 + v*c0 + u*c1 + ((-v*w+u)/w)
            sage: cb_ele = ele.cubic_braid_group_algebra_pre_image(); cb_ele
            (-w)*c0*c1^-1 + v*c0 + u*c1 + ((-v*w+u)/w)
            sage: ele in CHA3
            True
            sage: cb_ele in CHA3
            False
            sage: cb_ele in CHA3.cubic_braid_group_algebra()
            True
        """
        ch_algebra = self.parent()
        cbraid_group_algebra = ch_algebra.cubic_braid_group_algebra()
        cbraid_group = ch_algebra.cubic_braid_group()

        def phi(bas_ele):
            return cbraid_group_algebra(cbraid_group(bas_ele))
        return ch_algebra._apply_module_morphism(self, phi,
                                                 codomain=cbraid_group_algebra)

    @cached_method
    def matrix(self, subdivide=False, representation_type=None, original=False):
        r"""
        Return certain types of matrix representations of ``self``.

        The absolutely irreducible representations of the cubic Hecke algebra
        are constructed using the ``GAP3`` interface and the ``CHEVIE`` package
        if ``GAP3`` and ``CHEVIE`` are installed on the system. Furthermore,
        the representations given on `Ivan Marin's homepage
        <http://www.lamfa.u-picardie.fr/marin/representationH4-en.html>`__
        are used:

        INPUT:

        - ``subdivide`` -- boolean (default: ``False``); this boolean is passed
          to the block_matrix function
        - ``representation_type`` -- instance of enum :class:`RepresentationType`;
          this can be obtained by the attribute :attr:`CubicHeckeAlgebra.repr_type`
          of ``self``; the following values are possible:

          - ``RegularLeft`` -- (regular left repr. from the above URL)
          - ``RegularRight`` -- (regular right repr. from the above URL)
          - ``SplitIrredChevie`` -- (split irred. repr. via CHEVIE)
          - ``SplitIrredMarin`` -- (split irred. repr. from the above URL)
          - default:  ``SplitIrredChevie`` taken if GAP3 and CHEVIE are installed
            on the system, otherwise the default will be ``SplitIrredMarin``

        - ``original`` -- boolean (default: ``False``); if set to ``True`` the base
          ring of the matrix will be the generic base_ring resp. generic extension
          ring (for the split versions) of the parent of ``self``

        OUTPUT:

        An instance of :class:`~sage.algebras.hecke_algebras.cubic_hecke_matrix_rep.CubicHeckeMatrixRep`,
        which is inherited from :class:`~sage.matrix.matrix_generic_dense.Matrix_generic_dense`.
        In the case of the irreducible representations the matrix is given as a
        block matrix. Each single irreducible can be obtained as item indexed by
        the members of the enum :class:`AbsIrreducibeRep` available via
        :attr:`CubicHeckeAlgebra.irred_repr`.
        For details type: ``CubicHeckeAlgebra.irred_repr?``.

        EXAMPLES::

            sage: CHA3 = algebras.CubicHecke(3)
            sage: CHA3.inject_variables()
            Defining c0, c1
            sage: c0m = c0.matrix()
            sage: c0m[CHA3.irred_repr.W3_111]
            [                      -b - a + u     0    0]
            [(-2*a + u)*b - 2*a^2 + 2*u*a - v     b    0]
            [                               b     1    a]

        using the the ``representation_type`` option::

            sage: CHA3.<c0, c1> = algebras.CubicHecke(3)     #  optional gap3
            sage: chevie = CHA3.repr_type.SplitIrredChevie   #  optional gap3
            sage: c0m_ch = c0.matrix(representation_type=chevie) #  optional gap3
            sage: c0m_ch[CHA3.irred_repr.W3_011]             #  optional gap3
            [         b          0]
            [        -b -b - a + u]
            sage: c0m[CHA3.irred_repr.W3_011]
            [            b             0]
            [a^2 - u*a + v    -b - a + u]

        using the the ``original`` option::

            sage: c0mo = c0.matrix(original=True)
            sage: c0mo_ch = c0.matrix(representation_type=chevie, original=True) #  optional gap3
            sage: c0mo[CHA3.irred_repr.W3_011]
            [  b   0]
            [b*c   c]
            sage: c0mo_ch[CHA3.irred_repr.W3_011]            #  optional gap3
            [ b  0]
            [-b  c]

        specialized matrices::

            sage: t = (3,7,11)
            sage: CHA4 = algebras.CubicHecke(4, cubic_equation_roots=t)  # optional database_cubic_hecke
            sage: e = CHA4.an_element(); e                     # optional database_cubic_hecke
            -231*c0*c1^-1 + 131*c0*c2^-1 + 21*c2*c1 - 1440/11
            sage: em = e.matrix()                              # optional database_cubic_hecke
            sage: em.base_ring()                               # optional database_cubic_hecke
            Splitting Algebra of T^2 + T + 1 with roots [E3, -E3 - 1]
               over Integer Ring localized at (3, 7, 11)
            sage: em.dimensions()                              # optional database_cubic_hecke
            (108, 108)
            sage: em_irr24 = em[23]                            # optional database_cubic_hecke
            sage: em_irr24.dimensions()                        # optional database_cubic_hecke
            (9, 9)
            sage: em_irr24[3,2]                                # optional database_cubic_hecke
            -131*E3 - 393/7
            sage: emg = e.matrix(representation_type=chevie)   # optional gap3 database_cubic_hecke
            sage: emg_irr24 = emg[23]                          # optional gap3 database_cubic_hecke
            sage: emg_irr24[3,2]                               # optional gap3 database_cubic_hecke
            -131*E3 - 393/7
        """
        parent = self.parent()
        MS = CubicHeckeMatrixSpace(parent, representation_type=representation_type, subdivide=subdivide, original=original)
        return MS(self)

    def revert_garside(self):
        r"""
        Return the image of ``self`` under the Garside involution.

        .. SEEALSO::

            :meth:`CubicHeckeAlgebra.garside_involution`

        EXAMPLES::

            sage: roots = (E(3), ~E(3), 1)
            sage: CHA3.<c1, c2> = algebras.CubicHecke(3, cubic_equation_roots=roots)
            sage: e = CHA3.an_element(); e
            -c1*c2^-1
            sage: _.revert_garside()
            -c2*c1^-1
            sage: _.revert_garside()
            -c1*c2^-1
        """
        return self.parent().garside_involution(self)

    def revert_mirror(self):
        r"""
        Return the image of ``self`` under the mirror isomorphism.

        .. SEEALSO::

            :meth:`CubicHeckeAlgebra.mirror_isomorphism`

        EXAMPLES::

            sage: CHA3.<c1, c2> = algebras.CubicHecke(3)
            sage: e = CHA3.an_element()
            sage: e.revert_mirror()
            -1/w*c0^-1*c1 + u/w*c0^-1 + v/w*c1^-1 + ((v*w-u)/w)
            sage: _.revert_mirror() == e
            True
        """
        return self.parent().mirror_isomorphism(self)

    def revert_orientation(self):
        r"""
        Return the image of ``self`` under the anti involution reverting the
        orientation of braids.

        .. SEEALSO::

            :meth:`CubicHeckeAlgebra.orientation_antiinvolution`

        EXAMPLES::

            sage: CHA3.<c1, c2> = algebras.CubicHecke(3)
            sage: e = CHA3.an_element()
            sage: e.revert_orientation()
            (-w)*c2^-1*c1 + v*c1 + u*c2 + ((-v*w+u)/w)
            sage: _.revert_orientation() == e
            True
        """
        return self.parent().orientation_antiinvolution(self)

    def formal_markov_trace(self, extended=False, field_embedding=False):
        r"""
        Return a formal expression which can be specialized to Markov traces
        which factor through the cubic Hecke algebra.

        This covers Markov traces corresponding to the

        - HOMFLY-PT polynomial,
        - Kauffman polynomial,
        - Links-Gould polynomial.

        These expressions are elements of a sub-module of the module of linear
        forms on ``self`` the base ring of which is an extension of the
        generic base ring of ``self`` by an additional variable ``s``
        representing the writhe factor. All variables of this base ring
        extension are invertible.

        A Markov trace is a family of class functions `tr_n` on the family
        of braid groups `B_n` into some commutative ring `R` depending on
        a unit `s \in R` such that for all `b \in B_n` the following two
        conditions are satisfied (see [Kau1991]_, section 7):

        .. MATH::

            \begin{array}{lll}
            tr_{n+1}(b g_n)      &  = &  s tr_n(b), \\
            tr_{n+1}(b g^{-1}_n) &  = &  s^{-1} tr_n(b).
            \end{array}

        The unit `s` is often called the writhe factor and corresponds to the
        additional variable mentioned above.

        .. NOTE::

            Currently it is not known if all linear forms of this sub-module
            belong to a Markov trace, i.e. can be extended to the full tower
            of cubic Hecke algebras. Anyway, at least the four basis elements
            (``U1``, ``U2``, ``U3`` and ``K4``) can be reconstructed form
            the HOMFLY-PT and Kauffman polynomial.

        INPUT:

        - ``extended`` -- boolean (default: ``False``); if set to ``True`` the
          base ring of the Markov trace module is constructed as an extension
          of generic extension ring of ``self``; per default it is constructed
          upon the generic base ring
        - ``field_embedding`` -- boolean (default: ``False``); if set to ``True``
          the base ring of the module is the smallest field containing the
          generic extension ring of ``self``; ignored if ``extended=False``

        EXAMPLES::

            sage: from sage.knots.knotinfo import KnotInfo
            sage: CHA2 = algebras.CubicHecke(2)
            sage: K3_1 = KnotInfo.K3_1
            sage: b3_1 = CHA2(K3_1.braid())
            sage: mt3_1 = b3_1.formal_markov_trace(); mt3_1
            ((u^2*s^2-v*s^2+u*w)/s)*B[U1] + (-u*v+w)*B[U2]
            sage: mt3_1.parent()
            Free module generated by {U1, U2}
               over Multivariate Polynomial Ring in u, v, w, s
               over Integer Ring localized at (s, w, v, u)

            sage: f = b3_1.formal_markov_trace(extended=True); f
            (a^2*b*c*s^-1+a*b^2*c*s^-1+a*b*c^2*s^-1+a^2*s+a*b*s+b^2*s+a*c*s+b*c*s+c^2*s)*B[U1]
              + (-a^2*b-a*b^2-a^2*c+(-2)*a*b*c-b^2*c-a*c^2-b*c^2)*B[U2]
            sage: f.parent().base_ring()
            Multivariate Laurent Polynomial Ring in a, b, c, s
              over Splitting Algebra of x^2 + x + 1 with roots [e3, -e3 - 1]
              over Integer Ring

            sage: f = b3_1.formal_markov_trace(extended=True, field_embedding=True); f
            ((a^2*b*c+a*b^2*c+a*b*c^2+a^2*s^2+a*b*s^2+b^2*s^2+a*c*s^2+b*c*s^2+c^2*s^2)/s)*B[U1]
              + (-a^2*b-a*b^2-a^2*c-2*a*b*c-b^2*c-a*c^2-b*c^2)*B[U2]
            sage: f.parent().base_ring()
            Fraction Field of Multivariate Polynomial Ring in a, b, c, s
              over Cyclotomic Field of order 3 and degree 2

        Obtaining the well known link invariants from it::

            sage: MT = mt3_1.base_ring()
            sage: sup = mt3_1.support()
            sage: u, v, w, s = mt3_1.base_ring().gens()
            sage: LK3_1 = mt3_1*s**-3 # since the writhe of K3_1 is 3
            sage: f = MT.specialize_homfly()
            sage: g = sum(f(LK3_1.coefficient(b)) * b.regular_homfly_polynomial() for b in sup); g
            L^-2*M^2 - 2*L^-2 - L^-4
            sage: g == K3_1.link().homfly_polynomial()
            True

            sage: f = MT.specialize_kauffman()
            sage: g = sum(f(LK3_1.coefficient(b)) * b.regular_kauffman_polynomial() for b in sup); g
            a^-2*z^2 - 2*a^-2 + a^-3*z + a^-4*z^2 - a^-4 + a^-5*z
            sage: g == K3_1.kauffman_polynomial()
            True

            sage: f = MT.specialize_links_gould()
            sage: g = sum(f(LK3_1.coefficient(b)) * b.links_gould_polynomial() for b in sup); g
            -t0^2*t1 - t0*t1^2 + t0^2 + 2*t0*t1 + t1^2 - t0 - t1 + 1
            sage: g == K3_1.link().links_gould_polynomial()
            True
        """
        cha = self.parent()
        vs = self.to_vector()
        mtcf = cha._markov_trace_coeffs()
        M = cha._markov_trace_module(extended=extended, field_embedding=field_embedding)
        if M != mtcf[0].parent():
            if field_embedding:
                # intermediate step needed since internal coercion to the field
                # maps (u, v, w ) -> (a, b, c)
                MI = cha._markov_trace_module(extended=extended, field_embedding=False)
                RI = MI.base_ring()
                mtcf = [MI.from_vector(cf.to_vector()) for cf in mtcf]
                vs = vs.change_ring(RI)
            mtcf = [M.from_vector(cf.to_vector()) for cf in mtcf]

        R = M.base_ring()
        return M.linear_combination((mtcf[i], R(val)) for i, val in vs.iteritems())


class CubicHeckeAlgebra(CombinatorialFreeModule):
    r"""
    Return the Cubic-Hecke algebra with respect to the Artin braid group on
    `n` strands.

    This is a quotient of the group algebra of the Artin braid group, such that
    the images `s_i` (`1 \leq i < n`) of the braid generators satisfy a cubic
    equation (see :mod:`~sage.algebras.hecke_algebras.cubic_hecke_algebra`
    for more information, in a session type
    ``sage.algebras.hecke_algebras.cubic_hecke_algebra?``):

    .. MATH::

        s_i^3 = u s_i^2 - v s_i + w.

    The base ring of this algebra can be specified by giving optional keywords
    described below. If no keywords are given, the base ring will be a
    :class:`CubicHeckeRingOfDefinition`, which is constructed as the
    polynomial ring in `u, v, w` over the integers localized at `w`.
    This ring will be called the *ring of definition* or sometimes for short
    *generic base ring*. However note, that in this context the word *generic*
    should not remind in a generic point of the corresponding scheme.

    In addition to the base ring, another ring containing the roots (`a`, `b`
    and `c`) of the cubic equation will be needed to handle the split
    irreducible representations. This ring will be called the *extension ring*.
    Generically, the extension ring will be a
    :class:`~sage.algebras.hecke_algebras.cubic_hecke_base_ring.CubicHeckeExtensionRing`,
    which is constructed as the Laurent polynomial ring in `a, b` and `c` over
    the integers adjoined with a primitive third root of unity. A special form
    of this *generic extension ring* is constructed as a
    :class:`~sage.algebras.splitting_algebra.SplittingAlgebra` for the roots of
    the cubic equation and a primitive third root of unity over the ring of
    definition. This ring will be called the *default extension ring*.

    This class uses a static and a dynamic data library. The first one is defined
    as instance of :class:`~sage.databases.cubic_hecke_db.CubicHeckeDataBase`
    and contains the complete basis for the algebras with less than 5 strands
    and various types of representation matrices of the generators. These data
    have been calculated by `Ivan Marin <http://www.lamfa.u-picardie.fr/marin/anglais.html>`__
    and have been imported from his corresponding
    `web page <http://www.lamfa.u-picardie.fr/marin/representationH4-en.html>`__.

    Note that just the data for the cubic Hecke algebras on less than four
    strands is available in Sage by default. To deal with four strands and
    more you need to install the optional package
    `database_cubic_hecke <https://pypi.org/project/database-cubic-hecke/>`__
    by typing

    - ``sage -i database_cubic_hecke`` (first time installation) or
    - ``sage -f database_cubic_hecke`` (reinstallation) respective
    - ``sage -i -c database_cubic_hecke`` (for running all test in concern)
    - ``sage -f -c database_cubic_hecke``

    This will add a `Python wrapper <https://github.com/soehms/database_cubic_hecke#readme>`__
    around Ivan Marin's data to the Sage library. For more installation hints
    see the documentation of this wrapper.

    Furthermore, representation matrices can be obtained from the ``CHEVIE``
    package of ``GAP3`` via the ``GAP3`` interface if ``GAP3`` is installed
    inside Sage. For more information on how to obtain representation matrices
    to elements of this class, see the documentation of the element class
    :class:`~sage.algebras.hecke_algebras.cubic_hecke_algebra.CubicHeckeElement`
    or its method
    :meth:`~sage.algebras.hecke_algebras.cubic_hecke_algebra.CubicHeckeElement.matrix`:

        ``algebras.CubicHecke.Element?`` or ``algebras.CubicHecke.Element.matrix?``

    The second library is created as instance of
    :class:`~sage.databases.cubic_hecke_db.CubicHeckeFileCache` and used while
    working with the class to achieve a better performance. This file cache
    contains images of braids and representation matrices of basis elements
    from former calculations. A refresh of the file cache can be done using
    the :meth:`reset_filecache`.

    INPUT:

    - ``names`` -- string containing the names of the generators as images of
      the braid group generators
    - ``cubic_equation_parameters`` -- tuple ``(u, v, w)`` of three elements
      in an integral domain used as coefficients in the cubic equation. If this
      argument is given the base ring will be set to the common parent of
      ``u, v, w``. In addition a conversion map from the generic base ring is
      supplied. This keyword can also be used to change the variable names of
      the generic base ring (see example 3 below)
    - ``cubic_equation_roots`` -- tuple ``(a, b, c)`` of three elements in an
      integral domain which stand for the roots of the cubic equation. If this
      argument is given the extension ring will be set to the common parent of
      ``a, b, c``. In addition a conversion map from the generic extension ring
      and the generic base ring is supplied. This keyword can also be used to
      change the variable names of the generic extension ring (see example 3
      below)

    EXAMPLES:

    Cubic Hecke algebra over the ring of definition::

        sage: CHA3 = algebras.CubicHecke('s1, s2'); CHA3
        Cubic Hecke algebra on 3 strands over Multivariate Polynomial Ring
          in u, v, w
          over Integer Ring localized at (w,)
          with cubic equation: h^3 - u*h^2 + v*h - w = 0
        sage: CHA3.gens()
        (s1, s2)
        sage: GER = CHA3.extension_ring(generic=True); GER
        Multivariate Laurent Polynomial Ring in a, b, c
          over Splitting Algebra of x^2 + x + 1
            with roots [e3, -e3 - 1] over Integer Ring
        sage: ER = CHA3.extension_ring(); ER
        Splitting Algebra of T^2 + T + 1 with roots [E3, -E3 - 1]
          over Splitting Algebra of h^3 - u*h^2 + v*h - w
            with roots [a, b, -b - a + u]
          over Multivariate Polynomial Ring in u, v, w
          over Integer Ring localized at (w,)

    Element construction::

        sage: ele = CHA3.an_element(); ele
        (-w)*s1*s2^-1 + v*s1 + u*s2 + ((-v*w+u)/w)
        sage: ele2 = ele**2; ele2
        w^2*(s1^-1*s2)^2 + (-u*w^2)*s1^-1*s2*s1^-1 + (-v*w)*s2*s1^-1*s2
        + (-v*w^2)*s1^-1*s2^-1 + u*w*s1*s2*s1^-1*s2 + (-u*w)*s1^-1*s2*s1
        + (-u*v*w+2*v*w-2*u)*s1*s2^-1 + u*v*w*s2*s1^-1 + u*v*s2*s1 + v^2*w*s1^-1
        + (-u^2*w)*s1*s2*s1^-1 + ((u*v^2*w-2*v^2*w-u*w^2+2*u*v)/w)*s1
        + u*v*s1*s2 + (u^2*w+v^2*w)*s2^-1 + ((u^3*w-2*u*v*w+2*u^2)/w)*s2
        + ((-u^2*v*w^2-v^3*w^2+v^2*w^2-2*u*v*w+u^2)/w^2)
        sage: B3 = CHA3.braid_group()
        sage: braid = B3((2,-1, 2, 1)); braid
        s2*s1^-1*s2*s1
        sage: ele3 = CHA3(braid); ele3
        s1*s2*s1^-1*s2 + u*s1^-1*s2*s1 + (-v)*s1*s2^-1 + v*s2^-1*s1 + (-u)*s1*s2*s1^-1
        sage: ele3t = CHA3((2,-1, 2, 1))
        sage: ele3 == ele3t
        True
        sage: CHA4 = algebras.CubicHecke(4)     # optional database_cubic_hecke
        sage: ele4 = CHA4(ele3); ele4           # optional database_cubic_hecke
        c0*c1*c0^-1*c1 + u*c0^-1*c1*c0 + (-v)*c0*c1^-1 + v*c1^-1*c0 + (-u)*c0*c1*c0^-1

    Cubic Hecke algebra over the ring of definition using different variable
    names::

        sage: algebras.CubicHecke(3, cubic_equation_parameters='u, v, w', cubic_equation_roots='p, q, r')
        Cubic Hecke algebra on 3 strands over Multivariate Polynomial Ring
          in u, v, w
          over Integer Ring localized at (w,)
            with cubic equation: h^3 - u*h^2 + v*h - w = 0
        sage: _.extension_ring()
        Splitting Algebra of T^2 + T + 1 with roots [E3, -E3 - 1]
          over Splitting Algebra of h^3 - u*h^2 + v*h - w
            with roots [p, q, -q - p + u]
          over Multivariate Polynomial Ring in u, v, w
          over Integer Ring localized at (w,)

    Cubic Hecke algebra over a special base ring with respect to a special
    cubic equation::

        sage: algebras.CubicHecke('s1, s2', cubic_equation_parameters=(QQ(1),3,1))
        Cubic Hecke algebra on 3 strands over Rational Field
          with cubic equation: h^3 - h^2 + 3*h - 1 = 0
        sage: CHA3 = _
        sage: ER = CHA3.extension_ring(); ER
        Number Field in T with defining polynomial T^12 + 4*T^11 + 51*T^10
        + 154*T^9 + 855*T^8 + 1880*T^7 + 5805*T^6 + 8798*T^5 + 15312*T^4
        + 14212*T^3 + 13224*T^2 + 5776*T + 1444
        sage: CHA3.cubic_equation_roots()[0]
        -4321/1337904*T^11 - 4181/445968*T^10 - 4064/27873*T^9 - 51725/167238*T^8
        - 2693189/1337904*T^7 - 1272907/445968*T^6 - 704251/74328*T^5
        - 591488/83619*T^4 - 642145/83619*T^3 + 252521/111492*T^2 + 45685/5868*T
        + 55187/17604

        sage: F = GF(25,'u')
        sage: algebras.CubicHecke('s1, s2', cubic_equation_parameters=(F(1), F.gen(), F(3)))
        Cubic Hecke algebra on 3 strands over Finite Field in u of size 5^2
          with cubic equation: h^3 + 4*h^2 + u*h + 2 = 0
        sage: CHA3 = _
        sage: ER = CHA3.extension_ring(); ER
        Finite Field in S of size 5^4
        sage: CHA3.cubic_equation_roots()
        [2*S^3 + 2*S^2 + 2*S + 1, 2*S^3 + 3*S^2 + 3*S + 2, S^3 + 3]


    Cubic Hecke algebra over a special extension ring with respect to special
    roots of the cubic equation::

        sage: UCF = UniversalCyclotomicField()
        sage: e3=UCF.gen(3); e5=UCF.gen(5)
        sage: algebras.CubicHecke('s1, s2', cubic_equation_roots=(1, e5, e3))
        Cubic Hecke algebra on 3 strands over Universal Cyclotomic Field
          with cubic equation:
          h^3 + (-E(15) - E(15)^4 - E(15)^7 + E(15)^8)*h^2 + (-E(15)^2 - E(15)^8
          - E(15)^11 - E(15)^13 - E(15)^14)*h - E(15)^8 = 0

    TESTS::

        sage: CHA3 = algebras.CubicHecke(3)
        sage: TestSuite(CHA3).run()

    Note, that the ``TestSuite`` run on the cubic Hecke algebra on four strands
    would take up to half an hour if the file cache is empty. A repetition takes
    less than half a minute.
    """
    Element = CubicHeckeElement
    repr_type = RepresentationType
    irred_repr = AbsIrreducibeRep

    ############################################################################
    # private methods
    ############################################################################
    @staticmethod
    def __classcall_private__(cls, n=None, names='c', cubic_equation_parameters=None, cubic_equation_roots=None):
        r"""
        Normalize input to ensure a unique representation.

        EXAMPLES::

            sage: CHA2 = algebras.CubicHecke(2, 'd', cubic_equation_roots=(3,5,7)); CHA2
            Cubic Hecke algebra on 2 strands
              over Integer Ring localized at (3, 5, 7)
                with cubic equation:
                h^3 - 15*h^2 + 71*h - 105 = 0
            sage: CHA2.inject_variables()
            Defining d
            sage: CHA3 = algebras.CubicHecke(3,  cubic_equation_parameters=(3,5,7)); CHA3
            Cubic Hecke algebra on 3 strands
              over Integer Ring localized at (7,)
                with cubic equation:
                h^3 - 3*h^2 + 5*h - 7 = 0
            sage: CHA3.cubic_equation_roots()
            [a, b, -b - a + 3]
        """
        # Support Freegroup('a,b') syntax
        if n is not None:
            try:
                n = ZZ(n) - 1
            except TypeError:
                names = n
                n = None

        # derive n from counting names
        if n is None:
            if type(names) is str:
                n = len(names.split(','))
            else:
                names = list(names)
                n = len(names)

        from sage.structure.category_object import normalize_names
        names = tuple(normalize_names(n, names))
        return super().__classcall__(cls, names,
                                     cubic_equation_parameters=cubic_equation_parameters,
                                     cubic_equation_roots=cubic_equation_roots)

    def __init__(self, names, cubic_equation_parameters=None, cubic_equation_roots=None):
        r"""
        Initialize ``self``.

        TESTS::

            sage: CHA2 = algebras.CubicHecke(2, 'd', cubic_equation_roots=(3,5,7))
            sage: TestSuite(CHA2).run()
            sage: CHA2 = algebras.CubicHecke(2, cubic_equation_parameters=(3,5,7))
            sage: TestSuite(CHA2).run()
        """
        # ----------------------------------------------------------------------
        # Define underlying group
        # ----------------------------------------------------------------------
        self._cubic_braid_group = CubicBraidGroup(names)
        self._braid_group = self._cubic_braid_group.braid_group()
        n = len(self._cubic_braid_group.gens())
        self._nstrands = n + 1
        self._dim_irr_rep = sum([irr.dimension() for irr in AbsIrreducibeRep if irr.number_gens() == n])

        # ----------------------------------------------------------------------
        # preparing use of data base anf file cache
        # ----------------------------------------------------------------------
        from sage.databases.cubic_hecke_db import CubicHeckeDataBase, CubicHeckeFileCache
        self._database = CubicHeckeDataBase()
        self._filecache = CubicHeckeFileCache(self._nstrands)

        # ----------------------------------------------------------------------
        # interpretation of keywords and type verifications
        # ----------------------------------------------------------------------
        # cubic_equation_parameters
        # ----------------------------------------------------------------------
        ring_of_definition_names = ('u', 'v', 'w')
        if cubic_equation_parameters is not None:
            if isinstance(cubic_equation_parameters, str):
                # --------------------------------------------------------------
                # Input specifies names for the generic base ring
                # --------------------------------------------------------------
                ring_of_definition_names = tuple(cubic_equation_parameters.split(','))
                if len(ring_of_definition_names) != 3:
                    raise ValueError('cubic_equation_parameters must consist of exactly 3 elements')
                cubic_equation_parameters = None
            else:
                # --------------------------------------------------------------
                # Input specifies a specialized base ring
                # --------------------------------------------------------------
                if isinstance(cubic_equation_parameters, list):
                    cubic_equation_parameters = tuple(cubic_equation_parameters)
                if not isinstance(cubic_equation_parameters, tuple):
                    raise TypeError('cubic_equation_parameters must be a tuple or list')
                if len(cubic_equation_parameters) != 3:
                    raise ValueError('cubic_equation_parameters must consist of exactly 3 elements')

        # ----------------------------------------------------------------------
        # cubic_equation_roots
        # ----------------------------------------------------------------------
        generic_extension_ring_names = ('a', 'b', 'c')
        if cubic_equation_roots is not None:
            if isinstance(cubic_equation_roots, str):
                # --------------------------------------------------------------
                # Input specifies names for the generic extension ring
                # --------------------------------------------------------------
                generic_extension_ring_names = tuple(cubic_equation_roots.split(','))
                if len(generic_extension_ring_names) != 3:
                    raise ValueError('cubic_equation_roots must consist of exactly 3 elements')
                cubic_equation_roots = None
            else:
                # --------------------------------------------------------------
                # Input specifies a specialized base ring
                # --------------------------------------------------------------
                if isinstance(cubic_equation_roots, list):
                    cubic_equation_roots = tuple(cubic_equation_roots)
                if not isinstance(cubic_equation_roots, tuple):
                    raise TypeError('cubic_equation_roots must be a tuple or list')
                if len(cubic_equation_roots) != 3:
                    raise ValueError('cubic_equation_roots must consist of exactly 3 elements')

        if len(set(ring_of_definition_names + generic_extension_ring_names)) < 6:
            raise ValueError('there is an overlap of names between cubic equation '
                             'parameters (%s) and cubic equation roots (%s)'
                             % (ring_of_definition_names, generic_extension_ring_names))

        # ----------------------------------------------------------------------
        # setting the generic rings
        # ----------------------------------------------------------------------
        ring_of_definition = CubicHeckeRingOfDefinition(names=ring_of_definition_names)
        u, v, w = ring_of_definition.gens()

        generic_extension_ring = ring_of_definition.extension_ring(names=generic_extension_ring_names)
        a, b, c = generic_extension_ring.gens()

        # ----------------------------------------------------------------------
        # registering generic items as variables
        # ----------------------------------------------------------------------
        self._ring_of_definition = ring_of_definition
        self._generic_extension_ring = generic_extension_ring
        self._generic_cubic_equation_parameters = [u, v, w]
        self._generic_cubic_equation_roots = [a, b, c]

        # ----------------------------------------------------------------------
        # interpreting user given cubic equation parameters to define the
        # corresponding specialized base ring
        # ----------------------------------------------------------------------
        if cubic_equation_parameters is None and cubic_equation_roots is not None:
            pa, pb, pc = cubic_equation_roots
            cubic_equation_parameters = [pa+pb+pc, pa*pb+pb*pc+pa*pc, pa*pb*pc]
            verbose('cubic_equation_parameters %s set according to '
                    'cubic_equation_roots %s' % (cubic_equation_parameters,
                                                 cubic_equation_roots), level=2)

        if cubic_equation_parameters is not None:
            base_ring = ring_of_definition.create_specialization(cubic_equation_parameters)
            cubic_equation_parameters = [base_ring(para) for para in cubic_equation_parameters]
            verbose('base_ring %s set according to cubic_equation_parameters %s'
                    % (base_ring, cubic_equation_parameters), level=2)
        else:
            base_ring = self._ring_of_definition
            cubic_equation_parameters = self._generic_cubic_equation_parameters

        verbose('base_ring %s and cubic_equation_parameters %s defined'
                % (base_ring, cubic_equation_parameters), level=2)

        # ----------------------------------------------------------------------
        #  defining the cubic equation
        # ----------------------------------------------------------------------
        pu, pv, pw = cubic_equation_parameters
        pol_bas_ring = base_ring['h']
        cubic_equation = pol_bas_ring([-pw, pv, -pu, 1])

        verbose('cubic_equation %s defined' % cubic_equation, level=2)

        # ----------------------------------------------------------------------
        # defining cubic_equation_roots if not given using the cubic_equation
        # ----------------------------------------------------------------------
        if base_ring != ring_of_definition:
            if cubic_equation_roots is None:
                # --------------------------------------------------------------
                # No roots given
                # --------------------------------------------------------------
                ext_ring_names = list(generic_extension_ring_names)
                cubic_equation_roots = solve_with_extension(cubic_equation,
                                                            ext_ring_names,
                                                            var='S', flatten=True)

        # ----------------------------------------------------------------------
        # interpreting user given cubic equation roots to define the
        # corresponding specialized extension ring
        # ----------------------------------------------------------------------
        if cubic_equation_roots is not None:
            extension_ring = generic_extension_ring.create_specialization(cubic_equation_roots)
            cubic_equation_roots = [extension_ring(root) for root in cubic_equation_roots]
            verbose('extension_ring %s set according to cubic_equation_roots %s'
                    % (base_ring, cubic_equation_roots), level=2)

        else:
            extension_ring = generic_extension_ring.as_splitting_algebra()
            cubic_equation_roots = [extension_ring(a), extension_ring(b), extension_ring(c)]

        verbose('cubic roots %s and extension ring %s defined'
                % (cubic_equation_roots, extension_ring), level=2)
        pa, pb, pc = cubic_equation_roots

        # ----------------------------------------------------------------------
        # check keywords plausibility
        # ----------------------------------------------------------------------
        if base_ring == extension_ring:
            val_a = cubic_equation.substitute(h=pa)
            val_b = cubic_equation.substitute(h=pb)
            val_c = cubic_equation.substitute(h=pc)
            if val_a != 0 or val_b != 0 or val_c != 0:
                raise ValueError('cubic equation does not vanish on cubic equation roots')

        # ----------------------------------------------------------------------
        # defining the base ring embedding into the extension ring
        # ----------------------------------------------------------------------
        im_base_gens = [pa+pb+pc, pa*pb+pa*pc+pb*pc, pa*pb*pc]
        base_ring_embedding = extension_ring.coerce_map_from(base_ring)

        def check_base_ring_embedding(base_ring_embedding):
            if base_ring_embedding is None:
                return False
            try:
                ipu = base_ring_embedding(pu)
                ipv = base_ring_embedding(pv)
                ipw = base_ring_embedding(pw)
                if [ipu, ipv, ipw] != im_base_gens:
                    return False
            except (TypeError, ValueError):
                return False
            return True

        if check_base_ring_embedding(base_ring_embedding):
            verbose('base_ring_embedding defined via coercion', level=2)
        else:
            base_ring_embedding = extension_ring.convert_map_from(base_ring)
            if check_base_ring_embedding(base_ring_embedding):
                verbose('base_ring_embedding defined via conversion', level=2)
            else:
                try:
                    if base_ring.gens() == cubic_equation_parameters:
                        base_ring_embedding = base_ring.hom(im_base_gens, codomain=extension_ring)
                except (TypeError, ValueError):
                    base_ring_embedding = None

        if base_ring_embedding is None:
            warn('Warning: no base_ring_embedding found')

        # ----------------------------------------------------------------------
        # registering variables
        # ----------------------------------------------------------------------
        self._extension_ring = extension_ring
        self._base_ring_embedding = base_ring_embedding
        self._ring_of_definition_map = base_ring.convert_map_from(ring_of_definition)
        self._generic_extension_ring_map = extension_ring.convert_map_from(generic_extension_ring)
        self._cubic_equation_parameters = cubic_equation_parameters
        self._cubic_equation_roots = cubic_equation_roots

        # ----------------------------------------------------------------------
        # defining the associated group algebras
        # ----------------------------------------------------------------------
        from sage.algebras.group_algebra import GroupAlgebra
        self._cubic_braid_group_algebra = GroupAlgebra(self._cubic_braid_group, R=base_ring)
        self._braid_group_algebra = GroupAlgebra(self._braid_group, R=base_ring)

        # ----------------------------------------------------------------------
        # Setup of Basis
        # ----------------------------------------------------------------------
        # Fetch Ivan Marin's basis for the algebras on at most 4 strands.
        # An explicit list of basis element which represents a flat deformation
        # of the cubic braid group is only available in the cases where the
        # number of strands is less than 5. In the case of exactly 5 strands
        # it is known that such a basis exist by work of Ivan Marin in
        # [Marin2012] but it can not be calculated, right now. In the (infinite
        # dimensional) cases of more than 5 strands it is even an open problem
        # if the cubic Hecke algebra is a flat deformation of the group algebra
        # of the corresponding cubic braid group.
        #
        # But anyway, we will take the elements of the cubic braid group as a
        # basis of the cubic Hecke algebra in all cases. Beware that this might
        # not cover the whole cubic Hecke algebra if the number of strands is
        # larger than 4
        #
        # Internally the basis is implemented using two lists one of which
        # consists of fixed braid pre images of the basis elements and the other
        # (redundant) of the corresponding Tietze expressions.
        #
        # In the case of less than 5 strands these lists are directly obtained
        # from the list calculated by Ivan Marin available at
        #
        # In the other cases these lists are implemented as growing list which
        # is initialized with Marin's list and is extended on demand.
        # ----------------------------------------------------------------------
        db = self._database
        ns = min(self._nstrands, 4)
        self._basis_static = db.read(db.section.basis, nstrands=ns)

        # ----------------------------------------------------------------------
        # defining the algebra itself
        # ----------------------------------------------------------------------
        if self._cubic_braid_group.is_finite():
            from sage.categories.finite_dimensional_algebras_with_basis import FiniteDimensionalAlgebrasWithBasis
            category = FiniteDimensionalAlgebrasWithBasis(base_ring)
        else:
            from sage.categories.algebras_with_basis import AlgebrasWithBasis
            category = AlgebrasWithBasis(base_ring)

        CombinatorialFreeModule.__init__(self, base_ring, self._cubic_braid_group,
                                         prefix='', names=names, bracket=False,
                                         category=category)

        # ----------------------------------------------------------------------
        # init the attributes being set on demand
        # ----------------------------------------------------------------------
        self._cubic_hecke_subalgebra = None
        self._mirror_image = None
        self._is_mirror = False
        self._base_ring_mirror = None
        self._gens_reg_repres_matrix = {}

        # ----------------------------------------------------------------------
        # initializing the basis extension (in case of more than 4 strands)
        # ----------------------------------------------------------------------
        self._init_basis_extension()
        return

    ############################################################################
    # --------------------------------------------------------------------------
    # overloaded inherited methods
    # --------------------------------------------------------------------------
    ############################################################################
    def _repr_(self):
        r"""
        Return a string representation.

        OUTPUT: string describing ``self``

        TESTS::

            sage: CHA3 = algebras.CubicHecke(3)
            sage: CHA3 # indirect doctest
            Cubic Hecke algebra on 3 strands
              over Multivariate Polynomial Ring in u, v, w
              over Integer Ring localized at (w,)
                with cubic equation: h^3 - u*h^2 + v*h - w = 0
        """
        s = 'Cubic Hecke algebra on %s strands over %s with cubic equation: %s = 0'
        return s % (self._nstrands, self.base_ring(), self.cubic_equation())

    def _element_constructor_(self, x):
        r"""
        Extensions to the element constructor of class :class:`CombinatorialFreeModule`.

        New functionalities are:

        - constructing element from a braid (group homomorphism)
        - constructing element from a braid giving in Tietze form
        - constructing element from an element of the braid group algebra
          (algebra homomorphism)
        - constructing element from an element of the cubic braid group
          algebra (module homomorphism)
        - constructing element from an element of an other cubic Hecke
          algebra over an other base ring or with less strands
        - constructing element from an element of the mirror image of
          ``self`` (see method mirror_image)

        INPUT:

        - ``x`` -- can be one of the following:

          * an instance of the element class of ``self`` (but possible
            to a different parent)
          * an instance of the element class of the braid group
          * an instance of the element class of the braid group algebra
            over the base ring of ``self``
          * an instance of the element class of the cubic braid group
          * an instance of the element class of the cubic braid group
            algebra over the base ring of ``self``
          * an instance of the element class of the mirror image of
            ``self``
          * a tuple representing a braid in Tietze form
          * any other object which works for the element constructor
            of :class:`CombinatorialFreeModule`

        EXAMPLES::

            sage: B2 = BraidGroup(2)
            sage: b, = B2.gens()
            sage: b2 = b**2
            sage: CB2 = CubicBraidGroup(2)
            sage: cb, = CB2.gens()
            sage: cb2 = cb**2
            sage: CHA2 = algebras.CubicHecke(2)
            sage: CHA2(b2)
            w*c^-1 + u*c + (-v)
            sage: CHA2(cb2)
            c^-1
            sage: CHA3  = algebras.CubicHecke(3)
            sage: B3    = CHA3.braid_group()
            sage: CB3   = CHA3.cubic_braid_group()
            sage: CB3GA = CHA3.cubic_braid_group_algebra()
            sage: braid = B3((1,2,2,-1,2,1,1,-1)); braid
            c0*c1^2*c0^-1*c1*c0
            sage: img_braid = CHA3(braid); img_braid
            u*w*(c0^-1*c1)^2 + u*v*c0*c1^-1*c0 + (-u^2*w)*c0^-1*c1*c0^-1
            + (-u*v)*c1*c0^-1*c1 + (-u*v*w+w^2)*c0^-1*c1^-1 + u^2*c0*c1*c0^-1*c1
            + (-u^2*v+u*w)*c0*c1^-1 + u^2*v*c1*c0^-1 + (u^2-v)*c1*c0
            + (-u^3)*c0*c1*c0^-1 + (u*v^2-v*w)*c1^-1
            sage: cbraid = CB3(braid); cbraid
            c0*c1^2*c0^-1*c1*c0
            sage: img_cbraid = CHA3(cbraid); img_cbraid
            c0^-1*c1^-1
            sage: img_cbraid_back = img_cbraid.cubic_braid_group_algebra_pre_image()
            sage: img_cbraid_back in CB3GA
            True
            sage: img_cbraid_back == CB3GA(cbraid)
            True
        """
        braid_grp = self.braid_group()
        braid_grp_alg = self.braid_group_algebra()
        braid_img = self._braid_image

        cbraid_grp = self.cubic_braid_group()
        cbraid_grp_alg = self.cubic_braid_group_algebra()
        cbraid_img = self._cubic_braid_image

        base_ring = self.base_ring()
        ngens = self.ngens()
        params = self.cubic_equation_parameters()

        # ----------------------------------------------------------------------
        # if x is a tuple we may interpret it as a braid in Tietze form
        # ----------------------------------------------------------------------
        xb = x
        if type(x) in (tuple, list):
            x = tuple(x)
            result = self._tietze_to_finite_sub_basis_monomial(x)
            if result is not None:
                # x represents a monomial
                verbose('end from tuple %s: %s' % (x, result), level=2)
                return result

            try:
                xb = braid_grp(x)
            except (TypeError, ValueError, NotImplementedError):
                pass

        # ----------------------------------------------------------------------
        # embedding of an element of an other cubic Hecke algebra with lower
        # number of strands but same base ring
        # ----------------------------------------------------------------------
        if isinstance(xb, CubicHeckeElement):
            other_cha = xb.parent()
            other_base_ring = other_cha.base_ring()
            other_ngens = other_cha.ngens()
            other_params = other_cha.cubic_equation_parameters()
            if other_base_ring != base_ring:
                if other_ngens == ngens:
                    xbv = xb.to_vector()
                    img_xbv = vector([self.base_ring()(cf) for cf in xbv])
                    return self.from_vector(img_xbv)
                elif other_ngens < ngens:
                    sub_alg = self.cubic_hecke_subalgebra(other_ngens+1)
                    return self(sub_alg(xb))

            elif other_ngens < ngens and other_params == params:
                cbraid_preimg = xb.cubic_braid_group_algebra_pre_image()
                other_cbga = other_cha.cubic_braid_group_algebra()

                def fc(ele):
                    return cbraid_img(cbraid_grp(ele))
                result = other_cbga._apply_module_morphism(cbraid_preimg, fc, codomain=self)
                verbose('end from smaller cubic Hecke algebra %s: %s' % (xb, result), level=2)
                return result

            elif other_cha == self._mirror_image:
                result = other_cha.mirror_isomorphism(xb)
                verbose('end from mirror image %s: %s' % (xb, result), level=2)
                return result

        # ----------------------------------------------------------------------
        # if xb is an element of the braid group or its group algebra over the
        # same base ring the algebra morphism self._braid_image is applied
        # ----------------------------------------------------------------------
        if isinstance(xb, braid_grp_alg.element_class) and xb in braid_grp_alg:

            def fb(ele):
                return braid_img(ele)
            result = braid_grp_alg._apply_module_morphism(xb, fb, codomain=self)
            verbose('end from braid_group algebra %s: %s' % (xb, result), level=2)
            return result

        from sage.groups.braid import Braid
        if isinstance(xb, Braid) and xb.strands() == self._nstrands:
            result = braid_img(xb)
            verbose('end from braid_group %s: %s' % (xb, result), level=2)
            return result

        # ----------------------------------------------------------------------
        # if xb is an element of the cubic_braid group or its group algebra over
        # the same base ring xb the module morphism self._braid_image is applied
        # ----------------------------------------------------------------------
        if isinstance(xb, cbraid_grp_alg.element_class) and xb in cbraid_grp_alg:
            result = cbraid_grp_alg._apply_module_morphism(xb, cbraid_img, codomain=self)
            verbose('end from cubic braid_group algebra %s: %s' % (xb, result), level=2)
            return result

        from sage.groups.cubic_braid import CubicBraidElement
        if isinstance(xb, CubicBraidElement) and xb.parent().strands() == self._nstrands:
            result = cbraid_img(xb)
            verbose('end from cubic braid_group %s: %s' % (xb, result), level=2)
            return result

        # ----------------------------------------------------------------------
        # doing the default construction by inheritance
        # ----------------------------------------------------------------------
        result = CombinatorialFreeModule._element_constructor_(self, x)
        verbose('end (default) %s: %s' % (xb, result), level=2)
        return result

    def get_order(self):
        r"""
        Return an ordering of the basis of ``self``.

        EXAMPLES::

            sage: CHA3 = algebras.CubicHecke(3)
            sage: len(CHA3.get_order())
            24
        """
        # The reason we have overridden this is that we have to care about
        # the dynamical growth of thefinite sub basis used for the
        # calculation in case of more than 4 strands.

        if self._nstrands < 5:
            return self._order

        # detect change of _order of sub algebra
        sub_alg = self.cubic_hecke_subalgebra()
        former_len_sub = len(sub_alg._order)
        sub_order = sub_alg.get_order()
        if former_len_sub == len(sub_order):
            if len(self._order) == former_len_sub + len(self._basis_extension):
                return self._order
        # _order has changed! re-calculation necessary:
        cbg = self.cubic_braid_group()
        sub_order = [cbg(cb) for cb in sub_order]
        self._order = sub_order + [cbg(tup) for tup in self._basis_extension]
        return self._order

    def _order_key(self, x):
        """
        Return a key for `x` compatible with the term order.

        INPUT:

        - ``x`` -- indices of the basis of ``self``

        EXAMPLES::

            sage: A = CombinatorialFreeModule(QQ, ['x','y','a','b'])
            sage: A.set_order(['x', 'y', 'a', 'b'])
            sage: A._order_key('x')
            0
            sage: A._order_key('y')
            1
            sage: A._order_key('a')
            2
        """
        try:
            return self._rank_basis(x)
        except AttributeError:
            from sage.combinat.ranker import rank_from_list
            self._rank_basis = rank_from_list(self._order)
            return self._rank_basis(x)

    def _dense_free_module(self, base_ring=None):
        r"""
        Return a dense free module with the same dimension as ``self``.

        This overwrites the corresponding method of :class:`CombinatorialFreeModule`.
        The only difference is, that the dimension is not the dimension of
        ``self`` but the dimension of the sub-module generated by the dynamically
        growing basis given by the :meth:`get_order`. In particular there is
        no difference if the number of strands is less than 5.

        EXAMPLES::

            sage: CHA2 = algebras.CubicHecke(2)
            sage: CHA2._dense_free_module()
            Ambient free module of rank 3
              over the integral domain Multivariate Polynomial Ring in u, v, w
              over Integer Ring localized at (w,)
        """
        if base_ring is None:
            base_ring = self.base_ring()
        from sage.modules.free_module import FreeModule
        return FreeModule(base_ring, len(self.get_order()))

    def ngens(self):
        r"""
        The number of generators of the algebra.

        EXAMPLES::

            sage: CHA2 = algebras.CubicHecke(2)
            sage: CHA2.ngens()
            1
        """
        return self._nstrands - 1

    def algebra_generators(self):
        r"""
        Return the algebra generators of ``self``.

        EXAMPLES::

            sage: CHA2 = algebras.CubicHecke(2)
            sage: CHA2.algebra_generators()
            Finite family {c: c}
        """
        from sage.sets.family import Family
        return Family(self._cubic_braid_group.gens(), self.monomial)

    def gens(self):
        r"""
        Return the generators of ``self``.

        EXAMPLES::

            sage: CHA2 = algebras.CubicHecke(2)
            sage: CHA2.gens()
            (c,)
        """
        return tuple(self.algebra_generators())

    def gen(self, i):
        r"""
        The ``i``-th generator of the algebra.

        EXAMPLES::

            sage: CHA2 = algebras.CubicHecke(2)
            sage: CHA2.gen(0)
            c
        """
        return self.gens()[i]

    def one_basis(self):
        r"""
        Return the index of the basis element for the identity element
        in the cubic braid group.

         EXAMPLES::

            sage: CHA2 = algebras.CubicHecke(2)
            sage: CHA2.one_basis()
            1
        """
        return self.cubic_braid_group().one()

    def _an_element_(self):
        r"""
        Overwrite the original method from :mod:`~sage.combinat.free_module`
        to obtain a more interesting element for ``TestSuite``.

        EXAMPLES::

            sage: CHA2 = algebras.CubicHecke(2)
            sage: CHA2.an_element()              # indirect doctest
            v*c + ((-v*w+u)/w)
        """
        n = self.ngens() + 1
        base_ring = self.base_ring()
        u, v, w = (base_ring(para) for para in self._cubic_equation_parameters)
        const = (u*~w - v) * self.one()

        gens = self.gens()
        first_gens = [gen for gen in gens if gens.index(gen) < 3]
        if n == 2:
            c1, = first_gens
            return const + v*c1
        elif n == 3:
            c1, c2 = first_gens
            return const + v*c1 - w*c1*~c2 + u*c2
        else:
            c1, c2, c3 = first_gens
            return const + v*c1*~c3 - w*c1*~c2 + u*c3*c2

    @cached_method
    def chevie(self):
        r"""
        Return the ``GAP3``-``CHEVIE`` realization of the corresponding
        cyclotomic Hecke algebra in the finite-dimensional case.

        EXAMPLES::

            sage: CHA3 = algebras.CubicHecke(3)  # optional gap3
            sage: CHA3.chevie()                  # optional gap3
            Hecke(G4,[[a,b,c]])
        """
        from sage.combinat.root_system.reflection_group_real import is_chevie_available
        if not is_chevie_available():
            raise NotImplementedError('this functionality needs GAP3 with package CHEVIE')

        n = self._nstrands
        if n == 3:
            st_number = 4
        elif n == 4:
            st_number = 25
        elif n == 5:
            st_number = 32
        else:
            raise NotImplementedError('CHEVIE version doesn\'t exist for this cubic Hecke algebra')

        gap3_function_str = """function(st_number, na, nb,nc)
            local a, b, c,     # embedded Indeterminates
                  ReflGroup,   # Reflection group
                  HeckeAlg;    # Hecke algebra

            a := Mvp(na); b := Mvp(nb); c := Mvp(nc);
            ReflGroup := ComplexReflectionGroup(st_number);
            HeckeAlg  := Hecke(ReflGroup, [[a, b, c]] );
            return HeckeAlg;
        end;"""

        from sage.interfaces.gap3 import gap3
        gap3_function = gap3(gap3_function_str)
        na, nb, nc = ('\"%s\"' % indet for indet in self.extension_ring(generic=True).variable_names())
        return gap3_function(st_number, na, nb, nc)

    @cached_method
    def product_on_basis(self, g1, g2):
        r"""
        Return product on basis elements indexed by ``g1`` and ``g2``.

        EXAMPLES::

            sage: CHA3 = algebras.CubicHecke(3)
            sage: g = CHA3.basis().keys().an_element(); g
            c0*c1
            sage: CHA3.product_on_basis(g, ~g)
            1
            sage: CHA3.product_on_basis(g, g)
            w*c0^-1*c1*c0 + (-v)*c1*c0 + u*c0*c1*c0
        """
        # ----------------------------------------------------------------------
        # short way for multiplications with one
        # ----------------------------------------------------------------------
        if g1 == g1.parent().one():
            return self.monomial(g2)

        if g2 == g2.parent().one():
            return self.monomial(g1)

        # ----------------------------------------------------------------------
        # convert to monomials
        # ----------------------------------------------------------------------
        g1 = self.monomial(g1)
        g2 = self.monomial(g2)

        result = None

        g1_Tietze = g1.Tietze()
        g2_Tietze = g2.Tietze()

        verbose('Tietze established (%s, %s)' % (g1_Tietze, g2_Tietze), level=2)

        # ----------------------------------------------------------------------
        # The product is calculated from the corresponding product of the braids
        # ----------------------------------------------------------------------
        braid_group = self.braid_group()
        braid_product = braid_group(g1_Tietze+g2_Tietze)
        result = self._braid_image(braid_product)
        return result

    ############################################################################
    # --------------------------------------------------------------------------
    # local methods
    # --------------------------------------------------------------------------
    ############################################################################
    def _basis_tietze(self):
        r"""
        Return the complete finite sub basis as list of Tietze tuples.

        EXAMPLES::

            sage: CHA2 = algebras.CubicHecke(2)
            sage: CHA2._basis_tietze()
            [[], [1], [-1]]
        """
        if self._nstrands > 4:
            self_sub = self.cubic_hecke_subalgebra()
            result_list = self_sub._basis_tietze() + self._basis_extension
        else:
            result_list = self._basis_static
        return result_list

    def _tietze_to_finite_sub_basis_monomial(self, tietze_tup):
        r"""
        Return the monomial corresponding to a Tietze tuple
        if it is in the finite sub basis, otherwise return ``None``.

        EXAMPLES::

            sage: CHA2 = algebras.CubicHecke(2)
            sage: CHA2._tietze_to_finite_sub_basis_monomial([-1])
            c^-1
            sage: CHA2._tietze_to_finite_sub_basis_monomial([-2]) is None
            True
        """
        tietze_list = list(tietze_tup)
        in_basis = False
        if tietze_list in self._basis_tietze():
            in_basis = True
        elif self._nstrands > 4:
            fsb_dict = self._finite_sub_basis_tuples
            if tietze_list in list(fsb_dict.values()):
                in_basis = True
            elif self.cubic_hecke_subalgebra()._tietze_to_finite_sub_basis_monomial(tietze_tup) is not None:
                in_basis = True

        if in_basis:
            # tietze_tup represents a monomial
            B = self.basis()
            cb = self.cubic_braid_group()(tietze_tup)
            return B[cb]

        return None

    @cached_method
    def _create_matrix_list_for_one(self, representation_type):
        r"""
        Return the matrix list for the given representation type
        for ``self.one()``.

        EXAMPLES::

            sage: CHA2 = algebras.CubicHecke(2)
            sage: CHA2._create_matrix_list_for_one(CHA2.repr_type.SplitIrredMarin)
            [[1], [1], [1]]
            sage: CHA2._create_matrix_list_for_one(CHA2.repr_type.RegularLeft)
            [
            [1 0 0]
            [0 1 0]
            [0 0 1]
            ]
        """
        n = self._nstrands
        if representation_type.is_split():
            gen_base_ring = self.extension_ring(generic=True)
            rep_ind = [rep.internal_index() for rep in AbsIrreducibeRep if rep.number_gens() == n - 1]
            rep_dim = [rep.dimension() for rep in AbsIrreducibeRep if rep.number_gens() == n - 1]
            dim_sort = [rep_dim[rep_ind.index(i)] for i in range(len(rep_ind))]
            matrix_list = [MatrixSpace(gen_base_ring, dim_sort[i]).one() for i in range(len(rep_ind))]
        else:
            gen_base_ring = self.base_ring(generic=True)
            matrix_list = [MatrixSpace(gen_base_ring, self.dimension()).one()]
        return matrix_list

    @cached_method
    def _fetch_matrix_list_from_chevie(self, number):
        r"""
        This method reads irreducible representation of the cubic Hecke algebra
        via the *GAP3* interface from *CHEVIE*.

        INPUT:

        - ``number`` -- integer; number of the representation according to
          *CHEVIE*

        OUTPUT:

        A list of representing matrices over the generic extension ring, one
        matrix for each generators.

        EXAMPLES::

            sage: CHA3 = algebras.CubicHecke(3)              # optional gap3
            sage: CHA3._fetch_matrix_list_from_chevie(5)     # optional gap3
            [
            [ a  0]  [c c]
            [-a  c], [0 a]
            ]
        """
        GER = self.extension_ring(generic=True)
        gap3_result = self.chevie().Representations(number)
        from sage.matrix.constructor import matrix
        matrix_list_gens = [matrix(GER, mat_gap) for mat_gap in gap3_result]
        for m in matrix_list_gens:
            m.set_immutable()
        return matrix_list_gens

    # --------------------------------------------------------------------------
    # Methods for test_suite
    # --------------------------------------------------------------------------
    # _test_ring_constructions
    # --------------------------------------------------------------------------
    def _test_ring_constructions(self, **options):
        r"""
        Method called by :class:`TestSuite`.

        The following is checked:

        - construction of base_ring and extension ring
        - construction of maps between generic base and extension ring and
          the user defined rings
        - application of the ring homomorphisms

        EXAMPLES::

            sage: CHA2 = algebras.CubicHecke(2, cubic_equation_roots=(3,7,11))
            sage: CHA2._test_ring_constructions()
        """
        # ------------------------------------------------------------------------
        # testing ring constructions
        # ------------------------------------------------------------------------
        br = self.base_ring()
        er = self.extension_ring()
        A, B, C = self.cubic_equation_roots()
        a, b, c = self.cubic_equation_roots(generic=True)
        U, V, W = self.cubic_equation_parameters()
        u, v, w = self.cubic_equation_parameters(generic=True)
        eleB = U*V - W**2
        eleBgen = u*v - w**2
        eleE = A*B - C**2
        eleEgen = a*b - c**2

        mbr = self._ring_of_definition_map
        mer = self._generic_extension_ring_map
        bri = self._base_ring_embedding

        eleBgenEmb = 0
        eleEgenEmb = 0
        eleBembE = 0

        try:
            eleBgenEmb = br(eleBgen)
        except (TypeError, ValueError, NotImplementedError):
            verbose('generic base ring map not registered')
            try:
                eleBgenEmb = mbr(eleBgen)
            except (TypeError, ValueError, NotImplementedError):
                raise RuntimeError('fatal: generic base ring map %s does not work' % mbr)
        try:
            eleEgenEmb = er(eleEgen)
        except (TypeError, ValueError, NotImplementedError):
            verbose('generic extension ring map not registered')
            try:
                eleEgenEmb = mer(eleEgen)
            except (TypeError, ValueError, NotImplementedError):
                raise RuntimeError('fatal: generic extension ring map %s does not work' % mer)

        try:
            eleBembE = er(eleB)
        except (TypeError, ValueError, NotImplementedError):
            verbose('base ring embedding map not registered')
            try:
                eleBembE = bri(eleB)
            except (TypeError, ValueError, NotImplementedError):
                raise RuntimeError('fatal: base ring embedding %s does not work' % bri)

        test_eleBgenEmb = self._tester(**options)
        test_eleBgenEmb.assertEqual(eleBgenEmb, eleB)
        test_eleEgenEmb = self._tester(**options)
        test_eleEgenEmb.assertEqual(eleEgenEmb, eleE)
        test_eleBembE = self._tester(**options)
        test_eleBembE.assertEqual(eleBembE, eleB)

    # --------------------------------------------------------------------------
    # _test_matrix_constructions
    # --------------------------------------------------------------------------
    def _test_matrix_constructions(self, **options):
        r"""
        Test that the matrix constructions are valid.

        The following is checked:

        - construction of matrices of the following types:

          * ``RepresentationType.SplitIrredChevie``
          * ``RepresentationType.SplitIrredMarin``
          * ``RepresentationType.RegularLeft``

        - multiplication of matrices and compare with the matrix of the
          corresponding product of elements
        - construction of maps between generic base and extension ring and
          the user defined rings

        EXAMPLES::

            sage: CHA2 = algebras.CubicHecke(2, cubic_equation_roots=(3,7,11))
            sage: CHA2._test_matrix_constructions()
        """
        # ----------------------------------------------------------------------
        # testing matrix constructions
        # ----------------------------------------------------------------------
        if self.ngens() > 4:
            return

        gens = self.gens()
        b1 = gens[0]
        b2 = self.an_element()
        b12 = b1*b2
        verbose('b12 %s' % b12)

        def check_matrix(representation_type):
            m1 = b1.matrix(representation_type=representation_type)
            m2 = b2.matrix(representation_type=representation_type)
            m12mult = m1*m2
            m12mat = b12.matrix(representation_type=representation_type)
            test_matrix = self._tester(**options)
            test_matrix.assertEqual(m12mult, m12mat)

        from sage.combinat.root_system.reflection_group_real import is_chevie_available

        if is_chevie_available():
            check_matrix(RepresentationType.SplitIrredChevie)
            if self.ngens() < 3:
                check_matrix(RepresentationType.SplitIrredMarin)
        elif self.ngens() < 4:
            check_matrix(RepresentationType.SplitIrredMarin)

        if self.ngens() < 3:
            check_matrix(RepresentationType.RegularLeft)
        return

    # --------------------------------------------------------------------------
    # _init_basis_extension
    # --------------------------------------------------------------------------
    def _init_basis_extension(self):
        r"""
        Return the extension of the basis for more than 4 strands hold
        in file cache.

        The basis elements from the file are added to the elements of
        the Marin basis.

        EXAMPLES::

            sage: # optional - database_cubic_hecke
            sage: CHA5 = algebras.CubicHecke(5)
            sage: fc = CHA5._filecache
            sage: be = fc.section.basis_extensions
            sage: CHA5.reset_filecache(be)
            sage: fc.read(be)
            [[4], [-4]]
            sage: ele = CHA5.an_element()
            sage: CHA5.inject_variables()
            Defining c0, c1, c2, c3
            sage: ele2 = ele * c3
            sage: bex = fc.read(be)
            sage: bex.sort(); bex
            [[-4], [1, -3, 4], [1, -2, 4], [3, 2, 4], [4]]
        """
        self._basis_extension = []
        tietze_list = self._basis_tietze()
        cbg = self._cubic_braid_group
        self._finite_sub_basis_tuples = {}

        order_list = [cbg(tup) for tup in tietze_list]
        # We avoid the call to set_order for speed.
        # This avoids hashing the keys, which can become expensive.
        self._order = order_list
        verbose('finite sub basis length: %s' % (len(order_list)), level=2)

        if self._nstrands < 5:
            return

        # ----------------------------------------------------------------------
        # loading the extension of the basis from data file
        # ----------------------------------------------------------------------
        fc = self._filecache
        former_bas_ext = fc.read(fc.section.basis_extensions)

        # ----------------------------------------------------------------------
        # pre definition of additional basis elements
        # ----------------------------------------------------------------------
        cub_braid_group = self.cubic_braid_group()
        if not former_bas_ext:
            gens = cub_braid_group.gens()
            last_gen = gens[len(gens)-1]
            self._cubic_braid_image(last_gen, check=False)
            self._cubic_braid_image(~last_gen, check=False)
            self._filecache.update_basis_extensions(self._basis_extension)
            return

        # ----------------------------------------------------------------------
        # Installing the additional basis elements from filecache via the
        # embedding of the corresponding cubic braid
        # ----------------------------------------------------------------------
        for bas_Tietze in former_bas_ext:
            cub_braid = cub_braid_group(bas_Tietze)
            self._cubic_braid_image(cub_braid, check=False)

        verbose('finite sub basis (extended) length: %s' % (len(self.get_order())), level=2)
        self._filecache.update_basis_extensions(self._basis_extension)
        return

    # --------------------------------------------------------------------------
    # _braid_image_from_filecache
    # --------------------------------------------------------------------------
    def _braid_image_from_filecache(self, braid):
        r"""
        Return the image of the given braid in ``self`` from file cache (if
        contained).

        INPUT:

        - ``braid`` -- braid as instance of the braid group of ``self``

        OUTPUT:

        Image of braid as element of ``self``. ``None`` if the product has
        not been stored.

        EXAMPLES::

            sage: CHA3 = algebras.CubicHecke(3)
            sage: b1, b2 = CHA3.braid_group().gens(); br = ~b2*b1*~b2
            sage: CHA3._braid_image_from_filecache(br)
            1/w*c0*c1*c0^-1*c1 + v/w*c1^-1*c0 + ((-u)/w)*c0*c1*c0^-1
            sage: F = CHA3.base_ring().fraction_field()
            sage: par = tuple([F(p) for p in CHA3.cubic_equation_parameters()])
            sage: CHA3F = algebras.CubicHecke(3, cubic_equation_parameters=par)
            sage: CHA3F._braid_image_from_filecache(br)
            1/w*c0*c1*c0^-1*c1 + v/w*c1^-1*c0 + ((-u)/w)*c0*c1*c0^-1
            sage: section = CHA3.filecache_section().braid_images
            sage: CHA3.reset_filecache(section)
            sage: CHA3._braid_image_from_filecache(br)
        """
        base_ring = self.base_ring()
        gen_base_ring = self.base_ring(generic=True)
        result_vect = self._filecache.read_braid_image(braid.Tietze(), gen_base_ring)
        if result_vect is not None:
            if gen_base_ring != base_ring:
                base_map = self._ring_of_definition_map
                result_vect = vector(base_ring, [base_map(cf) for cf in result_vect])
            return self.from_vector(result_vect)
        return None

    # --------------------------------------------------------------------------
    # _braid_image_to_filecache
    # --------------------------------------------------------------------------
    def _braid_image_to_filecache(self, braid_tietze, braid_image_vect):
        r"""
        Write the given braid image of to file cache.

        INPUT:

        - ``braid_tietze`` -- braid in Tietze form
        - ``braid_image_vect`` -- image of the given braid in ``self`` in vector
          representation

        EXAMPLES::

            sage: CHA2 = algebras.CubicHecke(2)
            sage: br, = CHA2.braid_group().gens(); br2 = br**2
            sage: section = CHA2.filecache_section().braid_images
            sage: CHA2.is_filecache_empty(section)    # note: 2-strand images are not automatically cached in file system
            True
            sage: CHA2._braid_image_to_filecache(br2.Tietze(), CHA2(br2).to_vector())
            sage: CHA2._braid_image_from_filecache(br2)
            w*c^-1 + u*c + (-v)
            sage: CHA2.reset_filecache(CHA2.filecache_section().braid_images)
            sage: CHA2._braid_image_from_filecache(br2) == None
            True
        """
        if self.base_ring() != self.base_ring(generic=True):
            # this should not be done for specialized base rings
            return

        self._filecache.write_braid_image(braid_tietze, braid_image_vect)
        return

    # --------------------------------------------------------------------------
    # _braid_image
    # --------------------------------------------------------------------------
    @cached_method
    def _braid_image(self, braid):
        r"""
        Return the image of the given braid in ``self``.

        INPUT:

        - ``braid`` -- :class:`~sage.groups.braid.Braid` whose image
          in ``self`` should be calculated

        OUTPUT: an instance of the element class of ``self``

        EXAMPLES::

            sage: CHA2 = algebras.CubicHecke(2)
            sage: br, = CHA2.braid_group().gens(); br2 = br**2
            sage: CHA2._braid_image(br2)
            w*c^-1 + u*c + (-v)
        """
        # ----------------------------------------------------------------------
        # first use the cubic equation to express the braid as a linear
        # combination of braids having no other exponent as 1 and -1 in their
        # defining word in the braid generators
        # ----------------------------------------------------------------------
        coeffs, braids = self._reduce_all_gen_powers(braid.Tietze())

        # ----------------------------------------------------------------------
        # in the second step the images of these "reduced" braids is calculated
        # ----------------------------------------------------------------------
        result = self.zero()
        for i in range(len(coeffs)):
            braid_image = self._braid_image_from_reduced_powers(braids[i])
            result += coeffs[i]*braid_image

        return result

    # --------------------------------------------------------------------------
    # _braid_image_from_reduced_powers
    # --------------------------------------------------------------------------
    @cached_method
    def _braid_image_from_reduced_powers(self, braid_tietze):
        r"""
        Return the image of a braid in ``self`` assuming that no successive
        repetitions occur in the Tietze form of the braid.

        INPUT:

        - ``braid_tietze`` -- tuple representing the Braid whose image in
          ``self`` should be computed; it is assumed that no successive
          repetitions occur among the entries (i.e. ``(1, 1)`` is not allowed
          but ``(1, -2, 1)`` is)

        OUTPUT: the image of the braid as an element of ``self``

        EXAMPLES::

            sage: CHA3 = algebras.CubicHecke(3)
            sage: CHA3._braid_image_from_reduced_powers((1, -2, 1))
            c0*c1^-1*c0
            sage: CHA3._braid_image_from_reduced_powers((1, -2, 1, 2))
            w*c0^-1*c1*c0^-1 + (-v)*c1*c0^-1 + u*c0*c1*c0^-1
        """
        n = self.ngens()
        braid_list = list(braid_tietze)
        len_braid = len(braid_list)

        # ----------------------------------------------------------------------
        # in the case of two strands we calculate the power of the generator
        # ----------------------------------------------------------------------
        if n == 1:
            if len_braid == 0:
                return self.one()
            k = braid_tietze[0]*len_braid
            result_vect = self._reduce_gen_power(k)
            result = self.from_vector(result_vect)
            return result

        # ----------------------------------------------------------------------
        # Try to use former calculations (from dynamic library) to obtain the
        # braid image
        # ----------------------------------------------------------------------
        result, word_decomposition = self._braid_image_from_former_calculations(braid_tietze)

        if word_decomposition is None:
            return result

        # ----------------------------------------------------------------------
        # proceed the calculation by use of the regular representation matrices
        # (given by Ivan Marin) or in case of more than 4 strands by extension
        # of the finite sub basis
        # ----------------------------------------------------------------------

        if n > 3 and (n in braid_tietze or -n in braid_tietze):
            # ------------------------------------------------------------------
            # matrices for the regular representation are at the moment just
            # available in the case of less than five strands. In the higher
            # cases the basis is realized to grow up from the basis on 4 strands
            # to use the recursion, only those cubic braids are stored as new
            # basis elements if they involve the generator with largest index
            # ------------------------------------------------------------------
            return self._braid_image_by_basis_extension(braid_tietze)

        word_left, word_result, word_right = word_decomposition
        result_vect = None

        if word_left is not None:
            # ------------------------------------------------------------------
            # Operating from the left on the pre-calculated result
            # ------------------------------------------------------------------
            vect = result.to_vector()
            braid_preimage = tuple(word_result)
            result_vect = self._mult_by_regular_rep(vect, tuple(word_left), RepresentationType.RegularLeft, braid_preimage)

        if word_right is not None:
            # ------------------------------------------------------------------
            # Operating from the right on the pre-calculated result
            # ------------------------------------------------------------------
            if result_vect is not None:
                vect = result_vect
                braid_preimage = tuple(word_left + word_result)
            else:
                vect = result.to_vector()
                braid_preimage = tuple(word_result)
            result_vect = self._mult_by_regular_rep(vect, tuple(word_right), RepresentationType.RegularRight, braid_preimage)

        result = self.from_vector(result_vect)
        return result

    # --------------------------------------------------------------------------
    # _braid_image_from_former_calculations
    # --------------------------------------------------------------------------
    def _braid_image_from_former_calculations(self, braid_tietze):
        r"""
        Return the image of a braid in ``self`` as far as this can be done by
        use of former calculations and is sure not to go into an endless
        recursion, that is

          - using the cubic Hecke sub-algebra on one strand less
          - using the file cache.

        If the image can not be calculated from former registered results this
        method returns None. Therefore, it is just intended to be used as as
        step in the complete calculation.

        INPUT:

        - ``braid_tietze`` -- tuple representing the braid whose image in
          ``self`` should be computed; he generator exponents in the braid
          word are assumed to be ``1`` or ``-1``

        OUTPUT:

        A pair (image, basis_factors) where result is an element of ``self``
        representing the image of the input if calculation was possible and
        ``None`` else-wise. If ``image == None`` the output basis_factors is
        given as a list of basis element whose product equals the input.

        EXAMPLES::

            sage: CHA3 = algebras.CubicHecke(3)
            sage: CHA3._braid_image_from_former_calculations((1, -2, 1))
            (c0*c1^-1*c0, None)
            sage: CHA3._braid_image_from_former_calculations((1, -2, 1, 2))
            (c0*c1^-1*c0, ([], [1, -2, 1], [2]))
        """
        braid_list = list(braid_tietze)
        len_braid = len(braid_list)
        result = None
        n = self.ngens()

        # ----------------------------------------------------------------------
        # if the braid is in the basis take its image to be the corresponding
        # monomial
        # ----------------------------------------------------------------------
        result = self._tietze_to_finite_sub_basis_monomial(braid_tietze)
        if result is not None:
            return result, None

        # ----------------------------------------------------------------------
        # if the braid lies in a sub-algebra take its image from there.
        # ----------------------------------------------------------------------
        sub_alg = self.cubic_hecke_subalgebra()
        if n not in braid_list and -n not in braid_list:
            result = self(sub_alg(braid_tietze))
            verbose('end (%s): %s in smaller algebra' % (braid_list, result), level=2)
            return result, None

        # ----------------------------------------------------------------------
        # proceed the calculation by splitting self into a product of basis
        # elements and try to simplify.
        # ----------------------------------------------------------------------
        braid_group = self.braid_group()
        braid = braid_group(braid_tietze)
        result = self._braid_image_from_filecache(braid)
        if result is not None:
            verbose('end from file cache (%s)' % (list(braid_tietze)), level=2)
            return result, None

        # ----------------------------------------------------------------------
        # If we come here len_braid must be larger than 1 (otherwise we already
        # have found in in the basis). By recursion we check if the subwords
        # with one generator removed on the left (respectively on the right)
        # side contain a subword whose image has already been calculated. We
        # choose the longest such subword as our result.
        # ----------------------------------------------------------------------
        braid_list_red_left = [braid_tietze[j] for j in range(1, len_braid)]
        braid_list_red_right = [braid_tietze[j] for j in range(len_braid - 1)]

        result_left, word_decomp_left = self._braid_image_from_former_calculations(tuple(braid_list_red_left))
        result_right, word_decomp_right = self._braid_image_from_former_calculations(tuple(braid_list_red_right))
        if word_decomp_left is None:
            return result_left, ([braid_tietze[0]], braid_list_red_left, [])

        if word_decomp_right is None:
            return result_right, ([], braid_list_red_right, [braid_tietze[len_braid - 1]])

        word_decomp_left_left, word_decomp_left_result, word_decomp_left_right = word_decomp_left
        word_decomp_right_left, word_decomp_right_result, word_decomp_right_right = word_decomp_right

        if len(word_decomp_left_result) >= len(word_decomp_right_result):
            return result_left, ([braid_tietze[0]] + word_decomp_left_left, word_decomp_left_result, word_decomp_left_right)

        return result_right, (word_decomp_right_left, word_decomp_right_result, word_decomp_right_right + [braid_tietze[len_braid - 1]])

    # --------------------------------------------------------------------------
    # _braid_image_by_basis_expansion_
    # --------------------------------------------------------------------------
    @cached_method
    def _braid_image_by_basis_extension(self, braid_tietze):
        r"""
        Return the given braid as a new basis element of ``self`` expanding the
        incomplete order (which is just a part of the whole basis) in the case
        of more than 4 strands.

        INPUT:

        - ``braid_tietze`` -- tuple representing the braid whose image in
          ``self`` should be computed; he generator exponents in the braid
          word are assumed to be ``1`` or ``-1``

        OUTPUT: an instance of the element class of ``self``

        EXAMPLES::

            sage: # optional - database_cubic_hecke
            sage: CHA5 = algebras.CubicHecke(5)
            sage: be = CHA5.filecache_section().basis_extensions
            sage: CHA5.reset_filecache(be)
            sage: CHA5._basis_extension
            [[4], [-4]]
            sage: CHA5._braid_image_by_basis_extension((4,1))
            c3*c0
            sage: CHA5._basis_extension
            [[4], [-4], [4, 1]]

        case where the braid already has a corresponding basis element::

            sage: CHA5._braid_image_by_basis_extension((1,)) # optional - database_cubic_hecke
            c0
            sage: CHA5._basis_extension           # optional - database_cubic_hecke
            [[4], [-4], [4, 1]]

        case where the braid doesn't have corresponding basis element but depends
        on them::

            sage: CHA5._braid_image_by_basis_extension((1,1)) # optional - database_cubic_hecke
            Traceback (most recent call last):
            ...
            NotImplementedError: no algorithm available to calculate braid image of (1, 1)
        """
        cubic_braid = self._cubic_braid_group(braid_tietze)
        tup = self._cubic_braid_basis_tuple(cubic_braid)
        if tup is not None:
            bgrp = self.braid_group()
            if bgrp(braid_tietze) != bgrp(tup):
                raise NotImplementedError('no algorithm available to calculate braid image of %s' % str(braid_tietze))
            B = self.basis()
            verbose('braid-image %s in Basis' % str(braid_tietze), level=2)
            return self.monomial(B[cubic_braid])

        return self._cubic_braid_append_to_basis(cubic_braid)

    # --------------------------------------------------------------------------
    # _reduce_all_gen_powers
    # --------------------------------------------------------------------------
    @cached_method
    def _reduce_all_gen_powers(self, braid_tietze):
        r"""
        Return a linear combination of braids that have no higher powers in the
        braid generators having the same image in ``self`` than the given braid.

        This linear combination is returned as a pair of lists of braids and
        corresponding coefficients.

        INPUT:

        - ``braid_tietze`` -- tuple representing the braid whose powers should
          be reduced given in Tietze form

        OUTPUT:

        A pair of two lists: ``coeffs``, ``braids``. The fist one contains the
        coefficients corresponding to the braids in Tietze form from the second
        list of braids.

        EXAMPLES::

            sage: CHA3 = algebras.CubicHecke(3)
            sage: CHA3._reduce_all_gen_powers((1, 1, -2, -2))
            ([u*v/w, (-v)/w, (-v^2)/w, (-u^2)/w, u/w, u*v/w, -u, 1, v],
             [(), (2,), (-2,), (1,), (1, 2), (1, -2), (-1,), (-1, 2), (-1, -2)])
        """
        braid_list = list(braid_tietze)
        len_braid = len(braid_list)

        # ----------------------------------------------------------------------
        # find a higher power position in braid_list
        # ----------------------------------------------------------------------
        power = 0
        pos = 0
        for i in range(len_braid - 1):
            if braid_list[i] != braid_list[i + 1]:
                continue
            pos = i
            for power in range(1, len_braid - pos + 1):
                if pos+power == len_braid:
                    break
                if braid_list[pos] != braid_list[pos+power]:
                    break
            break

        if power == 0:
            verbose('end (%s) no powers' % braid_list, level=2)
            return [self.base_ring().one()], [braid_tietze]

        # ----------------------------------------------------------------------
        # eliminate this power from braid_tietze.
        # ----------------------------------------------------------------------
        val = braid_list[pos]
        if val > 0:
            gen_ind = val
            exp = power
        else:
            gen_ind = -val
            exp = -power

        braid_list_start = [braid_list[i] for i in range(pos)]
        braid_list_end = [braid_list[i] for i in range(pos+power, len_braid)]

        # ----------------------------------------------------------------------
        # merging the new reduced tuple. Note that all the new tuples are
        # smaller than the given one, which will make the recursion terminate.
        # ----------------------------------------------------------------------
        tuple_one = tuple(braid_list_start + braid_list_end)
        tuple_gen = tuple(braid_list_start + [gen_ind] + braid_list_end)
        tuple_gen_inv = tuple(braid_list_start + [-gen_ind] + braid_list_end)

        # ----------------------------------------------------------------------
        # convert them to braids (to reduce cancellation of inverses and obvious
        # braid relations) Note that this will not increase the length of the
        # word. Thus the recursion still must terminate.
        # ----------------------------------------------------------------------
        braid_group = self.braid_group()
        braid_one = braid_group(tuple_one)
        braid_gen = braid_group(tuple_gen)
        braid_gen_inv = braid_group(tuple_gen_inv)

        # ----------------------------------------------------------------------
        # eliminate all powers from braid_tietze by recursion. The recursion
        # will terminate by the length reduction of the Tietze tuple (but not
        # necessarily by the number of generators whose exponent must be reduced).
        # ----------------------------------------------------------------------
        one_coeffs, one_braids = self._reduce_all_gen_powers(braid_one.Tietze())
        gen_coeffs, gen_braids = self._reduce_all_gen_powers(braid_gen.Tietze())
        gen_inv_coeffs, gen_inv_braids = self._reduce_all_gen_powers(braid_gen_inv.Tietze())

        cf_one, cf_gen, cf_gen_inv = self._reduce_gen_power(exp)

        one_coeffs = [cf*cf_one for cf in one_coeffs]
        gen_coeffs = [cf*cf_gen for cf in gen_coeffs]
        gen_inv_coeffs = [cf*cf_gen_inv for cf in gen_inv_coeffs]

        return one_coeffs + gen_coeffs + gen_inv_coeffs, one_braids + gen_braids + gen_inv_braids

    # --------------------------------------------------------------------------
    # _reduce_gen_power
    # --------------------------------------------------------------------------
    @cached_method
    def _reduce_gen_power(self, k):
        r"""
        Return the `k`-th power on an arbitrary generator,
        for example `c_0^k`.

        INPUT:

        - ``k`` -- integer giving the power

        OUTPUT:

        A list ``[coeff_one, coeff_gen, coeff_gen_inverse]`` of the three
        coefficients of the generators power in the span of the generator.

        EXAMPLES::

            sage: CHA2 = algebras.CubicHecke(2)
            sage: CHA2._reduce_gen_power(5)
            (-u^3*v + 2*u*v^2 + u^2*w - 2*v*w, u^4 - 3*u^2*v
            + v^2 + 2*u*w, u^3*w - 2*u*v*w + w^2)
        """
        n = self.ngens()

        # ----------------------------------------------------------------------
        # take it from smaller sub-algebras if possible
        # ----------------------------------------------------------------------
        if n > 1:
            sub_alg = self.cubic_hecke_subalgebra()
            return sub_alg._reduce_gen_power(k)

        # ----------------------------------------------------------------------
        # calculate it in the sub-algebra on 2 strands
        # ----------------------------------------------------------------------

        if k == 0:
            result_ele = self.one()
            result = result_ele.to_vector()

        elif abs(k) == 1:
            result_ele = self._tietze_to_finite_sub_basis_monomial((k,))
            result = result_ele.to_vector()

        else:
            if k < 0:
                right_vect = self._reduce_gen_power(k + 1)
                genTietze = (-1,)
            else:
                right_vect = self._reduce_gen_power(k - 1)
                genTietze = (1,)
            result = self._mult_by_regular_rep(right_vect, genTietze, RepresentationType.RegularLeft)
        return result

    # --------------------------------------------------------------------------
    # _mult_by_regular_rep
    # --------------------------------------------------------------------------
    @cached_method
    def _mult_by_regular_rep(self, vect, gen_tuple, representation_type, braid_preimage=None):
        r"""
        Return the product of an`element of ``self`` given as a coefficient
        vector with a sequence (tuple) of generators (that is a braid word)
        using regular representation matrices.

        The multiplication will be performed form left or right according
        to the given ``representation_type``.

        INPUT:

        - ``vect`` -- element of ``self`` in vector form (obtained by
          :meth:`to_vector`)
        - ``gen_tuple`` -- list of generators (that is a braid in Tietze form)
          which operates on ``vect``
        - ``representation_type`` -- instance of :class:`RepresentationType`
          (one of `RegularLeft` or `RegularRight`)
        - ``braid_preimage`` -- (optional) a word representing a braid whose
          image is vect (if it exist). This is used to record intermediate
          results to the dynamic library

        OUTPUT:

        The coefficient vector resulting after applying the multiplication of all
        matrices corresponding to the generators from gen_tuple.

        EXAMPLES::

            sage: CHA3 = algebras.CubicHecke(3)
            sage: CHA3.inject_variables()
            Defining c0, c1
            sage: repr_type = CHA3.repr_type.RegularRight
            sage: CHA3._mult_by_regular_rep(c0.to_vector(), (1, -2, -2), repr_type)
            (u*v/w, (-u^2)/w, -u, (-v)/w, (-v^2)/w, u/w, u*v/w, 1, v,
            0, 0, 0, 0, 0, 0, 0, 0, 0, 0, 0, 0, 0, 0, 0)
        """
        verbose('multiply %s (pre-image %s) by %s using %s'
                % (vect, braid_preimage, gen_tuple, representation_type), level=2)
        m = len(gen_tuple)
        braid_list = None
        if braid_preimage:
            braid_list = list(braid_preimage)

        result = vect
        for i in range(m):
            verbose('multiply image of %s with position %s' % (braid_list, i), level=2)

            if representation_type == RepresentationType.RegularLeft:
                gen_ind = gen_tuple[m - i - 1]
                if braid_list:
                    braid_list = [gen_ind] + braid_list
            else:
                gen_ind = gen_tuple[i]
                if braid_list:
                    braid_list = braid_list + [gen_ind]

            if (gen_ind, representation_type) in list(self._gens_reg_repres_matrix.keys()):
                mat = self._gens_reg_repres_matrix[(gen_ind, representation_type)]
            else:
                if gen_ind > 0:
                    gen = self.gen(gen_ind - 1)
                    mat = gen.matrix(representation_type=representation_type)
                else:
                    # data of inverse of generators is stored under negative strand-index
                    gen = self.gen(-gen_ind - 1)**(-1)
                    mat = gen.matrix(representation_type=representation_type)

                self._gens_reg_repres_matrix[(gen_ind, representation_type)] = mat

            result = mat * result

            # ------------------------------------------------------------------
            # save this intermediate result to the dynamic library
            # ------------------------------------------------------------------
            if braid_list:
                verbose('save image of %s to file cache' % braid_list, level=2)
                self._braid_image_to_filecache(tuple(braid_list), result)

        verbose('multiply %s by %s using %s result %s' % (vect, gen_tuple, representation_type, result), level=2)
        return result

    # --------------------------------------------------------------------------
    # _cubic_braid_append_to_basis
    # --------------------------------------------------------------------------

    def _cubic_braid_append_to_basis(self, cubic_braid):
        r"""
        Append the given cubic braid to the finite sub basis which is used for
        calculation of products and representation matrices.

        This only makes sense if the ``cubic_braid`` is not in this finite
        sub-basis, before. This can happen if the number of strands is more
        than 4.

        INPUT:

        - ``cubic_braid`` -- :class:`~sage.groups.cubic_braid.CubicBraid`
          whose image in ``self`` should be appended

        OUTPUT: the new monomial of ``self``

        EXAMPLES::

            sage: # optional - database_cubic_hecke
            sage: CHA5 = algebras.CubicHecke(5)
            sage: be = CHA5.filecache_section().basis_extensions
            sage: CHA5.reset_filecache(be)
            sage: CHA5._basis_extension
            [[4], [-4]]
            sage: CBG = CHA5.cubic_braid_group()
            sage: CHA5._cubic_braid_append_to_basis(CBG((4,1)))
            c3*c0
            sage: CHA5._basis_extension
            [[4], [-4], [4, 1]]
        """
        cbTietze = list(cubic_braid.Tietze())
        order = self.get_order()
        next_index = len(order)
        self._basis_extension.append(cbTietze)
        try:
            self._rank_basis.update({cubic_braid: next_index})  # supporting :meth:`get_order_key`
        except AttributeError:
            pass
        order.append(cubic_braid)
        monomial = self.monomial(cubic_braid)
        self._finite_sub_basis_tuples.update({cubic_braid: cbTietze})

        verbose('registering new basis element: %s (par %s ind %s)'
                % (cubic_braid, cubic_braid.parent(), next_index), level=2)
        self._filecache.update_basis_extensions(self._basis_extension)
        return monomial

    # --------------------------------------------------------------------------
    # _cubic_braid_basis_tuple
    # --------------------------------------------------------------------------
    def _cubic_braid_basis_tuple(self, cubic_braid):
        r"""
        Return the Tietze tuple that represents the given cubic_braid in the
        basis of ``self``.

        In the case ``self`` has more than 4 strands it may happen that the
        given cubic braid is not contained in the finite subbasis, so far.
        In this case it is automatically added to it.

        INPUT:

        - ``cubic_braid`` -- :class:`~sage.groups.cubic_braid.CubicBraid`

        OUTPUT: a tuple from the basis representing the cubic braid

        EXAMPLES::

            sage: CHA2 = algebras.CubicHecke(2)
            sage: CBG = CHA2.cubic_braid_group()
            sage: CHA2._cubic_braid_basis_tuple(CBG((1, 1)))
            (-1,)
        """
        tietze_list = self._basis_tietze()
        cubic_braid_tietze = cubic_braid.Tietze()
        if list(cubic_braid_tietze) in tietze_list:
            verbose('cubic_braid_tietze: %s in basis' % str(cubic_braid_tietze), level=2)
            return cubic_braid_tietze
        else:
            if cubic_braid in self._finite_sub_basis_tuples.keys():
                verbose('cubic_braid: %s in finite_sub_basis' % cubic_braid, level=2)
                return self._finite_sub_basis_tuples[cubic_braid]

        for tup in tietze_list:
            cb_tup = self.cubic_braid_group()(tup)
            if cubic_braid == cb_tup:
                self._finite_sub_basis_tuples.update({cb_tup: tup})
                verbose('cubic_braid: %s added to finite_sub_basis with tuple %s'
                        % (cubic_braid, tup), level=2)
                return tuple(tup)
        return None

    # --------------------------------------------------------------------------
    # _cubic_braid_image
    # --------------------------------------------------------------------------
    def _cubic_braid_image(self, cubic_braid, check=True):
        r"""
        Return the given cubic braid as monomial of ``self``, that is the image
        under the map onto the basis.

        If the number of strands is larger than 4, the corresponding basis
        element may not be contained in the order of ``self``. In this
        case it will be appended here.

        INPUT:

        - ``cubic_braid`` -- :class:`~sage.groups.cubic_braid.CubicBraid`
          whose image in ``self`` should be returned
        - ``check`` -- boolean (default: ``True``); check if the given cubic
          braid is already registered in the finite sub basis; if set to
          ``False`` duplicate entries can occur

        EXAMPLES::

            sage: CHA2 = algebras.CubicHecke(2)
            sage: CBG = CHA2.cubic_braid_group()
            sage: CHA2._cubic_braid_image(CBG((1,1)))
            c^-1
        """
        if check:
            tup = self._cubic_braid_basis_tuple(cubic_braid)
            if tup is not None:
                return self._tietze_to_finite_sub_basis_monomial(tup)
        return self._cubic_braid_append_to_basis(cubic_braid)

    # --------------------------------------------------------------------------
    # _extend_braid_automorphism
    # --------------------------------------------------------------------------
    def _extend_braid_automorphism(self, element, braid_automorphism):
        r"""
        Return the image of element under the extension of the given braid group
        automorphism to ``self``. It is assumed that the given
        ``braid_automorphism`` factors through ``self``.

        INPUT:

        - ``element`` -- an element class of ``self``
        - ``braid_automorphism`` -- braid group automorphism factoring through
          ``self``

        OUTPUT:

        Element class of ``self`` representing the image of element
        under the extension of the given braid group automorphism.

        EXAMPLES::

            sage: CHA2 = algebras.CubicHecke(2)
            sage: br, = CHA2.gens()
            sage: CHA2.mirror_isomorphism(br)   # indirect doctest
            c^-1
        """

        result = self.zero()
        for braid in element.support():
            autom_braid = braid_automorphism(braid)
            img_braid = self._braid_image_from_reduced_powers(autom_braid.Tietze())
            result += element[braid] * img_braid

        return result

    # --------------------------------------------------------------------------
    # _markov_trace_module
    # --------------------------------------------------------------------------
    def _markov_trace_module(self, extended=False, field_embedding=False):
        r"""
        Return the module that contains the formal Markov trace as elements.

        INPUT:

        - ``extended`` -- boolean (default: ``False``); if set to ``True`` the
          base ring of the module is the Markov trace version of the generic
          extension ring of ``self``.

        - ``field_embedding`` -- boolean (default: ``False``); if set to ``True`
          the base ring of the module is the smallest field containing the
          generic extension ring of ``self``. The keyword is meaningless if
          ``extended=False``.

        OUTPUT: a :class:`~sage.combinat.free_module.CombinatorialFreeModule`

        EXAMPLES::

            sage: CHA2 = algebras.CubicHecke(2)
            sage: CHA2._markov_trace_module()
            Free module generated by {U1, U2}
              over Multivariate Polynomial Ring in u, v, w, s
              over Integer Ring localized at (s, w, v, u)

            sage: CHA2._markov_trace_module(extended=True)
            Free module generated by {U1, U2}
              over Multivariate Laurent Polynomial Ring in a, b, c, s
              over Splitting Algebra of x^2 + x + 1 with roots [e3, -e3 - 1]
              over Integer Ring

            sage: CHA2._markov_trace_module(extended=True, field_embedding=True)
            Free module generated by {U1, U2}
              over Fraction Field of Multivariate Polynomial Ring in a, b, c, s
              over Cyclotomic Field of order 3 and degree 2
        """
        from sage.modules.free_module import FreeModule
        from sage.databases.cubic_hecke_db import MarkovTraceModuleBasis
        basis = [b for b in MarkovTraceModuleBasis if b.strands() <= self._nstrands]
        BRM = self.base_ring(generic=True).markov_trace_version()
        if extended:
            BRM = BRM.extension_ring()
            if field_embedding:
                emb = BRM.field_embedding()
                BRM = emb.codomain()
        return FreeModule(BRM, basis)

    # --------------------------------------------------------------------------
    # _markov_trace_coeffs
    # --------------------------------------------------------------------------
    @cached_method
    def _markov_trace_coeffs(self):
        r"""
        Return a list of formal Markov traces of the basis elements of ``self``.

        OUTPUT:

        A list of elements of the Markov trace module (over the Markov trace
        version of the generic base ring). Each entry of the list corresponds
        to the according basis element of ``self``.

        EXAMPLES::

            sage: CHA2 = algebras.CubicHecke(2)
            sage: CHA2._markov_trace_coeffs()
            [B[U2], s*B[U1], 1/s*B[U1]]
            sage: M = _[0].parent(); M
            Free module generated by {U1, U2}
              over Multivariate Polynomial Ring in u, v, w, s
              over Integer Ring localized at (s, w, v, u)
        """
        M = self._markov_trace_module()
        Mbas = M.basis().keys()
        db = self._database
        sec = db.section.markov_tr_cfs
        cfs = db.read(sec, variables=M.base_ring().gens(), nstrands=self._nstrands)
        d = self.dimension()
        return [sum(cfs[bas_ele][i]*M(bas_ele) for bas_ele in Mbas) for i in range(d)]

    ############################################################################
    # --------------------------------------------------------------------------
    # public methods
    # --------------------------------------------------------------------------
    ############################################################################
    def filecache_section(self):
        r"""
        Return the ``enum`` to select a section in the file cache.

        EXAMPLES::

            sage: CHA2 = algebras.CubicHecke(2)
            sage: list(CHA2.filecache_section())
            [<section.matrix_representations: 'matrix_representations'>,
             <section.braid_images: 'braid_images'>,
             <section.basis_extensions: 'basis_extensions'>,
             <section.markov_trace: 'markov_trace'>]
        """
        return self._filecache.section

    def is_filecache_empty(self, section=None):
        r"""
        Return ``True`` if the file cache of the given ``section`` is empty.
        If no ``section`` is given the answer is given for the complete
        file cache.

        INPUT:

        - ``section`` -- (default: all sections) an element of enum
          :class:`~sage.databases.cubic_hecke_db.CubicHeckeFileCache.section`
          that can be selected using :meth:`filecache_section`

        EXAMPLES::

            sage: CHA2 = algebras.CubicHecke(2)
            sage: CHA2.is_filecache_empty()
            False
        """
        return self._filecache.is_empty(section=section)

    def reset_filecache(self, section=None, commit=True):
        r"""
        Reset the file cache of the given ``section`` resp. the complete
        file cache if no ``section`` is given.

        INPUT:

        - ``section`` -- (default: all sections) an element of enum
          :class:`~sage.databases.cubic_hecke_db.CubicHeckeFileCache.section`
          that can be selected using :meth:`filecache_section`
        - ``commit`` -- boolean (default: ``True``); if set to ``False`` the
          reset is not written to the filesystem

        EXAMPLES::

            sage: # optional - database_cubic_hecke
            sage: CHA5 = algebras.CubicHecke(5)
            sage: be = CHA5.filecache_section().basis_extensions
            sage: CHA5.is_filecache_empty(be)
            False
            sage: CHA5.reset_filecache(be)
            sage: CHA5.is_filecache_empty(be)
            True
        """
        fc = self._filecache
        if section == fc.section.basis_extensions:
            if self._nstrands < 5:
                raise ValueError('not allowed for less than 5 strand')
        fc.reset_library(section=section)

        if section == fc.section.basis_extensions:
            self._init_basis_extension()
        if commit:
            fc.write(section=section)

    def strands(self):
        r"""
        Return the number of strands of the braid group whose group algebra
        image is ``self``.

        EXAMPLES::

            sage: CHA4 = algebras.CubicHecke(2)
            sage: CHA4.strands()
            2
        """
        return self._nstrands

    # --------------------------------------------------------------------------
    # Garside involution
    # --------------------------------------------------------------------------
    def garside_involution(self, element):
        r"""
        Return the image of the given element of ``self`` under the extension of
        the Garside involution of braids to ``self``.

        This method may be invoked by the ``revert_garside`` method of the
        element class of ``self``, alternatively.

        INPUT:

        - ``element`` -- instance of the element class of ``self``

        OUTPUT:

        Instance of the element class of ``self`` representing the image of
        ``element`` under the extension of the Garside involution to ``self``.

        EXAMPLES::

            sage: CHA3 = algebras.CubicHecke(3)
            sage: ele = CHA3.an_element()
            sage: ele_gar = CHA3.garside_involution(ele); ele_gar
            (-w)*c1*c0^-1 + u*c0 + v*c1 + ((-v*w+u)/w)
            sage: ele == CHA3.garside_involution(ele_gar)
            True
        """
        braid_group = self.braid_group()
        reverse_gens = list(braid_group.gens())
        reverse_gens.reverse()
        brgrp_garside_involution = braid_group.hom(reverse_gens, check=False)
        return self._extend_braid_automorphism(element, brgrp_garside_involution)

    # --------------------------------------------------------------------------
    # orientation anti involution
    # --------------------------------------------------------------------------
    def orientation_antiinvolution(self, element):
        r"""
        Return the image of the given element of ``self`` under the extension of
        the orientation anti involution of braids to ``self``. The orientation
        anti involution of a braid is given by reversing the order of generators
        in the braid word.

        This method may be invoked by the ``revert_orientation`` method of the
        element class of ``self``, alternatively.

        INPUT:

        - ``element`` -- instance of the element class of ``self``

        OUTPUT:

        Instance of the element class of ``self`` representing the image of
        ``element`` under the extension of the orientation reversing braid
        involution to ``self``.

        EXAMPLES::

            sage: CHA3 = algebras.CubicHecke(3)
            sage: ele = CHA3.an_element()
            sage: ele_ori = CHA3.orientation_antiinvolution(ele); ele_ori
            (-w)*c1^-1*c0 + v*c0 + u*c1 + ((-v*w+u)/w)
            sage: ele == CHA3.orientation_antiinvolution(ele_ori)
            True
        """
        braid_group = self.braid_group()

        def brgrp_orientation_antiinvolution(braid):
            braid_list = list(braid.Tietze())
            braid_list.reverse()
            return braid_group(tuple(braid_list))
        return self._extend_braid_automorphism(element, brgrp_orientation_antiinvolution)

    # --------------------------------------------------------------------------
    # mirror isomorphism
    # --------------------------------------------------------------------------
    def mirror_isomorphism(self, element):
        r"""
        Return the image of the given element of ``self`` under the extension
        of the mirror involution of braids to ``self``. The mirror involution
        of a braid is given by inverting all generators in the braid word. It
        does not factor through ``self`` over the base ring but it factors
        through ``self`` considered as a `\ZZ`-module relative to the mirror
        automorphism of the generic base ring. Considering ``self`` as algebra
        over its base ring this involution defines an isomorphism of ``self``
        onto a different cubic Hecke algebra with a different cubic equation.
        This is defined over a different base (and extension) ring than
        ``self``. It can be obtained by the method ``mirror_image`` or as
        parent of the output of this method.

        This method may be invoked by the ``CubicHeckeElelemnt.revert_mirror``
        method of the element class of ``self``, alternatively.

        INPUT:

        - ``element`` -- instance of the element class of ``self``

        OUTPUT:

        Instance of the element class of the mirror image of ``self``
        representing the image of element under the extension of the braid
        mirror involution to ``self``.

        EXAMPLES::

            sage: CHA3 = algebras.CubicHecke(3)
            sage: ele = CHA3.an_element()
            sage: ele_mirr = CHA3.mirror_isomorphism(ele); ele_mirr
            -1/w*c0^-1*c1 + u/w*c0^-1 + v/w*c1^-1 + ((v*w-u)/w)
            sage: ele_mirr2 = ele.revert_mirror()  # indirect doctest
            sage: ele_mirr == ele_mirr2
            True
            sage: par_mirr = ele_mirr.parent()
            sage: par_mirr == CHA3
            False
            sage: par_mirr == CHA3.mirror_image()
            True
            sage: ele == par_mirr.mirror_isomorphism(ele_mirr)
            True
        """
        mirror_image = self.mirror_image()
        braid_group = self.braid_group()
        mirror_involution = braid_group.hom([~g for g in braid_group.gens()], check=False)
        # Todo: have mirror_involution be a method of :class:`BraidGroup_class`
        base_ring_mirror = self._base_ring_mirror
        element_vec = vector([base_ring_mirror(cf) for cf in list(element.to_vector())])
        element_mirr = mirror_image.from_vector(element_vec)
        return mirror_image._extend_braid_automorphism(element_mirr, mirror_involution)

    # --------------------------------------------------------------------------
    # cubic_equation
    # --------------------------------------------------------------------------
    def cubic_equation(self, var='h', as_coefficients=False, generic=False):
        r"""
        Return the cubic equation attached to ``self``.

        INPUT:

        - ``var`` -- string (default: ``'h'``); setting the indeterminate of the
          equation
        - ``as_coefficients`` -- boolean (default: ``False``);  if set to ``True``
          the list of coefficients is returned
        - ``generic`` -- boolean (default: ``False``);  if set to ``True`` the
          cubic equation will be given over the generic base ring

        OUTPUT:

        A polynomial over the base ring (resp. generic base ring if ``generic``
        is set to True). In case ``as_coefficients`` is set to ``True`` a list
        of them is returned.

        EXAMPLES::

            sage: CHA2 = algebras.CubicHecke(2, cubic_equation_roots=(E(3), ~E(3), 1))
            sage: CHA2.cubic_equation()
            h^3 - 1
            sage: CHA2.cubic_equation(generic=True)
            h^3 - u*h^2 + v*h - w
            sage: CHA2.cubic_equation(as_coefficients=True, generic=True)
            [-w, v, -u, 1]
            sage: CHA2.cubic_equation(as_coefficients=True)
            [-1, 0, 0, 1]
        """
        BaseRing = self.base_ring(generic=generic)
        if generic:
            u, v, w = BaseRing.gens()
        else:
            u, v, w = self._cubic_equation_parameters
        cf = [-w, v, -u, 1]
        if as_coefficients:
            return cf
        from sage.rings.polynomial.polynomial_ring_constructor import PolynomialRing
        P = PolynomialRing(BaseRing, var)
        return P(cf)

    # --------------------------------------------------------------------------
    # cubic_equation_roots
    # --------------------------------------------------------------------------
    def cubic_equation_roots(self, generic=False):
        r"""
        Return the roots of the underlying cubic equation.

        INPUT:

        - ``generic`` -- boolean (default: ``False``);  if set to ``True`` the
          roots are returned as elements of the generic extension ring

        OUTPUT: a triple consisting of the roots

        EXAMPLES::

            sage: CHA2 = algebras.CubicHecke(2, cubic_equation_roots=(3, 4, 5))
            sage: CHA2.cubic_equation()
            h^3 - 12*h^2 + 47*h - 60
            sage: CHA2.cubic_equation_roots()
            [3, 4, 5]
            sage: CHA2.cubic_equation_roots(generic=True)
            [a, b, c]
        """
        if generic:
            return self._generic_cubic_equation_roots
        else:
            return self._cubic_equation_roots

    # --------------------------------------------------------------------------
    # cubic_equation_roots
    # --------------------------------------------------------------------------
    def cubic_equation_parameters(self, generic=False):
        r"""
        Return the coefficients of the underlying cubic equation.

        INPUT:

        - ``generic`` -- boolean (default: ``False``);  if set to ``True`` the
          coefficients are returned as elements of the generic base ring

<<<<<<< HEAD
        OUTPUT:

        A triple consisting of the coefficients.
=======
        OUTPUT: a tripple consisting of the coefficients
>>>>>>> e042294b

        EXAMPLES::

            sage: CHA2 = algebras.CubicHecke(2, cubic_equation_roots=(3, 4, 5))
            sage: CHA2.cubic_equation()
            h^3 - 12*h^2 + 47*h - 60
            sage: CHA2.cubic_equation_parameters()
            [12, 47, 60]
            sage: CHA2.cubic_equation_parameters(generic=True)
            [u, v, w]
        """
        if generic:
            return self._generic_cubic_equation_parameters
        else:
            return self._cubic_equation_parameters

    # --------------------------------------------------------------------------
    # base_ring
    # --------------------------------------------------------------------------
    def base_ring(self, generic=False):
        r"""
        Return the base ring of ``self``.

        INPUT:

        - ``generic`` -- boolean (default: ``False``); if ``True`` the ring
          of definition (here often called the generic base ring) is returned

        EXAMMPLES::

            sage: CHA2 = algebras.CubicHecke(2, cubic_equation_roots=(3, 4, 5))
            sage: CHA2.base_ring()
            Integer Ring localized at (2, 3, 5)
            sage: CHA2.base_ring(generic=True)
            Multivariate Polynomial Ring in u, v, w
              over Integer Ring localized at (w,)
        """
        if generic:
            return self._ring_of_definition
        else:
            return super().base_ring()

    # --------------------------------------------------------------------------
    # extension_ring
    # --------------------------------------------------------------------------
    def extension_ring(self, generic=False):
        r"""
        Return the extension ring of ``self``.

        This is an extension of its base ring containing the roots
        of the cubic equation.

        INPUT:

        - ``generic`` -- boolean (default: ``False``); if ``True`` the
          extension ring of definition (here often called the generic
          extension ring) is returned

        EXAMMPLES::

            sage: CHA2 = algebras.CubicHecke(2, cubic_equation_roots=(3, 4, 5))
            sage: CHA2.extension_ring()
            Splitting Algebra of T^2 + T + 1 with roots [E3, -E3 - 1]
            over Integer Ring localized at (2, 3, 5)
            sage: CHA2.extension_ring(generic=True)
            Multivariate Laurent Polynomial Ring in a, b, c
            over Splitting Algebra of x^2 + x + 1
              with roots [e3, -e3 - 1] over Integer Ring
        """
        if generic:
            return self._generic_extension_ring
        else:
            return self._extension_ring

    # --------------------------------------------------------------------------
    # cyclotomic_generator
    # --------------------------------------------------------------------------
    def cyclotomic_generator(self, generic=False):
        r"""
        Return the third root of unity as element of the extension ring.

        The only thing where this is needed is in the nine dimensional
        irreducible representations of the cubic Hecke algebra on four strands
        (see the examples of :meth:`CubicHeckeElement.matrix` for instance).

        INPUT:

        - ``generic`` -- boolean (default: ``False``); if ``True`` the
          cyclotomic generator is returned as an element extension ring of
          definition

        EXAMMPLES::

            sage: CHA2 = algebras.CubicHecke(2, cubic_equation_roots=(3, 4, 5))
            sage: CHA2.cyclotomic_generator()
            E3
            sage: CHA2.cyclotomic_generator(generic=True)
            e3
        """
        e3gen = self.extension_ring(generic=True).cyclotomic_generator()
        if generic:
            return e3gen
        else:
            return self._generic_extension_ring_map(e3gen)

    # --------------------------------------------------------------------------
    # braid_group
    # --------------------------------------------------------------------------
    def braid_group(self):
        r"""
        Return the braid group attached to ``self``.

        EXAMPLES::

            sage: CHA2 = algebras.CubicHecke(2)
            sage: CHA2.braid_group()
            Braid group on 2 strands
        """
        return self._braid_group

    # --------------------------------------------------------------------------
    # cubic_braid_group
    # --------------------------------------------------------------------------
    def cubic_braid_group(self):
        r"""
        Return the cubic braid group attached to ``self``.

        EXAMPLES::

            sage: CHA2 = algebras.CubicHecke(2)
            sage: CHA2.cubic_braid_group()
            Cubic Braid group on 2 strands
        """
        return self._cubic_braid_group

    # --------------------------------------------------------------------------
    # braid_group_algebra
    # --------------------------------------------------------------------------
    def braid_group_algebra(self):
        r"""
        Return the group algebra of braid group attached to ``self`` over the
        base ring of ``self``.

        EXAMPLES::

            sage: CHA2 = algebras.CubicHecke(2)
            sage: CHA2.braid_group_algebra()
            Algebra of Braid group on 2 strands
             over Multivariate Polynomial Ring in u, v, w
             over Integer Ring localized at (w,)
        """
        return self._braid_group_algebra

    # --------------------------------------------------------------------------
    # cubic_braid_group_algebra
    # --------------------------------------------------------------------------
    def cubic_braid_group_algebra(self):
        r"""
        Return the group algebra of cubic braid group attached to ``self`` over
        the base ring of ``self``.

        EXAMPLES::

            sage: CHA2 = algebras.CubicHecke(2)
            sage: CHA2.cubic_braid_group_algebra()
            Algebra of Cubic Braid group on 2 strands
             over Multivariate Polynomial Ring in u, v, w
             over Integer Ring localized at (w,)
        """
        return self._cubic_braid_group_algebra

    # --------------------------------------------------------------------------
    # creating a CubicHeckeAlgebra as sub-algebra of self on less strands
    # --------------------------------------------------------------------------
    def cubic_hecke_subalgebra(self, nstrands=None):
        r"""
        Return a :class:`CubicHeckeAlgebra` that realizes a sub-algebra
        of ``self`` on the first ``n_strands`` strands.

        INPUT:

        - ``nstrands`` -- integer at least 1 and at most :meth:`strands` giving
          the number of strands for the subgroup; the default is one strand
          less than ``self`` has

        OUTPUT: an instance of this class realizing the sub-algebra

        EXAMPLES::

            sage: CHA3 = algebras.CubicHecke(3, cubic_equation_roots=(3, 4, 5))
            sage: CHA3.cubic_hecke_subalgebra()
            Cubic Hecke algebra on 2 strands
              over Integer Ring localized at (2, 3, 5)
                with cubic equation: h^3 - 12*h^2 + 47*h - 60 = 0
        """
        if nstrands is None:
            nstrands = self._nstrands - 1
        n = self._nstrands
        nstrands = ZZ(nstrands)

        if nstrands >= n or nstrands <= 0:
            raise ValueError('nstrands must be positive and less than %s' % self._nstrands)

        names = self.variable_names()
        if nstrands == self._nstrands - 1 and self._cubic_hecke_subalgebra is not None:
            return self._cubic_hecke_subalgebra

        names_red = names[:nstrands - 1]
        if self.base_ring() == self.base_ring(generic=True):
            SubHeckeAlg = CubicHeckeAlgebra(names=names_red)
        else:
            SubHeckeAlg = CubicHeckeAlgebra(names=names_red,
                                            cubic_equation_parameters=tuple(self._cubic_equation_parameters),
                                            cubic_equation_roots=tuple(self._cubic_equation_roots))

        if nstrands == self._nstrands - 1:
            self._cubic_hecke_subalgebra = SubHeckeAlg
        return SubHeckeAlg

    # --------------------------------------------------------------------------
    # mirror image
    # --------------------------------------------------------------------------
    def mirror_image(self):
        r"""
        Return a copy of ``self`` with the mirrored cubic equation, that is:
        the cubic equation has the inverse roots to the roots with respect
        to ``self``.

        This is needed since the mirror involution of the braid group does
        not factor through ``self`` (considered as an algebra over the base
        ring, just considered as `\ZZ`-algebra). Therefore, the mirror
        involution of an element of ``self`` belongs to ``mirror_image``.

        OUTPUT:

        A cubic Hecke algebra over the same base and extension ring,
        but whose cubic equation is transformed by the mirror involution
        applied to its coefficients and roots.

        EXAMPLES::

            sage: CHA2 = algebras.CubicHecke(2)
            sage: ce = CHA2.cubic_equation(); ce
            h^3 - u*h^2 + v*h - w
            sage: CHA2m = CHA2.mirror_image()
            sage: cem =  CHA2m.cubic_equation(); cem
            h^3 + ((-v)/w)*h^2 + u/w*h + (-1)/w
            sage: mi = CHA2.base_ring().mirror_involution(); mi
            Ring endomorphism of Multivariate Polynomial Ring in u, v, w
                                 over Integer Ring localized at (w,)
              Defn: u |--> v/w
                    v |--> u/w
                    w |--> 1/w
            sage: cem == cem.parent()([mi(cf) for cf in ce.coefficients()])
            True

        Note that both cubic Hecke algebras have the same ring of definition
        and identical generic cubic equation::

            sage: cemg = CHA2m.cubic_equation(generic=True)
            sage: CHA2.cubic_equation(generic=True) == cemg
            True
            sage: CHA2.cubic_equation() == cemg
            True
            sage: a, b, c = CHA2.cubic_equation_roots()
            sage: CHA2m.cubic_equation_roots(generic=True) == [a, b, c]
            True
            sage: CHA2m.cubic_equation_roots()
            [((-1)/(-w))*a^2 + (u/(-w))*a + (-v)/(-w),
             ((1/(-w))*a)*b + (1/(-w))*a^2 + ((-u)/(-w))*a,
             (((-1)/(-w))*a)*b]
            sage: ai, bi, ci = _
            sage: ai == ~a, bi == ~b, ci == ~c
            (True, True, True)
            sage: CHA2.extension_ring(generic=True).mirror_involution()
            Ring endomorphism of Multivariate Laurent Polynomial Ring in a, b, c
                                 over Splitting Algebra of x^2 + x + 1
                                   with roots [e3, -e3 - 1] over Integer Ring
              Defn: a |--> a^-1
                    b |--> b^-1
                    c |--> c^-1
                    with map of base ring

        The mirror image can not be obtained for specialized cubic Hecke
        algebras if the specialization does not factor through the mirror
        involution on the ring if definition::

            sage: CHA2s = algebras.CubicHecke(2, cubic_equation_roots=(3, 4, 5))
            sage: CHA2s
            Cubic Hecke algebra on 2 strands
              over Integer Ring localized at (2, 3, 5)
                with cubic equation: h^3 - 12*h^2 + 47*h - 60 = 0

        In the next example it is not clear what the mirror image of ``7``
        should be::

            sage: CHA2s.mirror_image()
            Traceback (most recent call last):
            ...
            RuntimeError: base ring Integer Ring localized at (2, 3, 5)
            does not factor through mirror involution
        """
        base_ring = self.base_ring()
        base_gen = self.base_ring(generic=True)

        base_gen_mirror = base_gen.mirror_involution()
        base_ring_mirror = self._base_ring_mirror
        cepg = self.cubic_equation_parameters(generic=True)
        cerg = self.cubic_equation_roots(generic=True)
        if not base_ring_mirror:
            mirr_paras_gen = [base_gen_mirror(par) for par in cepg]
            mirr_paras = [base_ring(mirr_para) for mirr_para in mirr_paras_gen]
            try:
                base_ring_mirror = base_ring.hom(mirr_paras)
            except (TypeError, ValueError, NotImplementedError):
                raise RuntimeError('base ring %s does not factor through mirror involution' % base_ring)

            # check for involution
            mirr_paras_back = [base_ring_mirror(mirr_para) for mirr_para in mirr_paras]
            if mirr_paras_back != self.cubic_equation_parameters():
                raise RuntimeError('base ring %s does not factor through mirror involution' % base_ring)
            self._base_ring_mirror = base_ring_mirror

        mirror_image = self._mirror_image
        if mirror_image is None:
            extension_ring = self.extension_ring()
            extension_gen = self.extension_ring(generic=True)
            extension_gen_mirror = extension_gen.mirror_involution()

            mirr_paras_gen = [base_gen_mirror(par) for par in cepg]
            mirr_roots_gen = [extension_gen_mirror(root) for root in cerg]

            mirr_paras = tuple([base_ring(par) for par in mirr_paras_gen])
            mirr_roots = tuple([extension_ring(root) for root in mirr_roots_gen])
            n = self._nstrands

            mirror_image = CubicHeckeAlgebra(n, cubic_equation_parameters=mirr_paras, cubic_equation_roots=mirr_roots)

            # go back by involution property
            mirror_image._mirror_image = self
            mirror_image._base_ring_mirror = base_ring_mirror
            mirror_image._ring_of_definition._mirror_ = base_gen_mirror
            mirror_image._is_mirror = True

            self._mirror_image = mirror_image

        return mirror_image

    # --------------------------------------------------------------------------
    # Schur elements
    # --------------------------------------------------------------------------
    def schur_elements(self, generic=False):
        r"""
        Return the list of Schur elements of ``self`` as elements
        of the extension ring of ``self``.

        .. NOTE::

            This method needs ``GAP3`` installed with package ``CHEVIE``.

        INPUT:

        - ``generic`` -- boolean (default: ``False``); if ``True``,
          the element is returned as element of the generic
          extension ring

        EXAMPLES::

            sage: CHA3 = algebras.CubicHecke(3)       # optional gap3
            sage: sch_eles = CHA3.schur_elements()    # optional gap3
            sage: sch_eles[6]                         # optional gap3
            (u^3*w + v^3 - 6*u*v*w + 8*w^2)/w^2
        """
        gap3_result = self.chevie().SchurElements()
        GER = self.extension_ring(generic=True)
        generic_result = [GER(s) for s in gap3_result]
        if generic:
            return list(generic_result)
        else:
            ER = self.extension_ring()
            return [ER(s) for s in generic_result]

    # --------------------------------------------------------------------------
    # Schur element
    # --------------------------------------------------------------------------
    def schur_element(self, item, generic=False):
        r"""
        Return a single Schur element of ``self`` as elements
        of the extension ring of ``self``.

        .. NOTE::

            This method needs ``GAP3`` installed with package ``CHEVIE``.

        INPUT:

        - ``item`` -- an element of :class:`AbsIrreducibeRep` to give
          the irreducible representation of ``self`` to which the Schur
          element should be returned
        - ``generic`` -- boolean (default: ``False``); if ``True``,
          the element is returned as element of the generic
          extension ring

        EXAMPLES::

            sage: CHA3 = algebras.CubicHecke(3)                 # optional gap3
            sage: CHA3.schur_element(CHA3.irred_repr.W3_111)    # optional gap3
            (u^3*w + v^3 - 6*u*v*w + 8*w^2)/w^2
        """
        if not isinstance(item, AbsIrreducibeRep):
            raise ValueError('item must be an instance of %s' % AbsIrreducibeRep)
        return self.schur_elements(generic=generic)[item.gap_index()]

    # --------------------------------------------------------------------------
    # characters
    # --------------------------------------------------------------------------
    def characters(self, irr=None, original=True):
        r"""
        Return the irreducible characters of ``self``.

        By default the values are given in the generic extension ring.
        Setting the keyword ``original`` to ``False`` you can obtain
        the values in the (non generic) extension ring (compare the
        same keyword for :meth:`CubicHeckeElement.matrix`).

        INPUT:

        - ``irr`` -- (optional) instance of :class:`AbsIrreducibeRep`
          selecting the irreducible representation corresponding to the
          character; if not given a list of all characters is returned
        - ``original`` -- boolean (default: ``True``); see description above

        OUTPUT:

        Function or list of Functions from the element class of ``self`` to
        the (generic or non generic) extension ring depending on the given
        keyword arguments.

        EXAMPLES::

            sage: CHA3 = algebras.CubicHecke(3)
            sage: ch = CHA3.characters()
            sage: e = CHA3.an_element()
            sage: ch[0](e)
            a^2*b + a^2*c + a^2 - b*c + b^-1*c^-1 + a^-1*c^-1 + a^-1*b^-1
            sage: _.parent()
            Multivariate Laurent Polynomial Ring in a, b, c
              over Splitting Algebra of x^2 + x + 1 with roots [e3, -e3 - 1]
              over Integer Ring
            sage: ch_w3_100 = CHA3.characters(irr=CHA3.irred_repr.W3_100)
            sage: ch_w3_100(e) == ch[0](e)
            True
            sage: ch_x = CHA3.characters(original=False)
            sage: ch_x[0](e)
            (u + v)*a + (-v*w - w^2 + u)/w
            sage: _.parent()
            Splitting Algebra of T^2 + T + 1 with roots [E3, -E3 - 1]
              over Splitting Algebra of h^3 - u*h^2 + v*h - w
                with roots [a, b, -b - a + u]
              over Multivariate Polynomial Ring in u, v, w
              over Integer Ring localized at (w,)
        """
        def char_function(ele):
            if isinstance(ele, self.element_class):
                m = ele.matrix(original=original)
                return m[irr].trace()
        if irr:
            return char_function
        irrs = [irr for irr in self.irred_repr if irr.number_gens() == self._nstrands - 1]
        return [self.characters(irrs[i], original=original) for i in range(len(irrs))]<|MERGE_RESOLUTION|>--- conflicted
+++ resolved
@@ -3047,13 +3047,7 @@
         - ``generic`` -- boolean (default: ``False``);  if set to ``True`` the
           coefficients are returned as elements of the generic base ring
 
-<<<<<<< HEAD
-        OUTPUT:
-
-        A triple consisting of the coefficients.
-=======
-        OUTPUT: a tripple consisting of the coefficients
->>>>>>> e042294b
+        OUTPUT: a triple consisting of the coefficients
 
         EXAMPLES::
 
