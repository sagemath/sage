--- conflicted
+++ resolved
@@ -1,7 +1,4 @@
-<<<<<<< HEAD
 # sage_setup: distribution = sagemath-combinat
-=======
->>>>>>> ffa0785a
 # sage.doctest: needs sage.combinat sage.groups sage.modules
 r"""
 Cubic Hecke Algebras
