--- conflicted
+++ resolved
@@ -1,12 +1,5 @@
 # sage_setup: distribution = sagemath-singular
-<<<<<<< HEAD
-cdef _fmat(fvars, Nk_ij, one, a, b, c, d, x, y) noexcept
-cpdef _backward_subs(factory, bint flatten=*) noexcept
-cpdef executor(tuple params) noexcept
-cpdef _solve_for_linear_terms(factory, list eqns=*) noexcept
-=======
 cdef _fmat(fvars, Nk_ij, one, a, b, c, d, x, y)
 cpdef _backward_subs(factory, bint flatten=*)
 cpdef executor(tuple params)
-cpdef _solve_for_linear_terms(factory, list eqns=*)
->>>>>>> 5ae0bc7a
+cpdef _solve_for_linear_terms(factory, list eqns=*)