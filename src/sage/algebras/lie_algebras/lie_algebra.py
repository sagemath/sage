"""
Lie Algebras

AUTHORS:

- Travis Scrimshaw (2013-05-03): Initial version
"""
# ****************************************************************************
#       Copyright (C) 2013-2017 Travis Scrimshaw <tcscrims at gmail.com>
#
# This program is free software: you can redistribute it and/or modify
# it under the terms of the GNU General Public License as published by
# the Free Software Foundation, either version 2 of the License, or
# (at your option) any later version.
#                  https://www.gnu.org/licenses/
# ****************************************************************************

from sage.misc.cachefunc import cached_method
from sage.misc.lazy_attribute import lazy_attribute
from sage.structure.indexed_generators import standardize_names_index_set
from sage.structure.parent import Parent
from sage.structure.unique_representation import UniqueRepresentation

from sage.categories.modules import Modules
from sage.categories.algebras import Algebras
from sage.categories.lie_algebras import LieAlgebras, LiftMorphism
from sage.categories.rings import Rings
from sage.categories.morphism import SetMorphism
from sage.categories.homset import Hom

from sage.algebras.lie_algebras.lie_algebra_element import (LieAlgebraElementWrapper,
                                                            LieAlgebraMatrixWrapper)
from sage.rings.integer_ring import ZZ
from sage.matrix.matrix_space import MatrixSpace
from sage.sets.family import Family, AbstractFamily


class LieAlgebra(Parent, UniqueRepresentation):  # IndexedGenerators):
    r"""
    A Lie algebra `L` over a base ring `R`.

    A Lie algebra is an `R`-module `L` with a bilinear operation called
    Lie bracket `[\cdot, \cdot] : L \times L \to L` such that
    `[x, x] = 0` and the following relation holds:

    .. MATH::

        \bigl[ x, [y, z] \bigr] + \bigl[ y, [z, x] \bigr]
        + \bigl[ z, [x, y] \bigr] = 0.

    This relation is known as the *Jacobi identity* (or sometimes the Jacobi
    relation). We note that from `[x, x] = 0`, we have `[x + y, x + y] = 0`.
    Next from bilinearity, we see that

    .. MATH::

        0 = [x + y, x + y] = [x, x] + [x, y] + [y, x] + [y, y]
        = [x, y] + [y, x],

    thus `[x, y] = -[y, x]` and the Lie bracket is antisymmetric.

    Lie algebras are closely related to Lie groups. Let `G` be a Lie group
    and fix some `g \in G`. We can construct the Lie algebra `L` of `G` by
    considering the tangent space at `g`. We can also (partially) recover `G`
    from `L` by using what is known as the exponential map.

    Given any associative algebra `A`, we can construct a Lie algebra `L`
    on the `R`-module `A` by defining the Lie bracket to be the commutator
    `[a, b] = ab - ba`. We call an associative algebra `A` which contains
    `L` in this fashion an *enveloping algebra* of `L`. The embedding
    `L \to A` which sends the Lie bracket to the commutator will be called
    a Lie embedding. Now if we are given a Lie algebra `L`, we
    can construct an enveloping algebra `U_L` with Lie embedding `h : L \to
    U_L` which has the following universal property: for any enveloping
    algebra `A` with Lie embedding `f : L \to A`, there exists a unique unital
    algebra homomorphism `g : U_L \to A` such that `f = g \circ h`. The
    algebra `U_L` is known as the *universal enveloping algebra* of `L`.

    INPUT:

    See examples below for various input options.

    EXAMPLES:

    **1.** The simplest examples of Lie algebras are *abelian Lie
    algebras*. These are Lie algebras whose Lie bracket is (identically)
    zero. We can create them using the ``abelian`` keyword::

        sage: L.<x,y,z> = LieAlgebra(QQ, abelian=True); L
        Abelian Lie algebra on 3 generators (x, y, z) over Rational Field

    **2.** A Lie algebra can be built from any associative algebra by
    defining the Lie bracket to be the commutator. For example, we can
    start with the descent algebra::

        sage: D = DescentAlgebra(QQ, 4).D()
        sage: L = LieAlgebra(associative=D); L
        Lie algebra of Descent algebra of 4 over Rational Field
         in the standard basis
        sage: L(D[2]).bracket(L(D[3]))
        D{1, 2} - D{1, 3} + D{2} - D{3}

    Next we use a free algebra and do some simple computations::

        sage: R.<a,b,c> = FreeAlgebra(QQ, 3)
        sage: L.<x,y,z> = LieAlgebra(associative=R.gens())
        sage: x-y+z
        a - b + c
        sage: L.bracket(x-y, x-z)
        a*b - a*c - b*a + b*c + c*a - c*b
        sage: L.bracket(x-y, L.bracket(x,y))
        a^2*b - 2*a*b*a + a*b^2 + b*a^2 - 2*b*a*b + b^2*a

    We can also use a subset of the elements as a generating set
    of the Lie algebra::

        sage: R.<a,b,c> = FreeAlgebra(QQ, 3)
        sage: L.<x,y> = LieAlgebra(associative=[a,b+c])
        sage: L.bracket(x, y)
        a*b + a*c - b*a - c*a

    Now for a more complicated example using the group ring of `S_3` as our
    base algebra::

        sage: G = SymmetricGroup(3)
        sage: S = GroupAlgebra(G, QQ)
        sage: L.<x,y> = LieAlgebra(associative=S.gens())
        sage: L.bracket(x, y)
        (2,3) - (1,3)
        sage: L.bracket(x, y-x)
        (2,3) - (1,3)
        sage: L.bracket(L.bracket(x, y), y)
        2*(1,2,3) - 2*(1,3,2)
        sage: L.bracket(x, L.bracket(x, y))
        (2,3) - 2*(1,2) + (1,3)
        sage: L.bracket(x, L.bracket(L.bracket(x, y), y))
        0

    Here is an example using matrices::

        sage: MS = MatrixSpace(QQ,2)
        sage: m1 = MS([[0, -1], [1, 0]])
        sage: m2 = MS([[-1, 4], [3, 2]])
        sage: L.<x,y> = LieAlgebra(associative=[m1, m2])
        sage: x
        [ 0 -1]
        [ 1  0]
        sage: y
        [-1  4]
        [ 3  2]
        sage: L.bracket(x,y)
        [-7 -3]
        [-3  7]
        sage: L.bracket(y,y)
        [0 0]
        [0 0]
        sage: L.bracket(y,x)
        [ 7  3]
        [ 3 -7]
        sage: L.bracket(x, L.bracket(y,x))
        [-6 14]
        [14  6]

    (See :class:`LieAlgebraFromAssociative` for other examples.)

    **3.** We can also creating a Lie algebra by inputting a set of
    structure coefficients. For example, we can create the Lie algebra
    of `\QQ^3` under the Lie bracket `\times` (cross-product)::

        sage: d = {('x','y'): {'z':1}, ('y','z'): {'x':1}, ('z','x'): {'y':1}}
        sage: L.<x,y,z> = LieAlgebra(QQ, d)
        sage: L
        Lie algebra on 3 generators (x, y, z) over Rational Field

    To compute the Lie bracket of two elements, you cannot use the ``*``
    operator. Indeed, this automatically lifts up to the universal
    enveloping algebra and takes the (associative) product there.
    To get elements in the Lie algebra, you must use :meth:`bracket`::

        sage: L = LieAlgebra(QQ, {('e','h'): {'e':-2}, ('f','h'): {'f':2},
        ....:                     ('e','f'): {'h':1}}, names='e,f,h')
        sage: e,f,h = L.lie_algebra_generators()
        sage: L.bracket(h, e)
        2*e
        sage: elt = h*e; elt
        e*h + 2*e
        sage: P = elt.parent(); P
        Noncommutative Multivariate Polynomial Ring in e, f, h over Rational Field,
         nc-relations: {...}
        sage: R = P.relations()
        sage: for rhs in sorted(R, key=str): print("{} = {}".format(rhs, R[rhs]))
        f*e = e*f - h
        h*e = e*h + 2*e
        h*f = f*h - 2*f

    For convenience, there are two shorthand notations for computing
    Lie brackets::

        sage: L([h,e])
        2*e
        sage: L([h,[e,f]])
        0
        sage: L([[h,e],[e,f]])
        -4*e
        sage: L[h, e]
        2*e
        sage: L[h, L[e, f]]
        0

    .. WARNING::

        Because this is a modified (abused) version of python syntax, it
        does **NOT** work with addition. For example ``L([e + [h, f], h])``
        and ``L[e + [h, f], h]`` will both raise errors. Instead you must
        use ``L[e + L[h, f], h]``.

    **4.** We can construct a Lie algebra from a Cartan type by using
    the ``cartan_type`` option::

        sage: L = LieAlgebra(ZZ, cartan_type=['C', 3])
        sage: L.inject_variables()
        Defining e1, e2, e3, f1, f2, f3, h1, h2, h3
        sage: e1.bracket(e2)
        -E[alpha[1] + alpha[2]]
        sage: L([[e1, e2], e2])
        0
        sage: L([[e2, e3], e3])
        0
        sage: L([e2, [e2, e3]])
        2*E[2*alpha[2] + alpha[3]]

        sage: L = LieAlgebra(ZZ, cartan_type=['E', 6])
        sage: L
        Lie algebra of ['E', 6] in the Chevalley basis

    When the Cartan type is finite type and simply-laced, we can also
    specify an asymmetry function from [Ka1990]_ using a Dynkin diagram
    orientation with the ``epsilon`` option::

        sage: L = LieAlgebra(QQ, cartan_type=['A', 2], epsilon=[(1, 2)])
        sage: e1, e2 = L.e()
        sage: L[e1, e2]
        -E[alpha[1] + alpha[2]]

        sage: L = LieAlgebra(QQ, cartan_type=['A', 2], epsilon=[(2, 1)])
        sage: e1, e2 = L.e()
        sage: L[e1, e2]
        E[alpha[1] + alpha[2]]

    We also have matrix versions of the classical Lie algebras::

        sage: L = LieAlgebra(ZZ, cartan_type=['A', 2], representation='matrix')
        sage: L.gens()
        (
        [0 1 0]  [0 0 0]  [0 0 0]  [0 0 0]  [ 1  0  0]  [ 0  0  0]
        [0 0 0]  [0 0 1]  [1 0 0]  [0 0 0]  [ 0 -1  0]  [ 0  1  0]
        [0 0 0], [0 0 0], [0 0 0], [0 1 0], [ 0  0  0], [ 0  0 -1]
        )

    There is also the compact real form of matrix Lie algebras
    implemented (the base ring must currently be a field)::

        sage: L = LieAlgebra(QQ, cartan_type=['A', 2], representation="compact real")
        sage: list(L.basis())
        [
        [ 0  1  0]  [ 0  0  1]  [ 0  0  0]  [ i  0  0]  [0 i 0]  [0 0 i]
        [-1  0  0]  [ 0  0  0]  [ 0  0  1]  [ 0  0  0]  [i 0 0]  [0 0 0]
        [ 0  0  0], [-1  0  0], [ 0 -1  0], [ 0  0 -i], [0 0 0], [i 0 0],
        <BLANKLINE>
        [ 0  0  0]  [0 0 0]
        [ 0  i  0]  [0 0 i]
        [ 0  0 -i], [0 i 0]
        ]

    **5.** We construct a free Lie algebra in a few different ways. There are
    two primary representations, as brackets and as polynomials::

        sage: L = LieAlgebra(QQ, 'x,y,z'); L
        Free Lie algebra generated by (x, y, z) over Rational Field
        sage: P.<a,b,c> = LieAlgebra(QQ, representation='polynomial'); P
        Lie algebra generated by (a, b, c) in
         Free Algebra on 3 generators (a, b, c) over Rational Field

    This has the basis given by Hall and the one indexed by Lyndon words.
    We do some computations and convert between the bases::

        sage: H = L.Hall()
        doctest:warning...:
        FutureWarning: The Hall basis has not been fully proven correct, but currently no bugs are known
        See https://github.com/sagemath/sage/issues/16823 for details.
        sage: H
        Free Lie algebra generated by (x, y, z) over Rational Field in the Hall basis
        sage: Lyn = L.Lyndon()
        sage: Lyn
        Free Lie algebra generated by (x, y, z) over Rational Field in the Lyndon basis
        sage: x,y,z = Lyn.lie_algebra_generators()
        sage: a = Lyn([x, [[z, [x, y]], [y, x]]]); a
        -[x, [[x, y], [x, [y, z]]]] - [x, [[x, y], [[x, z], y]]]
        sage: H(a)
        [[x, y], [z, [x, [x, y]]]] - [[x, y], [[x, y], [x, z]]]
         + [[x, [x, y]], [z, [x, y]]]

    We also have the free Lie algebra given in the polynomial
    representation, which is the canonical embedding of the free
    Lie algebra into the free algebra (i.e., the ring of
    noncommutative polynomials).
    So the generators of the free Lie algebra are the generators of the
    free algebra and the Lie bracket is the commutator::

        sage: P.<a,b,c> = LieAlgebra(QQ, representation='polynomial'); P
        Lie algebra generated by (a, b, c) in
         Free Algebra on 3 generators (a, b, c) over Rational Field
        sage: P.bracket(a, b) + P.bracket(a - c, b + 3*c)
        2*a*b + 3*a*c - 2*b*a + b*c - 3*c*a - c*b

    **6.** Nilpotent Lie algebras are Lie algebras such that there exists an
    integer `s` such that all iterated brackets of length longer than `s`
    are zero. They can be constructed from structural coefficients using the
    ``nilpotent`` keyword::

        sage: L.<X,Y,Z> = LieAlgebra(QQ, {('X','Y'): {'Z': 1}}, nilpotent=True)
        sage: L
        Nilpotent Lie algebra on 3 generators (X, Y, Z) over Rational Field
        sage: L.category()
        Category of finite dimensional nilpotent Lie algebras with basis over Rational Field

    A second example defining the Engel Lie algebra::

        sage: sc = {('X','Y'): {'Z': 1}, ('X','Z'): {'W': 1}}
        sage: E.<X,Y,Z,W> = LieAlgebra(QQ, sc, nilpotent=True); E
        Nilpotent Lie algebra on 4 generators (X, Y, Z, W) over Rational Field
        sage: E.step()
        3
        sage: E[X, Y + Z]
        Z + W
        sage: E[X, [X, Y + Z]]
        W
        sage: E[X, [X, [X, Y + Z]]]
        0

    A nilpotent Lie algebra will also be constructed if given a ``category``
    of a nilpotent Lie algebra::

        sage: C = LieAlgebras(QQ).Nilpotent().FiniteDimensional().WithBasis()
        sage: L.<X,Y,Z> = LieAlgebra(QQ, {('X','Y'): {'Z': 1}}, category=C); L
        Nilpotent Lie algebra on 3 generators (X, Y, Z) over Rational Field

    **7.** Free nilpotent Lie algebras are the truncated versions of the free
    Lie algebras. That is, the only relations other than anticommutativity
    and the Jacobi identity among the Lie brackets are that brackets of
    length higher than the nilpotency step vanish. They can be created by
    using the ``step`` keyword::

        sage: L = LieAlgebra(ZZ, 2, step=3); L
        Free Nilpotent Lie algebra on 5 generators (X_1, X_2, X_12, X_112, X_122) over Integer Ring
        sage: L.step()
        3

    REFERENCES:

    - [deG2000]_ Willem A. de Graaf. *Lie Algebras: Theory and Algorithms*.
    - [Ka1990]_ Victor Kac, *Infinite dimensional Lie algebras*.
    - :wikipedia:`Lie_algebra`
    """
    # This works because it is an abstract base class and this
    #    __classcall_private__ will only be called when calling LieAlgebra
    @staticmethod
    def __classcall_private__(cls, R=None, arg0=None, arg1=None, names=None,
                              index_set=None, abelian=False, nilpotent=False,
                              category=None, **kwds):
        """
        Select the correct parent based upon input.

        TESTS::

            sage: LieAlgebra(QQ, abelian=True, names='x,y,z')
            Abelian Lie algebra on 3 generators (x, y, z) over Rational Field
            sage: LieAlgebra(QQ, {('e','h'): {'e':-2}, ('f','h'): {'f':2},
            ....:                 ('e','f'): {'h':1}}, names='e,f,h')
            Lie algebra on 3 generators (e, f, h) over Rational Field
        """
        # Parse associative algebra input
        # -----

        assoc = kwds.get("associative", None)
        if assoc is not None:
            return LieAlgebraFromAssociative(assoc, names=names, index_set=index_set,
                                             category=category)

        # Parse input as a Cartan type
        # -----

        ct = kwds.pop("cartan_type", None)
        if ct is not None:
            from sage.combinat.root_system.cartan_type import CartanType
            ct = CartanType(ct)
            if ct.is_affine():
                from sage.algebras.lie_algebras.affine_lie_algebra import AffineLieAlgebra
                return AffineLieAlgebra(R, cartan_type=ct,
                                        kac_moody=kwds.get("kac_moody", True))
            if not ct.is_finite():
                raise NotImplementedError("non-finite types are not implemented yet, see trac #14901 for details")
            rep = kwds.pop("representation", "bracket")
            if rep == 'bracket':
                from sage.algebras.lie_algebras.classical_lie_algebra import LieAlgebraChevalleyBasis
                return LieAlgebraChevalleyBasis(R, ct, **kwds)
            if rep == 'matrix':
                from sage.algebras.lie_algebras.classical_lie_algebra import ClassicalMatrixLieAlgebra
                return ClassicalMatrixLieAlgebra(R, ct, **kwds)
            if rep == 'compact real':
                from sage.algebras.lie_algebras.classical_lie_algebra import MatrixCompactRealForm
                return MatrixCompactRealForm(R, ct, **kwds)
            raise ValueError("invalid representation")

        # Parse the remaining arguments
        # -----

        if R is None:
            raise ValueError("invalid arguments")

        def check_assoc(A):
            return (isinstance(A, MatrixSpace)
                    or A in Rings()
                    or A in Algebras(R).Associative())
        if arg0 in ZZ or check_assoc(arg1):
            # Check if we need to swap the arguments
            arg0, arg1 = arg1, arg0

        # Parse the first argument
        # -----

        if isinstance(arg0, dict):
            if not arg0:
                from sage.algebras.lie_algebras.abelian import AbelianLieAlgebra
                return AbelianLieAlgebra(R, names, index_set)
            elif isinstance(next(iter(arg0.keys())), (list, tuple)):
                # We assume it is some structure coefficients
                arg1, arg0 = arg0, arg1

        if isinstance(arg0, (list, tuple)):
            if all(isinstance(x, str) for x in arg0):
                # If they are all strings, then it is a list of variables
                names = tuple(arg0)

        if isinstance(arg0, str):
            names = tuple(arg0.split(','))
        elif isinstance(names, str):
            names = tuple(names.split(','))

        # Parse the second argument

        if isinstance(arg1, dict):
            # Assume it is some structure coefficients
            if nilpotent or (category is not None and category.is_subcategory(LieAlgebras(R).Nilpotent())):
                from sage.algebras.lie_algebras.nilpotent_lie_algebra import NilpotentLieAlgebra_dense
                return NilpotentLieAlgebra_dense(R, arg1, names, index_set,
                                                 category=category, **kwds)

            from sage.algebras.lie_algebras.structure_coefficients import LieAlgebraWithStructureCoefficients
            return LieAlgebraWithStructureCoefficients(R, arg1, names, index_set,
                                                       category=category, **kwds)

        # Otherwise it must be either a free (nilpotent) or abelian Lie algebra

        if arg1 in ZZ:
            step = kwds.get("step", None)
            if step:
                # Parse input as a free nilpotent Lie algebra
                from sage.algebras.lie_algebras.nilpotent_lie_algebra import FreeNilpotentLieAlgebra
                del kwds["step"]
                return FreeNilpotentLieAlgebra(R, arg1, step, names=names, **kwds)
            elif nilpotent:
                raise ValueError("free nilpotent Lie algebras must have a"
                                 " 'step' parameter given")

            if isinstance(arg0, str):
                names = arg0
            if names is None:
                index_set = list(range(arg1))
            else:
                if isinstance(names, str):
                    names = tuple(names.split(','))
                    if arg1 != 1 and len(names) == 1:
                        names = tuple('{}{}'.format(names[0], i)
                                      for i in range(arg1))
                if arg1 != len(names):
                    raise ValueError("the number of names must equal the"
                                     " number of generators")

        if "step" in kwds or nilpotent:
            raise ValueError("free nilpotent Lie algebras must have both"
                             " a number of generators and step parameters"
                             " specified")

        if abelian:
            from sage.algebras.lie_algebras.abelian import AbelianLieAlgebra
            return AbelianLieAlgebra(R, names, index_set)

        # Otherwise it is the free Lie algebra
        rep = kwds.get("representation", "bracket")
        if rep == "polynomial":
            # Construct the free Lie algebra from polynomials in the
            #   free (associative unital) algebra
            # TODO: Change this to accept an index set once FreeAlgebra accepts one
            from sage.algebras.free_algebra import FreeAlgebra
            F = FreeAlgebra(R, names)
            if index_set is None:
                index_set = F.variable_names()
            # TODO: As part of #16823, this should instead construct a
            #   subclass with specialized methods for the free Lie algebra
            return LieAlgebraFromAssociative(F, F.gens(), names=names, index_set=index_set)

        from sage.algebras.lie_algebras.free_lie_algebra import FreeLieAlgebra
        return FreeLieAlgebra(R, names, index_set)

    def __init__(self, R, names=None, category=None):
        """
        The Lie algebra.

        INPUT:

        - ``R`` -- the base ring

        - ``names`` -- (optional) the names of the generators

        - ``category`` -- the category of the Lie algebra; the default is the
          category of Lie algebras over ``R``

        EXAMPLES::

            sage: L.<x,y> = LieAlgebra(QQ, abelian=True)
            sage: L.category()
            Category of finite dimensional nilpotent Lie algebras with basis over Rational Field
        """
        category = LieAlgebras(R).or_subcategory(category)
        Parent.__init__(self, base=R, names=names, category=category)

    def _element_constructor_(self, x):
        """
        Convert ``x`` into ``self``.

        EXAMPLES::

            sage: L.<x,y> = LieAlgebra(QQ, representation='polynomial')
            sage: elt = L([x, y]); elt
            x*y - y*x
            sage: elt.parent() is L
            True

        TESTS:

        Check that `0` gives the zero element::

            sage: L = lie_algebras.pwitt(GF(5), 5)
            sage: L(0)
            0
        """
        if isinstance(x, list) and len(x) == 2:
            return self(x[0])._bracket_(self(x[1]))

        if x == 0:
            return self.zero()

        try:
            if x in self.module():
                return self.from_vector(x)
        except AttributeError:
            pass

        if x in self.base_ring():
            # We have already handled the case when x == 0
            raise ValueError("can only convert the scalar 0 into a Lie algebra element")

        return self.element_class(self, x)

    def __getitem__(self, x):
        """
        If ``x`` is a pair `(a, b)`, return the Lie bracket `[a, b]
        (including if `a` or `b` are Lie (sub)algebras, in which case the
        corresponding ideal is constructed).
        Otherwise try to return the `x`-th element of ``self``.

        EXAMPLES::

            sage: L.<x,y> = LieAlgebra(QQ, representation='polynomial')
            sage: L[x, [y, x]]
            -x^2*y + 2*x*y*x - y*x^2

            sage: L.<x,y> = LieAlgebra(QQ, abelian=True)
            sage: L[L, L]
            Ideal () of Abelian Lie algebra on 2 generators (x, y) over Rational Field

            sage: L = lie_algebras.Heisenberg(QQ, 1)
            sage: Z = L[L, L]; Z
            Ideal (z) of Heisenberg algebra of rank 1 over Rational Field
            sage: L[Z, L]
            Ideal () of Heisenberg algebra of rank 1 over Rational Field

            sage: p,q,z = L.basis(); (p, q, z)
            (p1, q1, z)
            sage: L[p, L]
            Ideal (p1) of Heisenberg algebra of rank 1 over Rational Field
            sage: L[L, p+q]
            Ideal (p1 + q1) of Heisenberg algebra of rank 1 over Rational Field
        """
        if isinstance(x, tuple) and len(x) == 2:
            # Check if we need to construct an ideal
            if x[0] in LieAlgebras:
                if x[1] in LieAlgebras:
                    return x[0].product_space(x[1])
                return x[0].ideal(x[1])
            elif x[1] in LieAlgebras:
                return x[1].ideal(x[0])
            # Otherwise it is the bracket of two elements
            return self(x[0])._bracket_(self(x[1]))
        return super().__getitem__(x)

    def _coerce_map_from_(self, R):
        """
        Return ``True`` if there is a coercion from ``R`` into ``self`` and
        ``False`` otherwise.

        The things that coerce into ``self`` are:

        - Lie algebras in the same variables over a base with a coercion
          map into ``self.base_ring()``.

        - A module which coerces into the base vector space of ``self``.

        TESTS::

            sage: L.<x,y> = LieAlgebra(QQ, abelian=True)
            sage: L._coerce_map_from_(L.module())
            True
            sage: L._coerce_map_from_(FreeModule(ZZ, 2))
            True
        """
        if not isinstance(R, LieAlgebra):
            # Should be moved to LieAlgebrasWithBasis somehow since it is a generic coercion
            if self.module is not NotImplemented:
                return self.module().has_coerce_map_from(R)
            return False

        # We check if it is a subalgebra of something that can coerce into ``self``
        # from sage.algebras.lie_algebras.subalgebra import LieSubalgebra
        # if isinstance(R, LieSubalgebra) and self.has_coerce_map_from(R._ambient):
        #    return R.ambient_lift

        # Lie algebras in the same indices over any base that coerces in
        if R._indices != self._indices:
            return False

        return self.base_ring().has_coerce_map_from(R.base_ring())

    def _Hom_(self, Y, category):
        """
        Return the homset from ``self`` to ``Y`` in the category ``category``.

        INPUT:

        - ``Y`` -- a Lie algebra
        - ``category`` -- a subcategory of :class:`LieAlgebras` or ``None``

        The sole purpose of this method is to construct the homset
        as a :class:`~sage.algebras.lie_algebras.morphism.LieAlgebraHomset`.

        This method is not meant to be called directly. Please use
        :func:`sage.categories.homset.Hom` instead.

        EXAMPLES::

            sage: L.<x,y> = LieAlgebra(QQ)
            sage: H = L.Hall()
            sage: Hom(H, H)
            Set of Lie algebra morphisms from
             Free Lie algebra generated by (x, y) over Rational Field in the Hall basis
             to Free Lie algebra generated by (x, y) over Rational Field in the Hall basis
        """
        cat = LieAlgebras(self.base_ring())
        if category is not None and not category.is_subcategory(cat):
            raise TypeError(f"{category} is not a subcategory of Lie algebras")
        if Y not in cat:
            raise TypeError(f"{Y} is not a Lie algebra")
        from sage.algebras.lie_algebras.morphism import LieAlgebraHomset
        return LieAlgebraHomset(self, Y, category=category)

    @cached_method
    def zero(self):
        """
        Return the element `0`.

        EXAMPLES::

            sage: L.<x,y> = LieAlgebra(QQ, representation='polynomial')
            sage: L.zero()
            0
        """
        return self.element_class(self, {})

    # The following methods should belong to ModulesWithBasis?
    def _from_dict(self, d, coerce=False, remove_zeros=True):
        """
        Construct an element of ``self`` from an ``{index: coefficient}``
        dictionary.

        INPUT:

        - ``d`` -- dictionary ``{index: coeff}`` where each ``index`` is the
          index of a basis element and each ``coeff`` belongs to the
          coefficient ring ``self.base_ring()``

        - ``coerce`` -- boolean (default: ``False``); whether to coerce the
          ``coeff`` to the coefficient ring

        - ``remove_zeros`` -- boolean (default: ``True``); if some
          ``coeff`` may be zero and should therefore be removed

        EXAMPLES::

            sage: L = lie_algebras.Heisenberg(QQ, oo)
            sage: d = {'p1': 4, 'q3': 1/2, 'z': -2}
            sage: L._from_dict(d)
            4*p1 + 1/2*q3 - 2*z
        """
        assert isinstance(d, dict)
        if coerce:
            R = self.base_ring()
            d = {key: R(coeff) for key, coeff in d.items()}
        if remove_zeros:
            d = {key: coeff for key, coeff in d.items() if coeff}
        return self.element_class(self, d)

    def monomial(self, i):
        """
        Return the monomial indexed by ``i``.

        EXAMPLES::

            sage: L = lie_algebras.Heisenberg(QQ, oo)
            sage: L.monomial('p1')
            p1
        """
        return self.element_class(self, {i: self.base_ring().one()})

    def term(self, i, c=None):
        """
        Return the term indexed by ``i`` with coefficient ``c``.

        EXAMPLES::

            sage: L = lie_algebras.Heisenberg(QQ, oo)
            sage: L.term('p1', 4)
            4*p1
        """
        if c is None:
            c = self.base_ring().one()
        else:
            c = self.base_ring()(c)
        return self.element_class(self, {i: c})

    def get_order(self):
        """
        Return an ordering of the basis indices.

        .. TODO::

            Remove this method and in :class:`CombinatorialFreeModule`
            in favor of a method in the category of (finite dimensional)
            modules with basis.

        EXAMPLES::

            sage: L.<x,y> = LieAlgebra(QQ, {})
            sage: L.get_order()
            ('x', 'y')
        """
        try:
            return self._basis_ordering
        except AttributeError:
            raise ValueError("the Lie algebra is not finite dimensional with a basis")

    # Element = LieAlgebraElement # Default for all Lie algebras


class LieAlgebraWithGenerators(LieAlgebra):
    """
    A Lie algebra with distinguished generators.
    """
    def __init__(self, R, names=None, index_set=None, category=None, prefix='L', **kwds):
        """
        The Lie algebra.

        INPUT:

        - ``R`` -- the base ring
        - ``names`` -- (optional) the names of the generators
        - ``index_set`` -- (optional) the indexing set
        - ``category`` -- the category of the Lie algebra; the default is the
          category of Lie algebras over ``R``
        - ``prefix`` -- (optional) the prefix for the generator representation
        - any keyword accepted by
          :class:`~sage.structure.indexed_generators.IndexedGenerators`

        EXAMPLES::

            sage: L.<x,y> = LieAlgebra(QQ, abelian=True)
            sage: L.category()
            Category of finite dimensional nilpotent Lie algebras with basis over Rational Field
        """
        self._indices = index_set
        LieAlgebra.__init__(self, R, names, category)

    @cached_method
    def lie_algebra_generators(self):
        """
        Return the generators of ``self`` as a Lie algebra.

        EXAMPLES::

            sage: L.<x,y> = LieAlgebra(QQ, representation='polynomial')
            sage: L.lie_algebra_generators()
            Finite family {'x': x, 'y': y}
        """
        return Family(self._indices, self.monomial, name="monomial map")

    @cached_method
    def gens(self):
        """
        Return a tuple whose entries are the generators for this
        object, in some order.

        EXAMPLES::

            sage: L.<x,y> = LieAlgebra(QQ, abelian=True)
            sage: L.gens()
            (x, y)
        """
        G = self.lie_algebra_generators()
        try:
            return tuple(G[i] for i in self.variable_names())
        except (KeyError, IndexError):
            return tuple(G[i] for i in self.indices())
        except ValueError:
            return tuple(G)

    def gen(self, i):
        """
        Return the ``i``-th generator of ``self``.

        EXAMPLES::

            sage: L.<x,y> = LieAlgebra(QQ, abelian=True)
            sage: L.gen(0)
            x
        """
        return self.gens()[i]

    def indices(self):
        """
        Return the indices of ``self``.

        EXAMPLES::

            sage: L.<x,y> = LieAlgebra(QQ, representation='polynomial')
            sage: L.indices()
            {'x', 'y'}
        """
        return self._indices


class FinitelyGeneratedLieAlgebra(LieAlgebraWithGenerators):
    r"""
    A finitely generated Lie algebra.
    """
    def __init__(self, R, names=None, index_set=None, category=None):
        """
        Initialize ``self``.

        INPUT:

        - ``R`` -- the base ring

        - ``names`` -- the names of the generators

        - ``index_set`` -- the index set of the generators

        - ``category`` -- the category of the Lie algebra

        EXAMPLES::

            sage: L.<x,y> = LieAlgebra(QQ, abelian=True)
            sage: L.category()
            Category of finite dimensional nilpotent Lie algebras with basis over Rational Field
        """
        LieAlgebraWithGenerators.__init__(self, R, names, index_set, category)
        self.__ngens = len(self._indices)

    def _repr_(self) -> str:
        """
        Return a string representation of ``self``.

        EXAMPLES::

            sage: F.<x,y> = LieAlgebra(QQ, {('x','y'): {'x': 1}})
            sage: F
            Lie algebra on 2 generators (x, y) over Rational Field
        """
        if self.__ngens == 1:
            return "Lie algebra on the generator {} over {}".format(
                self.gen(0), self.base_ring())
        return "Lie algebra on {} generators {} over {}".format(
            self.__ngens, self.gens(), self.base_ring())

    @lazy_attribute
    def _ordered_indices(self):
        """
        Return the index set of the basis of ``self`` in (some) order.

        EXAMPLES::

            sage: L.<x,y> = LieAlgebra(QQ, abelian=True)
            sage: L._ordered_indices
            ('x', 'y')
        """
        return tuple(self.basis().keys())

    def _an_element_(self):
        """
        Return an element of ``self``.

        EXAMPLES::

            sage: L.<x,y> = LieAlgebra(QQ, abelian=True)
            sage: L.an_element()
            x + y
        """
        return self.sum(self.lie_algebra_generators())


class InfinitelyGeneratedLieAlgebra(LieAlgebraWithGenerators):
    r"""
    An infinitely generated Lie algebra.
    """
    def _an_element_(self):
        """
        Return an element of ``self``.

        EXAMPLES::

            sage: L = lie_algebras.Heisenberg(QQ, oo)
            sage: L._an_element_()
            p2 + q2 - 1/2*q3 + z
        """
        return self.lie_algebra_generators()[self._indices.an_element()]

# Do we want this to return lie_algebra_generators()? Perhaps in the category?
#    def gens(self):
#        """
#        Return a tuple whose entries are the generators for this
#        object, in some order.
#
#        EXAMPLES::
#
#            sage: L.<x,y> = LieAlgebra(QQ, abelian=True)
#            sage: L.gens()
#            (x, y)
#        """
#        return self.lie_algebra_generators()


class LieAlgebraFromAssociative(LieAlgebraWithGenerators):
    """
    A Lie algebra whose elements are from an associative algebra and whose
    bracket is the commutator.

    .. TODO::

        Split this class into 2 classes, the base class for the Lie
        algebra corresponding to the full associative algebra and a
        subclass for the Lie subalgebra (of the full algebra)
        generated by a generating set?

    .. TODO::

        Return the subalgebra generated by the basis
        elements of ``self`` for the universal enveloping algebra.

    EXAMPLES:

    For the first example, we start with a commutative algebra.
    Note that the bracket of everything will be 0::

        sage: R = SymmetricGroupAlgebra(QQ, 2)
        sage: L = LieAlgebra(associative=R)
        sage: x, y = L.basis()
        sage: L.bracket(x, y)
        0

    Next we use a free algebra and do some simple computations::

        sage: R.<a,b> = FreeAlgebra(QQ, 2)
        sage: L = LieAlgebra(associative=R)
        sage: x,y = L(a), L(b)
        sage: x-y
        a - b
        sage: L.bracket(x-y, x)
        a*b - b*a
        sage: L.bracket(x-y, L.bracket(x,y))
        a^2*b - 2*a*b*a + a*b^2 + b*a^2 - 2*b*a*b + b^2*a

    We can also use a subset of the generators as a generating set
    of the Lie algebra::

        sage: R.<a,b,c> = FreeAlgebra(QQ, 3)
        sage: L.<x,y> = LieAlgebra(associative=[a,b])

    Now for a more complicated example using the group ring of `S_3`
    as our base algebra::

        sage: G = SymmetricGroup(3)
        sage: S = GroupAlgebra(G, QQ)
        sage: L.<x,y> = LieAlgebra(associative=S.gens())
        sage: L.bracket(x, y)
        (2,3) - (1,3)
        sage: L.bracket(x, y-x)
        (2,3) - (1,3)
        sage: L.bracket(L.bracket(x, y), y)
        2*(1,2,3) - 2*(1,3,2)
        sage: L.bracket(x, L.bracket(x, y))
        (2,3) - 2*(1,2) + (1,3)
        sage: L.bracket(x, L.bracket(L.bracket(x, y), y))
        0

    Here is an example using matrices::

        sage: MS = MatrixSpace(QQ,2)
        sage: m1 = MS([[0, -1], [1, 0]])
        sage: m2 = MS([[-1, 4], [3, 2]])
        sage: L.<x,y> = LieAlgebra(associative=[m1, m2])
        sage: x
        [ 0 -1]
        [ 1  0]
        sage: y
        [-1  4]
        [ 3  2]
        sage: L.bracket(x,y)
        [-7 -3]
        [-3  7]
        sage: L.bracket(y,y)
        [0 0]
        [0 0]
        sage: L.bracket(y,x)
        [ 7  3]
        [ 3 -7]
        sage: L.bracket(x, L.bracket(y,x))
        [-6 14]
        [14  6]
    """
    @staticmethod
    def __classcall_private__(cls, A, gens=None, names=None, index_set=None,
                              free_lie_algebra=False, category=None):
        """
        Normalize input to ensure a unique representation.

        TESTS::

            sage: G = SymmetricGroup(3)
            sage: S = GroupAlgebra(G, QQ)
            sage: L1 = LieAlgebra(associative=tuple(S.gens()), names=['x','y'])
            sage: L2 = LieAlgebra(associative=[ S(G((1,2,3))), S(G((1,2))) ], names='x,y')
            sage: L1 is L2
            True

            sage: F.<x,y,z> = FreeAlgebra(QQ)
            sage: L1 = LieAlgebra(associative=F.algebra_generators(), names='x,y,z')
            sage: L2.<x,y,z> = LieAlgebra(associative=F.gens())
            sage: L1 is L2
            True
        """
        # If A is not a ring, then we treat it as a set of generators
        if isinstance(A, Parent) and A.category().is_subcategory(Rings()):
            if gens is None and index_set is None:
                # Use the indexing set of the basis
                try:
                    index_set = A.basis().keys()
                except (AttributeError, NotImplementedError):
                    pass
        else:
            gens = A
            A = None

        if index_set is None:
            # See if we can get an index set from the generators
            try:
                index_set = gens.keys()
            except (AttributeError, ValueError):
                pass

        ngens = None
        if isinstance(gens, AbstractFamily):
            if index_set is None and names is None:
                index_set = gens.keys()
            if gens.cardinality() < float('inf'):
                # TODO: This makes the generators of a finitely generated
                #    Lie algebra into an ordered list for uniqueness and then
                #    reconstructs the family. Instead create a key for the
                #    cache this way and then pass the family.
                try:
                    gens = tuple([gens[i] for i in index_set])
                except KeyError:
                    gens = tuple(gens)
                ngens = len(gens)

        elif isinstance(gens, dict):
            if index_set is None and names is None:
                index_set = gens.keys()
            gens = gens.values()
            ngens = len(gens)
        elif gens is not None:  # Assume it is list-like
            gens = tuple(gens)
            ngens = len(gens)
            if index_set is None and names is None:
                index_set = list(range(ngens))

        if ngens is not None:
            if A is None:
                A = gens[0].parent()
            # Make sure all the generators have the same parent of A
            gens = tuple([A(g) for g in gens])

        names, index_set = standardize_names_index_set(names, index_set, ngens)

        # We strip the following axioms from the category of the assoc. algebra:
        #   FiniteDimensional and WithBasis
        category = LieAlgebras(A.base_ring()).or_subcategory(category)
        if 'FiniteDimensional' in A.category().axioms():
            category = category.FiniteDimensional()
        if 'WithBasis' in A.category().axioms() and gens is None:
            category = category.WithBasis()

        if isinstance(A, MatrixSpace):
            if gens is not None:
                for g in gens:
                    g.set_immutable()
            return MatrixLieAlgebraFromAssociative(A, gens, names=names,
                                                   index_set=index_set,
                                                   category=category)

        return super().__classcall__(cls, A, gens, names=names,
                                     index_set=index_set, category=category)

    def __init__(self, A, gens=None, names=None, index_set=None, category=None):
        """
        Initialize ``self``.

        EXAMPLES::

            sage: G = SymmetricGroup(3)
            sage: S = GroupAlgebra(G, QQ)
            sage: L = LieAlgebra(associative=S)
            sage: TestSuite(L).run()

        TESTS::

            sage: from sage.algebras.lie_algebras.lie_algebra import LieAlgebraFromAssociative as LAFA
            sage: LAFA(MatrixSpace(QQ, 0, sparse=True), [], names=())
            Lie algebra generated by () in Full MatrixSpace of 0 by 0 sparse matrices over Rational Field
        """
        self._assoc = A
        R = self._assoc.base_ring()

<<<<<<< HEAD
=======
        # We strip the following axioms from the category of the assoc. algebra:
        #   FiniteDimensional and WithBasis
        category = LieAlgebras(R).or_subcategory(category)
        if self._assoc in Modules.FiniteDimensional:
            category = category.FiniteDimensional()
        if self._assoc in Modules.WithBasis and gens is None:
            category = category.WithBasis()

>>>>>>> f4ce06aa
        LieAlgebraWithGenerators.__init__(self, R, names, index_set, category)

        if isinstance(gens, tuple):
            # This guarantees that the generators have a specified ordering
            d = {self._indices[i]: self.element_class(self, v)
                 for i, v in enumerate(gens)}
            gens = Family(self._indices, lambda i: d[i])
        elif gens is not None:  # It is a family
            gens = Family(self._indices,
                          lambda i: self.element_class(self, gens[i]),
                          name="generator map")
        self._gens = gens

        # We don't need to store the original generators because we can
        #   get them from lifting this object's generators

        # We construct the lift map to the ambient associative algebra
        LiftMorphismToAssociative(self, self._assoc).register_as_coercion()

    def _repr_option(self, key):
        """
        Metadata about the :meth:`_repr_` output.

        See :meth:`sage.structure.parent._repr_option` for details.

        EXAMPLES::

            sage: MS = MatrixSpace(QQ,2)
            sage: L.<x> = LieAlgebra(associative=[MS.one()])
            sage: L._repr_option('element_ascii_art')
            True
        """
        return self._assoc._repr_option(key)

    def _repr_(self):
        """
        Return a string representation of ``self``.

        EXAMPLES::

            sage: G = SymmetricGroup(3)
            sage: S = GroupAlgebra(G, QQ)
            sage: LieAlgebra(associative=S)
            Lie algebra of Symmetric group algebra of order 3
            over Rational Field
            sage: LieAlgebra(associative=S.gens())
            Lie algebra generated by ((1,2,3), (1,2))
            in Symmetric group algebra of order 3 over Rational Field
        """
        if self._gens is not None:
            return "Lie algebra generated by {} in {}".format(tuple(self._gens), self._assoc)
        return "Lie algebra of {}".format(self._assoc)

    def _element_constructor_(self, x):
        """
        Convert ``x`` into ``self``.

        EXAMPLES::

            sage: S = SymmetricGroupAlgebra(QQ, 3)
            sage: L = LieAlgebra(associative=S)
            sage: x,y = S.algebra_generators()
            sage: elt = L(x - y); elt
            [2, 1, 3] - [2, 3, 1]
            sage: elt.parent() is L
            True
            sage: elt == L(x) - L(y)
            True
            sage: L([x, y])
            -[1, 3, 2] + [3, 2, 1]
            sage: L(2)
            2*[1, 2, 3]
        """
        if isinstance(x, list) and len(x) == 2:
            return self(x[0])._bracket_(self(x[1]))
        return self.element_class(self, self._assoc(x))

    def associative_algebra(self):
        """
        Return the associative algebra used to construct ``self``.

        EXAMPLES::

            sage: G = SymmetricGroup(3)
            sage: S = GroupAlgebra(G, QQ)
            sage: L = LieAlgebra(associative=S)
            sage: L.associative_algebra() is S
            True
        """
        return self._assoc

    def lie_algebra_generators(self):
        """
        Return the Lie algebra generators of ``self``.

        EXAMPLES::

            sage: G = SymmetricGroup(3)
            sage: S = GroupAlgebra(G, QQ)
            sage: L = LieAlgebra(associative=S)
            sage: L.lie_algebra_generators()
            Finite family {(): (), (1,3,2): (1,3,2), (1,2,3): (1,2,3),
                           (2,3): (2,3), (1,3): (1,3), (1,2): (1,2)}
        """
        if self._gens is not None:
            return self._gens
        try:
            ngens = self._indices.cardinality()
        except AttributeError:
            ngens = len(self._indices)
        if ngens < float('inf'):
            return Family(list(self._indices), self.monomial)
        return Family(self._indices, self.monomial, name="generator map")

    def monomial(self, i):
        """
        Return the monomial indexed by ``i``.

        EXAMPLES::

            sage: F.<x,y> = FreeAlgebra(QQ)
            sage: L = LieAlgebra(associative=F)
            sage: L.monomial(x.leading_support())
            x
        """
        if i not in self._assoc.basis().keys():
            # return self(self._assoc.monomial(i))
            raise ValueError("not an index")
        return self.element_class(self, self._assoc.monomial(i))

    def term(self, i, c=None):
        """
        Return the term indexed by ``i`` with coefficient ``c``.

        EXAMPLES::

            sage: F.<x,y> = FreeAlgebra(QQ)
            sage: L = LieAlgebra(associative=F)
            sage: L.term(x.leading_support(), 4)
            4*x
        """
        if i not in self._assoc.basis().keys():
            # return self(self._assoc.term(i, c))
            raise ValueError("not an index")
        return self.element_class(self, self._assoc.term(i, c))

    @cached_method
    def zero(self):
        """
        Return the element `0` in ``self``.

        EXAMPLES::

            sage: G = SymmetricGroup(3)
            sage: S = GroupAlgebra(G, QQ)
            sage: L = LieAlgebra(associative=S)
            sage: L.zero()
            0
        """
        return self.element_class(self, self._assoc.zero())

    def is_abelian(self):
        """
        Return ``True`` if ``self`` is abelian.

        EXAMPLES::

            sage: R = FreeAlgebra(QQ, 2, 'x,y')
            sage: L = LieAlgebra(associative=R.gens())
            sage: L.is_abelian()
            False

            sage: R = PolynomialRing(QQ, 'x,y')
            sage: L = LieAlgebra(associative=R.gens())
            sage: L.is_abelian()
            True

        An example with a Lie algebra from the group algebra::

            sage: G = SymmetricGroup(3)
            sage: S = GroupAlgebra(G, QQ)
            sage: L = LieAlgebra(associative=S)
            sage: L.is_abelian()
            False

        Now we construct a Lie algebra from commuting elements in the group
        algebra::

            sage: G = SymmetricGroup(5)
            sage: S = GroupAlgebra(G, QQ)
            sage: gens = map(S, [G((1, 2)), G((3, 4))])
            sage: L.<x,y> = LieAlgebra(associative=gens)
            sage: L.is_abelian()
            True
        """
        if self._assoc.is_commutative():
            return True
        return super().is_abelian()

    def _an_element_(self):
        """
        Return an element of ``self``.

        EXAMPLES::

            sage: F.<x,y> = FreeAlgebra(QQ)

        An infinitely generated example::

            sage: L = LieAlgebra(associative=F)
            sage: L.an_element()
            1

        A finitely generated example::

            sage: L = LieAlgebra(associative=F.gens())
            sage: L.an_element()
            x + y
        """
        G = self.lie_algebra_generators()
        if G.cardinality() < float('inf'):
            return self.sum(G)
        return G[self._indices.an_element()]

    class Element(LieAlgebraElementWrapper):
        def _bracket_(self, rhs):
            """
            Return the bracket ``[self, rhs]``.

            EXAMPLES::

                sage: L.<x,y,z> = LieAlgebra(QQ, representation='polynomial')
                sage: L.bracket(x, y)
                x*y - y*x

                sage: G = SymmetricGroup(3)
                sage: S = GroupAlgebra(G, QQ)
                sage: L.<x,y> = LieAlgebra(associative=S.gens())
                sage: L.bracket(x, y)
                (2,3) - (1,3)

                sage: L = lie_algebras.sl(QQ, 2, representation='matrix')
                sage: L.bracket(L.gen(0), L.gen(1))
                [ 1  0]
                [ 0 -1]
            """
            ret = self.value * rhs.value - rhs.value * self.value
            return self.__class__(self.parent(), ret)

        def lift_associative(self):
            """
            Lift ``self`` to the ambient associative algebra (which
            might be smaller than the universal enveloping algebra).

            EXAMPLES::

                sage: R = FreeAlgebra(QQ, 3, 'x,y,z')
                sage: L.<x,y,z> = LieAlgebra(associative=R.gens())
                sage: x.lift_associative()
                x
                sage: x.lift_associative().parent()
                Free Algebra on 3 generators (x, y, z) over Rational Field
            """
            return self.value

        def monomial_coefficients(self, copy=True):
            """
            Return the monomial coefficients of ``self`` (if this
            notion makes sense for ``self.parent()``).

            EXAMPLES::

                sage: R.<x,y,z> = FreeAlgebra(QQ)
                sage: L = LieAlgebra(associative=R)
                sage: elt = L(x) + 2*L(y) - L(z)
                sage: sorted(elt.monomial_coefficients().items())
                [(x, 1), (y, 2), (z, -1)]

                sage: L = LieAlgebra(associative=[x,y])
                sage: elt = L(x) + 2*L(y)
                sage: elt.monomial_coefficients()
                Traceback (most recent call last):
                ...
                NotImplementedError: the basis is not defined
            """
            if self.parent()._gens is not None:
                raise NotImplementedError("the basis is not defined")
            return self.value.monomial_coefficients(copy)


class LiftMorphismToAssociative(LiftMorphism):
    """
    The natural lifting morphism from a Lie algebra constructed from
    an associative algebra `A` to `A`.
    """
    def preimage(self, x):
        """
        Return the preimage of ``x`` under ``self``.

        EXAMPLES::

            sage: R = FreeAlgebra(QQ, 3, 'a,b,c')
            sage: L = LieAlgebra(associative=R)
            sage: x,y,z = R.gens()
            sage: f = R.coerce_map_from(L)
            sage: p = f.preimage(x*y - z); p
            -c + a*b
            sage: p.parent() is L
            True
        """
        return self.domain().element_class(self.domain(), x)

    def _call_(self, x):
        """
        Return the image of ``x`` under ``self``.

        EXAMPLES::

            sage: R = FreeAlgebra(QQ, 3, 'x,y,z')
            sage: L.<x,y,z> = LieAlgebra(associative=R.gens())
            sage: f = R.coerce_map_from(L)
            sage: a = f(L([x,y]) + z); a
            z + x*y - y*x
            sage: a.parent() is R
            True
        """
        return x.value

    def section(self):
        """
        Return the section map of ``self``.

        EXAMPLES::

            sage: R = FreeAlgebra(QQ, 3, 'x,y,z')
            sage: L.<x,y,z> = LieAlgebra(associative=R.gens())
            sage: f = R.coerce_map_from(L)
            sage: f.section()
            Generic morphism:
              From: Free Algebra on 3 generators (x, y, z) over Rational Field
              To:   Lie algebra generated by (x, y, z) in Free Algebra on 3 generators (x, y, z) over Rational Field
        """
        return SetMorphism(Hom(self.codomain(), self.domain()),
                           self.preimage)


class MatrixLieAlgebraFromAssociative(LieAlgebraFromAssociative):
    """
    A Lie algebra constructed from a matrix algebra.

    This means a Lie algebra consisting of matrices,
    with commutator as Lie bracket.
    """
    class Element(LieAlgebraMatrixWrapper, LieAlgebraFromAssociative.Element):
        def matrix(self):
            r"""
            Return ``self`` as element of the underlying matrix algebra.

            OUTPUT: an instance of the element class of MatrixSpace

            EXAMPLES::

                sage: sl3m = lie_algebras.sl(ZZ, 3, representation='matrix')
                sage: e1,e2, f1, f2, h1, h2 = sl3m.gens()
                sage: h1m = h1.matrix(); h1m
                [ 1  0  0]
                [ 0 -1  0]
                [ 0  0  0]
                sage: h1m.parent()
                Full MatrixSpace of 3 by 3 sparse matrices over Integer Ring
                sage: matrix(h2)
                [ 0  0  0]
                [ 0  1  0]
                [ 0  0 -1]
                sage: L = lie_algebras.so(QQ['z'], 5, representation='matrix')
                sage: matrix(L.an_element())
                [ 1  1  0  0  0]
                [ 1  1  0  0  2]
                [ 0  0 -1 -1  0]
                [ 0  0 -1 -1 -1]
                [ 0  1  0 -2  0]

                sage: gl2 = lie_algebras.gl(QQ, 2)
                sage: matrix(gl2.an_element())
                [1 1]
                [1 1]
            """
            return self.value

        _matrix_ = matrix<|MERGE_RESOLUTION|>--- conflicted
+++ resolved
@@ -1169,8 +1169,6 @@
         self._assoc = A
         R = self._assoc.base_ring()
 
-<<<<<<< HEAD
-=======
         # We strip the following axioms from the category of the assoc. algebra:
         #   FiniteDimensional and WithBasis
         category = LieAlgebras(R).or_subcategory(category)
@@ -1179,7 +1177,6 @@
         if self._assoc in Modules.WithBasis and gens is None:
             category = category.WithBasis()
 
->>>>>>> f4ce06aa
         LieAlgebraWithGenerators.__init__(self, R, names, index_set, category)
 
         if isinstance(gens, tuple):
