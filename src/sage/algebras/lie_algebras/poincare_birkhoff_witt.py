--- conflicted
+++ resolved
@@ -635,8 +635,7 @@
                             for _ in range(exp):
                                 term = term * L.monomial(k)
                         ret += term
-<<<<<<< HEAD
-                    return ret
+                return ret
             return None
 
 
@@ -812,8 +811,4 @@
                 ....:     for b in elts for bp in elts)
                 True
             """
-            return self.parent().transpose(self)
-=======
-                return ret
-            return None
->>>>>>> 2f381d9d
+            return self.parent().transpose(self)