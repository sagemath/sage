r"""

.. SEEALSO::
    :func:`CombinatorialTheory.__init__`
    :func:`CombinatorialTheory.exclude`
    :func:`CombinatorialTheory.optimize_problem`
    :func:`CombinatorialTheory.generate_flags`

AUTHORS:

- Levente Bodnar (2023-2025): Main development

"""

# ****************************************************************************
#       Copyright (C) 2023 LEVENTE BODNAR <bodnalev at gmail.com>
#
# This program is free software: you can redistribute it and/or modify
# it under the terms of the GNU General Public License as published by
# the Free Software Foundation, either version 2 of the License, or
# (at your option) any later version.
#                  https://www.gnu.org/licenses/
# ****************************************************************************

import itertools

from sage.structure.richcmp import richcmp
from sage.structure.unique_representation import UniqueRepresentation
from sage.structure.parent import Parent
<<<<<<< HEAD
from sage.structure.element import CommutativeAlgebraElement
from sage.rings.ring import CommutativeAlgebra
from sage.all import QQ, NN, RR, Integer
from sage.algebras.flag import Flag

from sage.categories.sets_cat import Sets

from sage.all import vector, matrix, diagonal_matrix

from sage.misc.prandom import randint
from sage.arith.misc import falling_factorial, binomial
from sage.misc.functional import log, round

from sage.graphs.graph import Graph
from sage.graphs.digraph import DiGraph
from sage.misc.lazy_import import lazy_import
lazy_import("sage.graphs.graph_generators", "graphs")
lazy_import("sage.graphs.digraph_generators", "digraphs")
lazy_import("sage.graphs.hypergraph_generators", "hypergraphs")

import pickle
import os
from tqdm import tqdm

class CombinatorialTheory(Parent, UniqueRepresentation):
    
    Element = Flag
    
    def __init__(self, name, generator, identifier, size_combine=None, **signature):
        r"""
        Initialize a Combinatorial Theory
        
        A combinatorial theory is any theory with universal axioms only, 
        (therefore the elements satisfy a heredetary property).
        See the file docstring for more information.

        INPUT:

        - ``name`` -- string; name of the Theory
        - ``generator`` -- function; generates elements 
            of the theory. For a given input ``n`` 
            returns a list of elements of the theory
            in a dictionary format (for each
            value in the signature, one dictionary 
            entry describing the blocks corresponding to
            that signature)
        - ``identifier`` -- function; given a structure
            with the matching signature of this theory,
            returns a unique identifier, such that
            automorphic structures return the same 
            value.
        - ``**signature`` -- named integers; the signature
            of the theory, for each name a corresponding number
            giving the arity of that symbol

        OUTPUT: A CombinatorialTheory object

        EXAMPLES::

        This example shows how to create the theory for graphs 
        with ordered vertices (or equivalently 0-1 matrices)::
            
            sage: from sage.algebras.flag_algebras import *
            sage: def test_generator_ov_graph(n):
            ....:    full = list(itertools.combinations(range(n), int(2)))
            ....:    for ii in range(binomial(n, 2)+1):
            ....:        for xx in itertools.combinations(full, int(ii)):
            ....:            yield {'edges': xx}
            ....: 
            sage: def test_identify_ov_graph(n, ftype_points, edges):
            ....:    return (n, tuple(ftype_points), \
            ....:    tuple(sorted(list(edges))))
            ....: 
            sage: TestOVGraphTheory = CombinatorialTheory('TestOVGraph', \
            ....: test_generator_ov_graph, test_identify_ov_graph, edges=2)
            sage: TestOVGraphTheory
            Theory for TestOVGraph

        .. NOTE::

            There are pre-constructed CombinatorialTheory objects
            in sage.algebras.flag_algebras for the following:
            -GraphTheory
            -ThreeGraphTheory
            -DiGraphTheory
            -TournamentTheory
            -PermutationTheory
            -OVGraphTheory (graphs with ordered vertices)
            -OEGraphTheory (graphs with ordered edges)
            -RamseyGraphTheory (see [LiPf2021]_ for explanation)
        """
        self._signature = signature
        if size_combine==None:
            self._sizes = NN
            self._size_combine = None
        else:
            self._size_combine = size_combine
            self._sizes = [ii for ii in range(100) if size_combine(0, ii, 0) == ii]
        self._excluded = []
        self._cache = {}
        self._generator = generator
        self._identifier = identifier
        self._name = name
        Parent.__init__(self, category=(Sets(), ))
        self._populate_coercion_lists_()
    
    def _compress(self, numbers):
        r"""
        Compresses the list of numbers to a short string.
        
        This is used when naming files in saving and loading, to store the parameters of this theory.

        EXAMPLES::

            sage: from sage.algebras.flag_algebras import *
            sage: GraphTheory._compress([1, 1, 10, 4, 2, 11, 15])
            '_kKgb'
        """
        table = "abcdefghijklmnopqrstuvwxyzABCDEFGHIJKLMNOPQRSTUVWXYZ0123456789-_"
        
        p = 1007016245527451
        rem = 0
        for ii in numbers:
            rem = (rem*16 + ii) % p
        ret = ""
        if rem==0:
            ret = table[0]
        while rem > 0:
            ret += table[rem%64]
            rem //= 64
        return ret
    
    def clear(self):
        r"""
        Clears the saved data generated by this theory, and the cached functions.
        """
        self._identify.cache_clear()
        for xx in os.listdir(self._calcs_dir()):
            if xx.startswith(self._name):
                os.remove(self._calcs_dir()+xx)
    
    def _save(self, ind, ret, is_table):
        r"""
        Saves the calculated data to persistent storage.
        """
        ns = self._calcs_dir() + self._name + "."
        
        if is_table:
            excluded, n1, n2, N, large_ftype, ftype_inj = ind
            numsind = [0]
            for xx in excluded:
                numsind += xx.raw_numbers()
            numsind += [n1, n2, N] + large_ftype.raw_numbers() + list(ftype_inj)
            if len(ret)<3000:
                self._cache[ind] = ret
        else:
            excluded, n, ftype = ind
            numsind = [1]
            for xx in excluded:
                numsind += xx.raw_numbers()
            numsind += [n] + ftype.raw_numbers()
            self._cache[ind] = ret
        save_name = ns + self._compress(numsind)
        os.makedirs(os.path.dirname(save_name), exist_ok=True)
        with open(save_name, 'wb') as file:
            pickle.dump(ret, file)
    
    def _other_save(self, name, data):
        save_name = self._calcs_dir() + name
        with open(save_name, 'wb') as file:
            pickle.dump(ret, file)
    
    def _other_load(self, name):
        save_name = self._calcs_dir() + name
        with open(save_name, 'rb') as file:
            pickle.load(ret, file)
    
    def _load(self, ind, is_table):
        r"""
        Tries to load persistent data.
        """
        ns = self._calcs_dir() + self._name + "."
        
        if ind in self._cache.keys():
            return self._cache[ind]
        
        if is_table:
            excluded, n1, n2, N, large_ftype, ftype_inj = ind
            numsind = [0]
            for xx in excluded:
                numsind += xx.raw_numbers()
            numsind += [n1, n2, N] + large_ftype.raw_numbers() + list(ftype_inj)
        else:
            excluded, n, ftype = ind
            numsind = [1]
            for xx in excluded:
                numsind += xx.raw_numbers()
            numsind += [n] + ftype.raw_numbers()
        load_name = ns + self._compress(numsind)
        if os.path.isfile(load_name):
            with open(load_name, 'rb') as file:
                ret = pickle.load(file)
                if not is_table:
                    for xx in ret:
                        xx._set_parent(self)
                self._cache[ind] = ret
                return ret
        return None
    
    def _calcs_dir(self):
        if os.path.isdir("../calcs"):
            return "../calcs/"
        return "calcs/"
    
    def _certs_dir(self):
        if os.path.isdir("../certs"):
            return "../certs/"
        return "certs/"
    
    def _repr_(self):
        r"""
        Give a nice string representation of the theory object

        OUTPUT: The representation as a string

        EXAMPLES::

            sage: from sage.algebras.flag_algebras import *
            sage: print(GraphTheory)
            Theory for Graph
        """
        return 'Theory for {}'.format(self._name)
    
    def _element_constructor_(self, n, **kwds):
        r"""
        Construct elements of this theory

        INPUT:

        - ``n`` -- integer; number of points of the flag
        - ``**kwds`` -- can contain ftype_points, listing
            the points that will form part of the ftype;
            and can contain the blocks for each signature.
            If they are not included, they are assumed to 
            be empty lists.

        OUTPUT: A Flag with the given parameters

        EXAMPLES::

        Create an empty graph on 3 vertices ::

            sage: from sage.algebras.flag_algebras import *
            sage: GraphTheory(3)
            Flag on 3 points, ftype from [] with edges=[]
        
        Create an edge with one point marked as an ftype ::
        
            sage: GraphTheory(2, ftype_points=[0], edges=[[0, 1]])
            Flag on 2 points, ftype from [0] with edges=[[0, 1]]
            
        Create a RamseyGraphTheory flag, a fully colored
        triangle (useful for calculating R(K_3), see 
        :func:`solve_problem`) ::
            
            sage: RamseyGraphTheory(3, edges=[[0, 1], [0, 2], [1, 2]])
            Flag on 3 points, ftype from [] with edges=[[0, 1], [0, 2], [1, 2]], edges_marked=[]

        .. NOTE::

            Different input parameters can result in equal objects, for 
            example the following two graphs are automorphic::
            sage: b1 = [[0, 1], [0, 2], [0, 4], [1, 3], [2, 4]]
            sage: b2 = [[0, 4], [1, 2], [1, 3], [2, 3], [3, 4]]
            sage: g1 = GraphTheory(5, edges=b1)
            sage: g2 = GraphTheory(5, edges=b2)
            sage: g1==g2
            True

        .. SEEALSO::

            :func:`__init__` of :class:`Flag`
        """
        if n in self.sizes():
            return self.element_class(self, n, **kwds)
        raise ValueError("For theory {}, size {} is not allowed.".format(self._name, n))
    
    def empty_element(self):
        r"""
        Returns the empty element, ``n``=0 and no blocks

        OUTPUT: The empty element of the CombinatorialTheory

        EXAMPLES::

            sage: from sage.algebras.flag_algebras import *
            sage: GraphTheory.empty_element()
            Ftype on 0 points with edges=[]

        .. NOTE::

            Since the underlying vertex set (empty set)
            is the same as the ftype point set, this is
            an ftype

        .. SEEALSO::

            :func:`empty`
        """
        return self.element_class(self, 0)
    
    empty = empty_element
    
    def _an_element_(self, n=0, ftype=None):
        r"""
        Returns a random element

        INPUT:

        - ``n`` -- integer (default: `0`); size of the element
        - ``ftype`` -- Flag (default: `None`); ftype of the element
            if not provided then returns an element with empty ftype

        OUTPUT: A Flag with matching parameters
        """
        if ftype==None:
            ftype = self.empty_element()
        if n==None or n==ftype.size():
            return ftype
        ls = self.generate_flags(n, ftype)
        return ls[randint(0, len(ls)-1)]
    
    def some_elements(self):
        r"""
        Returns a list of elements
        """
        res = [self._an_element_()]
        if 1 in self.sizes():
            res.append(self.element_class(self, 1, ftype=[0]))
        if 2 in self.sizes():
            res.append(self._an_element_(n=2))
        return res
    
    def flag_compact_repr(self, flag):
        blocks = flag.blocks()
        ret = ["n:{}".format(flag.size())]
        if len(flag.ftype_points())!=0:
            ret.append("t:"+"".join(map(str, flag.ftype_points())))
        for name in self._signature.keys():
            desc = name + ":"
            arity = self._signature[name]
            if arity==1:
                desc += "".join([str(xx[0]) for xx in blocks[name]])
            else:
                desc += ",".join(["".join(map(str, ed)) for ed in blocks[name]])
            ret.append(desc)
        return "; ".join(ret)
    
    def blowup_construction(self, target_size, pattern_size, symbolic=False, symmetric=True, unordered=False, **kwargs):
        r"""
        Returns a blowup construction, based on a given pattern

        INPUT:

        - ``target_size`` -- integer; size of the resulting FlagAlgebraElement
        - ``pattern_size`` -- integer; size of the pattern of the blowup
        - ``symbolic`` -- boolean (default: `False`); if the resulting 
            construction has part sizes symbolic variables
        - ``symmetric`` -- boolean (default: `True`); if the construction is
            symmetric. Speeds up calculation
        - ``unordered`` -- boolean (default: `False`); if the construction's parts are
            unordered. Slows down calculation
        - ``**kwargs`` -- the parameters of the pattern, one for each signature
            element.

        OUTPUT: A FlagAlgebraElement with values corresponding to the one resulting from a
            blowup construction
        """
        from sage.rings.polynomial.polynomial_ring_constructor import PolynomialRing
        R = PolynomialRing(QQ, pattern_size, "X")
        gs = R.gens()
        res = 0

        if symmetric:
            terms = ((sum(gs))**target_size).dict()
            iterator = tqdm(terms)
            for exps in iterator:
                verts = []
                for ind, exp in enumerate(exps):
                    verts += [ind]*exp
                coeff = terms[exps]/(pattern_size**target_size)
                if symbolic:
                    coeff = terms[exps]
                    for ind, exp in enumerate(exps):
                        coeff *= gs[ind]**exp
                blocks = {}
                for rel in kwargs:
                    if rel not in self.signature():
                        continue
                    reledges = kwargs[rel]
                    bladd = []
                    for edge in reledges:
                        clusters = [[ii for ii in range(target_size) if verts[ii]==ee] for ee in edge]
                        bladd += list(set([tuple(sorted(xx)) for xx in itertools.product(*clusters) if len(set(xx))==len(edge)]))
                    blocks[rel] = bladd
                res += self(target_size, **blocks).afae()*coeff
        else:
            rep = int(target_size if not unordered else target_size - 1)
            iterator = tqdm(itertools.product(range(pattern_size), repeat=rep))
            for verts in iterator:
                if unordered:
                    verts = [0] + list(verts)

                coeff = 1/(pattern_size**rep)
                if symbolic:
                    coeff = 1
                    for ind in verts:
                        coeff *= gs[ind]

                blocks = {}
                for rel in kwargs:
                    if rel not in self.signature():
                        continue
                    reledges = kwargs[rel]
                    bladd = []
                    for edge in reledges:
                        clusters = [[ii for ii in range(target_size) if verts[ii]==ee] for ee in edge]
                        bladd += list(set([tuple(sorted(xx)) for xx in itertools.product(*clusters) if len(set(xx))==len(edge)]))
                    blocks[rel] = bladd
                res += self(target_size, **blocks).afae() * coeff
        return res
    
    def signature(self):
        return self._signature
    
    def sizes(self):
        return self._sizes
    
    def size_combine(self, k, n1, n2):
        if k<0 or n1<0 or n2<0:
            raise ValueError("Can't have negative size.")
        if n1<k or n2<k:
            raise ValueError("Can't have larger ftype size than flag size.")
        ret = n1+n2-k
        if self._size_combine != None:
            ret = self._size_combine(k, n1, n2)
        if ret==None:
            raise ValueError("Size combination is not allowed.")
        if ret<0:
            raise ValueError("The size combination resulted in a negative value.")
        return ret
    
    def identify(self, n, ftype_points, **blocks):
        r"""
        The function used to test for equality.

        INPUT:

        - ``n`` -- integer; size of the flag
        - ``ftype_points`` -- list; the points of the ftype
        - ``**blocks`` -- the blocks for each signature

        OUTPUT: The identifier of the structure defined by the
            ``identifier`` function in the __init__

        .. SEEALSO::

            :func:`Flag.unique`
        """
        if n not in self.sizes():
            return None
        blocks = {key:tuple([tuple(xx) for xx in blocks[key]]) 
                  for key in blocks}
        if len(ftype_points)!=0 and not hasattr(ftype_points[0], "__getitem__"):
            ftype_points = [(ii, ) for ii in ftype_points]
        else:
            ftype_points = [tuple(xx) for xx in ftype_points]
        return self._identify(n, tuple(ftype_points), **blocks)
    
    @lru_cache(maxsize=None)
    def _identify(self, n, ftype_points, **blocks):
        r"""
        The hidden _identify, the inputs are in a tuple form
        and is cached for some speed
        """
        return self._identifier(n, ftype_points, **blocks)
    
    def exclude(self, flags=[]):
        r"""
        Exclude some induced flags from the theory
        
        This allows creation of CombinatorialTheory -s with excluded
        flags. The flags are not allowed to appear as an induced
        substructure in any of the generated flags later.

        INPUT:

        - ``flags`` -- list of flags or a flag (default: `[]`); 
            The list of flags to exclude, flags are treated as
            a singleton list

        EXAMPLES::

        How to create triangle-free graphs ::

            sage: from sage.algebras.flag_algebras import *
            sage: triangle = GraphTheory(3, edges=[[0, 1], [0, 2], [1, 2]])
            sage: GraphTheory.exclude(triangle)
        
        There are 14 graphs on 5 vertices without triangles ::
        
            sage: len(GraphTheory.generate_flags(5))
            14

        .. NOTE::

            Calling :func:`exclude` again will overwrite the list
            of excluded structures. So calling exclude() again, gives
            back the original theory

        TESTS::

            sage: from sage.algebras.flag_algebras import *
            sage: ThreeGraphTheory.exclude(ThreeGraphTheory(4))
            sage: len(ThreeGraphTheory.generate_flags(5))
            23
            sage: TournamentTheory.exclude(TournamentTheory(3, edges=[[0, 1], [1, 2], [2, 0]]))
            sage: TournamentTheory.generate_flags(5)
            (Flag on 5 points, ftype from [] with edges=[[1, 0], [2, 0], [2, 1], [3, 0], [3, 1], [3, 2], [4, 0], [4, 1], [4, 2], [4, 3]],)
            
        """
        if type(flags)==Flag:
            if flags.unique() != None:
                self._excluded = [flags]
            else:
                self._excluded = []
        else:
            self._excluded = [xx for xx in flags if xx.unique() != None]
    
    def _check_excluded(self, elms):
        r"""
        Helper to check the excluded structures in generation
        """
        flg = elms[0]
        for xx in elms[1]:
            if xx <= flg:
                return False
        return True
    
    def _adjust_table_phi(self, table_constructor, phi_vectors_exact, test=False):
        r"""
        Helper to modify a table constructor, incorporating extra data from
        constructions (phi_vectors_exact)
        """
        if len(phi_vectors_exact)==0:
            return table_constructor

        for param in table_constructor.keys():
            ns, ftype, target_size = param
            table = self.mul_project_table(ns, ns, ftype, ftype_inj=[], target_size=target_size)
            Zs = [[None for _ in range(len(phi_vectors_exact))] for _ in range(len(table_constructor[param]))]
            for gg, morig in enumerate(table):
                for ii, base in enumerate(table_constructor[param]):
                    mat = base * morig * base.T
                    for phind, phi_vector_exact in enumerate(phi_vectors_exact):
                        if Zs[ii][phind]==None:
                            Zs[ii][phind] = mat*phi_vector_exact[gg]
                        else:
                            Zs[ii][phind] += mat*phi_vector_exact[gg]

            new_bases = []
            for ii, Zgroup in enumerate(Zs):
                Z = None
                for Zjj in Zgroup:
                    if test and (not Zjj.is_positive_semidefinite()):
                        print("Construction based Z matrix for {} is not semidef: {}".format(ftype, min(Zjj.eigenvalues())))
                    if Z==None:
                        Z = Zjj
                    else:
                        Z.augment(Zjj)
                Zk = Z.kernel()
                Zkern = Zk.basis_matrix()
                if Zkern.nrows()>0:
                    new_bases.append(matrix(QQ, Zkern * table_constructor[param][ii], sparse=True))
            table_constructor[param] = new_bases

        return table_constructor

    def _print_eigenvalues(self, table_constructor, sdp_result):
        r"""
        Helper to quickly print the eigenvalues of each X matrix from the result
        of an SDP.
        """
        block_index = 0
        for params in table_constructor.keys():
            ns, ftype, target_size = params
            table = self.mul_project_table(ns, ns, ftype, ftype_inj=[], target_size=target_size)

            for plus_index, base in enumerate(table_constructor[params]):
                X_approx = matrix(sdp_result['X'][block_index + plus_index])
                X_eigenvalues = X_approx.eigenvalues()
                print("{} index {} has eigenvalues {}\n\n".format(ftype, plus_index, X_eigenvalues))
            block_index += len(table_constructor[params])
    
    def _tables_to_sdp_data(self, table_constructor, prev_data=None):
        r"""
        Helper to transform the data from the multiplication tables to an SDP input
        """
        if prev_data==None:
            block_sizes = []
            target = []
            mat_inds = []
            mat_vals = []
        else:
            block_sizes, target, mat_inds, mat_vals = prev_data
        block_index = len(block_sizes) + 1
        for params in table_constructor.keys():
            ns, ftype, target_size = params
            table = self.mul_project_table(ns, ns, ftype, ftype_inj=[], target_size=target_size)
            block_sizes += [base.nrows() for base in table_constructor[params]]

            #only loop through the table once
            for gg, morig in enumerate(table):
                #for each base change create the entries
                for plus_index, base in enumerate(table_constructor[params]):
                    mm = base * morig * base.T
                    dd = mm._dict()
                    if len(dd)>0:
                        inds, values = zip(*mm._dict().items())
                        iinds, jinds = zip(*inds)
                        for cc in range(len(iinds)):
                            if iinds[cc]>=jinds[cc]:
                                mat_inds.extend([gg+1, block_index + plus_index, iinds[cc]+1, jinds[cc]+1])
                                mat_vals.append(values[cc])
            block_index += len(table_constructor[params])
        return block_sizes, target, mat_inds, mat_vals
    
    def _constraints_to_sdp_data(self, constraints_data, prev_data=None):
        r"""
        Helper to transform the data from the constraints to an SDP input data
        """
        if prev_data==None:
            block_sizes = []
            target = []
            mat_inds = []
            mat_vals = []
        else:
            block_sizes, target, mat_inds, mat_vals = prev_data
        flag_num, constraints_vals, constraints_flags_vec, one_vector = constraints_data
        block_index = len(block_sizes) + 1
        constr_num = len(constraints_vals)
        for ii in range(constr_num):
            mat_inds.extend([0, block_index+1, 1+ii, 1+ii])
            mat_vals.append(constraints_vals[ii])

        for gg in range(flag_num):
            mat_inds.extend([gg+1, block_index, gg+1, gg+1])
            mat_vals.append(1)
            for ii in range(constr_num):
                mat_inds.extend([gg+1, block_index+1, ii+1, ii+1])
                mat_vals.append(constraints_flags_vec[ii][gg])
        block_sizes += [-flag_num, -constr_num]
        return block_sizes, target, mat_inds, mat_vals
    
    def _target_to_sdp_data(self, target, prev_data=None):
        r"""
        Helper to transform the target to an SDP input data
        """
        if prev_data==None:
            return [], list(target), [], []
        prev_data[1] = list(target)
        return prev_data
    
    def _get_relevant_ftypes(self, target_size):
        r"""
        Returns the ftypes useful for optimizing up to `target_size`
        """
        plausible_sizes = []
        for fs in self.sizes():
            if fs>=target_size:
                break
            if fs==0:
                continue
            plausible_sizes.append(fs)
        ftype_pairs = []
        for fs, ns in itertools.combinations(plausible_sizes, r=int(2)):
            if self.size_combine(fs, ns, ns) <= target_size:
                kk = ns-fs
                found = False
                for ii, (bfs, bns) in enumerate(ftype_pairs):
                    if bns-bfs==kk:
                        found = True
                        if ns>bns:
                            ftype_pairs[ii]=(fs, ns)
                        break
                if not found:
                    ftype_pairs.append((fs, ns))

        ftype_data = []
        for fs, ns in ftype_pairs:
            ftype_flags = self.generate_flags(fs)
            ftypes = [flag.subflag([], ftype_points=list(range(fs))) for flag in ftype_flags]
            for xx in ftypes:
                ftype_data.append((ns, xx, target_size))
        ftype_data.sort()
        return ftype_data
    
    def _create_table_constructor(self, ftype_data, target_size):
        r"""
        Table constructor is a dictionary that holds the data to construct
        all the multiplication tables. 
        
        For each ftype and base change it provides the data to create the multiplication table.
        Also pre-computes the multiplication tables if they are not calculated yet.
        """
        
        sym_asym_mats = [self.sym_asym_bases(dat[0], dat[1]) for dat in ftype_data]

        table_constructor = {}
        for ii, dat in (pbar := tqdm(enumerate(ftype_data))):
            ns, ftype, target_size = dat
            #pre-calculate the table here
            table = self.mul_project_table(ns, ns, ftype, ftype_inj=[], target_size=target_size)
            if table==None:
                pbar.set_description("Structures with size {} and {} had singular multiplication table!".format(ns, ftype))
                continue
            sym_base, asym_base = sym_asym_mats[ii]
            bases = []
            if sym_base.nrows()!=0:
                bases.append(sym_base)
            if asym_base.nrows()!=0:
                bases.append(asym_base)
            table_constructor[dat] = bases
            pbar.set_description("Done with mult table for {}".format(ftype))
        return table_constructor
    
    def _create_constraints_data(self, positives, target_element, target_size):
        r"""
        Creates the data that holds the linear constraints
        """
        
        
        base_flags = self.generate_flags(target_size)
        
        if positives == None:
            positives_list_exact = []
            constraints_vals = []
        else:
            positives_list_exact = []
            for ii in (pbar:= tqdm(range(len(positives)))):
                fv = positives[ii]
                if isinstance(fv, Flag):
                    continue
                kf = fv.ftype().size()
                nf = fv.size()
                if self._size_combine == None:
                    df = target_size - nf + kf
                else:
                    df = -1
                    for xx in self.sizes():
                        if self._size_combine(kf, nf, xx)==target_size:
                            df = xx
                            break
                mult_table = self.mul_project_table(nf, df, fv.ftype(), ftype_inj=[], target_size=target_size)
                fvvals = fv.values()
                m = matrix(QQ, [vector(fvvals*mat) for mat in mult_table])
                positives_list_exact += list(m.T)
                pbar.set_description("Done with positivity constraint {}".format(ii))
            constraints_vals = [0]*len(positives_list_exact)
        
        # The one vector is also calculated here and is a linear constraint
        if target_element.ftype().size()==0:
            one_vector = vector([1]*len(base_flags))
        else:
            one_vector = (target_element.ftype().project()<<(target_size - target_element.ftype().size())).values()
        positives_list_exact.extend([one_vector, one_vector*(-1)])
        constraints_vals.extend([1, -1])
        
        return len(base_flags), constraints_vals, positives_list_exact, one_vector
    
    
    def _round_sdp_solution_no_phi(self, sdp_result, sdp_data, table_constructor, \
                                   constraints_data, denom=1024):
        import numpy as np
        from numpy import linalg as LA
        from sage.functions.other import ceil

        #unpack variables

        block_sizes, target_list_exact, mat_inds, mat_vals = sdp_data
        target_vector_exact = vector(target_list_exact)
        flags_num, constraints_vals, positives_list_exact, one_vector = constraints_data
        positives_matrix_exact = matrix(QQ, len(positives_list_exact), flags_num, positives_list_exact)
        
        one_vector_exact = positives_matrix_exact.rows()[-2] # find the one_vector from the equality constraint
        positives_matrix_exact = positives_matrix_exact[:-2, :] # remove the equality constraints

        flags_num = -block_sizes[-2] # same as |F_n|

        X_matrices_approx = sdp_result['X'][:-2]
        X_matrices_rounded = []
        print("Rounding X matrices")
        for X in tqdm(X_matrices_approx):

            Xr = _round_matrix(X, method=0, denom=denom)
            Xnp = np.array(Xr)
            eigenvalues, eigenvectors = LA.eig(Xnp)
            emin = min(eigenvalues)
            if emin<0:
                eminr = ceil(-emin*denom)/denom
                Xr = matrix(QQ, Xr) + diagonal_matrix(QQ, [eminr]*len(X), sparse=True)
            X_matrices_rounded.append(Xr)
        X_matrices_flat = [vector(_flatten_matrix(X.rows(), doubled=False)) for X in (X_matrices_rounded)]

        e_vector_approx = sdp_result['X'][-1][:-2]
        e_vector_rounded = vector(_round_list(e_vector_approx, force_pos=True, method=0, denom=denom))
        
        phi_vector_approx = sdp_result['y']
        phi_vector_rounded = vector(_round_list(phi_vector_approx, force_pos=True, method=0, denom=denom))

        slacks = target_vector_exact - positives_matrix_exact.T*e_vector_rounded
        block_index = 0
        print("Calculating resulting bound")
        for params in tqdm(table_constructor.keys()):
            ns, ftype, target_size = params
            table = self.mul_project_table(ns, ns, ftype, ftype_inj=[], target_size=target_size)
            for gg, morig in enumerate(table):
                for plus_index, base in enumerate(table_constructor[params]):
                    block_dim = block_sizes[block_index + plus_index]
                    X_flat = X_matrices_flat[block_index + plus_index]
                    M = base * morig * base.T
                    M_flat_vector_exact = vector(_flatten_matrix(M.rows(), doubled=True))
                    slacks[gg] -= M_flat_vector_exact*X_flat
            block_index += len(table_constructor[params])
        # scale back slacks with the one vector, the minimum is the final result
        result = min([slacks[ii]/oveii for ii, oveii in enumerate(one_vector_exact) if oveii!=0])
        # pad the slacks, so it is all positive where it counts
        slacks -= result*one_vector_exact
        
        print("The rounded result is {}".format(result))
        
        return result, X_matrices_rounded, e_vector_rounded, slacks, [phi_vector_rounded]
    
    def _round_sdp_solution_phi(self, sdp_result, sdp_data, table_constructor, \
                            constraints_data, phi_vectors_exact, denom=1024):
        r"""
        Round the SDP results output to get something exact.
        """
        
        #unpack variables
        block_sizes, target_list_exact, mat_inds, mat_vals = sdp_data
        target_vector_exact = vector(target_list_exact)
        flags_num, constraints_vals, positives_list_exact, one_vector = constraints_data
        positives_matrix_exact = matrix(QQ, len(positives_list_exact), flags_num, positives_list_exact)
        
        no_constr = len(phi_vectors_exact)==0
        phi_vector_exact = vector([0]*positives_matrix_exact.ncols()) if no_constr else phi_vectors_exact[0]
        
        one_vector_exact = positives_matrix_exact.rows()[-2] # find the one_vector from the equality constraint
        positives_matrix_exact = positives_matrix_exact[:-2, :] # remove the equality constraints

        flags_num = -block_sizes[-2] # same as |F_n|

        c_vector_approx = vector(sdp_result['X'][-2]) # dim: |F_n|, c vector, primal slack for flags
        c_vector_rounded = vector(_round_list(c_vector_approx, method=0, denom=denom)) # as above but rounded

        # The F (FF) flag indecies where the c vector is zero/nonzero
        c_zero_inds = [FF for FF, xx in enumerate(c_vector_approx) if (abs(xx)<1e-6 or phi_vector_exact[FF]!=0)]
        c_nonzero_inds = [FF for FF in range(flags_num) if FF not in c_zero_inds]



        positives_num = -block_sizes[-1] - 2 # same as m, number of positive constraints (-2 for the equality)

        phi_pos_vector_exact = positives_matrix_exact*phi_vector_exact # dim: m, witness that phi is positive

        e_vector_approx = vector(sdp_result['X'][-1][:-2]) # dim: m, the e vector, primal slack for positivitives
        e_vector_rounded = vector(_round_list(e_vector_approx, method=0, denom=denom)) # as above but rounded
=======
from sage.structure.element import Element, get_coercion_model
from sage.all import QQ, Integer
from sage.algebras.flag import _Flag, Pattern
>>>>>>> c63ca75d

from sage.all import vector


class FlagAlgebraElement(Element):
    def __init__(self, parent, n, values):
        r"""
        Initialize a Flag Algebra Element
        
        INPUT:

        - ``parent`` -- FlagAlgebra; The parent :class:`FlagAlgebra`
        - ``n`` -- integer; the size of the flags
        - ``values`` -- vector; the values representing the
            linear combination of :class:`Flag` elements

        OUTPUT: A FlagAlgebraElement object with the given initial parameters

        .. NOTE::

            It is recommended to use the FlagAlgebra element constructor

        .. SEEALSO::

            :func:`FlagAlgebra._element_constructor_`
        """
        if len(values)!=parent.get_size(n):
            raise ValueError("The coefficients must have the same length " + 
                             "as the number of flags")
        self._n = n
        base = parent.base()
        self._values = vector(base, values, sparse=True)
        Element.__init__(self, parent)
    
    def ftype(self):
        r"""
        Return the ftype of the parent FlagAlgebra
        
        The algebra is defined over elements of a CombinatorialTheory, all
        having the same ftype.

        OUTPUT: The ftype of the parent FlagAlgebra. A :class:`Flag` element

        EXAMPLES::

        The ftype of a :class:`Flag` is the same as the ftype of the 
        :class:`FlagAlgebraElement` we can construct from it ::
        
            
            sage: g = GraphTheory(3)
            sage: g.ftype()
            Ftype on 0 points with edges=()
            sage: g.ftype()==g.afae().ftype()
            True
        
        .. SEEALSO::

            :func:`ftype` in :class:`FlagAlgebra`
            :func:`ftype` in :class:`Flag`
        """
        return self.parent().ftype()
    
    def size(self):
        r"""
        Return the size of the vertex set of flags in this element
        
        OUTPUT: The size of each flag is :func:`flags`. 

        TESTS::

            
            sage: FG = FlagAlgebra(GraphTheory, QQ)
            sage: FGElem = FG._an_element_()
            sage: FGElem.size() == FGElem.flags()[0].size()
            True
        """
        return self._n
    
    vertex_number = size
    
    def flags(self):
        r"""
        Returns the list of flags, corresponding to each base element
        
        The flags returned are the list of flags with size equal to 
        `self.size()` and ftype to `self.ftype()`. Their number is 
        the same as the length of `self.values()`. 

        OUTPUT: The list of flags

        EXAMPLES::

        3 vertex graphs with empty ftype ::

            
            sage: g = GraphTheory(3)
            sage: g.afae()
            Flag Algebra Element over Rational Field
            1 - Flag on 3 points, ftype from () with edges=()
            0 - Flag on 3 points, ftype from () with edges=(01)
            0 - Flag on 3 points, ftype from () with edges=(01 02)
            0 - Flag on 3 points, ftype from () with edges=(01 02 12)
            sage: g.afae().flags()
            (Flag on 3 points, ftype from () with edges=(),
             Flag on 3 points, ftype from () with edges=(01),
             Flag on 3 points, ftype from () with edges=(01 02),
             Flag on 3 points, ftype from () with edges=(01 02 12))

        .. NOTE::

            This is the same as 
            `self.theory().generate_flags(self.size(), self.ftype())`

        .. SEEALSO::

            :func:`CombinatorialTheory.generate_flags`
            :func:`size`
            :func:`ftype`
            :func:`values`
            :func:`Flag.afae`

        TESTS::

            
            sage: g.afae().flags() == g.theory().generate_flags(g.size(), g.ftype())
            True
        """
        return self.parent().generate_flags(self._n)
    
    def values(self):
        r"""
        Returns the vector of values, corresponding to each element 
        in :func:`flags`
        
        OUTPUT: A vector

        EXAMPLES::

        A flag transformed to a flag algebra element has 
        all zeroes except one entry, itself ::

            
            sage: g = GraphTheory(3)
            sage: g.afae().values()
            (1, 0, 0, 0)

        .. SEEALSO::

            :func:`flags`
            :func:`_vector_`
            :func:`Flag.afae`
        """
        return self._values
    
    def _vector_(self, R):
        r"""
        Returns the vector of values, corresponding to each element 
        in :func:`flags` in a given base.
        
        OUTPUT: A vector

        EXAMPLES::

        A flag transformed to a flag algebra element has 
        all zeroes except one entry, itself ::

            
            sage: g = GraphTheory(3)
            sage: g.afae()._vector_(QQ['x'])
            (1, 0, 0, 0)

        .. SEEALSO::

            :func:`values()`
            :func:`Flag.afae`
        """
        return vector(R, self._values, sparse=True)
    
    def __len__(self):
        r"""
        Returns the length, the number of elements
        in :func:`flags` or :func:`values` (which is the same)

        EXAMPLES::

            sage: g = GraphTheory(3)
            sage: len(g.afae())
            4

        .. SEEALSO::

            :func:`flags`
            :func:`values`
            :func:`Flag.afae`
            :func:`__iter__`
        """
        return len(self._values)
    
    def __iter__(self):
        r"""
        Iterates over the elements of self
        
        It yields (number, flag) tuples, indicating the
        coefficient of the flag.

        EXAMPLES::

            sage: g = GraphTheory(3)
            sage: for x in g.afae():
            ....:   print(x)
            (1, Flag on 3 points, ftype from () with edges=())
            (0, Flag on 3 points, ftype from () with edges=(01))
            (0, Flag on 3 points, ftype from () with edges=(01 02))
            (0, Flag on 3 points, ftype from () with edges=(01 02 12))


        .. SEEALSO::

            :func:`flags`
            :func:`values`
            :func:`Flag.afae`
            :func:`__len__`
        """
        for ii, fl in enumerate(self.parent().generate_flags(self.size())):
            yield (self._values[ii], fl)
    
    def _repr_(self):
        r"""
        Give a string representation
        
        Lists the flags and the corresponding coefficients,
        each on a separate line. If the list is too long 
        then only shows nonzero entries.


        EXAMPLES::

        Short list, so display all ::

            
            sage: gf = GraphTheory(3).afae()
            sage: gf
            Flag Algebra Element over Rational Field
            1 - Flag on 3 points, ftype from () with edges=()
            0 - Flag on 3 points, ftype from () with edges=(01)
            0 - Flag on 3 points, ftype from () with edges=(01 02)
            0 - Flag on 3 points, ftype from () with edges=(01 02 12)
            
        Long list, only the nonzero entries are displayed::
        
            sage: g1 = GraphTheory(5)
            sage: g2 = GraphTheory(5, edges=[[0, 1], [3, 4]])
            sage: g1+g2
            Flag Algebra Element over Rational Field
            1 - Flag on 5 points, ftype from () with edges=()
            1 - Flag on 5 points, ftype from () with edges=(02 14)
            
        .. SEEALSO::

            :func:`Flag._repr_`
        """
        sttrl = ['Flag Algebra Element over {}'.format(
            self.parent().base()
            )]
        strs = [str(xx) for xx in self.values()]
        maxstrlen = max([len(xx) for xx in strs])
        for ii, fl in enumerate(self.parent().generate(self.size())):
            if len(self)<10:
                sttrl.append(('{:<'+str(maxstrlen)+'} - {}').format(
                    strs[ii], str(fl)
                    ))
            else:
                include = True
                try: 
                    include = abs(float(self.values()[ii]))>=1e-8
                except: 
                    include = self.values()[ii]!=0
                if include:
                    sttrl.append(('{:<'+str(maxstrlen)+'} - {}').format(
                        strs[ii], str(fl)
                        ))
        return "\n".join(sttrl)
    
    def base(self):
        return self.parent().base()

    def theory(self):
        return self.parent().theory()

    def custom_coerce(self, other):
        if isinstance(other, _Flag):
            if self.ftype()!=other.ftype():
                raise ValueError("The ftypes must agree.")
            alg = self.parent()
            return (self, alg(other))
        elif isinstance(other, FlagAlgebraElement):
            if self.ftype()!=other.ftype():
                raise ValueError("The ftypes must agree.")
            sbase = self.base()
            obase = other.base()
            base = get_coercion_model().common_parent(sbase, obase)
            alg = FlagAlgebra(self.theory(), base, self.ftype())
            return (alg(self), alg(other))
        else:
            base = get_coercion_model().common_parent(
                self.base(), other.parent()
                )
            alg = FlagAlgebra(self.theory(), base, self.ftype())
            return (alg(self), alg(base(other)))

    def as_flag_algebra_element(self):
        r"""
        Returns self.
        
        Only here to allow calling this function on
        both flags and flag algebra elements

        .. SEEALSO::

            :func:`Flag.afae`
        """
        return self
    
    afae = as_flag_algebra_element
    
    def _add_(self, other):
        r"""
        Adds to FlagAlgebraElements together

        OUTPUT: The sum

        EXAMPLES::

        The smaller size is shifted to match the larger ::

            
            sage: g = GraphTheory(3).afae()
            sage: e = GraphTheory(2).afae()
            sage: e+g
            Flag Algebra Element over Rational Field
            2   - Flag on 3 points, ftype from () with edges=()
            2/3 - Flag on 3 points, ftype from () with edges=(01)
            1/3 - Flag on 3 points, ftype from () with edges=(01 02)
            0   - Flag on 3 points, ftype from () with edges=(01 02 12)

        .. NOTE::

            The result's size will match the size of the larger component

        .. SEEALSO::

            :func:`Flag._add_`
            :func:`__lshift__`
            :func:`_sub_`
        """
        nm = max(self.size(), other.size())
        vals = (self<<(nm-self.size())).values() + \
            (other<<(nm-other.size())).values()
        return self.__class__(self.parent(), nm, vals)
    
    def _sub_(self, other):
        r"""
        Subtract a FlagAlgebraElement from this

        EXAMPLES::

        This also shifts the smaller flag to match the larger ::

            
            sage: g = GraphTheory(3).afae()
            sage: e = GraphTheory(2).afae()
            sage: e-g
            Flag Algebra Element over Rational Field
            0   - Flag on 3 points, ftype from () with edges=()
            2/3 - Flag on 3 points, ftype from () with edges=(01)
            1/3 - Flag on 3 points, ftype from () with edges=(01 02)
            0   - Flag on 3 points, ftype from () with edges=(01 02 12)

        .. SEEALSO::

            :func:`Flag._sub_`
            :func:`__lshift__`
            :func:`_add_`
        """
        nm = max(self.size(), other.size())
        vals = (self<<(nm-self.size())).values() - \
            (other<<(nm-other.size())).values()
        return self.__class__(self.parent(), nm, vals)
    
    def _neg_(self):
        return self.__class__(
            self.parent(), 
            self.size(), 
            self.values()*(-1))

    def _mul_(self, other):
        r"""
        Multiplies two elements together
        
        The result will have size 
        `self.size() + other.size() - self.ftype().size()`

        EXAMPLES::

        Two empty edges multiplied together has size 4 ::

            
            sage: e = GraphTheory(2).afae()
            sage: (e*e).size()
            4
            
        But if pointed (size of ftype is 1), then the size is 3 ::
            
            sage: pe = GraphTheory(2, ftype=[0])
            sage: pe*pe
            Flag Algebra Element over Rational Field
            1 - Flag on 3 points, ftype from (0,) with edges=()
            0 - Flag on 3 points, ftype from (0,) with edges=(01)
            1 - Flag on 3 points, ftype from (2,) with edges=(01)
            0 - Flag on 3 points, ftype from (0,) with edges=(01 02)
            0 - Flag on 3 points, ftype from (1,) with edges=(01 02)
            0 - Flag on 3 points, ftype from (0,) with edges=(01 02 12)
            
        Can also multiply with constants:
            
            sage: pe*3
            Flag Algebra Element over Rational Field
            3 - Flag on 2 points, ftype from (0,) with edges=()
            0 - Flag on 2 points, ftype from (0,) with edges=(01)
        
        .. NOTE::
            
            Multiplying and then projecting to a smaller ftype
            can be performed more efficiently with :func:`mul_project`
        
        .. SEEALSO::

            :func:`Flag._mul_`
            :func:`mul_project`
        """
        if self.size()==self.ftype().size():
            vals = other.values() * self.values()[0]
            return self.__class__(self.parent(), other.size(), vals)
        if other.size()==self.ftype().size():
            vals = self.values() * other.values()[0]
            return self.__class__(self.parent(), self.size(), vals)
        table = self.parent().mpt(self.size(), other.size())
        N = -self.ftype().size() + self.size() + other.size()
        vals = [self.values() * mat * other.values() for mat in table]
        return self.__class__(self.parent(), N, vals)
    
    def __truediv__(self, other):
        r"""
        Divide by a scalar

        INPUT:

        - ``other`` -- number; any number such that `1` can be divided with that

        OUTPUT: The `FlagAlgebraElement` resulting from the division

        EXAMPLES::

        If 1 can be divided by that, then the division is allowed ::

            
            sage: var('x')
            x
            sage: g = GraphTheory(2)
            sage: g.afae()/x
            Flag Algebra Element over Symbolic Ring
            1/x - Flag on 2 points, ftype from () with edges=()
            0   - Flag on 2 points, ftype from () with edges=(01)
        
        .. NOTE::
            
            This is the linear extension of :func:`Flag.__truediv__`
        
        .. SEEALSO::

            :func:`Flag.afae`
            :func:`Flag.__truediv__`
        """
        return self * (1/other)
    
    def __lshift__(self, amount):
        r"""
        `FlagAlgebraElement`, equal to this, with size is 
        shifted by the amount
        
        The result will have size equal to 
        `self.size() + amount`, but the elements will be equal
        
        EXAMPLES::

        Edge shifted to size `3` ::

            
            sage: edge = GraphTheory(2, edges=[[0, 1]])
            sage: (edge.afae()<<1).values()
            (0, 1/3, 2/3, 1)

        .. NOTE::
            
            This is the linear extension of :func:`Flag.__lshift__`

        .. SEEALSO::

            :func:`Flag.__lshift__`
            :func:`Flag.afae()`
        """
        if amount<0:
            raise ValueError('Can not have negative shifts')
        if amount==0:
            return self
        ressize = amount + self.size()
        table = self.parent().mpt(self.size(), self.ftype().size(), 
                                  target_size=ressize)
        vals = [sum(self.values() * mat) for mat in table]
        return self.__class__(self.parent(), ressize, vals)
    
    def __getitem__(self, flag):
        if isinstance(flag, _Flag) and not isinstance(flag, Pattern):
            ind = self.parent().get_index(flag)
        elif isinstance(flag, Integer) and \
            0 <= flag and \
                flag < self.parent().get_size(self.size()):
            ind = flag
        if ind == -1:
            raise TypeError("Indecies must be Flags with matching " + 
                            "ftype and size, or integers. " + 
                            "Not {}".format(str(type(flag))))
        return self._values[ind]
    
    def __setitem__(self, flag, value):
        if isinstance(flag, _Flag) and not isinstance(flag, Pattern):
            ind = self.parent().get_index(flag)
        elif isinstance(flag, Integer) and \
            0 <= flag and \
                flag < self.parent().get_size(self.size()):
            ind = flag
        if ind == -1:
            raise TypeError("Indecies must be Flags with matching " + 
                            "ftype and size, or integers. " + 
                            "Not {}".format(str(type(flag))))
        self.values()[self.flags().index(flag)] = value
    
    def project(self, ftype_inj=tuple()):
        r"""
        Project this to a smaller ftype
        

        INPUT:

        - ``ftype_inj`` -- tuple (default: (, )); the injection of the
            projected ftype inside the larger ftype

        OUTPUT: the `FlagAlgebraElement` resulting from the projection

        EXAMPLES::

        If the center of a cherry is flagged, then the projection has
        coefficient 1/3 ::

            
            sage: p_cherry = GraphTheory(3, edges=[[0, 1], [0, 2]], ftype_points=[0])
            sage: p_cherry.afae().project().values()
            (0, 0, 1/3, 0)

        .. NOTE::
            
            This is the linear extension of :func:`Flag.project`

            If `ftype_inj==tuple(range(self.ftype().size()))` then this
            does nothing.

        .. SEEALSO::

            :func:`Flag.project`
        """
        return self.mul_project(1, ftype_inj)
    
    def mul_project(self, other, ftype_inj=tuple(), target_size=None):
        r"""
        Multiply self with other, and the project the result.

        INPUT:

        - ``ftype_inj`` -- tuple (default: (, )); the injection of the
            projected ftype inside the larger ftype

        OUTPUT: the `FlagAlgebraElement` resulting from the multiplication
            and projection

        EXAMPLES::

        Pointed edge multiplied with itself and projected ::

            
            sage: felem = GraphTheory(2, edges=[[0, 1]], ftype_points=[0]).afae()
            sage: felem.mul_project(felem).values()
            (0, 0, 1/3, 1)

        .. NOTE::
            
            This is the bilinear extension of :func:`Flag.mul_project`

            If `ftype_inj==tuple(range(self.ftype().size()))` then this
            is the same as usual multiplication.

        .. SEEALSO::

            :func:`_mul_`
            :func:`project`
            :func:`Flag.mul_project`
        """
        other = self.parent(other)
        ftype_inj = tuple(ftype_inj)
        new_ftype = self.ftype().subflag([], ftype_points=ftype_inj)
        if new_ftype==None or new_ftype.unique()==None:
            raise ValueError("The ftype injection maps to an invalid ftype.")
        N = -self.ftype().size() + self.size() + other.size()
        if target_size!=None:
            if target_size<N:
                raise ValueError(
                    "Target size is smaller than minimum allowed size " + 
                    "for this operation."
                    )
            N = target_size
        table = self.parent().mpt(
            self.size(), other.size(), 
            ftype_inj=ftype_inj, target_size=N
            )
        vals = [self.values() * mat * other.values() for mat in table]
        
        TargetAlgebra = FlagAlgebra(
            self.parent().combinatorial_theory(), self.parent().base(), new_ftype
            )
        return TargetAlgebra(N, vals)
    
    def density(self, other):
        r"""
        The density of self in other.
        
        Randomly choosing self.size() points in other, the
        probability of getting self.

        EXAMPLES::

        Density of an edge in the cherry graph is 2/3 ::

            
            sage: cherry = GraphTheory(3, edges=[[0, 1], [0, 2]]).afae()
            sage: edge = GraphTheory(2, edges=[[0, 1]]).afae()
            sage: cherry.density(edge)
            2/3

        .. NOTE::
            
            This is the bilinear extension of :func:`Flag.mul_project`
        
        .. SEEALSO::
        
            :func:`Flag.density`
        """
        diff = self.size() - other.size()
        if diff < 0:
            raise ValueError('The target can not be larger')
        return self.values() * (other<<diff).values()
    
    def set_sum(self, target=1):
        r"""
        Make the symbolic variables sum to the given target.
        """
        valvec = self.values()
        if len(valvec)==0:
            return self
        par = valvec[0].parent()
        try:
            gs = par.gens()
        except:
            return self
        repl = {gs[-1]: target - sum(gs[:-1])}
        nvec = vector([xx.subs(repl) for xx in valvec])
        return self.parent()(self.size(), nvec)

    def subs(self, args, ring=QQ):
        r"""
        Symbolic substitution.
        """
        valvec = self.values()
        if len(valvec)==0:
            return self
        par = valvec[0].parent()
        try:
            gs = par.gens()
        except:
            return self
        repl = {gs[ii]:args[ii] for ii in range(min(len(args), len(gs)))}
        nvec = vector([xx.subs(repl) for xx in valvec])
        retalg = FlagAlgebra(self.parent().theory(), ring)
        return retalg(self.size(), nvec)

    def derivative(self, times):
        r"""
        Symbolic differentiation.
        """
        valvec = self.values()
        if len(valvec)==0:
            return self
        par = valvec[0].parent()
        try:
            gs = par.gens()
        except:
            return self
        rvec = []
        for ff, vv in enumerate(valvec):
            if vv==0:
                rvec.append(0)
                continue
            aval = vv
            for ii in range(min(len(times), len(gs))):
                aval = aval.derivative(gs[ii], times[ii])
            rvec.append(aval)
        return self.parent()(self.size(), vector(rvec))

    def derivatives(self, point, ring=QQ):
        r"""
        Returns all symbolic derivatives evaluated at a given point.
        """
        times = []
        valvec = self.values()
        if len(valvec)==0:
            return self
        par = valvec[0].parent()
        try:
            gs = par.gens()
        except:
            return self
        for xx in self.values():
            if xx==0:
                continue
            dd = xx.dict()
            for kk in dd.keys():
                kk = tuple(kk)
                if kk in times:
                    continue
                for ll in itertools.product(*[range(ii+1) for ii in kk]):
                    if ll not in times:
                        times.append(ll)
        res = []
        for xx in times:
            der = self.derivative(xx).subs(point, ring=ring)
            minnz = None
            for yy in der.values():
                if ring(yy)!=0:
                    if minnz==None:
                        minnz = abs(yy)
                    else:
                        minnz = min(abs(yy), minnz)
            if minnz != None:
                res.append(der/minnz)
        return res
    
    def _richcmp_(self, other, op):
        r"""
        Compares the elements.
        
        Since the parent agrees, the ftype too. They are shifted to the
        same size and the values compared elementwise.

        EXAMPLES::

        Trivial example `g <= 2*g` ::

            
            sage: g = GraphTheory(3).afae()
            sage: g <= 2*g
            True
            
        Since `g` has zero coefficients ::
        
            sage: g < 2*g
            False
            
        Shifting the size gives equal elements ::
        
            sage: g == (g<<1)
            True
            
        More sophisticated example, Mantel's theorem.
        Using the fact that for large enough structures
        `x.mul_project(x)` is always positive, we get that 
        `1/2 >= GraphTheory(2)`, so K_3 free graphs can not
        contain more than 1/2 density of K_2 ::
            
            sage: GraphTheory.exclude(GraphTheory(3))
            sage: f = GraphTheory(2, ftype=[0]) - 1/2
            sage: 1/2 >= f.mul_project(f)*2 + GraphTheory(2)
            True

        .. NOTE::
            
            When comparing Flags with FlagAlgebraElements, it
            will return False, unless the Flag is transformed
            to a FlagAlgebraElement.

        .. SEEALSO::

            :func:`mul_project`
        """
        nm = max(self.size(), other.size())
        v1 = (self<<(nm-self.size())).values()
        v2 = (other<<(nm-other.size())).values()
        return all([richcmp(v1[ii], v2[ii], op) for ii in range(len(v1))])

class FlagAlgebra(Parent, UniqueRepresentation):
    
    def __init__(self, theory, base=QQ, ftype=None):
        r"""
        Initialize a FlagAlgebra

        INPUT:

        - ``base`` -- Ring; The base ring, this FlagAlgebra is constructed over
            This must contain the rationals `QQ`
        - ``theory`` -- CombinatorialTheory; The combinatorial theory
            this flag algebra is based on
        - ``ftype`` -- Flag (default=`None`); The ftype of the elements
            in this FlagAlgebra. The default `None` gives the empty type

        OUTPUT: The resulting FlagAlgebra

        EXAMPLES::

        Create the FlagAlgebra for GraphTheory (without any ftype) ::

            sage: GraphFlagAlgebra = FlagAlgebra(GraphTheory, QQ)
            sage: GraphFlagAlgebra
            Flag Algebra with Ftype on 0 points with edges=() over Rational Field
        """
        if ftype==None:
            ftype = theory.empty_element()
        else:
            if not ftype.is_ftype():
                raise ValueError('{} is not an Ftype'.format(ftype))
            if ftype.theory() != theory:
                raise ValueError('{} is not a part of {}'.format(ftype, theory))
        if not base.has_coerce_map_from(QQ):
            raise ValueError('The base must contain the rationals')
        self._theory = theory
        self._ftype = ftype
        self._index_set = {}
        self._size_set = {}
        self._curr_excluded = theory._excluded
        Parent.__init__(self, base)
    
    Element = FlagAlgebraElement
    
    def get_index_set(self, n):
        if self._theory._excluded != self._curr_excluded:
            self._curr_excluded = self._theory._excluded
            self._size_set = {}
            self._index_set = {}
        if n not in self._index_set:
            fls = self.generate_flags(n)
            fldict = dict(zip(fls, range(len(fls))))
            self._index_set[n] = fldict
        return self._index_set[n]

    def get_index(self, flag):
        if not isinstance(flag, _Flag):
            return -1
        if flag.ftype()!=self.ftype():
            return -1
        indn = self.get_index_set(flag.size())
        if flag not in indn:
            return -1
        return indn[flag]

    def get_size(self, n):
        if self._theory._excluded != self._curr_excluded:
            self._curr_excluded = self._theory._excluded
            self._size_set = {}
            self._index_set = {}
        if n not in self._size_set:
            self._size_set[n] = len(self.generate_flags(n))
        return self._size_set[n]

    def _element_constructor_(self, *args, **kwds):
        r"""
        Constructs a FlagAlgebraElement with the given parameters
        
        If a single value is provided it constructs the constant in the Algebra
        If a Flag is provided it constructs the element whose only `1` value is
        that Flag.
        If a different FlagAlgebraElement is provided, then checks if the
        `theory` and the `ftype` agrees, then tries to coerce the values to the
        base of self.
        Otherwise uses the constructor of FlagAlgebraElement, which accepts a
        size value and a list of coefficients, whose length must be precisely the
        number of flags.

        EXAMPLES::

        Construct from a constant ::

            
            sage: FA = FlagAlgebra(GraphTheory, QQ)
            sage: FA(3)
            Flag Algebra Element over Rational Field
            3 - Ftype on 0 points with edges=()
        
        Construct from a flag ::
        
            sage: g = GraphTheory(2)
            sage: el = FA(g)
            sage: el
            Flag Algebra Element over Rational Field
            1 - Flag on 2 points, ftype from () with edges=()
            0 - Flag on 2 points, ftype from () with edges=(01)
            
        Construct from a FlagAlgebraElement with smaller base ::
        
            sage: FAX = FlagAlgebra(GraphTheory, QQ['x'])
            sage: FAX(el)
            Flag Algebra Element over Univariate Polynomial Ring in x over Rational Field
            1 - Flag on 2 points, ftype from () with edges=()
            0 - Flag on 2 points, ftype from () with edges=(01)
            
        Constructing the element directly from coefficients ::
            
            sage: FA(2, [3, 4])
            Flag Algebra Element over Rational Field
            3 - Flag on 2 points, ftype from () with edges=()
            4 - Flag on 2 points, ftype from () with edges=(01)

        .. SEEALSO::

            :func:`FlagAlgebraElement.__init__`
        """
        if len(args)==1:
            v = args[0]
            base = self.base()
            if isinstance(v, _Flag) and not isinstance(v, Pattern):
                ind = self.get_index(v)
                size = self.get_size(v.size())
                if ind!=-1:
                    return self.element_class(
                        self, v.size(), vector(self.base(), size, {ind:1})
                        )
            elif isinstance(v, Pattern):
                if self.ftype() == v.ftype():
                    dvec = {self.get_index(xx):1 for xx in v.compatible_flags()}
                    size = self.get_size(v.size())
                    return self.element_class(
                        self, v.size(), vector(self.base(), size, dvec)
                        )
            elif isinstance(v, FlagAlgebraElement):
                if v.ftype()==self.ftype():
                    if self.base()==v.parent().base():
                        return v
                    elif self.base().has_coerce_map_from(v.parent().base()):
                        vals = vector(self.base(), v.values(), sparse=True)
                        return self.element_class(self, v.size(), vals)
            elif v in base:
                return self.element_class(self, self.ftype().size(), vector(base, [v], sparse=True))
            raise ValueError('Can\'t construct an element from {} for the theory\n{}'.format(v, self))
        return self.element_class(self, *args, **kwds)
    
    def _coerce_map_from_(self, S):
        r"""
        Checks if it can be coerced from S
        """
        if self.base().has_coerce_map_from(S):
            return True
        if S==self.theory():
            return True
        if isinstance(S, FlagAlgebra):
            if S.ftype()==self.ftype() and self.base().has_coerce_map_from(S.base()):
                return True
        return False
    
    def _pushout_(self, S):
        r"""
        Constructs the pushout FlagAlgebra
        """
        if S.has_coerce_map_from(self.base()):
            return FlagAlgebra(self.theory(), S, self.ftype())
        return None
    
    def _repr_(self):
        r"""
        Returns a short text representation

        EXAMPLES::

            
            sage: FlagAlgebra(GraphTheory, QQ)
            Flag Algebra with Ftype on 0 points with edges=() over Rational Field

        .. SEEALSO::

            :func:`Flag._repr_`
        """
        return 'Flag Algebra with {} over {}'.format(self.ftype(), self.base())
    
    def ftype(self):
        r"""
        Returns the ftype of this FlagAlgebra.

        EXAMPLES::

        Without specifying anything in the constructor, the ftype
        is empty ::

            
            sage: FA = FlagAlgebra(GraphTheory, QQ)
            sage: FA.ftype()
            Ftype on 0 points with edges=()

        .. NOTE::

            This is the same ftype as the ftype of the elements, 
            and the ftype of the flags in those elements. 

        .. SEEALSO::

            :func:`Flag.ftype`
            :func:`FlagAlgebraElement.ftype`
        """
        return self._ftype
    
    def combinatorial_theory(self):
        r"""
        Returns the :class:`CombinatorialTheory` object, whose
        flags form the basis of this FlagAlgebra

        EXAMPLES::

        This is the same as provided in the constructor ::

            
            sage: FA = FlagAlgebra(GraphTheory, QQ)
            sage: FA.theory()
            Theory for Graph

        .. SEEALSO::

            :func:`__init__`
            :class:`CombinatorialTheory`
        """
        return self._theory
    
    theory = combinatorial_theory
    
    def base_ring(self):
        r"""
        Returns the base_ring
        
        Same as `base_ring` of the `base` provided in the constructor

        EXAMPLES::

            
            sage: FA = FlagAlgebra(GraphTheory, QQ)
            sage: FA.base_ring()
            Rational Field

        .. SEEALSO::

            :func:`base`
        """
        return self.base().base_ring()
    
    def characteristic(self):
        r"""
        Returns the characteristic
        
        Same as `characteristic` of the `base` provided in the constructor

        EXAMPLES::

            
            sage: FA = FlagAlgebra(GraphTheory, QQ)
            sage: FA.characteristic()
            0

        .. SEEALSO::

            :func:`base`
        """
        return self.base().characteristic()
    
    def generate_flags(self, n):
        r"""
        Generates flags of a given size, and `ftype` of `self`

        .. NOTE::

            Same as `CombinatorialTheory.generate_flags` with `ftype`
            from `self`

        .. SEEALSO::

            :func:`CombinatorialTheory.generate_flags`
        """
        return self.theory().generate_flags(n, self.ftype())
    
    generate = generate_flags

    def _an_element_(self):
        r"""
        Returns an element
        """
        a = self.base().an_element()
        f = self.combinatorial_theory()._an_element_(n=self.ftype().size(), ftype=self.ftype())
        return self(f)*a
    
    def some_elements(self):
        r"""
        Returns a small list of elements
        """
        return [self.an_element(),self(self.base().an_element())]
    
    def mul_project_table(self, n1, n2, ftype_inj=None, target_size=None):
        r"""
        Returns the multiplication projection table
        
        This is the same as :func:`CombinatorialTheory.mul_project_table`
        with self.ftype() substituted in.

        .. SEEALSO::

            :func:`CombinatorialTheory.mul_project_table`
        """
        return self.theory().mul_project_table(n1, n2, self.ftype(), ftype_inj, target_size)
    
    mpt = mul_project_table<|MERGE_RESOLUTION|>--- conflicted
+++ resolved
@@ -27,890 +27,9 @@
 from sage.structure.richcmp import richcmp
 from sage.structure.unique_representation import UniqueRepresentation
 from sage.structure.parent import Parent
-<<<<<<< HEAD
-from sage.structure.element import CommutativeAlgebraElement
-from sage.rings.ring import CommutativeAlgebra
-from sage.all import QQ, NN, RR, Integer
-from sage.algebras.flag import Flag
-
-from sage.categories.sets_cat import Sets
-
-from sage.all import vector, matrix, diagonal_matrix
-
-from sage.misc.prandom import randint
-from sage.arith.misc import falling_factorial, binomial
-from sage.misc.functional import log, round
-
-from sage.graphs.graph import Graph
-from sage.graphs.digraph import DiGraph
-from sage.misc.lazy_import import lazy_import
-lazy_import("sage.graphs.graph_generators", "graphs")
-lazy_import("sage.graphs.digraph_generators", "digraphs")
-lazy_import("sage.graphs.hypergraph_generators", "hypergraphs")
-
-import pickle
-import os
-from tqdm import tqdm
-
-class CombinatorialTheory(Parent, UniqueRepresentation):
-    
-    Element = Flag
-    
-    def __init__(self, name, generator, identifier, size_combine=None, **signature):
-        r"""
-        Initialize a Combinatorial Theory
-        
-        A combinatorial theory is any theory with universal axioms only, 
-        (therefore the elements satisfy a heredetary property).
-        See the file docstring for more information.
-
-        INPUT:
-
-        - ``name`` -- string; name of the Theory
-        - ``generator`` -- function; generates elements 
-            of the theory. For a given input ``n`` 
-            returns a list of elements of the theory
-            in a dictionary format (for each
-            value in the signature, one dictionary 
-            entry describing the blocks corresponding to
-            that signature)
-        - ``identifier`` -- function; given a structure
-            with the matching signature of this theory,
-            returns a unique identifier, such that
-            automorphic structures return the same 
-            value.
-        - ``**signature`` -- named integers; the signature
-            of the theory, for each name a corresponding number
-            giving the arity of that symbol
-
-        OUTPUT: A CombinatorialTheory object
-
-        EXAMPLES::
-
-        This example shows how to create the theory for graphs 
-        with ordered vertices (or equivalently 0-1 matrices)::
-            
-            sage: from sage.algebras.flag_algebras import *
-            sage: def test_generator_ov_graph(n):
-            ....:    full = list(itertools.combinations(range(n), int(2)))
-            ....:    for ii in range(binomial(n, 2)+1):
-            ....:        for xx in itertools.combinations(full, int(ii)):
-            ....:            yield {'edges': xx}
-            ....: 
-            sage: def test_identify_ov_graph(n, ftype_points, edges):
-            ....:    return (n, tuple(ftype_points), \
-            ....:    tuple(sorted(list(edges))))
-            ....: 
-            sage: TestOVGraphTheory = CombinatorialTheory('TestOVGraph', \
-            ....: test_generator_ov_graph, test_identify_ov_graph, edges=2)
-            sage: TestOVGraphTheory
-            Theory for TestOVGraph
-
-        .. NOTE::
-
-            There are pre-constructed CombinatorialTheory objects
-            in sage.algebras.flag_algebras for the following:
-            -GraphTheory
-            -ThreeGraphTheory
-            -DiGraphTheory
-            -TournamentTheory
-            -PermutationTheory
-            -OVGraphTheory (graphs with ordered vertices)
-            -OEGraphTheory (graphs with ordered edges)
-            -RamseyGraphTheory (see [LiPf2021]_ for explanation)
-        """
-        self._signature = signature
-        if size_combine==None:
-            self._sizes = NN
-            self._size_combine = None
-        else:
-            self._size_combine = size_combine
-            self._sizes = [ii for ii in range(100) if size_combine(0, ii, 0) == ii]
-        self._excluded = []
-        self._cache = {}
-        self._generator = generator
-        self._identifier = identifier
-        self._name = name
-        Parent.__init__(self, category=(Sets(), ))
-        self._populate_coercion_lists_()
-    
-    def _compress(self, numbers):
-        r"""
-        Compresses the list of numbers to a short string.
-        
-        This is used when naming files in saving and loading, to store the parameters of this theory.
-
-        EXAMPLES::
-
-            sage: from sage.algebras.flag_algebras import *
-            sage: GraphTheory._compress([1, 1, 10, 4, 2, 11, 15])
-            '_kKgb'
-        """
-        table = "abcdefghijklmnopqrstuvwxyzABCDEFGHIJKLMNOPQRSTUVWXYZ0123456789-_"
-        
-        p = 1007016245527451
-        rem = 0
-        for ii in numbers:
-            rem = (rem*16 + ii) % p
-        ret = ""
-        if rem==0:
-            ret = table[0]
-        while rem > 0:
-            ret += table[rem%64]
-            rem //= 64
-        return ret
-    
-    def clear(self):
-        r"""
-        Clears the saved data generated by this theory, and the cached functions.
-        """
-        self._identify.cache_clear()
-        for xx in os.listdir(self._calcs_dir()):
-            if xx.startswith(self._name):
-                os.remove(self._calcs_dir()+xx)
-    
-    def _save(self, ind, ret, is_table):
-        r"""
-        Saves the calculated data to persistent storage.
-        """
-        ns = self._calcs_dir() + self._name + "."
-        
-        if is_table:
-            excluded, n1, n2, N, large_ftype, ftype_inj = ind
-            numsind = [0]
-            for xx in excluded:
-                numsind += xx.raw_numbers()
-            numsind += [n1, n2, N] + large_ftype.raw_numbers() + list(ftype_inj)
-            if len(ret)<3000:
-                self._cache[ind] = ret
-        else:
-            excluded, n, ftype = ind
-            numsind = [1]
-            for xx in excluded:
-                numsind += xx.raw_numbers()
-            numsind += [n] + ftype.raw_numbers()
-            self._cache[ind] = ret
-        save_name = ns + self._compress(numsind)
-        os.makedirs(os.path.dirname(save_name), exist_ok=True)
-        with open(save_name, 'wb') as file:
-            pickle.dump(ret, file)
-    
-    def _other_save(self, name, data):
-        save_name = self._calcs_dir() + name
-        with open(save_name, 'wb') as file:
-            pickle.dump(ret, file)
-    
-    def _other_load(self, name):
-        save_name = self._calcs_dir() + name
-        with open(save_name, 'rb') as file:
-            pickle.load(ret, file)
-    
-    def _load(self, ind, is_table):
-        r"""
-        Tries to load persistent data.
-        """
-        ns = self._calcs_dir() + self._name + "."
-        
-        if ind in self._cache.keys():
-            return self._cache[ind]
-        
-        if is_table:
-            excluded, n1, n2, N, large_ftype, ftype_inj = ind
-            numsind = [0]
-            for xx in excluded:
-                numsind += xx.raw_numbers()
-            numsind += [n1, n2, N] + large_ftype.raw_numbers() + list(ftype_inj)
-        else:
-            excluded, n, ftype = ind
-            numsind = [1]
-            for xx in excluded:
-                numsind += xx.raw_numbers()
-            numsind += [n] + ftype.raw_numbers()
-        load_name = ns + self._compress(numsind)
-        if os.path.isfile(load_name):
-            with open(load_name, 'rb') as file:
-                ret = pickle.load(file)
-                if not is_table:
-                    for xx in ret:
-                        xx._set_parent(self)
-                self._cache[ind] = ret
-                return ret
-        return None
-    
-    def _calcs_dir(self):
-        if os.path.isdir("../calcs"):
-            return "../calcs/"
-        return "calcs/"
-    
-    def _certs_dir(self):
-        if os.path.isdir("../certs"):
-            return "../certs/"
-        return "certs/"
-    
-    def _repr_(self):
-        r"""
-        Give a nice string representation of the theory object
-
-        OUTPUT: The representation as a string
-
-        EXAMPLES::
-
-            sage: from sage.algebras.flag_algebras import *
-            sage: print(GraphTheory)
-            Theory for Graph
-        """
-        return 'Theory for {}'.format(self._name)
-    
-    def _element_constructor_(self, n, **kwds):
-        r"""
-        Construct elements of this theory
-
-        INPUT:
-
-        - ``n`` -- integer; number of points of the flag
-        - ``**kwds`` -- can contain ftype_points, listing
-            the points that will form part of the ftype;
-            and can contain the blocks for each signature.
-            If they are not included, they are assumed to 
-            be empty lists.
-
-        OUTPUT: A Flag with the given parameters
-
-        EXAMPLES::
-
-        Create an empty graph on 3 vertices ::
-
-            sage: from sage.algebras.flag_algebras import *
-            sage: GraphTheory(3)
-            Flag on 3 points, ftype from [] with edges=[]
-        
-        Create an edge with one point marked as an ftype ::
-        
-            sage: GraphTheory(2, ftype_points=[0], edges=[[0, 1]])
-            Flag on 2 points, ftype from [0] with edges=[[0, 1]]
-            
-        Create a RamseyGraphTheory flag, a fully colored
-        triangle (useful for calculating R(K_3), see 
-        :func:`solve_problem`) ::
-            
-            sage: RamseyGraphTheory(3, edges=[[0, 1], [0, 2], [1, 2]])
-            Flag on 3 points, ftype from [] with edges=[[0, 1], [0, 2], [1, 2]], edges_marked=[]
-
-        .. NOTE::
-
-            Different input parameters can result in equal objects, for 
-            example the following two graphs are automorphic::
-            sage: b1 = [[0, 1], [0, 2], [0, 4], [1, 3], [2, 4]]
-            sage: b2 = [[0, 4], [1, 2], [1, 3], [2, 3], [3, 4]]
-            sage: g1 = GraphTheory(5, edges=b1)
-            sage: g2 = GraphTheory(5, edges=b2)
-            sage: g1==g2
-            True
-
-        .. SEEALSO::
-
-            :func:`__init__` of :class:`Flag`
-        """
-        if n in self.sizes():
-            return self.element_class(self, n, **kwds)
-        raise ValueError("For theory {}, size {} is not allowed.".format(self._name, n))
-    
-    def empty_element(self):
-        r"""
-        Returns the empty element, ``n``=0 and no blocks
-
-        OUTPUT: The empty element of the CombinatorialTheory
-
-        EXAMPLES::
-
-            sage: from sage.algebras.flag_algebras import *
-            sage: GraphTheory.empty_element()
-            Ftype on 0 points with edges=[]
-
-        .. NOTE::
-
-            Since the underlying vertex set (empty set)
-            is the same as the ftype point set, this is
-            an ftype
-
-        .. SEEALSO::
-
-            :func:`empty`
-        """
-        return self.element_class(self, 0)
-    
-    empty = empty_element
-    
-    def _an_element_(self, n=0, ftype=None):
-        r"""
-        Returns a random element
-
-        INPUT:
-
-        - ``n`` -- integer (default: `0`); size of the element
-        - ``ftype`` -- Flag (default: `None`); ftype of the element
-            if not provided then returns an element with empty ftype
-
-        OUTPUT: A Flag with matching parameters
-        """
-        if ftype==None:
-            ftype = self.empty_element()
-        if n==None or n==ftype.size():
-            return ftype
-        ls = self.generate_flags(n, ftype)
-        return ls[randint(0, len(ls)-1)]
-    
-    def some_elements(self):
-        r"""
-        Returns a list of elements
-        """
-        res = [self._an_element_()]
-        if 1 in self.sizes():
-            res.append(self.element_class(self, 1, ftype=[0]))
-        if 2 in self.sizes():
-            res.append(self._an_element_(n=2))
-        return res
-    
-    def flag_compact_repr(self, flag):
-        blocks = flag.blocks()
-        ret = ["n:{}".format(flag.size())]
-        if len(flag.ftype_points())!=0:
-            ret.append("t:"+"".join(map(str, flag.ftype_points())))
-        for name in self._signature.keys():
-            desc = name + ":"
-            arity = self._signature[name]
-            if arity==1:
-                desc += "".join([str(xx[0]) for xx in blocks[name]])
-            else:
-                desc += ",".join(["".join(map(str, ed)) for ed in blocks[name]])
-            ret.append(desc)
-        return "; ".join(ret)
-    
-    def blowup_construction(self, target_size, pattern_size, symbolic=False, symmetric=True, unordered=False, **kwargs):
-        r"""
-        Returns a blowup construction, based on a given pattern
-
-        INPUT:
-
-        - ``target_size`` -- integer; size of the resulting FlagAlgebraElement
-        - ``pattern_size`` -- integer; size of the pattern of the blowup
-        - ``symbolic`` -- boolean (default: `False`); if the resulting 
-            construction has part sizes symbolic variables
-        - ``symmetric`` -- boolean (default: `True`); if the construction is
-            symmetric. Speeds up calculation
-        - ``unordered`` -- boolean (default: `False`); if the construction's parts are
-            unordered. Slows down calculation
-        - ``**kwargs`` -- the parameters of the pattern, one for each signature
-            element.
-
-        OUTPUT: A FlagAlgebraElement with values corresponding to the one resulting from a
-            blowup construction
-        """
-        from sage.rings.polynomial.polynomial_ring_constructor import PolynomialRing
-        R = PolynomialRing(QQ, pattern_size, "X")
-        gs = R.gens()
-        res = 0
-
-        if symmetric:
-            terms = ((sum(gs))**target_size).dict()
-            iterator = tqdm(terms)
-            for exps in iterator:
-                verts = []
-                for ind, exp in enumerate(exps):
-                    verts += [ind]*exp
-                coeff = terms[exps]/(pattern_size**target_size)
-                if symbolic:
-                    coeff = terms[exps]
-                    for ind, exp in enumerate(exps):
-                        coeff *= gs[ind]**exp
-                blocks = {}
-                for rel in kwargs:
-                    if rel not in self.signature():
-                        continue
-                    reledges = kwargs[rel]
-                    bladd = []
-                    for edge in reledges:
-                        clusters = [[ii for ii in range(target_size) if verts[ii]==ee] for ee in edge]
-                        bladd += list(set([tuple(sorted(xx)) for xx in itertools.product(*clusters) if len(set(xx))==len(edge)]))
-                    blocks[rel] = bladd
-                res += self(target_size, **blocks).afae()*coeff
-        else:
-            rep = int(target_size if not unordered else target_size - 1)
-            iterator = tqdm(itertools.product(range(pattern_size), repeat=rep))
-            for verts in iterator:
-                if unordered:
-                    verts = [0] + list(verts)
-
-                coeff = 1/(pattern_size**rep)
-                if symbolic:
-                    coeff = 1
-                    for ind in verts:
-                        coeff *= gs[ind]
-
-                blocks = {}
-                for rel in kwargs:
-                    if rel not in self.signature():
-                        continue
-                    reledges = kwargs[rel]
-                    bladd = []
-                    for edge in reledges:
-                        clusters = [[ii for ii in range(target_size) if verts[ii]==ee] for ee in edge]
-                        bladd += list(set([tuple(sorted(xx)) for xx in itertools.product(*clusters) if len(set(xx))==len(edge)]))
-                    blocks[rel] = bladd
-                res += self(target_size, **blocks).afae() * coeff
-        return res
-    
-    def signature(self):
-        return self._signature
-    
-    def sizes(self):
-        return self._sizes
-    
-    def size_combine(self, k, n1, n2):
-        if k<0 or n1<0 or n2<0:
-            raise ValueError("Can't have negative size.")
-        if n1<k or n2<k:
-            raise ValueError("Can't have larger ftype size than flag size.")
-        ret = n1+n2-k
-        if self._size_combine != None:
-            ret = self._size_combine(k, n1, n2)
-        if ret==None:
-            raise ValueError("Size combination is not allowed.")
-        if ret<0:
-            raise ValueError("The size combination resulted in a negative value.")
-        return ret
-    
-    def identify(self, n, ftype_points, **blocks):
-        r"""
-        The function used to test for equality.
-
-        INPUT:
-
-        - ``n`` -- integer; size of the flag
-        - ``ftype_points`` -- list; the points of the ftype
-        - ``**blocks`` -- the blocks for each signature
-
-        OUTPUT: The identifier of the structure defined by the
-            ``identifier`` function in the __init__
-
-        .. SEEALSO::
-
-            :func:`Flag.unique`
-        """
-        if n not in self.sizes():
-            return None
-        blocks = {key:tuple([tuple(xx) for xx in blocks[key]]) 
-                  for key in blocks}
-        if len(ftype_points)!=0 and not hasattr(ftype_points[0], "__getitem__"):
-            ftype_points = [(ii, ) for ii in ftype_points]
-        else:
-            ftype_points = [tuple(xx) for xx in ftype_points]
-        return self._identify(n, tuple(ftype_points), **blocks)
-    
-    @lru_cache(maxsize=None)
-    def _identify(self, n, ftype_points, **blocks):
-        r"""
-        The hidden _identify, the inputs are in a tuple form
-        and is cached for some speed
-        """
-        return self._identifier(n, ftype_points, **blocks)
-    
-    def exclude(self, flags=[]):
-        r"""
-        Exclude some induced flags from the theory
-        
-        This allows creation of CombinatorialTheory -s with excluded
-        flags. The flags are not allowed to appear as an induced
-        substructure in any of the generated flags later.
-
-        INPUT:
-
-        - ``flags`` -- list of flags or a flag (default: `[]`); 
-            The list of flags to exclude, flags are treated as
-            a singleton list
-
-        EXAMPLES::
-
-        How to create triangle-free graphs ::
-
-            sage: from sage.algebras.flag_algebras import *
-            sage: triangle = GraphTheory(3, edges=[[0, 1], [0, 2], [1, 2]])
-            sage: GraphTheory.exclude(triangle)
-        
-        There are 14 graphs on 5 vertices without triangles ::
-        
-            sage: len(GraphTheory.generate_flags(5))
-            14
-
-        .. NOTE::
-
-            Calling :func:`exclude` again will overwrite the list
-            of excluded structures. So calling exclude() again, gives
-            back the original theory
-
-        TESTS::
-
-            sage: from sage.algebras.flag_algebras import *
-            sage: ThreeGraphTheory.exclude(ThreeGraphTheory(4))
-            sage: len(ThreeGraphTheory.generate_flags(5))
-            23
-            sage: TournamentTheory.exclude(TournamentTheory(3, edges=[[0, 1], [1, 2], [2, 0]]))
-            sage: TournamentTheory.generate_flags(5)
-            (Flag on 5 points, ftype from [] with edges=[[1, 0], [2, 0], [2, 1], [3, 0], [3, 1], [3, 2], [4, 0], [4, 1], [4, 2], [4, 3]],)
-            
-        """
-        if type(flags)==Flag:
-            if flags.unique() != None:
-                self._excluded = [flags]
-            else:
-                self._excluded = []
-        else:
-            self._excluded = [xx for xx in flags if xx.unique() != None]
-    
-    def _check_excluded(self, elms):
-        r"""
-        Helper to check the excluded structures in generation
-        """
-        flg = elms[0]
-        for xx in elms[1]:
-            if xx <= flg:
-                return False
-        return True
-    
-    def _adjust_table_phi(self, table_constructor, phi_vectors_exact, test=False):
-        r"""
-        Helper to modify a table constructor, incorporating extra data from
-        constructions (phi_vectors_exact)
-        """
-        if len(phi_vectors_exact)==0:
-            return table_constructor
-
-        for param in table_constructor.keys():
-            ns, ftype, target_size = param
-            table = self.mul_project_table(ns, ns, ftype, ftype_inj=[], target_size=target_size)
-            Zs = [[None for _ in range(len(phi_vectors_exact))] for _ in range(len(table_constructor[param]))]
-            for gg, morig in enumerate(table):
-                for ii, base in enumerate(table_constructor[param]):
-                    mat = base * morig * base.T
-                    for phind, phi_vector_exact in enumerate(phi_vectors_exact):
-                        if Zs[ii][phind]==None:
-                            Zs[ii][phind] = mat*phi_vector_exact[gg]
-                        else:
-                            Zs[ii][phind] += mat*phi_vector_exact[gg]
-
-            new_bases = []
-            for ii, Zgroup in enumerate(Zs):
-                Z = None
-                for Zjj in Zgroup:
-                    if test and (not Zjj.is_positive_semidefinite()):
-                        print("Construction based Z matrix for {} is not semidef: {}".format(ftype, min(Zjj.eigenvalues())))
-                    if Z==None:
-                        Z = Zjj
-                    else:
-                        Z.augment(Zjj)
-                Zk = Z.kernel()
-                Zkern = Zk.basis_matrix()
-                if Zkern.nrows()>0:
-                    new_bases.append(matrix(QQ, Zkern * table_constructor[param][ii], sparse=True))
-            table_constructor[param] = new_bases
-
-        return table_constructor
-
-    def _print_eigenvalues(self, table_constructor, sdp_result):
-        r"""
-        Helper to quickly print the eigenvalues of each X matrix from the result
-        of an SDP.
-        """
-        block_index = 0
-        for params in table_constructor.keys():
-            ns, ftype, target_size = params
-            table = self.mul_project_table(ns, ns, ftype, ftype_inj=[], target_size=target_size)
-
-            for plus_index, base in enumerate(table_constructor[params]):
-                X_approx = matrix(sdp_result['X'][block_index + plus_index])
-                X_eigenvalues = X_approx.eigenvalues()
-                print("{} index {} has eigenvalues {}\n\n".format(ftype, plus_index, X_eigenvalues))
-            block_index += len(table_constructor[params])
-    
-    def _tables_to_sdp_data(self, table_constructor, prev_data=None):
-        r"""
-        Helper to transform the data from the multiplication tables to an SDP input
-        """
-        if prev_data==None:
-            block_sizes = []
-            target = []
-            mat_inds = []
-            mat_vals = []
-        else:
-            block_sizes, target, mat_inds, mat_vals = prev_data
-        block_index = len(block_sizes) + 1
-        for params in table_constructor.keys():
-            ns, ftype, target_size = params
-            table = self.mul_project_table(ns, ns, ftype, ftype_inj=[], target_size=target_size)
-            block_sizes += [base.nrows() for base in table_constructor[params]]
-
-            #only loop through the table once
-            for gg, morig in enumerate(table):
-                #for each base change create the entries
-                for plus_index, base in enumerate(table_constructor[params]):
-                    mm = base * morig * base.T
-                    dd = mm._dict()
-                    if len(dd)>0:
-                        inds, values = zip(*mm._dict().items())
-                        iinds, jinds = zip(*inds)
-                        for cc in range(len(iinds)):
-                            if iinds[cc]>=jinds[cc]:
-                                mat_inds.extend([gg+1, block_index + plus_index, iinds[cc]+1, jinds[cc]+1])
-                                mat_vals.append(values[cc])
-            block_index += len(table_constructor[params])
-        return block_sizes, target, mat_inds, mat_vals
-    
-    def _constraints_to_sdp_data(self, constraints_data, prev_data=None):
-        r"""
-        Helper to transform the data from the constraints to an SDP input data
-        """
-        if prev_data==None:
-            block_sizes = []
-            target = []
-            mat_inds = []
-            mat_vals = []
-        else:
-            block_sizes, target, mat_inds, mat_vals = prev_data
-        flag_num, constraints_vals, constraints_flags_vec, one_vector = constraints_data
-        block_index = len(block_sizes) + 1
-        constr_num = len(constraints_vals)
-        for ii in range(constr_num):
-            mat_inds.extend([0, block_index+1, 1+ii, 1+ii])
-            mat_vals.append(constraints_vals[ii])
-
-        for gg in range(flag_num):
-            mat_inds.extend([gg+1, block_index, gg+1, gg+1])
-            mat_vals.append(1)
-            for ii in range(constr_num):
-                mat_inds.extend([gg+1, block_index+1, ii+1, ii+1])
-                mat_vals.append(constraints_flags_vec[ii][gg])
-        block_sizes += [-flag_num, -constr_num]
-        return block_sizes, target, mat_inds, mat_vals
-    
-    def _target_to_sdp_data(self, target, prev_data=None):
-        r"""
-        Helper to transform the target to an SDP input data
-        """
-        if prev_data==None:
-            return [], list(target), [], []
-        prev_data[1] = list(target)
-        return prev_data
-    
-    def _get_relevant_ftypes(self, target_size):
-        r"""
-        Returns the ftypes useful for optimizing up to `target_size`
-        """
-        plausible_sizes = []
-        for fs in self.sizes():
-            if fs>=target_size:
-                break
-            if fs==0:
-                continue
-            plausible_sizes.append(fs)
-        ftype_pairs = []
-        for fs, ns in itertools.combinations(plausible_sizes, r=int(2)):
-            if self.size_combine(fs, ns, ns) <= target_size:
-                kk = ns-fs
-                found = False
-                for ii, (bfs, bns) in enumerate(ftype_pairs):
-                    if bns-bfs==kk:
-                        found = True
-                        if ns>bns:
-                            ftype_pairs[ii]=(fs, ns)
-                        break
-                if not found:
-                    ftype_pairs.append((fs, ns))
-
-        ftype_data = []
-        for fs, ns in ftype_pairs:
-            ftype_flags = self.generate_flags(fs)
-            ftypes = [flag.subflag([], ftype_points=list(range(fs))) for flag in ftype_flags]
-            for xx in ftypes:
-                ftype_data.append((ns, xx, target_size))
-        ftype_data.sort()
-        return ftype_data
-    
-    def _create_table_constructor(self, ftype_data, target_size):
-        r"""
-        Table constructor is a dictionary that holds the data to construct
-        all the multiplication tables. 
-        
-        For each ftype and base change it provides the data to create the multiplication table.
-        Also pre-computes the multiplication tables if they are not calculated yet.
-        """
-        
-        sym_asym_mats = [self.sym_asym_bases(dat[0], dat[1]) for dat in ftype_data]
-
-        table_constructor = {}
-        for ii, dat in (pbar := tqdm(enumerate(ftype_data))):
-            ns, ftype, target_size = dat
-            #pre-calculate the table here
-            table = self.mul_project_table(ns, ns, ftype, ftype_inj=[], target_size=target_size)
-            if table==None:
-                pbar.set_description("Structures with size {} and {} had singular multiplication table!".format(ns, ftype))
-                continue
-            sym_base, asym_base = sym_asym_mats[ii]
-            bases = []
-            if sym_base.nrows()!=0:
-                bases.append(sym_base)
-            if asym_base.nrows()!=0:
-                bases.append(asym_base)
-            table_constructor[dat] = bases
-            pbar.set_description("Done with mult table for {}".format(ftype))
-        return table_constructor
-    
-    def _create_constraints_data(self, positives, target_element, target_size):
-        r"""
-        Creates the data that holds the linear constraints
-        """
-        
-        
-        base_flags = self.generate_flags(target_size)
-        
-        if positives == None:
-            positives_list_exact = []
-            constraints_vals = []
-        else:
-            positives_list_exact = []
-            for ii in (pbar:= tqdm(range(len(positives)))):
-                fv = positives[ii]
-                if isinstance(fv, Flag):
-                    continue
-                kf = fv.ftype().size()
-                nf = fv.size()
-                if self._size_combine == None:
-                    df = target_size - nf + kf
-                else:
-                    df = -1
-                    for xx in self.sizes():
-                        if self._size_combine(kf, nf, xx)==target_size:
-                            df = xx
-                            break
-                mult_table = self.mul_project_table(nf, df, fv.ftype(), ftype_inj=[], target_size=target_size)
-                fvvals = fv.values()
-                m = matrix(QQ, [vector(fvvals*mat) for mat in mult_table])
-                positives_list_exact += list(m.T)
-                pbar.set_description("Done with positivity constraint {}".format(ii))
-            constraints_vals = [0]*len(positives_list_exact)
-        
-        # The one vector is also calculated here and is a linear constraint
-        if target_element.ftype().size()==0:
-            one_vector = vector([1]*len(base_flags))
-        else:
-            one_vector = (target_element.ftype().project()<<(target_size - target_element.ftype().size())).values()
-        positives_list_exact.extend([one_vector, one_vector*(-1)])
-        constraints_vals.extend([1, -1])
-        
-        return len(base_flags), constraints_vals, positives_list_exact, one_vector
-    
-    
-    def _round_sdp_solution_no_phi(self, sdp_result, sdp_data, table_constructor, \
-                                   constraints_data, denom=1024):
-        import numpy as np
-        from numpy import linalg as LA
-        from sage.functions.other import ceil
-
-        #unpack variables
-
-        block_sizes, target_list_exact, mat_inds, mat_vals = sdp_data
-        target_vector_exact = vector(target_list_exact)
-        flags_num, constraints_vals, positives_list_exact, one_vector = constraints_data
-        positives_matrix_exact = matrix(QQ, len(positives_list_exact), flags_num, positives_list_exact)
-        
-        one_vector_exact = positives_matrix_exact.rows()[-2] # find the one_vector from the equality constraint
-        positives_matrix_exact = positives_matrix_exact[:-2, :] # remove the equality constraints
-
-        flags_num = -block_sizes[-2] # same as |F_n|
-
-        X_matrices_approx = sdp_result['X'][:-2]
-        X_matrices_rounded = []
-        print("Rounding X matrices")
-        for X in tqdm(X_matrices_approx):
-
-            Xr = _round_matrix(X, method=0, denom=denom)
-            Xnp = np.array(Xr)
-            eigenvalues, eigenvectors = LA.eig(Xnp)
-            emin = min(eigenvalues)
-            if emin<0:
-                eminr = ceil(-emin*denom)/denom
-                Xr = matrix(QQ, Xr) + diagonal_matrix(QQ, [eminr]*len(X), sparse=True)
-            X_matrices_rounded.append(Xr)
-        X_matrices_flat = [vector(_flatten_matrix(X.rows(), doubled=False)) for X in (X_matrices_rounded)]
-
-        e_vector_approx = sdp_result['X'][-1][:-2]
-        e_vector_rounded = vector(_round_list(e_vector_approx, force_pos=True, method=0, denom=denom))
-        
-        phi_vector_approx = sdp_result['y']
-        phi_vector_rounded = vector(_round_list(phi_vector_approx, force_pos=True, method=0, denom=denom))
-
-        slacks = target_vector_exact - positives_matrix_exact.T*e_vector_rounded
-        block_index = 0
-        print("Calculating resulting bound")
-        for params in tqdm(table_constructor.keys()):
-            ns, ftype, target_size = params
-            table = self.mul_project_table(ns, ns, ftype, ftype_inj=[], target_size=target_size)
-            for gg, morig in enumerate(table):
-                for plus_index, base in enumerate(table_constructor[params]):
-                    block_dim = block_sizes[block_index + plus_index]
-                    X_flat = X_matrices_flat[block_index + plus_index]
-                    M = base * morig * base.T
-                    M_flat_vector_exact = vector(_flatten_matrix(M.rows(), doubled=True))
-                    slacks[gg] -= M_flat_vector_exact*X_flat
-            block_index += len(table_constructor[params])
-        # scale back slacks with the one vector, the minimum is the final result
-        result = min([slacks[ii]/oveii for ii, oveii in enumerate(one_vector_exact) if oveii!=0])
-        # pad the slacks, so it is all positive where it counts
-        slacks -= result*one_vector_exact
-        
-        print("The rounded result is {}".format(result))
-        
-        return result, X_matrices_rounded, e_vector_rounded, slacks, [phi_vector_rounded]
-    
-    def _round_sdp_solution_phi(self, sdp_result, sdp_data, table_constructor, \
-                            constraints_data, phi_vectors_exact, denom=1024):
-        r"""
-        Round the SDP results output to get something exact.
-        """
-        
-        #unpack variables
-        block_sizes, target_list_exact, mat_inds, mat_vals = sdp_data
-        target_vector_exact = vector(target_list_exact)
-        flags_num, constraints_vals, positives_list_exact, one_vector = constraints_data
-        positives_matrix_exact = matrix(QQ, len(positives_list_exact), flags_num, positives_list_exact)
-        
-        no_constr = len(phi_vectors_exact)==0
-        phi_vector_exact = vector([0]*positives_matrix_exact.ncols()) if no_constr else phi_vectors_exact[0]
-        
-        one_vector_exact = positives_matrix_exact.rows()[-2] # find the one_vector from the equality constraint
-        positives_matrix_exact = positives_matrix_exact[:-2, :] # remove the equality constraints
-
-        flags_num = -block_sizes[-2] # same as |F_n|
-
-        c_vector_approx = vector(sdp_result['X'][-2]) # dim: |F_n|, c vector, primal slack for flags
-        c_vector_rounded = vector(_round_list(c_vector_approx, method=0, denom=denom)) # as above but rounded
-
-        # The F (FF) flag indecies where the c vector is zero/nonzero
-        c_zero_inds = [FF for FF, xx in enumerate(c_vector_approx) if (abs(xx)<1e-6 or phi_vector_exact[FF]!=0)]
-        c_nonzero_inds = [FF for FF in range(flags_num) if FF not in c_zero_inds]
-
-
-
-        positives_num = -block_sizes[-1] - 2 # same as m, number of positive constraints (-2 for the equality)
-
-        phi_pos_vector_exact = positives_matrix_exact*phi_vector_exact # dim: m, witness that phi is positive
-
-        e_vector_approx = vector(sdp_result['X'][-1][:-2]) # dim: m, the e vector, primal slack for positivitives
-        e_vector_rounded = vector(_round_list(e_vector_approx, method=0, denom=denom)) # as above but rounded
-=======
 from sage.structure.element import Element, get_coercion_model
 from sage.all import QQ, Integer
 from sage.algebras.flag import _Flag, Pattern
->>>>>>> c63ca75d
 
 from sage.all import vector
 
