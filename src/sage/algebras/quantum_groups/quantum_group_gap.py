<<<<<<< HEAD
# sage.doctest: optional - sage.combinat sage.libs.gap sage.modules
=======
# sage.doctest: optional - gap_package_quagroup
>>>>>>> babd64f3
"""
Quantum Groups Using GAP's QuaGroup Package

AUTHORS:

- Travis Scrimshaw (03-2017): initial version

The documentation for GAP's QuaGroup package, originally authored by
Willem Adriaan de Graaf, can be found at
https://www.gap-system.org/Packages/quagroup.html.
"""

# ****************************************************************************
#  Copyright (C) 2017 Travis Scrimshaw <tcscrims at gmail.com>
#
# This program is free software: you can redistribute it and/or modify
# it under the terms of the GNU General Public License as published by
# the Free Software Foundation, either version 2 of the License, or
# (at your option) any later version.
#                  https://www.gnu.org/licenses/
# ****************************************************************************

import re

from copy import copy

from sage.misc.lazy_attribute import lazy_attribute
from sage.misc.lazy_import import lazy_import
from sage.misc.cachefunc import cached_method
from sage.structure.parent import Parent
from sage.structure.element import Element
from sage.structure.unique_representation import UniqueRepresentation
from sage.structure.sage_object import SageObject
from sage.structure.richcmp import op_EQ, op_NE, richcmp
from sage.sets.non_negative_integers import NonNegativeIntegers
from sage.sets.family import Family
from sage.combinat.root_system.cartan_type import CartanType
from sage.libs.gap.libgap import libgap
from sage.features.gap import GapPackage
from sage.rings.rational_field import QQ
from sage.categories.algebras import Algebras
from sage.categories.cartesian_product import cartesian_product
from sage.categories.fields import Fields
from sage.categories.homset import HomsetWithBase, Hom
from sage.categories.hopf_algebras import HopfAlgebras
from sage.categories.modules import Modules
from sage.categories.morphism import Morphism
from sage.categories.rings import Rings

lazy_import('sage.graphs.digraph', 'DiGraph')


class QuaGroupModuleElement(Element):
    """
    Base class for elements created using QuaGroup.
    """
    def __init__(self, parent, libgap_elt):
        """
        Initialize ``self``.

        EXAMPLES::

            sage: Q = QuantumGroup(['G',2])
            sage: TestSuite(Q.an_element()).run()
        """
        self._libgap = libgap(libgap_elt)
        Element.__init__(self, parent)

    def _repr_(self):
        """
        Return a string representation of ``self``.

        EXAMPLES::

            sage: Q = QuantumGroup(['G',2])
            sage: Q.an_element()
            1 + (q)*F[a1] + E[a1] + (q^2-1-q^-2 + q^-4)*[ K1 ; 2 ] + K1
             + (-q^-1 + q^-3)*K1[ K1 ; 1 ]

            sage: Q = QuantumGroup(['D',4])
            sage: Q.F_simple()
            Finite family {1: F[a1], 2: F[a2], 3: F[a3], 4: F[a4]}
        """
        # We add some space between the terms
        # FIXME: This doesn't work to avoid within the () for the coeff's
        c = re.compile(r"\+(?! [^(]* \))")
        ret = re.sub(c, ' + ', repr(self._libgap))
        # Replace Ei and Fi with the corresponding root in short form.
        # Do the largest index first so, e.g., F12 gets replaced as 12
        #   instead of as 1.
        for i, al in reversed(list(enumerate(self.parent()._pos_roots))):
            short = '+'.join('%s*a%s' % (coeff, index)
                             if coeff != 1 else 'a%s' % index
                             for index, coeff in al)
            ret = ret.replace('F%s' % (i + 1), 'F[%s]' % short)
            ret = ret.replace('E%s' % (i + 1), 'E[%s]' % short)
        return ret

    def _latex_(self):
        r"""
        Return a latex representation of ``self``.

        EXAMPLES::

            sage: Q = QuantumGroup(['G',2])
            sage: latex(Q.an_element())
            1+{(q)} F_{\alpha_{1}}+E_{\alpha_{1}}+{(q^{2}-1-q^{-2}+q^{-4})}
             [ K_{1} ; 2 ]+K_{1}+{(-q^{-1}+q^{-3})} K_{1}[ K_{1} ; 1 ]

            sage: Q = QuantumGroup(['D',4])
            sage: latex(list(Q.F_simple()))
            \left[F_{\alpha_{1}}, F_{\alpha_{2}},
             F_{\alpha_{3}}, F_{\alpha_{4}}\right]
        """
        from sage.misc.latex import latex
        ret = repr(self._libgap)
        # Do the largest index first so, e.g., F12 gets replaced as 12
        #   instead of as 1.
        for i, al in reversed(list(enumerate(self.parent()._pos_roots))):
            ret = ret.replace('F%s' % (i + 1), 'F_{%s}' % latex(al))
            ret = ret.replace('E%s' % (i + 1), 'E_{%s}' % latex(al))
        for i, ii in reversed(list(enumerate(self.parent()._cartan_type.index_set()))):
            ret = ret.replace('K%s' % (i + 1), 'K_{%s}' % ii)
        # Fugly string parsing to get good looking latex
        # TODO: Find a better way
        ret = ret.replace('(', '{(')
        ret = ret.replace(')', ')}')
        ret = ret.replace('v0', 'v_0')
        ret = ret.replace('*', ' ')
        c = re.compile(r"q\^-?[0-9]*")
        for m in reversed(list(c.finditer(ret))):
            ret = ret[:m.start() + 2] + '{' + ret[m.start() + 2:m.end()] + '}' + ret[m.end():]
        return ret

    def __reduce__(self):
        """
        Used in pickling.

        EXAMPLES::

            sage: Q = QuantumGroup(['G',2])
            sage: x = Q.an_element()
            sage: loads(dumps(x)) == x
            True
        """
        data = self._libgap.ExtRepOfObj()
        R = self.base_ring()
        ret = []
        for i in range(len(data) // 2):
            ret.append(data[2 * i].sage())
            ret.append(R(str(data[2 * i + 1])))
        return (_unpickle_generic_element, (self.parent(), ret))

    def __hash__(self):
        r"""
        Return the hash of ``self``.

        EXAMPLES::

            sage: Q = QuantumGroup(['B',3])
            sage: x = Q.an_element()
            sage: hash(x) == hash(x.gap())
            True
        """
        return hash(self._libgap)

    def _richcmp_(self, other, op):
        """
        Rich comparison of ``self`` and ``other`` by ``op``.

        EXAMPLES::

            sage: Q = QuantumGroup(['A',2])
            sage: x = Q.an_element()
            sage: F1, F12, F2 = Q.F()
            sage: q = Q.q()
            sage: x == F1
            False
            sage: x != F1
            True
            sage: F2 * F1
            (q)*F[a1]*F[a2] + F[a1+a2]
            sage: F2 * F1 == q * F1 * F2 + F12
            True
        """
        return richcmp(self._libgap, other._libgap, op)

    def gap(self):
        r"""
        Return the gap representation of ``self``.

        EXAMPLES::

            sage: Q = QuantumGroup(['B',3])
            sage: x = Q.an_element()
            sage: x.gap()
            1+(q)*F1+E1+(q^4-1-q^-4+q^-8)*[ K1 ; 2 ]+K1+(-q^-2+q^-6)*K1[ K1 ; 1 ]
        """
        return self._libgap

    _libgap_ = _gap_ = gap

    def _add_(self, other):
        r"""
        Add ``self`` and ``other``.

        EXAMPLES::

            sage: Q = QuantumGroup(['G',2])
            sage: F1, F2 = Q.F_simple()
            sage: F1 * F2 + F2 * F1
            (q^3 + 1)*F[a1]*F[a2] + F[a1+a2]
        """
        return self.__class__(self.parent(), self._libgap + other._libgap)

    def _sub_(self, other):
        r"""
        Subtract ``self`` and ``other``.

        EXAMPLES::

            sage: Q = QuantumGroup(['G',2])
            sage: F1, F2 = Q.F_simple()
            sage: F1 * F2 - F2 * F1
            (-q^3 + 1)*F[a1]*F[a2] + (-1)*F[a1+a2]
        """
        return self.__class__(self.parent(), self._libgap - other._libgap)

    def _acted_upon_(self, scalar, self_on_left=True):
        r"""
        Return the action of ``scalar`` on ``self``.

        EXAMPLES::

            sage: Q = QuantumGroup(['B',2])
            sage: q = Q.q()
            sage: x = Q.one().f_tilde([1,2,1,1,2,2]); x
            F[a1+a2]^(3)
            sage: 3 * x
            (3)*F[a1+a2]^(3)
            sage: x * (5/3)
            (5/3)*F[a1+a2]^(3)
            sage: q^-10 * x
            (q^-10)*F[a1+a2]^(3)
            sage: (1 + q^2 - q^-1) * x
            (q^2 + 1-q^-1)*F[a1+a2]^(3)
        """
        try:
            scalar = self.parent().base_ring()(scalar)
            scalar = scalar.subs(q=self.parent()._libgap_q)
        except (TypeError, ValueError):
            return None
        return self.__class__(self.parent(), self._libgap * libgap(scalar))

    def e_tilde(self, i):
        r"""
        Return the action of the Kashiwara operator
        `\widetilde{e}_i` on ``self``.

        INPUT:

        - ``i`` -- an element of the index set or a list to
          perform a string of operators

        EXAMPLES::

            sage: Q = QuantumGroup(['B',2])
            sage: x = Q.one().f_tilde([1,2,1,1,2,2])
            sage: x.e_tilde([2,2,1,2])
            F[a1]^(2)
        """
        # Do not override this method, instead implement _et
        if isinstance(i, (list, tuple)):
            ret = self
            for j in i:
                if not ret:  # ret == 0
                    return ret
                ret = ret._et(j)
            return ret
        return self._et(i)

    def f_tilde(self, i):
        r"""
        Return the action of the Kashiwara operator
        `\widetilde{f}_i` on ``self``.

        INPUT:

        - ``i`` -- an element of the index set or a list to
          perform a string of operators

        EXAMPLES::

            sage: Q = QuantumGroup(['B',2])
            sage: Q.one().f_tilde(1)
            F[a1]
            sage: Q.one().f_tilde(2)
            F[a2]
            sage: Q.one().f_tilde([1,2,1,1,2])
            F[a1]*F[a1+a2]^(2)
        """
        # Do not override this method, instead implement _ft
        if isinstance(i, (list, tuple)):
            ret = self
            for j in i:
                if not ret:  # ret == 0
                    return ret
                ret = ret._ft(j)
            return ret
        return self._ft(i)


class QuantumGroup(UniqueRepresentation, Parent):
    r"""
    A Drinfel'd-Jimbo quantum group (implemented using the optional GAP
    package ``QuaGroup``).

    EXAMPLES:

    We check the quantum Serre relations. We first we import the
    `q`-binomial using the `q`-int for quantum groups::

        sage: from sage.algebras.quantum_groups.q_numbers import q_binomial

    We verify the Serre relations for type `A_2`::

        sage: Q = algebras.QuantumGroup(['A',2])
        sage: F1,F12,F2 = Q.F()
        sage: q = Q.q()
        sage: F1^2*F2 - q_binomial(2,1,q) * F1*F2*F1 + F2*F1^2
        0

    We verify the Serre relations for type `B_2`::

        sage: Q = algebras.QuantumGroup(['B',2])
        sage: F1, F12, F122, F2 = Q.F()
        sage: F1^2*F2 - q_binomial(2,1,q^2) * F1*F2*F1 + F2*F1^2
        0
        sage: (F2^3*F1 - q_binomial(3,1,q) * F2^2*F1*F2
        ....:  + q_binomial(3,2,q) * F2*F1*F2^2 - F1*F2^3)
        0

    REFERENCES:

    - :wikipedia:`Quantum_group`
    """
    @staticmethod
    def __classcall_private__(cls, cartan_type, q=None):
        """
        Initialize ``self``.

        TESTS::

            sage: Q = QuantumGroup(['A',2])
            sage: Q is QuantumGroup('A2', None)
            True
        """
        cartan_type = CartanType(cartan_type)
        return super().__classcall__(cls, cartan_type, q)

    def __init__(self, cartan_type, q):
        """
        Initialize ``self``.

        TESTS::

            sage: Q = QuantumGroup(['A',2])
            sage: TestSuite(Q).run()            # long time

            sage: Q = QuantumGroup(['G',2])
            sage: TestSuite(Q).run()            # long time
        """
        self._cartan_type = cartan_type
        GapPackage("QuaGroup", spkg="gap_package_quagroup").require()
        libgap.LoadPackage('QuaGroup')
        R = libgap.eval('RootSystem("%s",%s)' % (cartan_type.type(), cartan_type.rank()))
        Q = self._cartan_type.root_system().root_lattice()
        I = cartan_type.index_set()
        self._pos_roots = [Q.sum_of_terms([(ii, root[i])
                                           for i, ii in enumerate(I)
                                           if root[i] != 0])
                           for root in R.PositiveRootsInConvexOrder().sage()]
        if q is None:
            self._libgap = R.QuantizedUEA()
            self._libgap_q = libgap.eval('_q')
            self._libgap_base = libgap.eval('QuantumField')
            base_field = QQ['q'].fraction_field()
            q = base_field.gen()
        else:
            base_field = q.parent()
            self._libgap = R.QuantizedUEA(base_field, q)
            self._libgap_base = libgap(base_field)
            self._libgap_q = libgap(q)
        self._q = q
        Parent.__init__(self, base=base_field, category=HopfAlgebras(Fields()))

    def _repr_(self):
        """
        Return a string representation of ``self``.

        EXAMPLES::

            sage: QuantumGroup(['A',2])
            Quantum Group of type ['A', 2] with q=q
        """
        return "Quantum Group of type {} with q={}".format(self._cartan_type, self._q)

    def _latex_(self):
        r"""
        Return a latex representation of ``self``.

        EXAMPLES::

            sage: latex(QuantumGroup(['A',3]))
            U_{q}(A_{3})
            sage: zeta3 = CyclotomicField(3).gen()
            sage: latex(QuantumGroup(['G',2], q=zeta3))
            U_{\zeta_{3}}(G_2)
        """
        from sage.misc.latex import latex
        return "U_{%s}(%s)" % (latex(self._q), latex(self._cartan_type))

    def gap(self):
        """
        Return the gap representation of ``self``.

        EXAMPLES::

            sage: Q = QuantumGroup(['A',2])
            sage: Q.gap()
            QuantumUEA( <root system of type A2>, Qpar = q )
        """
        return self._libgap

    _libgap_ = _gap_ = gap

    def cartan_type(self):
        """
        Return the Cartan type of ``self``.

        EXAMPLES::

            sage: Q = QuantumGroup(['A',2])
            sage: Q.cartan_type()
            ['A', 2]
        """
        return self._cartan_type

    def _element_constructor_(self, elt):
        """
        Construct an element of ``self`` from ``elt``.

        EXAMPLES::

            sage: Q = QuantumGroup(['A',2])
            sage: Q(0)
            0
            sage: Q(4)
            (4)*1
            sage: Q(4).parent() is Q
            True
            sage: Q(Q.q()).parent() is Q
            True
            sage: Q(Q.an_element()) == Q.an_element()
            True
        """
        if not elt:
            return self.zero()
        if elt in self.base_ring():
            return elt * self.one()
        return self.element_class(self, elt)

    # Special elements
    # ----------------

    @cached_method
    def one(self):
        """
        Return the multiplicative identity of ``self``.

        EXAMPLES::

            sage: Q = QuantumGroup(['A',2])
            sage: Q.one()
            1
        """
        return self.element_class(self, self._libgap.One())

    @cached_method
    def zero(self):
        """
        Return the multiplicative identity of ``self``.

        EXAMPLES::

            sage: Q = QuantumGroup(['A',2])
            sage: Q.zero()
            0
        """
        return self.element_class(self, self._libgap.ZeroImmutable())

    @cached_method
    def gens(self):
        """
        Return the generators of ``self``.

        EXAMPLES::

            sage: Q = QuantumGroup(['A',2])
            sage: Q.gens()
            (F[a1], F[a1+a2], F[a2],
             K1, (-q + q^-1)*[ K1 ; 1 ] + K1,
             K2, (-q + q^-1)*[ K2 ; 1 ] + K2,
             E[a1], E[a1+a2], E[a2])
        """
        return tuple([self.element_class(self, gen)
                      for gen in self._libgap.GeneratorsOfAlgebra()])

    def E(self):
        r"""
        Return the family of generators `\{E_{\alpha}\}_{\alpha \in \Phi}`,
        where `\Phi` is the root system of ``self``.

        EXAMPLES::

            sage: Q = QuantumGroup(['B',2])
            sage: list(Q.E())
            [E[a1], E[a1+a2], E[a1+2*a2], E[a2]]
        """
        N = len(self._pos_roots) + len(self._cartan_type.index_set()) * 2
        d = {al: self.gens()[N + i] for i, al in enumerate(self._pos_roots)}
        return Family(self._pos_roots, d.__getitem__)

    def E_simple(self):
        r"""
        Return the family of generators `\{E_i := E_{\alpha_i}\}_{i \in I}`.

        EXAMPLES::

            sage: Q = QuantumGroup(['B',2])
            sage: Q.E_simple()
            Finite family {1: E[a1], 2: E[a2]}
        """
        I = self._cartan_type.index_set()
        gens = self.algebra_generators()
        d = {i: gens['E%s' % i] for i in I}
        return Family(I, d.__getitem__)

    def F(self):
        r"""
        Return the family of generators `\{F_{\alpha}\}_{\alpha \in \Phi}`,
        where `\Phi` is the root system of ``self``.

        EXAMPLES::

            sage: Q = QuantumGroup(['G',2])
            sage: list(Q.F())
            [F[a1], F[3*a1+a2], F[2*a1+a2], F[3*a1+2*a2], F[a1+a2], F[a2]]
        """
        d = {al: self.gens()[i] for i, al in enumerate(self._pos_roots)}
        return Family(self._pos_roots, d.__getitem__)

    def F_simple(self):
        r"""
        Return the family of generators `\{F_i := F_{\alpha_i}\}_{i \in I}`.

        EXAMPLES::

            sage: Q = QuantumGroup(['G',2])
            sage: Q.F_simple()
            Finite family {1: F[a1], 2: F[a2]}
        """
        I = self._cartan_type.index_set()
        gens = self.algebra_generators()
        d = {i: gens['F%s' % i] for i in I}
        return Family(I, d.__getitem__)

    def K(self):
        r"""
        Return the family of generators `\{K_i\}_{i \in I}`.

        EXAMPLES::

            sage: Q = QuantumGroup(['A',3])
            sage: Q.K()
            Finite family {1: K1, 2: K2, 3: K3}
            sage: Q.K_inverse()
            Finite family {1: (-q + q^-1)*[ K1 ; 1 ] + K1,
                           2: (-q + q^-1)*[ K2 ; 1 ] + K2,
                           3: (-q + q^-1)*[ K3 ; 1 ] + K3}
        """
        N = len(self._pos_roots)
        I = self._cartan_type.index_set()
        d = {ii: self.gens()[N + 2 * i] for i, ii in enumerate(I)}
        return Family(I, d.__getitem__)

    def K_inverse(self):
        r"""
        Return the family of generators `\{K_i^{-1}\}_{i \in I}`.

        EXAMPLES::

            sage: Q = QuantumGroup(['A',3])
            sage: Q.K_inverse()
            Finite family {1: (-q + q^-1)*[ K1 ; 1 ] + K1,
                           2: (-q + q^-1)*[ K2 ; 1 ] + K2,
                           3: (-q + q^-1)*[ K3 ; 1 ] + K3}
        """
        N = len(self._pos_roots)
        I = self._cartan_type.index_set()
        d = {ii: self.gens()[N + 2 * i + 1] for i, ii in enumerate(I)}
        return Family(I, d.__getitem__)

    @cached_method
    def algebra_generators(self):
        """
        Return the algebra generators of ``self``.

        EXAMPLES::

            sage: Q = QuantumGroup(['A',2])
            sage: list(Q.algebra_generators())
            [F[a1], F[a2],
             K1, K2,
             (-q + q^-1)*[ K1 ; 1 ] + K1, (-q + q^-1)*[ K2 ; 1 ] + K2,
             E[a1], E[a2]]
        """
        I = self._cartan_type.index_set()
        simples = self._cartan_type.root_system().root_lattice().simple_roots()
        ret = {}
        for i, al in enumerate(simples):
            ii = I[i]
            ret['F%s' % ii] = self.F()[al]
            ret['K%s' % ii] = self.K()[ii]
            ret['Ki%s' % ii] = self.K_inverse()[ii]
            ret['E%s' % ii] = self.E()[al]
        keys = (['F%s' % i for i in I] + ['K%s' % i for i in I]
                + ['Ki%s' % i for i in I] + ['E%s' % i for i in I])
        return Family(keys, ret.__getitem__)

    def _an_element_(self):
        """
        Return an element of ``self``.

        EXAMPLES::

            sage: Q = QuantumGroup(['A',2])
            sage: Q.an_element()
            1 + (q)*F[a1] + E[a1] + (q^2-1-q^-2 + q^-4)*[ K1 ; 2 ]
             + K1 + (-q^-1 + q^-3)*K1[ K1 ; 1 ]
        """
        i = self._cartan_type.index_set()[0]
        al = self._cartan_type.root_system().root_lattice().simple_root(i)
        return self.E()[al] + self.K()[i] + self.K_inverse()[i]**2 + self.q()*self.F()[al]

    def some_elements(self):
        """
        Return some elements of ``self``.

        EXAMPLES::

            sage: Q = QuantumGroup(['A',1])
            sage: Q.some_elements()
            [1 + (q)*F[a1] + E[a1] + (q^2-1-q^-2 + q^-4)*[ K1 ; 2 ]
              + K1 + (-q^-1 + q^-3)*K1[ K1 ; 1 ],
             K1, F[a1], E[a1]]
        """
        return ([self.an_element()] + list(self.K())
                + list(self.F_simple()) + list(self.E_simple()))

    def q(self):
        """
        Return the parameter `q`.

        EXAMPLES::

            sage: Q = QuantumGroup(['A',3])
            sage: Q.q()
            q
            sage: zeta3 = CyclotomicField(3).gen()
            sage: Q = QuantumGroup(['B',2], q=zeta3)
            sage: Q.q()
            zeta3
        """
        return self._q

    # Misc
    # ----

    def _Hom_(self, Y, category):
        """
        Return the highest weight module of weight ``weight`` of ``self``.

        EXAMPLES::

            sage: Q = QuantumGroup(['A',2])
            sage: B = Q.lower_half()
            sage: H = Hom(Q, B); H
            Set of Morphisms from Quantum Group of type ['A', 2] with q=q to
             Lower Half of Quantum Group of type ['A', 2] with q=q in Category of rings
            sage: type(H)
            <class '...QuantumGroupHomset_with_category_with_equality_by_id'>
        """
        if category is not None and not category.is_subcategory(Rings()):
            raise TypeError("%s is not a subcategory of Rings()" % category)
        if Y not in Rings():
            raise TypeError("%s is not a ring" % Y)
        return QuantumGroupHomset(self, Y, category=category)

    def highest_weight_module(self, weight):
        """
        Return the highest weight module of weight ``weight`` of ``self``.

        EXAMPLES::

            sage: Q = QuantumGroup(['A',2])
            sage: Q.highest_weight_module([1,3])
            Highest weight module of weight Lambda[1] + 3*Lambda[2] of
             Quantum Group of type ['A', 2] with q=q
        """
        return HighestWeightModule(self, weight)

    def lower_half(self):
        """
        Return the lower half of the quantum group ``self``.

        EXAMPLES::

            sage: Q = QuantumGroup(['A',2])
            sage: Q.lower_half()
            Lower Half of Quantum Group of type ['A', 2] with q=q
        """
        return LowerHalfQuantumGroup(self)

    # Hopf structure
    # --------------

    def coproduct(self, elt, n=1):
        r"""
        Return the coproduct of ``elt`` (iterated ``n`` times).

        The comultiplication `\Delta \colon U_q(\mathfrak{g}) \to
        U_q(\mathfrak{g}) \otimes U_q(\mathfrak{g})` is defined by

        .. MATH::

            \begin{aligned}
            \Delta(E_i) &= E_i \otimes 1 + K_i \otimes E_i, \\
            \Delta(F_i) &= F_i \otimes K_i^{-1} + 1 \otimes F_i, \\
            \Delta(K_i) &= K_i \otimes K_i.
            \end{aligned}

        EXAMPLES::

            sage: Q = QuantumGroup(['B',2])
            sage: [Q.coproduct(e) for e in Q.E()]
            [1*(E[a1]<x>1) + 1*(K1<x>E[a1]),
             1*(E[a1+a2]<x>1) + 1*(K1*K2<x>E[a1+a2]) + q^2-q^-2*(K2*E[a1]<x>E[a2]),
             q^4-q^2-1 + q^-2*(E[a1]<x>E[a2]^(2)) + 1*(E[a1+2*a2]<x>1)
              + 1*(K1<x>E[a1+2*a2]) + q-q^-1*(K1*K2[ K2 ; 1 ]<x>E[a1+2*a2])
              + q-q^-1*(K2*E[a1+a2]<x>E[a2]) + q^5-2*q^3
              + 2*q^-1-q^-3*(K2[ K2 ; 1 ]*E[a1]<x>E[a2]^(2)),
             1*(E[a2]<x>1) + 1*(K2<x>E[a2])]
            sage: [Q.coproduct(f, 2) for f in Q.F_simple()]
            [1*(1<x>1<x>F[a1]) + -q^2 + q^-2*(1<x>F[a1]<x>[ K1 ; 1 ])
              + 1*(1<x>F[a1]<x>K1) + q^4-2 + q^-4*(F[a1]<x>[ K1 ; 1 ]<x>[ K1 ; 1 ])
              + -q^2 + q^-2*(F[a1]<x>[ K1 ; 1 ]<x>K1) + -q^2
              + q^-2*(F[a1]<x>K1<x>[ K1 ; 1 ]) + 1*(F[a1]<x>K1<x>K1),
             1*(1<x>1<x>F[a2]) + -q + q^-1*(1<x>F[a2]<x>[ K2 ; 1 ])
              + 1*(1<x>F[a2]<x>K2) + q^2-2 + q^-2*(F[a2]<x>[ K2 ; 1 ]<x>[ K2 ; 1 ])
              + -q + q^-1*(F[a2]<x>[ K2 ; 1 ]<x>K2) + -q
              + q^-1*(F[a2]<x>K2<x>[ K2 ; 1 ]) + 1*(F[a2]<x>K2<x>K2)]
        """
        D = self._libgap.ComultiplicationMap(n+1)
        # TODO: This is not the correct parent. Need to create it.
        return self.element_class(self, libgap.Image(D, elt._libgap))

    def antipode(self, elt):
        r"""
        Return the antipode of ``elt``.

        The antipode `S \colon U_q(\mathfrak{g}) \to U_q(\mathfrak{g})`
        is the anti-automorphism defined by

        .. MATH::

            S(E_i) = -K_i^{-1}E_i, \qquad
            S(F_i) = -F_iK_i, \qquad
            S(K_i) = K_i^{-1}.

        EXAMPLES::

            sage: Q = QuantumGroup(['B',2])
            sage: [Q.antipode(f) for f in Q.F()]
            [(-1)*F[a1]*K1,
             (-q^6 + q^2)*F[a1]*F[a2]*K1*K2 + (-q^4)*F[a1+a2]*K1*K2,
             (-q^8 + q^6 + q^4-q^2)*F[a1]*F[a2]^(2)*K1
              + (-q^9 + 2*q^7-2*q^3 + q)*F[a1]*F[a2]^(2)*K1*K2[ K2 ; 1 ]
              + (-q^5 + q^3)*F[a1+a2]*F[a2]*K1
              + (-q^6 + 2*q^4-q^2)*F[a1+a2]*F[a2]*K1*K2[ K2 ; 1 ]
              + (-q^4)*F[a1+2*a2]*K1 + (-q^5 + q^3)*F[a1+2*a2]*K1*K2[ K2 ; 1 ],
             (-1)*F[a2]*K2]
        """
        S = self._libgap.AntipodeMap()
        return self.element_class(self, libgap.Image(S, elt._libgap))

    def counit(self, elt):
        r"""
        Return the counit of ``elt``.

        The counit `\varepsilon \colon U_q(\mathfrak{g}) \to \QQ(q)` is
        defined by

        .. MATH::

            \varepsilon(E_i) = \varepsilon(F_i) = 0, \qquad
            \varepsilon(K_i) = 1.

        EXAMPLES::

            sage: Q = QuantumGroup(['B',2])
            sage: x = Q.an_element()^2
            sage: Q.counit(x)
            4
            sage: Q.counit(Q.one())
            1
            sage: Q.counit(Q.zero())
            0
        """
        # We need to extract the constant coefficient because the
        #   counit in QuaGroup doesn't support it
        R = self.base_ring()
        ext_rep = list(elt._libgap.ExtRepOfObj())
        constant = R.zero()
        for i in range(len(ext_rep) // 2):
            if ext_rep[2 * i].Length() == 0:
                ext_rep.pop(2 * i)  # Pop the key
                constant = R(str(ext_rep.pop(2 * i)))  # Pop the coefficient
                break
        # To reconstruct, we need the following
        F = libgap.eval('ElementsFamily')(libgap.eval('FamilyObj')(self._libgap))
        elt = F.ObjByExtRep(ext_rep)
        co = self._libgap.CounitMap()
        return R(str(co(elt))) + constant

    class Element(QuaGroupModuleElement):
        def _mul_(self, other):
            r"""
            Multiply ``self`` and ``other``.

            EXAMPLES::

                sage: Q = QuantumGroup(['G',2])
                sage: F1, F2 = Q.F_simple()
                sage: F1 * F2 * F1 * F2
                F[a1]*F[a1+a2]*F[a2] + (q^7 + q^5 + q + q^-1)*F[a1]^(2)*F[a2]^(2)
                sage: E1, E2 = Q.E_simple()
                sage: F1 * E1
                F[a1]*E[a1]
                sage: E1 * F1
                F[a1]*E[a1] + [ K1 ; 1 ]
            """
            return self.__class__(self.parent(), self._libgap * other._libgap)

        def bar(self):
            r"""
            Return the bar involution on ``self``.

            The bar involution is defined by

            .. MATH::

                \overline{E_i} = E_i, \qquad\qquad
                \overline{F_i} = F_i, \qquad\qquad
                \overline{K_i} = K_i^{-1}.

            EXAMPLES::

                sage: Q = QuantumGroup(['A',2])
                sage: [gen.bar() for gen in Q.gens()]
                [F[a1],
                 (q-q^-1)*F[a1]*F[a2] + F[a1+a2],
                 F[a2],
                 (-q + q^-1)*[ K1 ; 1 ] + K1, K1,
                 (-q + q^-1)*[ K2 ; 1 ] + K2, K2,
                 E[a1],
                 (-q^2 + 1)*E[a1]*E[a2] + (q^2)*E[a1+a2],
                 E[a2]]
            """
            bar = self.parent()._libgap.BarAutomorphism()
            return self.__class__(self.parent(), libgap.Image(bar, self._libgap))

        def omega(self):
            r"""
            Return the action of the `\omega` automorphism on ``self``.

            The `\omega` automorphism is defined by

            .. MATH::

                \omega(E_i) = F_i, \qquad\qquad
                \omega(F_i) = E_i, \qquad\qquad
                \omega(K_i) = K_i^{-1}.

            EXAMPLES::

                sage: Q = QuantumGroup(['A',2])
                sage: [gen.omega() for gen in Q.gens()]
                [E[a1],
                 (-q)*E[a1+a2],
                 E[a2],
                 (-q + q^-1)*[ K1 ; 1 ] + K1,
                 K1,
                 (-q + q^-1)*[ K2 ; 1 ] + K2,
                 K2,
                 F[a1],
                 (-q^-1)*F[a1+a2],
                 F[a2]]
            """
            omega = self.parent()._libgap.AutomorphismOmega()
            return self.__class__(self.parent(), libgap.Image(omega, self._libgap))

        def tau(self):
            r"""
            Return the action of the `\tau` anti-automorphism on ``self``.

            The `\tau` anti-automorphism is defined by

            .. MATH::

                \tau(E_i) = E_i, \qquad\qquad
                \tau(F_i) = F_i, \qquad\qquad
                \tau(K_i) = K_i^{-1}.

            EXAMPLES::

                sage: Q = QuantumGroup(['A',2])
                sage: [gen.tau() for gen in Q.gens()]
                [F[a1],
                 (-q^2 + 1)*F[a1]*F[a2] + (-q)*F[a1+a2],
                 F[a2],
                 (-q + q^-1)*[ K1 ; 1 ] + K1,
                 K1,
                 (-q + q^-1)*[ K2 ; 1 ] + K2,
                 K2,
                 E[a1],
                 (q-q^-1)*E[a1]*E[a2] + (-q)*E[a1+a2],
                 E[a2]]
            """
            tau = self.parent()._libgap.AntiAutomorphismTau()
            return self.__class__(self.parent(), libgap.Image(tau, self._libgap))

        def braid_group_action(self, braid):
            r"""
            Return the action of the braid group element ``braid``.

            The braid group operator `T_i \colon U_q(\mathfrak{g}) \to
            U_q(\mathfrak{g})` is defined by

            .. MATH::

                \begin{aligned}
                T_i(E_i) &= -F_iK_i, \\
                T_i(E_j) &= \sum_{k=0}^{-a_{ij}} (-1)^k q_i^{-k} E_i^{(-a_{ij}-k)} E_j E_i^{(k)} \text{ if } i \neq j,\\
                T_i(K_j) &= K_jK_i^{a_{ij}}, \\
                T_i(F_i) &= -K_i^{-1}E_i, \\
                T_i(F_j) &= \sum_{k=0}^{-a_{ij}} (-1)^k q_i^{-k} F_i^{(k)} F_j F_i^{(-a_{ij}-k)} \text{ if } i \neq j,
                \end{aligned}

            where `a_{ij} = \langle \alpha_j, \alpha_i^\vee \rangle` is the
            `(i,j)`-entry of the Cartan matrix associated to `\mathfrak{g}`.

            INPUT:

            - ``braid`` -- a reduced word of a braid group element

            EXAMPLES::

                sage: Q = QuantumGroup(['A',2])
                sage: F1 = Q.F_simple()[1]
                sage: F1.braid_group_action([1])
                (q-q^-1)*[ K1 ; 1 ]*E[a1] + (-1)*K1*E[a1]
                sage: F1.braid_group_action([1,2])
                F[a2]
                sage: F1.braid_group_action([2,1])
                (-q^3 + 3*q-3*q^-1 + q^-3)*[ K1 ; 1 ]*[ K2 ; 1 ]*E[a1]*E[a2]
                 + (q^3-2*q + q^-1)*[ K1 ; 1 ]*[ K2 ; 1 ]*E[a1+a2]
                 + (q^2-2 + q^-2)*[ K1 ; 1 ]*K2*E[a1]*E[a2]
                 + (-q^2 + 1)*[ K1 ; 1 ]*K2*E[a1+a2]
                 + (q^2-2 + q^-2)*K1*[ K2 ; 1 ]*E[a1]*E[a2]
                 + (-q^2 + 1)*K1*[ K2 ; 1 ]*E[a1+a2]
                 + (-q + q^-1)*K1*K2*E[a1]*E[a2] + (q)*K1*K2*E[a1+a2]
                sage: F1.braid_group_action([1,2,1]) == F1.braid_group_action([2,1,2])
                True
                sage: F1.braid_group_action([]) == F1
                True
            """
            if not braid:
                return self
            QU = self.parent()._libgap
            tau = QU.AntiAutomorphismTau()
            ret = QU.IdentityMapping()
            for i in braid:
                if i < 0:
                    i = -i
                    T = QU.AutomorphismTalpha(i)
                    ret *= tau * T * tau
                else:
                    ret *= QU.AutomorphismTalpha(i)
            return self.__class__(self.parent(), libgap.Image(ret, self._libgap))

        def _et(self, i):
            r"""
            Return the action of the Kashiwara operator `\widetilde{e}_i`
            on ``self``.

            EXAMPLES::

                sage: Q = QuantumGroup(['G',2])
                sage: [(g.e_tilde(1), g.e_tilde(2)) for g in Q.F()]
                [(1, 0), (0, F[a1]^(3)), (0, F[a1]^(2)),
                 (0, F[3*a1+a2]), (0, F[a1]), (0, 1)]

            TESTS::

                sage: Q = QuantumGroup(['A',2])
                sage: Q.one()._et(1)
                0
                sage: Q.zero().e_tilde(1)
                0
            """
            if not self:  # self == 0
                return self
            ret = self._libgap.Ealpha(i)
            if not ret:
                return self.parent().zero()
            return self.__class__(self.parent(), ret)

        def _ft(self, i):
            r"""
            Return the action of the Kashiwara operator `\widetilde{f}_i`
            on ``self``.

            EXAMPLES::

                sage: Q = QuantumGroup(['G',2])
                sage: [(g._ft(1), g._ft(2)) for g in Q.F()]
                [(F[a1]^(2), F[a1+a2]),
                 (F[a1]*F[3*a1+a2], F[3*a1+2*a2]),
                 (F[a1]*F[2*a1+a2], F[a1+a2]^(2)),
                 (F[a1]*F[3*a1+2*a2], F[a1+a2]^(3)),
                 (F[a1]*F[a1+a2], F[a1+a2]*F[a2]),
                 (F[a1]*F[a2], F[a2]^(2))]
                sage: Q.one().f_tilde([1,2,1,1,2,2])
                F[2*a1+a2]*F[a1+a2]*F[a2]

            TESTS::

                sage: Q = QuantumGroup(['A',2])
                sage: Q.zero().f_tilde(1)
                0
            """
            if not self:  # self == 0
                return self
            ret = self._libgap.Falpha(i)
            if not ret:
                return self.parent().zero()
            return self.__class__(self.parent(), ret)


#####################################################################
# Morphisms

class QuantumGroupMorphism(Morphism):
    r"""
    A morphism whose domain is a quantum group.
    """
    def __init__(self, parent, im_gens, check=True):
        r"""
        Initialize ``self``.

        EXAMPLES::

            sage: Q = QuantumGroup(['A',1])
            sage: F, K, Ki, E = Q.gens()
            sage: phi = Q.hom([E, Ki, K, F])
            sage: TestSuite(phi).run(skip="_test_category")
        """
        self._repr_type_str = "Quantum group homomorphism"
        Morphism.__init__(self, parent)
        Q = parent.domain()
        self._im_gens = tuple(im_gens)
        if check and len(im_gens) != len(Q.algebra_generators()):
            raise ValueError("number of images must equal the number of generators")
        self._libgap = Q._libgap.QEAHomomorphism(parent.codomain(), im_gens)

    def __reduce__(self):
        r"""
        For pickling.

        EXAMPLES::

            sage: Q = QuantumGroup(['A',1])
            sage: F, K, Ki, E = Q.gens()
            sage: phi = Q.hom([E, Ki, K, F])
            sage: loads(dumps(phi)) == phi
            True
        """
        return (self.parent(), (self._im_gens,))

    def _call_(self, val):
        r"""
        Return the image of ``val`` under ``self``.

        EXAMPLES::

            sage: Q = QuantumGroup(['A',1])
            sage: F, K, Ki, E = Q.gens()
            sage: phi = Q.hom([E, Ki, K, F])
            sage: phi(F)
            E[a1]
            sage: phi(E*F)
            F[a1]*E[a1]
            sage: phi(F*E)
            F[a1]*E[a1] + [ K1 ; 1 ]
            sage: phi(E*K)
            (-q + q^-1)*F[a1]*[ K1 ; 1 ] + F[a1]*K1
            sage: phi(F*E) == phi(F) * phi(E)
            True
        """
        try:
            return self.codomain()(self._libgap.ImageElm(val))
        except TypeError:
            return self.codomain()(str(self._libgap.ImageElm(val)))

    def __richcmp__(self, other, op):
        r"""
        Rich comparison of ``self`` and ``other`` by ``op``.

        EXAMPLES::

            sage: Q = QuantumGroup(['A',1])
            sage: F, K, Ki, E = Q.gens()
            sage: phi = Q.hom([E, Ki, K, F])
            sage: psi = Q.hom([F, K, Ki, E])
            sage: phi == Q.hom([E, Ki, K, F])
            True
            sage: phi == psi
            False
            sage: psi != Q.hom([F, K, Ki, E])
            False
            sage: phi != psi
            True

            sage: QB = QuantumGroup(['B',3])
            sage: QC = QuantumGroup(['C',3])
            sage: x = ZZ.one()
            sage: phi = QB.hom([x]*len(QB.algebra_generators()))
            sage: psi = QC.hom([x]*len(QC.algebra_generators()))
            sage: phi.im_gens() == psi.im_gens()
            True
            sage: phi == psi
            False
        """
        if op == op_EQ:
            return (type(self) == type(other)
                    and self.domain() is other.domain()
                    and self._im_gens == other._im_gens)
        if op == op_NE:
            return not (self == other)
        return NotImplemented

    def im_gens(self):
        r"""
        Return the image of the generators under ``self``.

        EXAMPLES::

            sage: Q = QuantumGroup(['A',1])
            sage: F, K, Ki, E = Q.gens()
            sage: phi = Q.hom([E, Ki, K, F])
            sage: phi.im_gens()
            (E[a1], (-q + q^-1)*[ K1 ; 1 ] + K1, K1, F[a1])
        """
        return self._im_gens

    def _repr_defn(self):
        r"""
        Used in constructing the string representation of ``self``.

        EXAMPLES::

            sage: Q = QuantumGroup(['A',1])
            sage: F, K, Ki, E = Q.gens()
            sage: phi = Q.hom([E, Ki, K, F])
            sage: print(phi._repr_defn())
            F[a1] |--> E[a1]
            K1 |--> (-q + q^-1)*[ K1 ; 1 ] + K1
            (-q + q^-1)*[ K1 ; 1 ] + K1 |--> K1
            E[a1] |--> F[a1]
        """
        return '\n'.join('%s |--> %s' % (gen, self._im_gens[i])
                         for i, gen in enumerate(self.domain().algebra_generators()))


class QuantumGroupHomset(HomsetWithBase):
    r"""
    The homset whose domain is a quantum group.
    """
    def __call__(self, im_gens, check=True):
        r"""
        Construct an element of ``self``.

        EXAMPLES::

            sage: Q = QuantumGroup(['A',1])
            sage: H = Hom(Q, Q)
            sage: F, K, Ki, E = Q.gens()
            sage: phi = H([E, Ki, K, F]); phi
            Quantum group homomorphism endomorphism of Quantum Group of type ['A', 1] with q=q
              Defn: F[a1] |--> E[a1]
                    K1 |--> (-q + q^-1)*[ K1 ; 1 ] + K1
                    (-q + q^-1)*[ K1 ; 1 ] + K1 |--> K1
                    E[a1] |--> F[a1]
            sage: H(phi) == phi
            True
            sage: H2 = Hom(Q, Q, Modules(Fields()))
            sage: H == H2
            False
            sage: H2(phi)
            Quantum group homomorphism endomorphism of Quantum Group of type ['A', 1] with q=q
              Defn: F[a1] |--> E[a1]
                    K1 |--> (-q + q^-1)*[ K1 ; 1 ] + K1
                    (-q + q^-1)*[ K1 ; 1 ] + K1 |--> K1
                    E[a1] |--> F[a1]
        """
        if isinstance(im_gens, QuantumGroupMorphism):
            if im_gens.parent() is self:
                return im_gens
            if im_gens.parent() != self:
                return QuantumGroupMorphism(self, im_gens.im_gens())
            raise TypeError("unable to coerce {}".format(im_gens))
        return QuantumGroupMorphism(self, im_gens)


def projection_lower_half(Q):
    r"""
    Return the projection onto the lower half of the quantum group.

    EXAMPLES::

        sage: from sage.algebras.quantum_groups.quantum_group_gap import projection_lower_half
        sage: Q = QuantumGroup(['G',2])
        sage: phi = projection_lower_half(Q); phi
        Quantum group homomorphism endomorphism of Quantum Group of type ['G', 2] with q=q
          Defn: F[a1] |--> F[a1]
                F[a2] |--> F[a2]
                K1 |--> 0
                K2 |--> 0
                (-q + q^-1)*[ K1 ; 1 ] + K1 |--> 0
                (-q^3 + q^-3)*[ K2 ; 1 ] + K2 |--> 0
                E[a1] |--> 0
                E[a2] |--> 0
        sage: all(phi(f) == f for f in Q.F())
        True
        sage: all(phi(e) == Q.zero() for e in Q.E())
        True
        sage: all(phi(K) == Q.zero() for K in Q.K())
        True
    """
    I = Q._cartan_type.index_set()
    return Hom(Q, Q)(list(Q.F_simple()) + [Q.zero()] * (len(I) * 3))


#####################################################################
# Representations

class QuaGroupRepresentationElement(QuaGroupModuleElement):
    """
    Element of a quantum group representation.
    """
    def __reduce__(self):
        """
        Used in pickling.

        EXAMPLES::

            sage: Q = QuantumGroup(['B',2])
            sage: F1, F2 = Q.F_simple()
            sage: q = Q.q()
            sage: V = Q.highest_weight_module([2,1])
            sage: v = V.highest_weight_vector()
            sage: x = (2 - q) * v + F1*v + q*F2*F1*v
            sage: loads(dumps(x)) == x
            True
        """
        return (self.parent(), (self.monomial_coefficients(),))

    def _acted_upon_(self, scalar, self_on_left=False):
        r"""
        Return the action of ``scalar`` on ``self``.

        EXAMPLES::

            sage: Q = QuantumGroup(['B',2])
            sage: F1, F2 = Q.F_simple()
            sage: q = Q.q()
            sage: V = Q.highest_weight_module([2,1])
            sage: v = V.highest_weight_vector()
            sage: F1 * v
            F[a1]*v0
            sage: F2 * v
            F[a2]*v0
            sage: F1^2 * v
            (q^2 + q^-2)*F[a1]^(2)*v0
            sage: F2^2 * v
            0*v0
            sage: (F1 * F2) * v
            F[a1]*F[a2]*v0
            sage: F1 * (F2 * v)
            F[a1]*F[a2]*v0
            sage: (2 - q) * v + F1*v + q*F2*F1*v
            (-q + 2)*1*v0 + F[a1]*v0 + (q^3)*F[a1]*F[a2]*v0 + (q)*F[a1+a2]*v0
        """
        try:
            if scalar.parent() is self.parent()._Q:
                if self_on_left:  # Only act: scalar * v
                    return None
                return self.__class__(self.parent(), scalar._libgap ** self._libgap)
        except AttributeError:
            pass
        return QuaGroupModuleElement._acted_upon_(self, scalar, self_on_left)

    _lmul_ = _acted_upon_

    def _et(self, i):
        r"""
        Return the action of `\widetilde{e}_i` on ``self``.

        EXAMPLES::

            sage: Q = QuantumGroup(['A',2])
            sage: V = Q.highest_weight_module([1,1])
            sage: v = V.highest_weight_vector()
            sage: v._et(1)
            0*v0
            sage: V.zero().e_tilde(1)
            0*v0
        """
        if not self:  # self == 0
            return self
        V = self.parent()
        ret = V._libgap.Ealpha(self._libgap, i)
        return self.__class__(V, ret)

    def _ft(self, i):
        r"""
        Return the action of `\widetilde{e}_i` on ``self``.

        EXAMPLES::

            sage: Q = QuantumGroup(['C',2])
            sage: V = Q.highest_weight_module([1,1])
            sage: v = V.highest_weight_vector()
            sage: v._ft(1)
            F[a1]*v0
            sage: v._ft(2)
            F[a2]*v0
            sage: v.f_tilde([1,1])
            0*v0
            sage: v.f_tilde([2,2])
            0*v0
            sage: v.f_tilde([2,1,1])
            (-q^-3)*F[a1]*F[a1+a2]*v0 + (-q^-4)*F[2*a1+a2]*v0
            sage: v.f_tilde([1,2,2])
            F[a1+a2]*F[a2]*v0
            sage: V.zero().f_tilde(1)
            0*v0
        """
        if not self:  # self == 0
            return self
        V = self.parent()
        ret = V._libgap.Falpha(self._libgap, i)
        return self.__class__(V, ret)

    def monomial_coefficients(self, copy=True):
        r"""
        Return the dictionary of ``self`` whose keys are the basis indices
        and the values are coefficients.

        EXAMPLES::

            sage: Q = QuantumGroup(['A',2])
            sage: V = Q.highest_weight_module([1,1])
            sage: v = V.highest_weight_vector()
            sage: F1, F2 = Q.F_simple()
            sage: q = Q.q()
            sage: x = v + F1*v + q*F2*F1*v; x
            1*v0 + F[a1]*v0 + (q^2)*F[a1]*F[a2]*v0 + (q)*F[a1+a2]*v0
            sage: sorted(x.monomial_coefficients().items(), key=str)
            [(0, 1), (1, 1), (3, q^2), (4, q)]
        """
        R = self.parent()._Q.base_ring()
        B = self.parent()._libgap.Basis()
        data = [R(str(c)) for c in libgap.Coefficients(B, self._libgap)]
        return {i: c for i, c in enumerate(data) if c != 0}

    def _vector_(self, R=None, order=None, sparse=False):
        """
        Return ``self`` as a vector.

        EXAMPLES::

            sage: Q = QuantumGroup(['A',2])
            sage: V = Q.highest_weight_module([1,1])
            sage: v = V.highest_weight_vector()
            sage: vector(v)
            (1, 0, 0, 0, 0, 0, 0, 0)
            sage: F1, F2 = Q.F_simple()
            sage: q = Q.q()
            sage: x = v + F1*v + q*F2*F1*v; x
            1*v0 + F[a1]*v0 + (q^2)*F[a1]*F[a2]*v0 + (q)*F[a1+a2]*v0
            sage: vector(x)
            (1, 1, 0, q^2, q, 0, 0, 0)

            sage: v._vector_(sparse=True)
            (1, 0, 0, 0, 0, 0, 0, 0)
            sage: x._vector_(sparse=True)
            (1, 1, 0, q^2, q, 0, 0, 0)

            sage: M = V.submodule([V.an_element()])
            sage: M
            Free module generated by {0} over Fraction Field of Univariate Polynomial Ring in q over Rational Field
        """
        V = self.parent()._dense_free_module(R)
        if sparse:
            V = V.sparse_module()
            if order is None:
                return V(self.monomial_coefficients())

        v = copy(V.zero())
        if order is None:
            for i, c in self.monomial_coefficients().items():
                v[i] = c
        else:
            for i, c in self.monomial_coefficients().items():
                v[order[i]] = c
        return v


class CrystalGraphVertex(SageObject):
    r"""
    Helper class used as the vertices of a crystal graph.
    """
    def __init__(self, V, s):
        """
        Initialize ``self``.

        EXAMPLES::

            sage: from sage.algebras.quantum_groups.quantum_group_gap import CrystalGraphVertex
            sage: Q = QuantumGroup(['A',2])
            sage: V = Q.highest_weight_module([1,0])
            sage: v = CrystalGraphVertex(V, '<F2*v0>')
            sage: TestSuite(v).run()
        """
        self.V = V
        self.s = s

    def __hash__(self):
        """
        Return the hash of ``self``.

        EXAMPLES::

            sage: from sage.algebras.quantum_groups.quantum_group_gap import CrystalGraphVertex
            sage: Q = QuantumGroup(['A',2])
            sage: V = Q.highest_weight_module([1,0])
            sage: v = CrystalGraphVertex(V, '<F2*v0>')
            sage: hash(v) == hash('<F2*v0>')
            True
        """
        return hash(self.s)

    def __eq__(self, other):
        """
        Check equality of ``self`` and ``other``.

        EXAMPLES::

            sage: from sage.algebras.quantum_groups.quantum_group_gap import CrystalGraphVertex
            sage: Q = QuantumGroup(['A',2])
            sage: V = Q.highest_weight_module([1,0])
            sage: v = CrystalGraphVertex(V, '<F2*v0>')
            sage: vp = CrystalGraphVertex(V, '<F2*v0>')
            sage: v == vp
            True
            sage: vpp = CrystalGraphVertex(V, '<1*v0>')
            sage: v == vpp
            False
        """
        return isinstance(other, CrystalGraphVertex) and self.s == other.s

    def _repr_(self):
        """
        Return a string representation of ``self``.

        EXAMPLES::

            sage: from sage.algebras.quantum_groups.quantum_group_gap import CrystalGraphVertex
            sage: Q = QuantumGroup(['A',2])
            sage: V = Q.highest_weight_module([1,0])
            sage: CrystalGraphVertex(V, '<F2*v0>')
            <F2*v0>
        """
        return self.s

    def _latex_(self):
        r"""
        Return a latex representation of ``self``.

        EXAMPLES::

            sage: from sage.algebras.quantum_groups.quantum_group_gap import CrystalGraphVertex
            sage: Q = QuantumGroup(['A',2])
            sage: V = Q.highest_weight_module([1,0])
            sage: v = CrystalGraphVertex(V, '<F2*v0>')
            sage: latex(v)
            \langle F_{\alpha_{1} + \alpha_{2}} v_0 \rangle
        """
        # Essentially same as QuaGroupModuleElement._latex_
        from sage.misc.latex import latex
        ret = self.s[1:-1]  # Strip leading '<' and trailing '>'
        for i, al in enumerate(self.V._pos_roots):
            ret = ret.replace('F%s' % (i + 1), 'F_{%s}' % latex(al))
            ret = ret.replace('E%s' % (i + 1), 'E_{%s}' % latex(al))
        for i, ii in enumerate(self.V._cartan_type.index_set()):
            ret = ret.replace('K%s' % (i + 1), 'K_{%s}' % ii)
        # Fugly string parsing to get good looking latex
        # TODO: Find a better way
        ret = ret.replace('(', '{(')
        ret = ret.replace(')', ')}')
        ret = ret.replace('v0', 'v_0')
        ret = ret.replace('*', ' ')
        ret = ret.replace('<x>', ' \\otimes ')
        c = re.compile(r"q\^-?[0-9]*")
        for m in reversed(list(c.finditer(ret))):
            ret = ret[:m.start()+2]+'{'+ret[m.start()+2:m.end()]+'}'+ret[m.end():]
        return '\\langle {} \\rangle'.format(ret)


class QuantumGroupModule(Parent, UniqueRepresentation):
    r"""
    Abstract base class for quantum group representations.
    """
    def __init__(self, Q, category):
        r"""
        Initialize ``self``.

        EXAMPLES::

            sage: Q = QuantumGroup(['G',2])
            sage: V = Q.highest_weight_module([1,0])
            sage: TestSuite(V).run()
        """
        self._Q = Q
        self._libgap_q = Q._libgap_q
        self._libgap_base = Q._libgap_base
        self._cartan_type = Q._cartan_type
        self._pos_roots = Q._pos_roots
        Parent.__init__(self, base=Q.base_ring(), category=category)

    def _latex_(self):
        r"""
        Return a latex representation of ``self``.

        EXAMPLES::

            sage: Q = QuantumGroup(['A',2])
            sage: V = Q.highest_weight_module([1,0])
            sage: T = tensor([V,V])
            sage: S = T.highest_weight_decomposition()[0]
            sage: latex(S)
            \begin{tikzpicture}
            ...
            \end{tikzpicture}
        """
        from sage.misc.latex import latex
        return latex(self.crystal_graph())

    def gap(self):
        r"""
        Return the gap representation of ``self``.

        EXAMPLES::

            sage: Q = QuantumGroup(['A',2])
            sage: V = Q.highest_weight_module([1,1])
            sage: V.gap()
            <8-dimensional left-module over QuantumUEA( <root system of type A2>,
             Qpar = q )>
        """
        return self._libgap

    _libgap_ = _gap_ = gap

    def _element_constructor_(self, elt):
        """
        Construct an element of ``self``.

        EXAMPLES::

            sage: Q = QuantumGroup(['A',2])
            sage: V = Q.highest_weight_module([1,1])
            sage: q = Q.q()
            sage: V(0)
            0*v0
            sage: V({1: q^2 - q^-2, 3: 2})
            (q^2-q^-2)*F[a1]*v0 + (2)*F[a1]*F[a2]*v0
        """
        if not elt:
            return self.zero()
        if isinstance(elt, dict):
            return self._from_dict(elt)
        return self.element_class(self, elt)

    @cached_method
    def basis(self):
        r"""
        Return a basis of ``self``.

        EXAMPLES::

            sage: Q = QuantumGroup(['A',2])
            sage: V = Q.highest_weight_module([1,1])
            sage: V.basis()
            Family (1*v0, F[a1]*v0, F[a2]*v0, F[a1]*F[a2]*v0, F[a1+a2]*v0,
                    F[a1]*F[a1+a2]*v0, F[a1+a2]*F[a2]*v0, F[a1+a2]^(2)*v0)
        """
        return Family([self.element_class(self, b) for b in self._libgap.Basis()])

    @cached_method
    def crystal_basis(self):
        r"""
        Return the crystal basis of ``self``.

        EXAMPLES::

            sage: Q = QuantumGroup(['A',2])
            sage: V = Q.highest_weight_module([1,1])
            sage: V.crystal_basis()
            Family (1*v0, F[a1]*v0, F[a2]*v0, F[a1]*F[a2]*v0,
                    (q)*F[a1]*F[a2]*v0 + F[a1+a2]*v0, F[a1+a2]*F[a2]*v0,
                    (-q^-2)*F[a1]*F[a1+a2]*v0, (-q^-1)*F[a1+a2]^(2)*v0)
        """
        return Family([self.element_class(self, b) for b in self._libgap.CrystalBasis()])

    @cached_method
    def R_matrix(self):
        """
        Return the `R`-matrix of ``self``.

        EXAMPLES::

            sage: Q = QuantumGroup(['A',1])
            sage: V = Q.highest_weight_module([1])
            sage: V.R_matrix()
            [       1        0        0        0]
            [       0        q -q^2 + 1        0]
            [       0        0        q        0]
            [       0        0        0        1]
        """
        R = self._libgap.RMatrix()
        F = self._Q.base_ring()
        from sage.matrix.constructor import matrix
        M = matrix(F, [[F(str(elt)) for elt in row] for row in R])
        M.set_immutable()
        return M

    def crystal_graph(self):
        r"""
        Return the crystal graph of ``self``.

        EXAMPLES::

            sage: Q = QuantumGroup(['A',2])
            sage: V = Q.highest_weight_module([1,1])
            sage: G = V.crystal_graph(); G
            Digraph on 8 vertices

            sage: B = crystals.Tableaux(['A',2], shape=[2,1])
            sage: G.is_isomorphic(B.digraph(), edge_labels=True)
            True
        """
        G = self._libgap.CrystalGraph()
        vertices = [CrystalGraphVertex(self, repr(p)) for p in G['points']]
        edges = [[vertices[e[0][0]-1], vertices[e[0][1]-1], e[1]]
                 for e in G['edges'].sage()]
        G = DiGraph([vertices, edges], format='vertices_and_edges')
        from sage.graphs.dot2tex_utils import have_dot2tex
        if have_dot2tex():
            G.set_latex_options(format="dot2tex",
                                edge_labels=True,
                                color_by_label=self._cartan_type._index_set_coloring)
        return G

    @cached_method
    def zero(self):
        r"""
        Return the zero element of ``self``.

        EXAMPLES::

            sage: Q = QuantumGroup(['A',2])
            sage: V = Q.highest_weight_module([1,1])
            sage: V.zero()
            0*v0
        """
        return self.element_class(self, self._libgap.ZeroImmutable())


class HighestWeightModule(QuantumGroupModule):
    """
    A highest weight module of a quantum group.
    """
    @staticmethod
    def __classcall_private__(cls, Q, weight):
        """
        Normalize input to ensure a unique representation.

        EXAMPLES::

            sage: Q = QuantumGroup(['A',2])
            sage: La = Q.cartan_type().root_system().weight_lattice().fundamental_weights()
            sage: V = Q.highest_weight_module([1,3])
            sage: V is Q.highest_weight_module(La[1]+3*La[2])
            True
        """
        P = Q._cartan_type.root_system().weight_lattice()
        if isinstance(weight, (list, tuple)):
            La = P.fundamental_weights()
            weight = P.sum(la * weight[i] for i, la in enumerate(La))
        else:
            weight = P(weight)
        return super().__classcall__(cls, Q, weight)

    def __init__(self, Q, weight):
        """
        Initialize ``self``.

        EXAMPLES::

            sage: Q = QuantumGroup(['A',2])
            sage: V = Q.highest_weight_module([1,1])
            sage: TestSuite(V).run()
        """
        self._libgap = Q._libgap.HighestWeightModule(list(weight.to_vector()))
        self._weight = weight
        cat = Modules(Q.base_ring()).FiniteDimensional().WithBasis()
        QuantumGroupModule.__init__(self, Q, cat)

    def _repr_(self):
        """
        Return a string representation of ``self``.

        EXAMPLES::

            sage: Q = QuantumGroup(['A',2])
            sage: Q.highest_weight_module([1,1])
            Highest weight module of weight Lambda[1] + Lambda[2] of
             Quantum Group of type ['A', 2] with q=q
        """
        return "Highest weight module of weight {} of {}".format(self._weight, self._Q)

    def _latex_(self):
        r"""
        Return a latex representation of ``self``.

        EXAMPLES::

            sage: Q = QuantumGroup(['A',2])
            sage: V = Q.highest_weight_module([1,2])
            sage: latex(V)
            V(\Lambda_{1} + 2 \Lambda_{2})
        """
        from sage.misc.latex import latex
        return "V({})".format(latex(self._weight))

    @cached_method
    def highest_weight_vector(self):
        """
        Return the highest weight vector of ``self``.

        EXAMPLES::

            sage: Q = QuantumGroup(['A',2])
            sage: V = Q.highest_weight_module([1,1])
            sage: V.highest_weight_vector()
            1*v0
        """
        return self.element_class(self, self._libgap.HighestWeightsAndVectors()[1][0][0])

    an_element = highest_weight_vector

    def tensor(self, *V, **options):
        """
        Return the tensor product of ``self`` with ``V``.

        EXAMPLES::

            sage: Q = QuantumGroup(['A',2])
            sage: V = Q.highest_weight_module([1,1])
            sage: Vp = Q.highest_weight_module([1,0])
            sage: Vp.tensor(V)
            Highest weight module of weight Lambda[1] of Quantum Group of type ['A', 2] with q=q
             # Highest weight module of weight Lambda[1] + Lambda[2] of Quantum Group of type ['A', 2] with q=q
        """
        return TensorProductOfHighestWeightModules(self, *V, **options)

    Element = QuaGroupRepresentationElement


class TensorProductOfHighestWeightModules(QuantumGroupModule):
    def __init__(self, *modules, **options):
        """
        Initialize ``self``.

        EXAMPLES::

            sage: Q = QuantumGroup(['A',2])
            sage: V = Q.highest_weight_module([1,1])
            sage: T = tensor([V,V])
            sage: TestSuite(T).run()
        """
        Q = modules[0]._Q
        self._modules = tuple(modules)
        self._libgap = libgap.TensorProductOfAlgebraModules([m._libgap for m in modules])
        cat = Modules(Q.base_ring()).TensorProducts().FiniteDimensional().WithBasis()
        QuantumGroupModule.__init__(self, Q, category=cat)

    def _repr_(self):
        """
        Return a string representation of ``self``.

        EXAMPLES::

            sage: Q = QuantumGroup(['A',2])
            sage: V = Q.highest_weight_module([1,0])
            sage: T = tensor([V,V])
            sage: T
            Highest weight module of weight Lambda[1] of Quantum Group of type ['A', 2] with q=q
             # Highest weight module of weight Lambda[1] of Quantum Group of type ['A', 2] with q=q
        """
        return " # ".join(repr(M) for M in self._modules)

    def _latex_(self):
        r"""
        Return a string representation of ``self``.

        EXAMPLES::

            sage: Q = QuantumGroup(['A',2])
            sage: V = Q.highest_weight_module([1,0])
            sage: T = tensor([V,V])
            sage: latex(T)
            V(\Lambda_{1}) \otimes V(\Lambda_{1})
        """
        from sage.misc.latex import latex
        return " \\otimes ".join(latex(M) for M in self._modules)

    @lazy_attribute
    def _highest_weights_and_vectors(self):
        """
        Return the highest weights and the corresponding vectors.

        .. NOTE::

            The resulting objects are GAP objects.

        EXAMPLES::

            sage: Q = QuantumGroup(['A',2])
            sage: V = Q.highest_weight_module([0,1])
            sage: T = tensor([V,V])
            sage: T._highest_weights_and_vectors
            [ [ [ 0, 2 ], [ 1, 0 ] ],
             [ [ 1*(1*v0<x>1*v0) ], [ -q^-1*(1*v0<x>F3*v0)+1*(F3*v0<x>1*v0) ] ] ]
        """
        return self._libgap.HighestWeightsAndVectors()

    def highest_weight_vectors(self):
        r"""
        Return the highest weight vectors of ``self``.

        EXAMPLES::

            sage: Q = QuantumGroup(['A',2])
            sage: V = Q.highest_weight_module([1,0])
            sage: T = tensor([V,V])
            sage: T.highest_weight_vectors()
            [1*(1*v0<x>1*v0), -q^-1*(1*v0<x>F[a1]*v0) + 1*(F[a1]*v0<x>1*v0)]
        """
        return [self.element_class(self, v)
                for vecs in self._highest_weights_and_vectors[1]
                for v in vecs]

    some_elements = highest_weight_vectors

    def _an_element_(self):
        """
        Return an element of ``self``.

        EXAMPLES::

            sage: Q = QuantumGroup(['A',2])
            sage: V = Q.highest_weight_module([1,0])
            sage: T = tensor([V,V])
            sage: T.an_element()
            1*(1*v0<x>1*v0)
        """
        return self.highest_weight_vectors()[0]

    @cached_method
    def highest_weight_decomposition(self):
        """
        Return the highest weight decomposition of ``self``.

        EXAMPLES::

            sage: Q = QuantumGroup(['A',2])
            sage: V = Q.highest_weight_module([1,0])
            sage: T = tensor([V,V])
            sage: T.highest_weight_decomposition()
            [Highest weight submodule with weight 2*Lambda[1] generated by 1*(1*v0<x>1*v0),
             Highest weight submodule with weight Lambda[2] generated by -q^-1*(1*v0<x>F[a1]*v0) + 1*(F[a1]*v0<x>1*v0)]
        """
        return [HighestWeightSubmodule(self, self.element_class(self, v), tuple(wt.sage()))
                for wt, vecs in zip(*self._highest_weights_and_vectors)
                for v in vecs]

    def tensor_factors(self):
        r"""
        Return the factors of ``self``.

        EXAMPLES::

            sage: Q = QuantumGroup(['A',2])
            sage: V = Q.highest_weight_module([1,0])
            sage: T = tensor([V,V])
            sage: T.tensor_factors()
            (Highest weight module of weight Lambda[1] of Quantum Group of type ['A', 2] with q=q,
             Highest weight module of weight Lambda[1] of Quantum Group of type ['A', 2] with q=q)
        """
        return self._modules

    Element = QuaGroupRepresentationElement


class HighestWeightSubmodule(QuantumGroupModule):
    def __init__(self, ambient, gen, weight):
        """
        Initialize ``self``.

        EXAMPLES::

            sage: Q = QuantumGroup(['A',2])
            sage: V = Q.highest_weight_module([1,0])
            sage: T = tensor([V,V])
            sage: S = T.highest_weight_decomposition()[0]
            sage: TestSuite(S).run()
        """
        self._ambient = ambient
        # We do not use the generic ambient category since submodules of tensor
        #   products are considered to be tensor products.
        # This should be reverted after this has changed.
        #cat = ambient.category()
        cat = Modules(ambient.base_ring()).FiniteDimensional().WithBasis()
        QuantumGroupModule.__init__(self, ambient._Q, cat.Subobjects())

        self._gen = gen

        self._libgap = self._ambient._libgap.HWModuleByGenerator(gen, weight)

        # Convert the weight to an element of the weight lattice
        P = self._Q._cartan_type.root_system().weight_lattice()
        La = P.fundamental_weights()
        self._weight = P.sum(la * weight[i] for i, la in enumerate(La))

    def _repr_(self):
        """
        Return a string representation of ``self``.

        EXAMPLES::

            sage: Q = QuantumGroup(['A',2])
            sage: V = Q.highest_weight_module([1,0])
            sage: T = tensor([V,V])
            sage: T.highest_weight_decomposition()
            [Highest weight submodule with weight 2*Lambda[1]
                generated by 1*(1*v0<x>1*v0),
             Highest weight submodule with weight Lambda[2]
                generated by -q^-1*(1*v0<x>F[a1]*v0) + 1*(F[a1]*v0<x>1*v0)]
        """
        return "Highest weight submodule with weight {} generated by {}".format(self._weight, self._gen)

    @lazy_attribute
    def _ambient_basis_map(self):
        """
        A dict that maps the basis of ``self`` to the ambient module.

        EXAMPLES::

            sage: Q = QuantumGroup(['A',2])
            sage: V = Q.highest_weight_module([1,0])
            sage: T = tensor([V,V])
            sage: S = T.highest_weight_decomposition()[0]
            sage: S._ambient_basis_map
            {0: 1*(1*v0<x>1*v0),
             1: 1*(1*v0<x>F[a1]*v0) + q^-1*(F[a1]*v0<x>1*v0),
             2: 1*(F[a1]*v0<x>F[a1]*v0),
             3: 1*(1*v0<x>F[a1+a2]*v0) + q^-1*(F[a1+a2]*v0<x>1*v0),
             4: 1*(F[a1]*v0<x>F[a1+a2]*v0) + q^-1*(F[a1+a2]*v0<x>F[a1]*v0),
             5: 1*(F[a1+a2]*v0<x>F[a1+a2]*v0)}
        """
        B = list(self.basis())
        d = {self.highest_weight_vector(): self._gen}
        todo = set([self.highest_weight_vector()])
        I = self._cartan_type.index_set()
        while todo:
            x = todo.pop()
            for i in I:
                y = x.f_tilde(i)
                if y and y not in d:
                    d[y] = d[x].f_tilde(i)
                    todo.add(y)
        return {B.index(k): d[k] for k in d}

    def ambient(self):
        """
        Return the ambient module of ``self``.

        EXAMPLES::

            sage: Q = QuantumGroup(['A',2])
            sage: V = Q.highest_weight_module([1,0])
            sage: T = tensor([V,V])
            sage: S = T.highest_weight_decomposition()[0]
            sage: S.ambient() is T
            True
        """
        return self._ambient

    @lazy_attribute
    def lift(self):
        """
        The lift morphism from ``self`` to the ambient space.

        EXAMPLES::

            sage: Q = QuantumGroup(['A',2])
            sage: V = Q.highest_weight_module([1,0])
            sage: T = tensor([V,V])
            sage: S = T.highest_weight_decomposition()[0]
            sage: S.lift
            Generic morphism:
              From: Highest weight submodule with weight 2*Lambda[1] generated by 1*(1*v0<x>1*v0)
              To:   Highest weight module ... # Highest weight module ...
            sage: x = sum(S.basis())
            sage: x.lift()
            1*(1*v0<x>1*v0) + 1*(1*v0<x>F[a1]*v0) + 1*(1*v0<x>F[a1+a2]*v0)
             + q^-1*(F[a1]*v0<x>1*v0) + 1*(F[a1]*v0<x>F[a1]*v0)
             + 1*(F[a1]*v0<x>F[a1+a2]*v0) + q^-1*(F[a1+a2]*v0<x>1*v0)
             + q^-1*(F[a1+a2]*v0<x>F[a1]*v0) + 1*(F[a1+a2]*v0<x>F[a1+a2]*v0)
        """
        return self.module_morphism(self._ambient_basis_map.__getitem__,
                                    codomain=self._ambient, unitriangular="lower")

    def retract(self, elt):
        """
        The retract map from the ambient space to ``self``.

        EXAMPLES::

            sage: Q = QuantumGroup(['A',2])
            sage: V = Q.highest_weight_module([1,0])
            sage: T = tensor([V,V])
            sage: all(S.retract(S.lift(x)) == x
            ....:     for S in T.highest_weight_decomposition()
            ....:     for x in S.basis())
            True
        """
        c = self.lift.matrix().solve_right(elt._vector_())
        return self._from_dict(c.dict(), coerce=False, remove_zeros=False)

    def highest_weight_vector(self):
        """
        Return the highest weight vector of ``self``.

        EXAMPLES::

            sage: Q = QuantumGroup(['A',2])
            sage: V = Q.highest_weight_module([1,0])
            sage: T = tensor([V,V])
            sage: S = T.highest_weight_decomposition()[1]
            sage: u = S.highest_weight_vector(); u
            (1)*e.1
            sage: u.lift()
            -q^-1*(1*v0<x>F[a1]*v0) + 1*(F[a1]*v0<x>1*v0)
        """
        I = self._cartan_type.index_set()
        zero = self._libgap.ZeroImmutable()
        for v in self.basis():
            if all(self._libgap.Ealpha(v._libgap, i) == zero for i in I):
                return v
        return self.zero()

    an_element = highest_weight_vector

    def crystal_graph(self, use_ambient=True):
        """
        Return the crystal graph of ``self``.

        INPUT:

        - ``use_ambient`` -- boolean (default: ``True``); if ``True``,
          the vertices are given in terms of the ambient module

        EXAMPLES::

            sage: Q = QuantumGroup(['A',2])
            sage: V = Q.highest_weight_module([1,0])
            sage: T = tensor([V,V])
            sage: S = T.highest_weight_decomposition()[1]
            sage: G = S.crystal_graph()
            sage: sorted(G.vertices(sort=False), key=str)
            [<-q^-1*(1*v0<x>F[a1+a2]*v0) + 1*(F[a1+a2]*v0<x>1*v0)>,
             <-q^-1*(1*v0<x>F[a1]*v0) + 1*(F[a1]*v0<x>1*v0)>,
             <-q^-1*(F[a1]*v0<x>F[a1+a2]*v0) + 1*(F[a1+a2]*v0<x>F[a1]*v0)>]
            sage: sorted(S.crystal_graph(False).vertices(sort=False), key=str)
            [<(1)*e.1>, <(1)*e.2>, <(1)*e.3>]
        """
        G = self._libgap.CrystalGraph()
        if not use_ambient:
            return QuantumGroupModule.crystal_graph(self)
        # Mostly a copy; there is likely a better way with a helper function
        B = self.basis()
        d = {repr(B[k]._libgap): '<{!r}>'.format(self._ambient_basis_map[k])
             for k in self._ambient_basis_map}
        vertices = [CrystalGraphVertex(self, d[repr(p)[1:-1]])
                    for p in G['points']]
        edges = [[vertices[e[0][0]-1], vertices[e[0][1]-1], e[1]]
                 for e in G['edges'].sage()]
        G = DiGraph([vertices, edges], format='vertices_and_edges')
        from sage.graphs.dot2tex_utils import have_dot2tex
        if have_dot2tex():
            G.set_latex_options(format="dot2tex",
                                edge_labels=True,
                                color_by_label=self._cartan_type._index_set_coloring)
        return G

    Element = QuaGroupRepresentationElement


# TODO: Generalized this to Verma modules
class LowerHalfQuantumGroup(Parent, UniqueRepresentation):
    """
    The lower half of the quantum group.
    """
    @staticmethod
    def __classcall_private__(cls, Q):
        """
        Initialize ``self``.

        EXAMPLES::

            sage: from sage.algebras.quantum_groups.quantum_group_gap import LowerHalfQuantumGroup
            sage: Q = QuantumGroup(['A',2])
            sage: Q.lower_half() is LowerHalfQuantumGroup(Q)
            True
        """
        from sage.combinat.root_system.cartan_type import CartanType_abstract
        if isinstance(Q, CartanType_abstract):
            Q = QuantumGroup(Q)
        return super().__classcall__(cls, Q)

    def __init__(self, Q):
        """
        Initialize ``self``.

        EXAMPLES::

            sage: Q = QuantumGroup(['A',2])
            sage: B = Q.lower_half()
            sage: TestSuite(B).run()
        """
        self._Q = Q
        self._libgap = Q._libgap
        self._libgap_q = Q._libgap_q
        self._libgap_base = Q._libgap_base
        self._cartan_type = Q._cartan_type
        self._pos_roots = Q._pos_roots
        self._proj = projection_lower_half(Q)
        B = Q.base_ring()
        Parent.__init__(self, base=B, category=Algebras(B).WithBasis().Subobjects())

    def _repr_(self):
        r"""
        Return a string representation of ``self``.

        EXAMPLES::

            sage: Q = QuantumGroup(['A',2])
            sage: Q.lower_half()
            Lower Half of Quantum Group of type ['A', 2] with q=q
        """
        return "Lower Half of {}".format(self._Q)

    def _latex_(self):
        r"""
        Return a latex representation of ``self``.

        EXAMPLES::

            sage: Q = QuantumGroup(['A',2])
            sage: latex(Q.lower_half())
            U^-_{q}(A_{2})
        """
        from sage.misc.latex import latex
        return "U^-_{%s}(%s)" % (latex(self._Q._q), latex(self._cartan_type))

    def _element_constructor_(self, elt):
        r"""
        Construct an element of ``self``.

        EXAMPLES::

            sage: Q = QuantumGroup(['A',2])
            sage: B = Q.lower_half()
            sage: q = Q.q()
            sage: B(0)
            0
            sage: B(1 + q^2)
            (q^2 + 1)*1
            sage: B({(1,2,0): q, (0,0,2): q^2 - 2})
            (q)*F[a1]*F[a1+a2]^(2) + (q^2-2)*F[a2]^(2)
        """
        if not elt:
            return self.zero()
        if isinstance(elt, dict):
            return self._from_dict(elt)
        if elt in self.base_ring():
            return elt * self.one()
        if elt.parent() is self._Q:
            return self.element_class(self, self._proj(elt)._libgap)
        return self.element_class(self, elt)

    def ambient(self):
        r"""
        Return the ambient quantum group of ``self``.

        EXAMPLES::

            sage: Q = QuantumGroup(['A',2])
            sage: B = Q.lower_half()
            sage: B.ambient() is Q
            True
        """
        return self._Q

    @cached_method
    def highest_weight_vector(self):
        """
        Return the highest weight vector of ``self``.

        EXAMPLES::

            sage: Q = QuantumGroup(['A',2])
            sage: B = Q.lower_half()
            sage: B.highest_weight_vector()
            1
        """
        return self.element_class(self, self._Q.one()._libgap)

    one = highest_weight_vector
    an_element = highest_weight_vector

    @cached_method
    def zero(self):
        """
        Return the zero element of ``self``.

        EXAMPLES::

            sage: Q = QuantumGroup(['A',2])
            sage: B = Q.lower_half()
            sage: B.zero()
            0
        """
        return self.element_class(self, self._Q._libgap.ZeroImmutable())

    @cached_method
    def algebra_generators(self):
        r"""
        Return the algebra generators of ``self``.

        EXAMPLES::

            sage: Q = QuantumGroup(['A',2])
            sage: B = Q.lower_half()
            sage: B.algebra_generators()
            Finite family {1: F[a1], 2: F[a2]}
        """
        F = self._Q.F_simple()
        keys = F.keys()
        d = {i: self.element_class(self, F[i]._libgap) for i in keys}
        return Family(keys, d.__getitem__)

    gens = algebra_generators

    def _construct_monomial(self, k):
        """
        Construct a monomial of ``self`` indexed by ``k``.

        EXAMPLES::

            sage: Q = QuantumGroup(['A',2])
            sage: B = Q.lower_half()
            sage: B._construct_monomial((1,2,1))
            F[a1]*F[a1+a2]^(2)*F[a2]
            sage: B._construct_monomial((3,0,1))
            F[a1]^(3)*F[a2]
        """
        F = libgap.eval('ElementsFamily')(libgap.eval('FamilyObj')(self._libgap))
        one = self._libgap_base.One()
        data = []
        for i, val in enumerate(k):
            if val == 0:
                continue
            data.append(i + 1)
            data.append(val)
        return self.element_class(self, F.ObjByExtRep([data, one]))

    @cached_method
    def basis(self):
        r"""
        Return the basis of ``self``.

        This returns the PBW basis of ``self``, which is given by
        monomials in `\{F_{\alpha}\}`, where `\alpha` runs over all
        positive roots.

        EXAMPLES::

            sage: Q = QuantumGroup(['A',2])
            sage: B = Q.lower_half()
            sage: basis = B.basis(); basis
            Lazy family (monomial(i))_{i in The Cartesian product of
             (Non negative integers, Non negative integers, Non negative integers)}
            sage: basis[1,2,1]
            F[a1]*F[a1+a2]^(2)*F[a2]
            sage: basis[1,2,4]
            F[a1]*F[a1+a2]^(2)*F[a2]^(4)
            sage: basis[1,0,4]
            F[a1]*F[a2]^(4)
        """
        I = cartesian_product([NonNegativeIntegers()]*len(self._pos_roots))
        return Family(I, self._construct_monomial, name="monomial")

    def _construct_canonical_basis_elts(self, k):
        r"""
        Construct the monomial elements of ``self`` indexed by ``k``.

        EXAMPLES::

            sage: Q = QuantumGroup(['A',2])
            sage: B = Q.lower_half()
            sage: B._construct_canonical_basis_elts((1,2))
            [F[a1]*F[a2]^(2), (q^2)*F[a1]*F[a2]^(2) + F[a1+a2]*F[a2]]
        """
        B = self._libgap.CanonicalBasis()
        return [self.element_class(self, v) for v in B.PBWElements(k)]

    @cached_method
    def canonical_basis_elements(self):
        r"""
        Construct the monomial elements of ``self`` indexed by ``k``.

        EXAMPLES::

            sage: Q = QuantumGroup(['A',2])
            sage: B = Q.lower_half()
            sage: C = B.canonical_basis_elements(); C
            Lazy family (Canonical basis(i))_{i in The Cartesian product of
             (Non negative integers, Non negative integers)}
            sage: C[2,1]
            [F[a1]^(2)*F[a2], F[a1]*F[a1+a2] + (q^2)*F[a1]^(2)*F[a2]]
            sage: C[1,2]
            [F[a1]*F[a2]^(2), (q^2)*F[a1]*F[a2]^(2) + F[a1+a2]*F[a2]]
        """
        I = cartesian_product([NonNegativeIntegers()]*len(self._cartan_type.index_set()))
        return Family(I, self._construct_canonical_basis_elts, name='Canonical basis')

    def lift(self, elt):
        r"""
        Lift ``elt`` to the ambient quantum group of ``self``.

        EXAMPLES::

            sage: Q = QuantumGroup(['A',2])
            sage: B = Q.lower_half()
            sage: x = B.lift(B.an_element()); x
            1
            sage: x.parent() is Q
            True
        """
        return self._Q.element_class(self._Q, elt._libgap)

    def retract(self, elt):
        r"""
        Retract ``elt`` from the ambient quantum group to ``self``.

        EXAMPLES::

            sage: Q = QuantumGroup(['A',2])
            sage: B = Q.lower_half()
            sage: x = Q.an_element(); x
            1 + (q)*F[a1] + E[a1] + (q^2-1-q^-2 + q^-4)*[ K1 ; 2 ]
             + K1 + (-q^-1 + q^-3)*K1[ K1 ; 1 ]
            sage: B.retract(x)
            1 + (q)*F[a1]
        """
        return self.element_class(self, self._proj(elt)._libgap)

    class Element(QuaGroupModuleElement):
        """
        An element of the lower half of the quantum group.
        """
        def _acted_upon_(self, scalar, self_on_left=False):
            r"""
            Return the action of ``scalar`` on ``self``.

            EXAMPLES::

                sage: Q = QuantumGroup(['A',2])
                sage: B = Q.lower_half()
                sage: F1, F2 = Q.F_simple()
                sage: v = B.highest_weight_vector(); v
                1
                sage: 2 * v
                (2)*1
                sage: v * (3/2)
                (3/2)*1
                sage: F1 * v
                F[a1]
                sage: F2 * (F1 * v)
                (q)*F[a1]*F[a2] + F[a1+a2]
                sage: (F1 * v) * F2
                F[a1]*F[a2]
            """
            try:
                if scalar.parent() is self.parent()._Q:
                    if self_on_left:
                        ret = self._libgap * scalar._libgap
                    else:
                        ret = scalar._libgap * self._libgap
                    return self.__class__(self.parent(), self.parent()._proj(ret)._libgap)
            except AttributeError:
                pass
            return QuaGroupModuleElement._acted_upon_(self, scalar, self_on_left)

        _lmul_ = _acted_upon_

        def _mul_(self, other):
            r"""
            Multiply ``self`` and ``other``.

            EXAMPLES::

                sage: Q = QuantumGroup(['A',2])
                sage: B = Q.lower_half()
                sage: F1, F2 = Q.F_simple()
                sage: v = B.highest_weight_vector()
                sage: f1, f2 = F1 * v, F2 * v
                sage: f1 * f2
                F[a1]*F[a2]
                sage: f1^2 * f2
                (q + q^-1)*F[a1]^(2)*F[a2]
                sage: f2 * f1^2 * f2
                (q + q^-1)*F[a1]*F[a1+a2]*F[a2]
                 + (q^4 + 2*q^2 + 1)*F[a1]^(2)*F[a2]^(2)
            """
            ret = self.parent()._proj(self._libgap * other._libgap)
            return self.__class__(self.parent(), ret._libgap)

        def monomial_coefficients(self, copy=True):
            r"""
            Return the dictionary of ``self`` whose keys are the basis
            indices and the values are coefficients.

            EXAMPLES::

                sage: Q = QuantumGroup(['A',2])
                sage: B = Q.lower_half()
                sage: x = B.retract(Q.an_element()); x
                1 + (q)*F[a1]
                sage: sorted(x.monomial_coefficients().items(), key=str)
                [((0, 0, 0), 1), ((1, 0, 0), q)]
            """
            ext_rep = self._libgap.ExtRepOfObj()
            num_pos_roots = len(self.parent()._pos_roots)
            R = self.parent().base_ring()
            d = {}
            for i in range(len(ext_rep)//2):
                exp = [0] * num_pos_roots
                mon = ext_rep[2*i].sage()
                for j in range(len(mon)//2):
                    exp[mon[2*j]-1] = mon[2*j+1]
                d[tuple(exp)] = R(str(ext_rep[2*i+1]))
            return d

        def bar(self):
            r"""
            Return the bar involution on ``self``.

            EXAMPLES::

                sage: Q = QuantumGroup(['A',2])
                sage: F1, F2 = Q.F_simple()
                sage: B = Q.lower_half()
                sage: x = B(Q.an_element()); x
                1 + (q)*F[a1]
                sage: x.bar()
                1 + (q^-1)*F[a1]
                sage: (F1*x).bar() == F1 * x.bar()
                True
                sage: (F2*x).bar() == F2 * x.bar()
                True

                sage: Q = QuantumGroup(['G',2])
                sage: F1, F2 = Q.F_simple()
                sage: q = Q.q()
                sage: B = Q.lower_half()
                sage: x = B(q^-2*F1*F2^2*F1)
                sage: x
                (q + q^-5)*F[a1]*F[a1+a2]*F[a2]
                 + (q^8 + q^6 + q^2 + 1)*F[a1]^(2)*F[a2]^(2)
                sage: x.bar()
                (q^5 + q^-1)*F[a1]*F[a1+a2]*F[a2]
                 + (q^12 + q^10 + q^6 + q^4)*F[a1]^(2)*F[a2]^(2)
            """
            bar = self.parent()._libgap.BarAutomorphism()
            # bar does not introduce E/K/Ki's
            return self.__class__(self.parent(), libgap.Image(bar, self._libgap))

        def tau(self):
            r"""
            Return the action of the `\tau` anti-automorphism on ``self``.

            EXAMPLES::

                sage: Q = QuantumGroup(['A',2])
                sage: F1, F2 = Q.F_simple()
                sage: B = Q.lower_half()
                sage: x = B(Q.an_element()); x
                1 + (q)*F[a1]
                sage: x.tau()
                1 + (q)*F[a1]
                sage: (F1*x).tau() == x.tau() * F1.tau()
                True
                sage: (F2*x).tau() == x.tau() * F2.tau()
                True

                sage: Q = QuantumGroup(['G',2])
                sage: F1, F2 = Q.F_simple()
                sage: q = Q.q()
                sage: B = Q.lower_half()
                sage: x = B(q^-2*F1*F2^2*F1)
                sage: x
                (q + q^-5)*F[a1]*F[a1+a2]*F[a2]
                 + (q^8 + q^6 + q^2 + 1)*F[a1]^(2)*F[a2]^(2)
                sage: x.tau()
                (q + q^-5)*F[a1]*F[a1+a2]*F[a2]
                 + (q^8 + q^6 + q^2 + 1)*F[a1]^(2)*F[a2]^(2)
            """
            tau = self.parent()._libgap.AntiAutomorphismTau()
            # tau does not introduce E/K/Ki's
            return self.__class__(self.parent(), libgap.Image(tau, self._libgap))

        def braid_group_action(self, braid):
            r"""
            Return the action of the braid group element ``braid``
            projected into ``self``.

            INPUT:

            - ``braid`` -- a reduced word of a braid group element

            EXAMPLES::

                sage: Q = QuantumGroup(['A',2])
                sage: L = Q.lower_half()
                sage: v = L.highest_weight_vector().f_tilde([1,2,2,1]); v
                F[a1]*F[a1+a2]*F[a2]
                sage: v.braid_group_action([1])
                (-q^3-q)*F[a2]^(2)
                sage: v.braid_group_action([]) == v
                True
            """
            if not braid:
                return self
            Q = self.parent()
            QU = Q._libgap
            tau = QU.AntiAutomorphismTau()
            f = QU.IdentityMapping()
            for i in braid:
                if i < 0:
                    i = -i
                    T = QU.AutomorphismTalpha(i)
                    f *= tau * T * tau
                else:
                    f *= QU.AutomorphismTalpha(i)
            ret = libgap.Image(f, self._libgap)
            return self.__class__(Q, Q._proj(ret)._libgap)

        def _et(self, i):
            r"""
            Return the action of `\widetilde{e}_i` on ``self``.

            EXAMPLES::

                sage: Q = QuantumGroup(['A',2])
                sage: L = Q.lower_half()
                sage: v = L.highest_weight_vector()
                sage: v._et(1)
                0
                sage: w = v.f_tilde([1,2,1]); w
                F[a1]*F[a1+a2]
                sage: w._et(1)
                F[a1+a2]
                sage: w._et(2)
                F[a1]^(2)
                sage: L.zero().e_tilde(1)
                0
            """
            if not self:  # self == 0
                return self
            Q = self.parent()
            ret = self._libgap.Ealpha(i)
            if not ret:
                return self.parent().zero()
            return self.__class__(Q, Q._proj(ret)._libgap)

        def _ft(self, i):
            r"""
            Return the action of `\widetilde{e}_i` on ``self``.

            EXAMPLES::

                sage: Q = QuantumGroup(['A',2])
                sage: L = Q.lower_half()
                sage: v = L.highest_weight_vector()
                sage: v._ft(1)
                F[a1]
                sage: L.zero().f_tilde(1)
                0
            """
            if not self:  # self == 0
                return self
            Q = self.parent()
            ret = self._libgap.Falpha(i)
            if not ret:
                return self.parent().zero()
            return self.__class__(Q, Q._proj(ret)._libgap)


def _unpickle_generic_element(parent, data):
    """
    Used to unpickle an element of ``parent`` using ``data``.

    EXAMPLES::

        sage: Q = QuantumGroup(['D',4])
        sage: x = Q.an_element()
        sage: loads(dumps(x)) == x  # indirect doctest
        True
    """
    F = libgap.eval('ElementsFamily')(libgap.eval('FamilyObj')(parent._libgap))
    ret = []
    # We need to multiply by this to get the right type in GAP
    one = parent._libgap_base.One()
    for i in range(len(data) // 2):
        ret.append(libgap(data[2 * i]))
        ret.append(one * libgap(data[2 * i + 1].subs(q=parent._libgap_q)))
    return parent.element_class(parent, F.ObjByExtRep(ret))<|MERGE_RESOLUTION|>--- conflicted
+++ resolved
@@ -1,8 +1,4 @@
-<<<<<<< HEAD
-# sage.doctest: optional - sage.combinat sage.libs.gap sage.modules
-=======
-# sage.doctest: optional - gap_package_quagroup
->>>>>>> babd64f3
+# sage.doctest: optional - gap_package_quagroup, needs sage.combinat sage.libs.gap sage.modules
 """
 Quantum Groups Using GAP's QuaGroup Package
 
