# sage_setup: distribution = sagemath-schemes
# sage.doctest: needs sage.libs.pari sage.rings.padics
r"""
Overconvergent `p`-adic modular forms for small primes

This module implements computations of Hecke operators and `U_p`-eigenfunctions
on `p`-adic overconvergent modular forms of tame level 1, where `p` is one of
the primes `\{2, 3, 5, 7, 13\}`, using the algorithms described in [Loe2007]_.

- [Loe2007]_

AUTHORS:

- David Loeffler (August 2008): initial version
- David Loeffler (March 2009): extensively reworked
- Lloyd Kilford (May 2009): add
  :meth:`~sage.modular.overconvergent.genus0.OverconvergentModularFormsSpace.slopes`
  method
- David Loeffler (June 2009): miscellaneous bug fixes and usability improvements

The Theory
~~~~~~~~~~

Let `p` be one of the above primes, so `X_0(p)` has genus 0, and let

.. MATH::

    f_p = \sqrt[p-1]{\frac{\Delta(pz)}{\Delta(z)}}

(an `\eta`-product of level `p` -- see module :mod:`sage.modular.etaproducts`).
Then one can show that `f_p` gives an isomorphism `X_0(p) \to \mathbb{P}^1`.
Furthermore, if we work over `\CC_p`, the `r`-overconvergent locus on `X_0(p)`
(or of `X_0(1)`, via the canonical subgroup lifting), corresponds to the
`p`-adic disc

.. MATH::

    |f_p|_p \le p^{\frac{12r}{p-1}}.

(This is Theorem 1 of [Loe2007]_.)

Hence if we fix an element `c` with `|c| = p^{-\frac{12r}{p-1}}`, the space
`S_k^\dag(1, r)` of overconvergent `p`-adic modular forms has an orthonormal
basis given by the functions `(cf)^n`.  So any element can be written in the
form `E_k \times \sum_{n \ge 0} a_n (cf)^n`, where `a_n \to 0` as `N \to
\infty`, and any such sequence `a_n` defines a unique overconvergent form.

One can now find the matrix of Hecke operators in this basis, either by
calculating `q`-expansions, or (for the special case of `U_p`) using a
recurrence formula due to Kolberg.

An Extended Example
~~~~~~~~~~~~~~~~~~~

We create a space of 3-adic modular forms::

    sage: M = OverconvergentModularForms(3, 8, 1/6, prec=60)

Creating an element directly as a linear combination of basis vectors.

.. link

::

    sage: f1 = M.3 + M.5; f1.q_expansion()
    27*q^3 + 1055916/1093*q^4 + 19913121/1093*q^5 + 268430112/1093*q^6 + ...
    sage: f1.coordinates(8)
    [0, 0, 0, 1, 0, 1, 0, 0]

We can coerce from elements of classical spaces of modular forms:

.. link

::

    sage: f2 = M(CuspForms(3, 8).0); f2
    3-adic overconvergent modular form of weight-character 8 with q-expansion
     q + 6*q^2 - 27*q^3 - 92*q^4 + 390*q^5 - 162*q^6 ...

We express this in a basis, and see that the coefficients go to zero very fast:

.. link

::

    sage: [x.valuation(3) for x in f2.coordinates(60)]
    [+Infinity, -1, 3, 6, 10, 13, 18, 20, 24, 27, 31, 34, 39, 41, 45, 48, 52, 55, 61,
     62, 66, 69, 73, 76, 81, 83, 87, 90, 94, 97, 102, 104, 108, 111, 115, 118, 124, 125,
     129, 132, 136, 139, 144, 146, 150, 153, 157, 160, 165, 167, 171, 174, 178, 181,
     188, 188, 192, 195, 199, 202]

This form has more level at `p`, and hence is less overconvergent:

.. link

::

    sage: f3 = M(CuspForms(9, 8).0); [x.valuation(3) for x in f3.coordinates(60)]
    [+Infinity, -1, -1, 0, -4, -4, -2, -3, 0, 0, -1, -1, 1, 0, 3, 3, 3, 3, 5, 3, 7, 7,
     6, 6, 8, 7, 10, 10, 8, 8, 10, 9, 12, 12, 12, 12, 14, 12, 17, 16, 15, 15, 17, 16,
     19, 19, 18, 18, 20, 19, 22, 22, 22, 22, 24, 21, 25, 26, 24, 24]

An error will be raised for forms which are not sufficiently overconvergent:

.. link

::

    sage: M(CuspForms(27, 8).0)
    Traceback (most recent call last):
    ...
    ValueError: Form is not overconvergent enough (form is only 1/12-overconvergent)

Let's compute some Hecke operators. Note that the coefficients of this matrix are `p`-adically tiny:

.. link

::

    sage: M.hecke_matrix(3, 4).change_ring(Qp(3,prec=1))
    [        1 + O(3)                0                0                0]
    [               0   2*3^3 + O(3^4)   2*3^3 + O(3^4)     3^2 + O(3^3)]
    [               0   2*3^7 + O(3^8)   2*3^8 + O(3^9)     3^6 + O(3^7)]
    [               0 2*3^10 + O(3^11) 2*3^10 + O(3^11)  2*3^9 + O(3^10)]

We compute the eigenfunctions of a 4x4 truncation:

.. link

::

    sage: efuncs = M.eigenfunctions(4)
    sage: for i in [1..3]:
    ....:     print(efuncs[i].q_expansion(prec=4).change_ring(Qp(3,prec=20)))
    (1 + O(3^20))*q + (2*3 + 3^15 + 3^16 + 3^17 + 2*3^19 + 2*3^20 + O(3^21))*q^2 + (2*3^3 + 2*3^4 + 2*3^5 + 2*3^6 + 2*3^7 + 2*3^8 + 2*3^9 + 2*3^10 + 2*3^11 + 2*3^12 + 2*3^13 + 2*3^14 + 2*3^15 + 2*3^16 + 3^17 + 2*3^18 + 2*3^19 + 3^21 + 3^22 + O(3^23))*q^3 + O(q^4)
    (1 + O(3^20))*q + (3 + 2*3^2 + 3^3 + 3^4 + 3^12 + 3^13 + 2*3^14 + 3^15 + 2*3^17 + 3^18 + 3^19 + 3^20 + O(3^21))*q^2 + (3^7 + 3^13 + 2*3^14 + 2*3^15 + 3^16 + 3^17 + 2*3^18 + 3^20 + 2*3^21 + 2*3^22 + 2*3^23 + 2*3^25 + O(3^27))*q^3 + O(q^4)
    (1 + O(3^20))*q + (2*3 + 3^3 + 2*3^4 + 3^6 + 2*3^8 + 3^9 + 3^10 + 2*3^11 + 2*3^13 + 3^16 + 3^18 + 3^19 + 3^20 + O(3^21))*q^2 + (3^9 + 2*3^12 + 3^15 + 3^17 + 3^18 + 3^19 + 3^20 + 2*3^22 + 2*3^23 + 2*3^27 + 2*3^28 + O(3^29))*q^3 + O(q^4)

The first eigenfunction is a classical cusp form of level 3:

.. link

::

    sage: (efuncs[1] - M(CuspForms(3, 8).0)).valuation()
    13

The second is an Eisenstein series!

.. link

::

    sage: (efuncs[2] - M(EisensteinForms(3, 8).1)).valuation()
    10

The third is a genuinely new thing (not a classical modular form at all); the
coefficients are almost certainly not algebraic over `\QQ`. Note that the slope
is 9, so Coleman's classicality criterion (forms of slope `< k-1` are
classical) does not apply.

.. link

::

    sage: a3 = efuncs[3].q_expansion()[3]; a3
    3^9 + 2*3^12 + 3^15 + 3^17 + 3^18 + 3^19 + 3^20 + 2*3^22 + 2*3^23 + 2*3^27 + 2*3^28 + 3^32 + 3^33 + 2*3^34 + 3^38 + 2*3^39 + 3^40 + 2*3^41 + 3^44 + 3^45 + 3^46 + 2*3^47 + 2*3^48 + 3^49 + 3^50 + 2*3^51 + 2*3^52 + 3^53 + 2*3^54 + 3^55 + 3^56 + 3^57 + 2*3^58 + 2*3^59 + 3^60 + 2*3^61 + 2*3^63 + 2*3^64 + 3^65 + 2*3^67 + 3^68 + 2*3^69 + 2*3^71 + 3^72 + 2*3^74 + 3^75 + 3^76 + 3^79 + 3^80 + 2*3^83 + 2*3^84 + 3^85 + 2*3^87 + 3^88 + 2*3^89 + 2*3^90 + 2*3^91 + 3^92 + O(3^98)
    sage: efuncs[3].slope()
    9
"""
# ****************************************************************************
#       Copyright (C) 2008 William Stein <wstein@gmail.com>
#                     2008-9 David Loeffler <d.loeffler.01@cantab.net>
#
#  Distributed under the terms of the GNU General Public License (GPL)
#                  https://www.gnu.org/licenses/
# ****************************************************************************

import weakref

import sage.rings.abc

from sage.matrix.constructor import matrix
from sage.matrix.matrix_space import MatrixSpace
from sage.matrix.special import diagonal_matrix
from sage.misc.cachefunc import cached_method
from sage.misc.lazy_import import lazy_import
from sage.misc.verbose import verbose
from sage.modular.arithgroup.all import is_Gamma0, is_Gamma1
from sage.modular.dirichlet import trivial_character
from sage.modular.etaproducts import EtaProduct
from sage.modular.modform.element import ModularFormElement
from sage.modular.modform.hecke_operator_on_qexp import hecke_operator_on_qexp
from sage.modules.free_module_element import vector
from sage.modules.module import Module
from sage.rings.big_oh import O
from sage.rings.infinity import Infinity
from sage.rings.integer_ring import ZZ
from sage.rings.polynomial.polynomial_ring_constructor import PolynomialRing
from sage.rings.power_series_ring import PowerSeriesRing
from sage.rings.rational_field import QQ
from sage.structure.element import Vector, ModuleElement
from sage.structure.richcmp import richcmp

lazy_import('sage.modular.modform.j_invariant', 'j_invariant_qexp')
lazy_import('sage.rings.padics.factory', 'Qp', as_='pAdicField')

from .weightspace import WeightSpace_constructor as WeightSpace, WeightCharacter


__ocmfdict = {}


####################
# Factory function #
####################

def OverconvergentModularForms(prime, weight, radius, base_ring=QQ, prec=20, char=None):
    r"""
    Create a space of overconvergent `p`-adic modular forms of level
    `\Gamma_0(p)`, over the given base ring. The base ring need not be a
    `p`-adic ring (the spaces we compute with typically have bases over
    `\QQ`).

    INPUT:

    - ``prime`` -- a prime number `p`, which must be one of the primes `\{2, 3,
      5, 7, 13\}`, or the congruence subgroup `\Gamma_0(p)` where `p` is one of these
      primes.

    - ``weight`` -- an integer (which at present must be 0 or `\ge 2`), the
      weight.

    - ``radius`` -- a rational number in the interval `\left( 0, \frac{p}{p+1}
      \right)`, the radius of overconvergence.

    - ``base_ring`` -- (default: `\QQ`), a ring over which to compute. This
      need not be a `p`-adic ring.

    - ``prec`` -- an integer (default: 20), the number of `q`-expansion terms to
      compute.

    - ``char`` -- a Dirichlet character modulo `p` or ``None`` (the default).
      Here ``None`` is interpreted as the trivial character modulo `p`.

    The character `\chi` and weight `k` must satisfy `(-1)^k = \chi(-1)`, and
    the base ring must contain an element `v` such that
    `{\rm ord}_p(v) = \frac{12 r}{p-1}` where `r` is the radius of
    overconvergence (and `{\rm ord}_p` is normalised so `{\rm ord}_p(p) = 1`).

    EXAMPLES::

        sage: OverconvergentModularForms(3, 0, 1/2)
        Space of 3-adic 1/2-overconvergent modular forms
         of weight-character 0 over Rational Field
        sage: OverconvergentModularForms(3, 16, 1/2)
        Space of 3-adic 1/2-overconvergent modular forms
         of weight-character 16 over Rational Field
        sage: OverconvergentModularForms(3, 3, 1/2, char=DirichletGroup(3,QQ).0)
        Space of 3-adic 1/2-overconvergent modular forms
         of weight-character (3, 3, [-1]) over Rational Field
    """
    if is_Gamma0(prime) or is_Gamma1(prime):
        prime = prime.level()
    else:
        prime = ZZ(prime)
    if char is None:
        char = trivial_character(prime, base_ring=QQ)
    if int(prime) not in [2, 3, 5, 7, 13]:
        raise ValueError("p must be one of {2, 3, 5, 7, 13}")
    key = (prime, weight, radius, base_ring, prec, char)
    if key in __ocmfdict:
        w = __ocmfdict[key]
        M = w()
        if not (M is None):
            return M
    M = OverconvergentModularFormsSpace(*key)
    __ocmfdict[key] = weakref.ref(M)
    return M

#########################
# Main class definition #
#########################

class OverconvergentModularFormsSpace(Module):
    r"""
    A space of overconvergent modular forms of level `\Gamma_0(p)`,
    where `p` is a prime such that `X_0(p)` has genus 0.

    Elements are represented as power series, with a formal power series `F`
    corresponding to the modular form `E_k^\ast \times F(g)` where `E_k^\ast`
    is the `p`-deprived Eisenstein series of weight-character `k`, and `g` is a
    uniformiser of `X_0(p)` normalised so that the `r`-overconvergent region
    `X_0(p)_{\ge r}` corresponds to `|g| \le 1`.

    TESTS::

        sage: x = polygen(ZZ, 'x')
        sage: K.<w> = Qp(13).extension(x^2 - 13); M = OverconvergentModularForms(13, 20, radius=1/2, base_ring=K)
        sage: M is loads(dumps(M))
        True
    """

    ###############
    # Init script #
    ###############

    def __init__(self, prime, weight, radius, base_ring, prec, char):
        r"""
        Create a space of overconvergent `p`-adic modular forms of level
        `\Gamma_0(p)`, over the given base ring. The base ring need not be a
        `p`-adic ring (the spaces we compute with typically have bases over
        `\QQ`).

        EXAMPLES::

            sage: OverconvergentModularForms(3, 0, 1/2)
            Space of 3-adic 1/2-overconvergent modular forms of weight-character 0 over Rational Field
        """

        self._p = prime

        if not ( base_ring == QQ or isinstance(base_ring, sage.rings.abc.pAdicField) ):
            raise TypeError("Base ring must be QQ or a p-adic field")

        if base_ring != QQ and base_ring.prime() != self._p:
            raise TypeError("Residue characteristic of base ring (=%s) must be %s" % (base_ring, self._p))

        if isinstance(weight, WeightCharacter):
            self._wtchar = weight
        else:
            self._wtchar = WeightSpace(prime, base_ring=char.base_ring())(weight, char, algebraic=True)

        if not self._wtchar.is_even():
            raise ValueError("Weight-character must be even")

        Module.__init__(self, base_ring)

        self._prec = prec

        self._qsr = PowerSeriesRing(base_ring, 'q', prec) # q-series ring
        self._gsr = PowerSeriesRing(base_ring, 'g', prec) # g-adic expansions, g = c*f

        self._cached_recurrence_matrix = None
        self._set_radius(radius)
        self._basis_cache = [self._wtchar.pAdicEisensteinSeries(self._qsr, self.prec())]
        self._uniformiser = self._qsr(EtaProduct(prime, {prime: 24/ZZ(prime-1), ZZ(1):-24/ZZ(prime-1)}).qexp(self.prec()))

        for i in range(1, self.prec()):
            self._basis_cache.append(self._basis_cache[-1] * self._uniformiser * self._const)

    #####################################
    # Methods called by the init script #
    #####################################

    def _set_radius(self, radius):
        r"""
        Set the radius of overconvergence to be `r`, where `r` is a rational
        number in the interval `0 < r < \frac{p}{p+1}`.

        This only makes sense if the base ring contains an element of
        normalised valuation `\frac{12r}{p-1}`. If this valuation is an
        integer, we use the appropriate power of `p`. Otherwise, we assume the
        base ring has a ``uniformiser`` method and take an appropriate power of
        the uniformiser, raising an error if no such element exists.

        EXAMPLES::

            sage: M = OverconvergentModularForms(3, 2, 1/2) # indirect doctest
            sage: M._set_radius(1/3); M
            Space of 3-adic 1/3-overconvergent modular forms of weight-character 2
             over Rational Field

            sage: x = polygen(ZZ, 'x')
            sage: L.<w> = Qp(3).extension(x^5 - 3)
            sage: OverconvergentModularForms(3, 2, 1/30, base_ring=L).normalising_factor()  # indirect doctest
            w + O(w^101)

            sage: OverconvergentModularForms(3, 2, 1/40, base_ring=L)
            Traceback (most recent call last):
            ...
            ValueError: no element of base ring (=3-adic Eisenstein Extension ...)
            has normalised valuation 3/20
        """

        p = ZZ(self.prime())

        if (radius < 0 or radius > p/(p+1)):
                raise ValueError("radius (=%s) must be between 0 and p/(p+1)" % radius)
        d = 12/(p-1)*radius
        if d.is_integral():
            self._const = p ** ZZ(d)
            self._radius = radius
        else:
            try:
                pi = self.base_ring().uniformiser()
                e = d / pi.normalized_valuation()
            except AttributeError: # base ring isn't a p-adic ring
                pi = p
                e = d
            if not e.is_integral():
                raise ValueError("no element of base ring (=%s) has normalised valuation %s" % (self.base_ring(), radius * 12 /(p-1)))
            self._radius = radius
            self._const = pi ** ZZ(e)

    ##############################################
    # Boring functions that access internal data #
    ##############################################

    def is_exact(self):
        r"""
        True if elements of this space are represented exactly, i.e., there is
        no precision loss when doing arithmetic. As this is never true for
        overconvergent modular forms spaces, this returns ``False``.

        EXAMPLES::

            sage: OverconvergentModularForms(13, 12, 0).is_exact()
            False
        """
        return False

    def change_ring(self, ring):
        r"""
        Return the space corresponding to ``self`` but over the given base ring.

        EXAMPLES::

            sage: M = OverconvergentModularForms(2, 0, 1/2)
            sage: M.change_ring(Qp(2))
            Space of 2-adic 1/2-overconvergent modular forms of weight-character 0
             over 2-adic Field with ...
        """
        return OverconvergentModularForms(self.prime(), self.weight(), self.radius(), ring, self.prec(), self.character())

    def base_extend(self, ring):
        r"""
<<<<<<< HEAD
        Return the base extension of ``self`` to the given base ring. There must be
        a canonical map to this ring from the current base ring, otherwise a
        :class:`TypeError` will be raised.
=======
        Return the base extension of ``self`` to the given base ring.

        There must be a canonical map to this ring from the current
        base ring, otherwise a :class:`TypeError` will be raised.
>>>>>>> cc9077ec

        EXAMPLES::

            sage: M = OverconvergentModularForms(2, 0, 1/2, base_ring=Qp(2))
            sage: x = polygen(ZZ, 'x')
            sage: M.base_extend(Qp(2).extension(x^2 - 2, names="w"))
            Space of 2-adic 1/2-overconvergent modular forms of weight-character 0
             over 2-adic Eisenstein Extension ...
            sage: M.base_extend(QQ)
            Traceback (most recent call last):
            ...
            TypeError: Base extension of self (over '2-adic Field with capped
            relative precision 20') to ring 'Rational Field' not defined.
        """
        if ring.has_coerce_map_from(self.base_ring()):
            return self.change_ring(ring)
        else:
            raise TypeError("Base extension of self (over '%s') to ring '%s' not defined." % (self.base_ring(), ring))

    def _an_element_(self):
        r"""
        Return an element of this space (used by the coercion machinery).

        EXAMPLES::

            sage: OverconvergentModularForms(3, 2, 1/3, prec=4).an_element()  # indirect doctest
            3-adic overconvergent modular form of weight-character 2
             with q-expansion 9*q + 216*q^2 + 2430*q^3 + O(q^4)
        """
        return OverconvergentModularFormElement(self, self._gsr.an_element())

    def character(self):
        r"""
        Return the character of ``self``. For overconvergent forms, the weight and
        the character are unified into the concept of a weight-character, so
        this returns exactly the same thing as ``self.weight()``.

        EXAMPLES::

            sage: OverconvergentModularForms(3, 0, 1/2).character()
            0
            sage: type(OverconvergentModularForms(3, 0, 1/2).character())
            <class '...weightspace.AlgebraicWeight'>
            sage: OverconvergentModularForms(3, 3, 1/2, char=DirichletGroup(3,QQ).0).character()
            (3, 3, [-1])
        """
        return self._wtchar

    def weight(self):
        r"""
        Return the character of ``self``. For overconvergent forms, the weight and
        the character are unified into the concept of a weight-character, so
        this returns exactly the same thing as ``self.character()``.

        EXAMPLES::

            sage: OverconvergentModularForms(3, 0, 1/2).weight()
            0
            sage: type(OverconvergentModularForms(3, 0, 1/2).weight())
            <class '...weightspace.AlgebraicWeight'>
            sage: OverconvergentModularForms(3, 3, 1/2, char=DirichletGroup(3,QQ).0).weight()
            (3, 3, [-1])
        """
        return self._wtchar

    def normalising_factor(self):
        r"""
        The normalising factor `c` such that `g = c f` is a parameter for the
        `r`-overconvergent disc in `X_0(p)`, where `f` is the standard
        uniformiser.

        EXAMPLES::

            sage: x = polygen(ZZ, 'x')
            sage: L.<w> = Qp(7).extension(x^2 - 7)
            sage: OverconvergentModularForms(7, 0, 1/4, base_ring=L).normalising_factor()
            w + O(w^41)
        """
        return self._const

    def __eq__(self, other):
        r"""
        Check whether ``self`` is equal to ``other``.

        EXAMPLES::

            sage: OverconvergentModularForms(3, 12, 1/2) == ModularForms(3, 12)
            False
            sage: OverconvergentModularForms(3, 0, 1/2) == OverconvergentModularForms(3, 0, 1/3)
            False
            sage: OverconvergentModularForms(3, 0, 1/2) == OverconvergentModularForms(3, 0, 1/2, base_ring=Qp(3))
            False
            sage: OverconvergentModularForms(3, 0, 1/2) == OverconvergentModularForms(3, 0, 1/2)
            True
        """
        if not isinstance(other, OverconvergentModularFormsSpace):
            return False
        else:
            return self._params() == other._params()

    def __ne__(self, other):
        """
        Check whether ``self`` is not equal to ``other``.

        EXAMPLES::

            sage: OverconvergentModularForms(3, 12, 1/2) != ModularForms(3, 12)
            True
            sage: OverconvergentModularForms(3, 0, 1/2) != OverconvergentModularForms(3, 0, 1/3)
            True
            sage: OverconvergentModularForms(3, 0, 1/2) != OverconvergentModularForms(3, 0, 1/2, base_ring = Qp(3))
            True
            sage: OverconvergentModularForms(3, 0, 1/2) != OverconvergentModularForms(3, 0, 1/2)
            False
        """
        return not (self == other)

    def __hash__(self):
        """
        Return the hash of ``self``.

        EXAMPLES::

            sage: h1 = hash(OverconvergentModularForms(3, 12, 1/2))
            sage: h2 = hash(OverconvergentModularForms(3, 12, 1/2))
            sage: h3 = hash(OverconvergentModularForms(3, 0, 1/2))
            sage: h1 == h2 and h1 != h3
            True
        """
        return hash(self._params())

    def _params(self):
        r"""
        Return the parameters that define this module uniquely: prime, weight,
        character, radius of overconvergence and base ring. Mostly used for
        pickling.

        EXAMPLES::

            sage: x = polygen(ZZ, 'x')
            sage: L.<w> = Qp(7).extension(x^2 - 7)
            sage: OverconvergentModularForms(7, 0, 1/4, base_ring=L)._params()
            (7,
             0,
             1/4,
             7-adic Eisenstein Extension Field in w defined by x^2 - 7,
             20,
             Dirichlet character modulo 7 of conductor 1 mapping 3 |--> 1)

        """
        return (self.prime(), self.weight().k(), self.radius(), self.base_ring(), self.prec(), self.weight().chi())

    def __reduce__(self):
        r"""
        Return the function and arguments used to construct self. Used for pickling.

        EXAMPLES::

            sage: x = polygen(ZZ, 'x')
            sage: L.<w> = Qp(7).extension(x^2 - 7)
            sage: OverconvergentModularForms(7, 0, 1/4, base_ring=L).__reduce__()
            (<function OverconvergentModularForms at ...>,
             (7,
              0,
              1/4,
              7-adic Eisenstein Extension Field in w defined by x^2 - 7,
              20,
              Dirichlet character modulo 7 of conductor 1 mapping 3 |--> 1))

        """
        return (OverconvergentModularForms, self._params())

    def gen(self, i):
        r"""
        Return the `i`-th module generator of ``self``.

        EXAMPLES::

            sage: M = OverconvergentModularForms(3, 2, 1/2, prec=4)
            sage: M.gen(0)
            3-adic overconvergent modular form of weight-character 2
             with q-expansion 1 + 12*q + 36*q^2 + 12*q^3 + O(q^4)
            sage: M.gen(1)
            3-adic overconvergent modular form of weight-character 2
             with q-expansion 27*q + 648*q^2 + 7290*q^3 + O(q^4)
            sage: M.gen(30)
            3-adic overconvergent modular form of weight-character 2
             with q-expansion O(q^4)
        """

        return OverconvergentModularFormElement(self, gexp=self._gsr.gen()**i)

    def _repr_(self):
        r"""
        Return a string representation of self.

        EXAMPLES::

            sage: OverconvergentModularForms(3, 0, 1/2)._repr_()
            'Space of 3-adic 1/2-overconvergent modular forms of weight-character 0 over Rational Field'
        """
        return "Space of %s-adic %s-overconvergent modular forms of weight-character %s over %s" % (self.prime(), self.radius(), self.weight(), self.base_ring())

    def prime(self):
        r"""
        Return the residue characteristic of ``self``, i.e. the prime `p` such that
        this is a `p`-adic space.

        EXAMPLES::

            sage: OverconvergentModularForms(5, 12, 1/3).prime()
            5
        """
        return self._p

    def radius(self):
        r"""
        The radius of overconvergence of this space.

        EXAMPLES::

            sage: OverconvergentModularForms(3, 0, 1/3).radius()
            1/3
        """
        return self._radius

    def gens(self):
        r"""
        Return a generator object that iterates over the (infinite) set of
        basis vectors of ``self``.

        EXAMPLES::

            sage: o = OverconvergentModularForms(3, 12, 1/2)
            sage: t = o.gens()
            sage: next(t)
            3-adic overconvergent modular form of weight-character 12 with q-expansion
            1 - 32760/61203943*q - 67125240/61203943*q^2 - ...
            sage: next(t)
            3-adic overconvergent modular form of weight-character 12 with q-expansion
            27*q + 19829193012/61203943*q^2 + 146902585770/61203943*q^3 + ...
        """
        i = 0
        while True:
            yield self.gen(i)
            i += 1

    def prec(self):
        r"""
        Return the series precision of self. Note that this is different from
        the `p`-adic precision of the base ring.

        EXAMPLES::

            sage: OverconvergentModularForms(3, 0, 1/2).prec()
            20
            sage: OverconvergentModularForms(3, 0, 1/2,prec=40).prec()
            40
        """
        return self._prec

    #####################################
    # Element construction and coercion #
    #####################################

    def _element_constructor_(self, input):
        r"""
        Create an element of this space. Allowable inputs are:

        - elements of compatible spaces of modular forms or overconvergent
          modular forms

        - arbitrary power series in `q`

        - lists of elements of the base ring (interpreted as vectors in the
          basis given by self.gens()).

        Precision may be specified by padding lists at the end with zeros;
        inputs with a higher precision than the set precision of this space
        will be rounded.

        EXAMPLES:

        From a `q`-expansion::

            sage: M = OverconvergentModularForms(3, 0, 1/2, prec=5)
            sage: R.<q> = QQ[[]]
            sage: f = M(q + q^2 - q^3 + O(q^16)); f
            3-adic overconvergent modular form of weight-character 0 with q-expansion q + q^2 - q^3 + O(q^5)
            sage: M.coordinate_vector(f)
            (0, 1/27, -11/729, 173/19683, -3172/531441)

        From a list or a vector::

            sage: M([1,0,1])
            3-adic overconvergent modular form of weight-character 0 with q-expansion 1 + 729*q^2 + O(q^3)
            sage: M([1,0,1,0,0])
            3-adic overconvergent modular form of weight-character 0 with q-expansion 1 + 729*q^2 + 17496*q^3 + 236196*q^4 + O(q^5)
            sage: f = M([1,0,1,0,0]); v = M.coordinate_vector(f); v
            (1, 0, 1, 0, 0)
            sage: M(v) == f
            True

        From a classical modular form::

            sage: f = CuspForms(Gamma0(3), 12).0; f
            q - 176*q^4 + 2430*q^5 + O(q^6)
            sage: fdag = OverconvergentModularForms(3, 12, 1/3, prec=8)(f); fdag
            3-adic overconvergent modular form of weight-character 12 with q-expansion q - 176*q^4 + 2430*q^5 - 5832*q^6 - 19336*q^7 + O(q^8)
            sage: fdag.parent().coordinate_vector(f)*(1 + O(3^2))
            (0, 3^-2 + O(3^0), 2*3^-3 + 2*3^-2 + O(3^-1), 3^-4 + 3^-3 + O(3^-2), 2 + 3 + O(3^2), 2*3 + 3^2 + O(3^3), 2*3^4 + 2*3^5 + O(3^6), 3^5 + 3^6 + O(3^7))
            sage: OverconvergentModularForms(3, 6, 1/3)(f)
            Traceback (most recent call last):
            ...
            TypeError: Cannot create an element of 'Space of 3-adic ...' from element of incompatible space 'Cuspidal subspace ...'

        We test that zero elements are handled properly::

            sage: M(0)
            3-adic overconvergent modular form of weight-character 0 with q-expansion O(q^5)
            sage: M(O(q^3))
            3-adic overconvergent modular form of weight-character 0 with q-expansion O(q^3)

        We test coercion between spaces of different precision::

            sage: M10 = OverconvergentModularForms(3, 0, 1/2, prec=10)
            sage: f = M10.1
            sage: M(f)
            3-adic overconvergent modular form of weight-character 0 with q-expansion 27*q + 324*q^2 + 2430*q^3 + 13716*q^4 + O(q^5)
            sage: M10(M(f))
            3-adic overconvergent modular form of weight-character 0 with q-expansion 27*q + 324*q^2 + 2430*q^3 + 13716*q^4 + O(q^5)
        """
        if isinstance(input, int):
            input = ZZ(input)

        if isinstance(input, OverconvergentModularFormElement):
            return self._coerce_from_ocmf(input)

        elif isinstance(input, ModularFormElement):
            if ( (input.level() == 1 or input.level().prime_factors() == [self.prime()])
                and input.weight() == self.weight().k()
                and input.character().primitive_character() == self.weight().chi().primitive_character()):
                    p = ZZ(self.prime())
                    nu = (input.level() == 1 and p/(p+1)) or (1 / (p + 1) * p**(2 - input.level().valuation(p)))
                    if self.radius() > nu:
                        raise ValueError("Form is not overconvergent enough (form is only %s-overconvergent)" % nu)
                    else:
                        return self(self._qsr(input.q_expansion(self.prec())))
            else:
                raise TypeError("Cannot create an element of '%s' from element of incompatible space '%s'" % (self, input.parent()))

        elif isinstance(input, (list, tuple, Vector)):
            v = list(input)
            n = len(v)
            return OverconvergentModularFormElement(self, gexp=self._gsr(v).add_bigoh(n), qexp=None)

        elif self._qsr.has_coerce_map_from(input.parent()):
            return OverconvergentModularFormElement(self, gexp=None, qexp=self._qsr(input))

        else:
            raise TypeError("Don't know how to create an overconvergent modular form from %s" % input)

    @cached_method
    def zero(self):
        """
        Return the zero of this space.

        EXAMPLES::

            sage: x = polygen(ZZ, 'x')
            sage: K.<w> = Qp(13).extension(x^2 - 13)
            sage: M = OverconvergentModularForms(13, 20, radius=1/2, base_ring=K)
            sage: K.zero()
            0
        """
        return self(0)

    def _coerce_from_ocmf(self, f):
        r"""
        Try to convert the overconvergent modular form `f` into an element of self.

        An error will be raised if this is obviously nonsense.

        EXAMPLES::

            sage: M = OverconvergentModularForms(3, 0, 1/2)
            sage: MM = M.base_extend(Qp(3))
            sage: R.<q> = Qp(3)[[]]; f = MM(q + O(q^2)); f
            3-adic overconvergent modular form of weight-character 0 with q-expansion (1 + O(3^20))*q + O(q^2)
            sage: M._coerce_from_ocmf(f)
            3-adic overconvergent modular form of weight-character 0 with q-expansion q + O(q^2)
            sage: f in M # indirect doctest
            True
        """
        prime, weight, radius, base_ring, prec, char = f.parent()._params()
        if (prime, weight, char) != (self.prime(), self.weight().k(), self.weight().chi()):
            raise TypeError("Cannot create an element of '%s' from element of incompatible space '%s'" % (self, input.parent()))
        return self(self._qsr(f.q_expansion()))

    def _coerce_map_from_(self, other):
        r"""
        Canonical coercion of x into self. Here the possibilities for x are
        more restricted.

        TESTS::

            sage: M = OverconvergentModularForms(3, 0, 1/2)
            sage: MM = M.base_extend(Qp(3))
            sage: MM.has_coerce_map_from(M) # indirect doctest
            True
            sage: MM.coerce(M.1)
            3-adic overconvergent modular form of weight-character 0 with q-expansion (3^3 + O(3^23))*q + (3^4 + 3^5 + O(3^24))*q^2 ...
            sage: M.has_coerce_map_from(MM)
            False
            sage: M.coerce(1)
            3-adic overconvergent modular form of weight-character 0 with q-expansion 1 + O(q^20)
        """
        if (isinstance(other, OverconvergentModularFormsSpace) and
            self.base_ring().has_coerce_map_from(other.base_ring())):
            return True
        else:
            return self.base_ring().has_coerce_map_from(other)

    def coordinate_vector(self, x):
        r"""
        Write ``x`` as a vector with respect to the basis given by ``self.basis()``.
        Here ``x`` must be an element of this space or something that can be
        converted into one. If ``x`` has precision less than the default precision
        of ``self``, then the returned vector will be shorter.

        EXAMPLES::

            sage: M = OverconvergentModularForms(Gamma0(3), 0, 1/3, prec=4)
            sage: M.coordinate_vector(M.gen(2))
            (0, 0, 1, 0)
            sage: q = QQ[['q']].gen(); M.coordinate_vector(q - q^2 + O(q^4))
            (0, 1/9, -13/81, 74/243)
            sage: M.coordinate_vector(q - q^2 + O(q^3))
            (0, 1/9, -13/81)
        """
        if hasattr(x, 'base_ring') and x.base_ring() != self.base_ring():
            return self.base_extend(x.base_ring()).coordinate_vector(x)

        if x.parent() != self:
            x = self(x)

        return vector(self.base_ring(), x.gexp().padded_list(x.gexp().prec()))

    ##########################################################
    # Pointless routines required by parent class definition #
    ##########################################################

    def ngens(self):
        r"""
        The number of generators of ``self`` (as a module over its base ring), i.e. infinity.

        EXAMPLES::

            sage: M = OverconvergentModularForms(2, 4, 1/6)
            sage: M.ngens()
            +Infinity
        """
        return Infinity

    def gens_dict(self):
        r"""
        Return a dictionary mapping the names of generators of this space to
        their values. (Required by parent class definition.) As this does not
        make any sense here, this raises a :class:`TypeError`.

        EXAMPLES::

            sage: M = OverconvergentModularForms(2, 4, 1/6)
            sage: M.gens_dict()
            Traceback (most recent call last):
            ...
            TypeError: gens_dict does not make sense as number of generators is infinite
        """

        raise TypeError("gens_dict does not make sense as number of generators is infinite")

    #####################################
    # Routines with some actual content #
    #####################################

    def hecke_operator(self, f, m):
        r"""
        Given an element `f` and an integer `m`, calculates the Hecke operator
        `T_m` acting on `f`.

        The input may be either a "bare" power series, or an
        :class:`OverconvergentModularFormElement` object; the return value will be of
        the same type.

        EXAMPLES::

            sage: M = OverconvergentModularForms(3, 0, 1/2)
            sage: f = M.1
            sage: M.hecke_operator(f, 3)
            3-adic overconvergent modular form of weight-character 0 with q-expansion
            2430*q + 265356*q^2 + 10670373*q^3 + 249948828*q^4 + 4113612864*q^5 + 52494114852*q^6 + O(q^7)
            sage: M.hecke_operator(f.q_expansion(), 3)
            2430*q + 265356*q^2 + 10670373*q^3 + 249948828*q^4 + 4113612864*q^5 + 52494114852*q^6 + O(q^7)
        """

        # This should just be an instance of hecke_operator_on_qexp but that
        # won't accept arbitrary power series as input, although it's clearly
        # supposed to, which seems rather to defy the point but never mind...

        if f.parent() is self:
            return self(self.hecke_operator(f.q_expansion(), m))
        elif isinstance(f, OverconvergentModularFormElement):
            if f.parent() is self.base_extend(f.parent().base_ring()):
                return f.parent().hecke_operator(f, m)
            else:
                raise TypeError("Not an element of this space")
        else:
            return hecke_operator_on_qexp(f, m, self.weight().k(), eps=self.weight().chi())

    def _convert_to_basis(self, qexp):
        r"""
        Given a `q`-expansion, converts it to a vector in the basis of this
        space, to the maximum possible precision (which is the minimum of the
        `q`-adic precision of the `q`-expansion and the precision of ``self``).

        EXAMPLES::

            sage: M = OverconvergentModularForms(2, 0, 1/2)
            sage: R.<q> = QQ[[]]
            sage: M._convert_to_basis(q + q^2 + O(q^4))
            1/64*g - 23/4096*g^2 + 201/65536*g^3 + O(g^4)
        """
        n = min(qexp.prec(), self.prec())
        x = qexp
        g = self._gsr.gen()
        answer = self._gsr(0)
        for i in range(n):
            assert x.valuation() >= i
            answer += (x[i] / self._basis_cache[i][i]) * g**i
            x = x - self._basis_cache[i] * answer[i]
        return answer + O(g**n)

    def hecke_matrix(self, m, n, use_recurrence=False, exact_arith=False):
        r"""
        Calculate the matrix of the `T_m` operator in the basis of this space,
        truncated to an `n \times n` matrix. Conventions are that operators act
        on the left on column vectors (this is the opposite of the conventions
        of the sage.modules.matrix_morphism class!) Uses naive `q`-expansion
        arguments if use_recurrence=False and uses the Kolberg style
        recurrences if use_recurrence=True.

        The argument "exact_arith" causes the computation to be done with
        rational arithmetic, even if the base ring is an inexact `p`-adic ring.
        This is useful as there can be precision loss issues (particularly with
        use_recurrence=False).

        EXAMPLES::

            sage: OverconvergentModularForms(2, 0, 1/2).hecke_matrix(2, 4)
            [    1     0     0     0]
            [    0    24    64     0]
            [    0    32  1152  4608]
            [    0     0  3072 61440]
            sage: o = OverconvergentModularForms(2, 12, 1/2, base_ring=pAdicField(2))
            sage: o.hecke_matrix(2, 3) * (1 + O(2^2))
            [        1 + O(2^2)                  0                  0]
            [                 0       2^3 + O(2^5)       2^6 + O(2^8)]
            [                 0       2^4 + O(2^6) 2^7 + 2^8 + O(2^9)]
            sage: o = OverconvergentModularForms(2, 12, 1/2, base_ring=pAdicField(2))
            sage: o.hecke_matrix(2, 3, exact_arith=True)
            [                             1                              0                              0]
            [                             0               33881928/1414477                             64]
            [                             0 -192898739923312/2000745183529             1626332544/1414477]
        """

        if exact_arith and not self.base_ring().is_exact():
            return self.change_ring(QQ).hecke_matrix(m, n, use_recurrence)

        M = MatrixSpace(self.base_ring(), n)
        mat = M(0)
        for j in range(min(n, self.prime())):
            l = self._convert_to_basis(self.hecke_operator(self._basis_cache[j], m))
            for i in range(n):
                try:
                    mat[i,j] = l[i]
                except IndexError:
                    if not self.weight().is_zero():
                        raise ValueError("n is too large for current precision")
                    else:
                        if i <= self.prime() * j:
                            raise ValueError("n is too large computing initial conds: can't work out u[%s, %s]" % (i,j))
                        else:
                            mat[i,j] = 0 # computations are exact for weight 0, and we know these terms are zero
        if use_recurrence:
            if m != self.prime():
                raise ValueError("Recurrence method not valid when m != p")
            for j in range(self.prime(), n):
                # can only apply recurrence if have i,j both >= p.
                if j >= self.prec():
                    for i in range(self.prime()):
                        if self.weight() != 0:
                            raise ValueError("n is too large for current precision")
                        else:
                            if j <= self.prime() * i:
                                raise ValueError("n is too large computing initial conds: can't work out u[%s,%s]" % (i,j))
                        mat[i,j] = 0

                else:
                    l = self._convert_to_basis(self.hecke_operator(self._basis_cache[j], m))
                    for i in range(self.prime()):
                        mat[i,j] = l[i]
                for i in range(self.prime(), n):
                    for u in range(self.prime()):
                        for v in range(self.prime()):
                            mat[i,j] = mat[i,j] + mat[i-u-1, j-v-1]*self.recurrence_matrix()[u,v]

        else:
            if n * self.prime() > self.prec():
                raise ValueError("n is too large")
            for j in range(self.prime(), n):
                l = self._convert_to_basis(self.hecke_operator(self._basis_cache[j], m))
                for i in range(n):
                    mat[i, j] = l[i]
        return mat

    def slopes(self, n, use_recurrence=False):
        r"""
        Compute the slopes of the `U_p` operator acting on self, using an `n\times n` matrix.

        EXAMPLES::

            sage: OverconvergentModularForms(5, 2, 1/3, base_ring=Qp(5), prec=100).slopes(5)
            [0, 2, 5, 6, 9]
            sage: OverconvergentModularForms(2, 1, 1/3, char=DirichletGroup(4,QQ).0).slopes(5)
            [0, 2, 4, 6, 8]
        """
        if self.base_ring() == QQ:
            slopelist = self.cps_u(n).truncate().newton_slopes(self.prime())
        elif isinstance(self.base_ring(), sage.rings.abc.pAdicField):
            slopelist = self.cps_u(n).truncate().newton_slopes()
        else:
            print("slopes are only defined for base field QQ or a p-adic field")
        return [-i for i in slopelist]

    def eigenfunctions(self, n, F=None, exact_arith=True):
        """
        Calculate approximations to eigenfunctions of ``self``.

        These are the eigenfunctions of ``self.hecke_matrix(p, n)``, which
        are approximations to the true eigenfunctions. Returns a list
        of :class:`OverconvergentModularFormElement` objects, in increasing
        order of slope.

        INPUT:

        - ``n`` -- integer. The size of the matrix to use.

        - ``F`` -- either ``None`` or a field over which to calculate eigenvalues. If the
          field is ``None``, the current base ring is used. If the base ring is not
          a `p`-adic ring, an error will be raised.

        - ``exact_arith`` -- ``True`` or ``False`` (default ``True``). If ``True``, use exact
          rational arithmetic to calculate the matrix of the `U` operator and its
          characteristic power series, even when the base ring is an inexact
          `p`-adic ring. This is typically slower, but more numerically stable.

        NOTE: Try using ``set_verbose(1, 'sage/modular/overconvergent')`` to
        get more feedback on what is going on in this algorithm. For even more
        feedback, use 2 instead of 1.

        EXAMPLES::

            sage: X = OverconvergentModularForms(2, 2, 1/6).eigenfunctions(8, Qp(2, 100))
            sage: X[1]
            2-adic overconvergent modular form of weight-character 2 with q-expansion
            (1 + O(2^74))*q + (2^4 + 2^5 + 2^9 + 2^10 + 2^12 + 2^13 + 2^15 + 2^17 + 2^19 + 2^20 + 2^21 + 2^23 + 2^28 + 2^30 + 2^31 + 2^32 + 2^34 + 2^36 + 2^37 + 2^39 + 2^40 + 2^43 + 2^44 + 2^45 + 2^47 + 2^48 + 2^52 + 2^53 + 2^54 + 2^55 + 2^56 + 2^58 + 2^59 + 2^60 + 2^61 + 2^67 + 2^68 + 2^70 + 2^71 + 2^72 + 2^74 + 2^76 + O(2^78))*q^2 + (2^2 + 2^7 + 2^8 + 2^9 + 2^12 + 2^13 + 2^16 + 2^17 + 2^21 + 2^23 + 2^25 + 2^28 + 2^33 + 2^34 + 2^36 + 2^37 + 2^42 + 2^45 + 2^47 + 2^49 + 2^50 + 2^51 + 2^54 + 2^55 + 2^58 + 2^60 + 2^61 + 2^67 + 2^71 + 2^72 + O(2^76))*q^3 + (2^8 + 2^11 + 2^14 + 2^19 + 2^21 + 2^22 + 2^24 + 2^25 + 2^26 + 2^27 + 2^28 + 2^29 + 2^32 + 2^33 + 2^35 + 2^36 + 2^44 + 2^45 + 2^46 + 2^47 + 2^49 + 2^50 + 2^53 + 2^54 + 2^55 + 2^56 + 2^57 + 2^60 + 2^63 + 2^66 + 2^67 + 2^69 + 2^74 + 2^76 + 2^79 + 2^80 + 2^81 + O(2^82))*q^4 + (2 + 2^2 + 2^9 + 2^13 + 2^15 + 2^17 + 2^19 + 2^21 + 2^23 + 2^26 + 2^27 + 2^28 + 2^30 + 2^33 + 2^34 + 2^35 + 2^36 + 2^37 + 2^38 + 2^39 + 2^41 + 2^42 + 2^43 + 2^45 + 2^58 + 2^59 + 2^60 + 2^61 + 2^62 + 2^63 + 2^65 + 2^66 + 2^68 + 2^69 + 2^71 + 2^72 + O(2^75))*q^5 + (2^6 + 2^7 + 2^15 + 2^16 + 2^21 + 2^24 + 2^25 + 2^28 + 2^29 + 2^33 + 2^34 + 2^37 + 2^44 + 2^45 + 2^48 + 2^50 + 2^51 + 2^54 + 2^55 + 2^57 + 2^58 + 2^59 + 2^60 + 2^64 + 2^69 + 2^71 + 2^73 + 2^75 + 2^78 + O(2^80))*q^6 + (2^3 + 2^8 + 2^9 + 2^10 + 2^11 + 2^12 + 2^14 + 2^15 + 2^17 + 2^19 + 2^20 + 2^21 + 2^23 + 2^25 + 2^26 + 2^34 + 2^37 + 2^38 + 2^39 + 2^40 + 2^41 + 2^45 + 2^47 + 2^49 + 2^51 + 2^53 + 2^54 + 2^55 + 2^57 + 2^58 + 2^59 + 2^60 + 2^61 + 2^66 + 2^69 + 2^70 + 2^71 + 2^74 + 2^76 + O(2^77))*q^7 + O(q^8)
            sage: [x.slope() for x in X]
            [0, 4, 8, 14, 16, 18, 26, 30]
        """

        if F is None:
            F = self.base_ring()

        if F.is_exact():
            #raise TypeError, "cannot calculate eigenfunctions over exact base fields"
            F = pAdicField(self.prime(), 100)

        m = self.hecke_matrix(self.prime(), n, use_recurrence=True, exact_arith=exact_arith)
        cp = m.charpoly()
        eigenvalues = cp.roots(F)
        eigenfunctions = []
        verbose("Expected %s eigenvalues, got %s" % (n, len(eigenvalues)))
        for (r, d) in eigenvalues:
            if d != 1:
                continue

            mr = m.__pari__() - r.__pari__()
            # Annoying thing: r isn't quite as precise as it claims to be
            # (bug reported to sage-support list)
            while F(mr.matdet()) != 0:
                verbose("p-adic solver returned wrong result in slope %s; refining" % r.valuation(), level=2)
                r = r - cp(r)/cp.derivative()(r)
                mr2 = m.__pari__() - r.__pari__()
                if mr2.matdet().valuation(self.prime()) > mr.matdet().valuation(self.prime()):
                    mr = mr2
                else:
                    mr = None
                    break

            if mr is None:
                verbose("Unable to calculate exact root in slope %s" % r.valuation())
                continue

            # now calculate the kernel using PARI

            v = mr.matker()

            if repr(v) == "[;]":
                verbose("PARI returned empty eigenspace in slope %s" % r.valuation())
                continue
                # Can't happen? Does PARI always return a
                # nonempty kernel for matrices that have det
                # indistinguishable from 0?

            if v.ncols() != 1:
                verbose("PARI returned non-simple eigenspace in slope %s" % r.valuation())
                continue

            gexp = self._gsr(0)
            for i in range(v.nrows()):
                gexp += self._gsr.gen()**i * F(v[i,0])
            gexp = gexp + O(self._gsr.gen()**int(v.nrows()))

            if gexp[0] != 0:
                gexp = gexp/gexp[0]
            elif gexp[1] != 0:
                gexp = gexp/gexp[1]/self._const
            # This is slightly subtle. We want all eigenfunctions to have q-exps in Z_p.
            # Normalising the q-term to be 1 doesn't work for the Eisenstein series if
            # we're in the 0 component of weight-character space. But normalising the const term
            # to 1 works as *none of the small primes we deal with are irregular*! :-)
            else:
                raise ValueError("Constant and linear terms both zero!")
                # if this gets called something is very wrong.

            efunc = OverconvergentModularFormElement(self.base_extend(F), gexp=gexp)
            efunc._notify_eigen(r)
            assert efunc.is_integral()
            # This sometimes fails if n is too large -- last row of matrix fills
            # up with garbage. I don't know why. XXX FIX THIS XXX
            eigenfunctions.append((r.valuation(), efunc))

        eigenfunctions.sort() # sort by slope
        return [f for _,f in eigenfunctions]

    def recurrence_matrix(self, use_smithline=True):
        r"""
        Return the recurrence matrix satisfied by the coefficients of `U`,
        that is a matrix  `R =(r_{rs})_{r,s=1 \dots p}` such that `u_{ij} =
        \sum_{r,s=1}^p r_{rs} u_{i-r, j-s}`. Uses an elegant construction which
        I believe is due to Smithline. See [Loe2007]_.

        EXAMPLES::

            sage: OverconvergentModularForms(2, 0, 0).recurrence_matrix()
            [  48    1]
            [4096    0]
            sage: OverconvergentModularForms(2, 0, 1/2).recurrence_matrix()
            [48 64]
            [64  0]
            sage: OverconvergentModularForms(3, 0, 0).recurrence_matrix()
            [   270     36      1]
            [ 26244    729      0]
            [531441      0      0]
            sage: OverconvergentModularForms(5, 0, 0).recurrence_matrix()
            [     1575      1300       315        30         1]
            [   162500     39375      3750       125         0]
            [  4921875    468750     15625         0         0]
            [ 58593750   1953125         0         0         0]
            [244140625         0         0         0         0]
            sage: OverconvergentModularForms(7, 0, 0).recurrence_matrix()
            [       4018        8624        5915        1904         322          28           1]
            [     422576      289835       93296       15778        1372          49           0]
            [   14201915     4571504      773122       67228        2401           0           0]
            [  224003696    37882978     3294172      117649           0           0           0]
            [ 1856265922   161414428     5764801           0           0           0           0]
            [ 7909306972   282475249           0           0           0           0           0]
            [13841287201           0           0           0           0           0           0]
            sage: OverconvergentModularForms(13, 0, 0).recurrence_matrix()
            [         15145         124852         354536 ...
        """

        if self._cached_recurrence_matrix is not None:
            return self._cached_recurrence_matrix

        MM = OverconvergentModularForms(self.prime(), 0, 0, base_ring=QQ)
        m = MM._discover_recurrence_matrix(use_smithline=True).base_extend(self.base_ring())

        r = diagonal_matrix([self._const**i for i in range(self.prime())])
        self._cached_recurrence_matrix = (r**(-1)) * m * r
        self._cached_recurrence_matrix.set_immutable()
        return self._cached_recurrence_matrix

    def _discover_recurrence_matrix(self, use_smithline=True):
        r"""
        Does hard work of calculating recurrence matrix, which is cached to avoid doing this every time.

        EXAMPLES::

            sage: o = OverconvergentModularForms(3,12,0)
            sage: o._discover_recurrence_matrix() == o.recurrence_matrix()
            True
        """

        (f_ring, f) = PolynomialRing(self.base_ring(), "f").objgen()

        if use_smithline:
            # Compute Smithline's polynomial H_p
            jq = self._qsr(j_invariant_qexp(1+self.prime()).shift(1).power_series())

            # avoid dividing by q so as not to instantiate a Laurent series
            h = self._uniformiser.shift(-1) * jq
            fi = self._qsr(1)
            coeffs = []
            for i in range(self.prime()+2):
                if not h.valuation() >= i:
                    raise ValueError("Something strange is happening here")

                coeffs.append(h[i] / fi[i])
                h = h - coeffs[-1] * fi
                fi = fi*self._uniformiser
            SmiH = f_ring(coeffs)
            assert SmiH.degree() == self.prime() + 1
            xyring = PolynomialRing(self.base_ring(), ["x","y"], 2)
            x,y = xyring.gens()
            cc = self.prime() ** (-12/(self.prime() - 1))
            bigI = x*SmiH(y*cc)- y*cc*SmiH(x)
            smallI = xyring(bigI / (x - cc*y))
            r = matrix(ZZ, self.prime(), self.prime())
            for i in range(self.prime()):
                for j in range(self.prime()):
                    r[i,j] = -smallI[i+1, j+1]
            return r
        else:
            # compute from U(f^j) for small j via Newton's identities
            # to be implemented when I can remember Newton's identities!
            raise NotImplementedError

    def cps_u(self, n, use_recurrence=False):
        r"""
        Compute the characteristic power series of `U_p` acting on ``self``, using
        an `n\times n` matrix.

        EXAMPLES::

            sage: OverconvergentModularForms(3, 16, 1/2, base_ring=Qp(3)).cps_u(4)
            1 + O(3^20) + (2 + 2*3 + 2*3^2 + 2*3^4 + 3^5 + 3^6 + 3^7 + 3^11 + 3^12 + 2*3^14 + 3^16 + 3^18 + O(3^19))*T + (2*3^3 + 3^5 + 3^6 + 3^7 + 2*3^8 + 2*3^9 + 2*3^10 + 3^11 + 3^12 + 2*3^13 + 2*3^16 + 2*3^18 + O(3^19))*T^2 + (2*3^15 + 2*3^16 + 2*3^19 + 2*3^20 + 2*3^21 + O(3^22))*T^3 + (3^17 + 2*3^18 + 3^19 + 3^20 + 3^22 + 2*3^23 + 2*3^25 + 3^26 + O(3^27))*T^4
            sage: OverconvergentModularForms(3, 16, 1/2, base_ring=Qp(3), prec=30).cps_u(10)
            1 + O(3^20) + (2 + 2*3 + 2*3^2 + 2*3^4 + 3^5 + 3^6 + 3^7 + 2*3^15 + O(3^16))*T + (2*3^3 + 3^5 + 3^6 + 3^7 + 2*3^8 + 2*3^9 + 2*3^10 + 2*3^11 + 2*3^12 + 2*3^13 + 3^14 + 3^15 + O(3^16))*T^2 + (3^14 + 2*3^15 + 2*3^16 + 3^17 + 3^18 + O(3^19))*T^3 + (3^17 + 2*3^18 + 3^19 + 3^20 + 3^21 + O(3^24))*T^4 + (3^29 + 2*3^32 + O(3^33))*T^5 + (2*3^44 + O(3^45))*T^6 + (2*3^59 + O(3^60))*T^7 + (2*3^78 + O(3^79))*T^8

        .. NOTE::

            Uses the Hessenberg form of the Hecke matrix to compute
            the characteristic polynomial.  Because of the use of
            relative precision here this tends to give better
            precision in the p-adic coefficients.
        """
        m = self.hecke_matrix(self.prime(), n, use_recurrence)
        A = PowerSeriesRing(self.base_ring(), 'T')

        # From a conversation with David Loeffler, apparently self.base_ring()
        # is either the field of rational numbers or some p-adic field.  In the
        # first case we want to use the linbox algorithm, and in the second
        # case the Hessenberg form algorithm.
        #
        if self.base_ring().is_exact():
            g = A(m.charpoly('T').reverse())
        else:
            g = A(m.charpoly('T', "hessenberg").reverse())

        return g

class OverconvergentModularFormElement(ModuleElement):
    r"""
    A class representing an element of a space of overconvergent modular forms.

    EXAMPLES::

        sage: x = polygen(ZZ, 'x')
        sage: K.<w> = Qp(5).extension(x^7 - 5)
        sage: s = OverconvergentModularForms(5, 6, 1/21, base_ring=K).0
        sage: s == loads(dumps(s))
        True
    """

    def __init__(self, parent, gexp=None, qexp=None):
        r"""
        Create an element of this space.

        EXAMPLES::

            sage: OverconvergentModularForms(3, 2, 1/6,prec=5).an_element() # indirect doctest
            3-adic overconvergent modular form of weight-character 2 with q-expansion 3*q + 72*q^2 + 810*q^3 + 6096*q^4 + O(q^5)
        """

        ModuleElement.__init__(self, parent)

        self._p = self.parent().prime()
        #self.weight = self.parent().weight
        if (gexp is None and qexp is None) or (gexp is not None and qexp is not None):
            raise ValueError("Must supply exactly one of a q-expansion and a g-expansion")
        if gexp is not None:
            self._gexp = gexp.add_bigoh(self.parent().prec())
            self._qexp = sum([self.parent()._basis_cache[i] * gexp[i] for i in range(min(gexp.prec(), self.parent().prec()))])
            self._qexp = self._qexp.add_bigoh(self._gexp.prec())
        else: # qexp is not None
            self._qexp = qexp.add_bigoh(self.parent().prec())
            self._gexp = self.parent()._convert_to_basis(self._qexp)

        self._is_eigen = False
        self._eigenvalue = None
        self._slope = None

    def _add_(self, other):
        r"""
        Add ``self`` to ``other``.

        Here ``other`` has the same parent as ``self``.

        EXAMPLES::

            sage: M = OverconvergentModularForms(2, 12, 1/6)
            sage: f = M.0
            sage: f + f # indirect doctest
            2-adic overconvergent modular form of weight-character 12 with q-expansion 2 - 131040/1414477*q ...
        """
        return OverconvergentModularFormElement(self.parent(), gexp=self.gexp() + other.gexp())

    def _lmul_(self, x):
        r"""
        Left multiplication by other.

        EXAMPLES::

            sage: M = OverconvergentModularForms(2, 12, 1/6)
            sage: f = M.0
            sage: 2*f # indirect doctest
            2-adic overconvergent modular form of weight-character 12 with q-expansion 2 - 131040/1414477*q ...

        """
        return OverconvergentModularFormElement(self.parent(), gexp=x * self.gexp())

    def _rmul_(self, x):
        r"""
        Right multiplication by other.

        EXAMPLES::

            sage: M = OverconvergentModularForms(2, 12, 1/6)
            sage: f = M.0
            sage: f * 3 # indirect doctest
            2-adic overconvergent modular form of weight-character 12 with q-expansion 3 - 196560/1414477*q ...

        """
        return OverconvergentModularFormElement(self.parent(), gexp=x * self.gexp())

    def prec(self):
        r"""
        Return the series expansion precision of this overconvergent modular
        form. (This is not the same as the `p`-adic precision of the
        coefficients.)

        EXAMPLES::

            sage: OverconvergentModularForms(5, 6, 1/3,prec=15).gen(1).prec()
            15
        """
        return self.gexp().prec()

    def is_eigenform(self):
        r"""
        Return True if this is an eigenform. At present this returns False
        unless this element was explicitly flagged as an eigenform, using the
        _notify_eigen function.

        EXAMPLES::

            sage: M = OverconvergentModularForms(3, 0, 1/2)
            sage: f = M.eigenfunctions(3)[1]
            sage: f.is_eigenform()
            True
            sage: M.gen(4).is_eigenform()
            False
        """
        return self._is_eigen

    def slope(self):
        r"""
        Return the slope of this eigenform, i.e. the valuation of its
        `U_p`-eigenvalue. Raises an error unless this element was explicitly
        flagged as an eigenform, using the _notify_eigen function.

        EXAMPLES::

            sage: M = OverconvergentModularForms(3, 0, 1/2)
            sage: f = M.eigenfunctions(3)[1]
            sage: f.slope()
            2
            sage: M.gen(4).slope()
            Traceback (most recent call last):
            ...
            TypeError: slope only defined for eigenfunctions
        """
        if not self.is_eigenform():
            raise TypeError("slope only defined for eigenfunctions")
        return self._slope

    def eigenvalue(self):
        r"""
        Return the `U_p`-eigenvalue of this eigenform. Raises an error unless
        this element was explicitly flagged as an eigenform, using the
        _notify_eigen function.

        EXAMPLES::

            sage: M = OverconvergentModularForms(3, 0, 1/2)
            sage: f = M.eigenfunctions(3)[1]
            sage: f.eigenvalue()
            3^2 + 3^4 + 2*3^6 + 3^7 + 3^8 + 2*3^9 + 2*3^10 + 3^12 + 3^16 + 2*3^17 + 3^18 + 3^20 + 2*3^21 + 3^22 + 2*3^23 + 3^25 + 3^26 + 2*3^27 + 2*3^29 + 3^30 + 3^31 + 3^32 + 3^33 + 3^34 + 3^36 + 3^40 + 2*3^41 + 3^43 + 3^44 + 3^45 + 3^46 + 3^48 + 3^49 + 3^50 + 2*3^51 + 3^52 + 3^54 + 2*3^57 + 2*3^59 + 3^60 + 3^61 + 2*3^63 + 2*3^66 + 2*3^67 + 3^69 + 2*3^72 + 3^74 + 2*3^75 + 3^76 + 2*3^77 + 2*3^78 + 2*3^80 + 3^81 + 2*3^82 + 3^84 + 2*3^85 + 2*3^86 + 3^87 + 3^88 + 2*3^89 + 2*3^91 + 3^93 + 3^94 + 3^95 + 3^96 + 3^98 + 2*3^99 + O(3^100)
            sage: M.gen(4).eigenvalue()
            Traceback (most recent call last):
            ...
            TypeError: eigenvalue only defined for eigenfunctions
        """
        if not self.is_eigenform():
            raise TypeError("eigenvalue only defined for eigenfunctions")
        return self._eigenvalue

    def q_expansion(self, prec=None):
        r"""
        Return the `q`-expansion of ``self``, to as high precision as it is known.

        EXAMPLES::

            sage: OverconvergentModularForms(3, 4, 1/2).gen(0).q_expansion()
            1 - 120/13*q - 1080/13*q^2 - 120/13*q^3 - 8760/13*q^4 - 15120/13*q^5
             - 1080/13*q^6 - 41280/13*q^7 - 5400*q^8 - 120/13*q^9 - 136080/13*q^10
             - 159840/13*q^11 - 8760/13*q^12 - 263760/13*q^13 - 371520/13*q^14
             - 15120/13*q^15 - 561720/13*q^16 - 45360*q^17 - 1080/13*q^18
             - 823200/13*q^19 + O(q^20)
        """
        if prec is None:
            return self._qexp
        elif prec > self.prec():
            raise ValueError
        else:
            return self._qexp.add_bigoh(prec)

    def gexp(self):
        r"""
        Return the formal power series in `g` corresponding to this
        overconvergent modular form (so the result is `F` where this modular form
        is `E_k^\ast \times F(g)`, where `g` is the appropriately normalised
        parameter of `X_0(p)`).

        EXAMPLES::

            sage: M = OverconvergentModularForms(3, 0, 1/2)
            sage: f = M.eigenfunctions(3)[1]
            sage: f.gexp()
            (3^-3 + O(3^95))*g + (3^-1 + 1 + 2*3 + 3^2 + 2*3^3 + 3^5 + 3^7 + 3^10 + 3^11 + 3^14 + 3^15 + 3^16 + 2*3^19 + 3^21 + 3^22 + 2*3^23 + 2*3^24 + 3^26 + 2*3^27 + 3^29 + 3^31 + 3^34 + 2*3^35 + 2*3^36 + 3^38 + 2*3^39 + 3^41 + 2*3^42 + 2*3^43 + 2*3^44 + 2*3^46 + 2*3^47 + 3^48 + 2*3^49 + 2*3^50 + 3^51 + 2*3^54 + 2*3^55 + 2*3^56 + 3^57 + 2*3^58 + 2*3^59 + 2*3^60 + 3^61 + 3^62 + 3^63 + 3^64 + 2*3^65 + 3^67 + 3^68 + 2*3^69 + 3^70 + 2*3^71 + 2*3^74 + 3^76 + 2*3^77 + 3^78 + 2*3^79 + 2*3^80 + 3^84 + 2*3^85 + 2*3^86 + 3^88 + 2*3^89 + 3^91 + 3^92 + 2*3^94 + 3^95 + O(3^97))*g^2 + O(g^3)
        """
        return self._gexp

    def coordinates(self, prec=None):
        r"""
        Return the coordinates of this modular form in terms of the basis of this space.

        EXAMPLES::

            sage: M = OverconvergentModularForms(3, 0, 1/2, prec=15)
            sage: f = (M.0 + M.3); f.coordinates()
            [1, 0, 0, 1, 0, 0, 0, 0, 0, 0, 0, 0, 0, 0, 0]
            sage: f.coordinates(6)
            [1, 0, 0, 1, 0, 0]
            sage: OverconvergentModularForms(3, 0, 1/6)(f).coordinates(6)
            [1, 0, 0, 729, 0, 0]
            sage: f.coordinates(100)
            Traceback (most recent call last):
            ...
            ValueError: Precision too large for space
        """
        if prec > self.prec():
            raise ValueError("Precision too large for space")
        if prec is None:
            prec = self.prec()
        return self._gexp.padded_list(prec)

    def prime(self):
        r"""
        If this is a `p`-adic modular form, return `p`.

        EXAMPLES::

            sage: OverconvergentModularForms(2, 0, 1/2).an_element().prime()
            2
        """
        return self._p

    def _notify_eigen(self, eigenvalue):
        """
        Flags this element as an eigenform. It then remembers some extra data.

        EXAMPLES::

            sage: OverconvergentModularForms(3, 16, 1/3).eigenfunctions(4) # indirect doctest
            [...]
        """
        self._is_eigen = True
        self._eigenvalue = eigenvalue
        self._slope = eigenvalue.normalized_valuation()

    def is_integral(self):
        r"""
        Test whether or not this element has `q`-expansion coefficients that
        are `p`-adically integral. This should always be the case with eigenfunctions, but sometimes
        if n is very large this breaks down for unknown reasons!

        EXAMPLES::

            sage: M = OverconvergentModularForms(2, 0, 1/3)
            sage: q = QQ[['q']].gen()
            sage: M(q - 17*q^2 + O(q^3)).is_integral()
            True
            sage: M(q - q^2/2 + 6*q^7  + O(q^9)).is_integral()
            False
        """

        for co in self.q_expansion().list():
            if (co * (1 + O(self.prime()))).valuation() < 0: # have to force it into ZZ_p
                return False
        return True

    def _repr_(self):
        r"""
        String representation of ``self``.

        EXAMPLES::

            sage: o = OverconvergentModularForms(3, 0, 1/2)
            sage: o([1, 0, 1, 3])._repr_()
            '3-adic overconvergent modular form of weight-character 0 with q-expansion 1 + 729*q^2 + 76545*q^3 + O(q^4)'
        """
        return "%s-adic overconvergent modular form of weight-character %s with q-expansion %s" % (self.prime(), self.weight(), self.q_expansion())

    def _richcmp_(self, other, op):
        r"""
        Compare self to other.

        EXAMPLES::

            sage: o = OverconvergentModularForms(3, 0, 1/2)
            sage: o([1, 1, 1, 0, 0, 0, 0]) == o([2, 1, 0])
            False
            sage: o([1, 1, 1, 0, 0, 0, 0]) == o([1,1])
            True
        """
        return richcmp(self.gexp(), other.gexp(), op)

    def r_ord(self, r):
        r"""
        The `p`-adic valuation of the norm of self on the `r`-overconvergent region.

        EXAMPLES::

            sage: o = OverconvergentModularForms(3, 0, 1/2)
            sage: t = o([1, 1, 1/3])
            sage: t.r_ord(1/2)
            1
            sage: t.r_ord(2/3)
            3
        """
        ord = -Infinity
        p = self.prime()
        s = self.parent().radius()

        F = self.parent().base_ring()
        if not isinstance(F, sage.rings.abc.pAdicField):
            F = pAdicField(p)

        for i in range(self.prec()):
            ord = max( ord, 12/ZZ(p - 1)*i*(r - s) - F(self.gexp()[i]).normalized_valuation())

        return ord

    def valuation(self):
        r"""
        Return the `p`-adic valuation of this form (i.e. the minimum of the
        `p`-adic valuations of its coordinates).

        EXAMPLES::

            sage: M = OverconvergentModularForms(3, 0, 1/2)
            sage: (M.7).valuation()
            0
            sage: (3^18 * (M.2)).valuation()
            18
        """
        if isinstance(self.parent().base_ring(), sage.rings.abc.pAdicField):
            v = lambda u: u.normalized_valuation()
        else:
            v = lambda u: u.valuation(self.parent().prime())
        return min([v(x) for x in self.gexp().list()])

    def governing_term(self, r):
        r"""
        The degree of the series term with largest norm on the `r`-overconvergent region.

        EXAMPLES::

            sage: o = OverconvergentModularForms(3, 0, 1/2)
            sage: f = o.eigenfunctions(10)[1]
            sage: f.governing_term(1/2)
            1
        """
        p = self.prime()
        F = self.parent().base_ring()
        if not isinstance(F, sage.rings.abc.pAdicField):
            F = pAdicField(p)
        s = self.parent().radius()
        p = self.prime()

        for i in range(self.gexp().prec()):
            if 12/ZZ(p - 1)*i*(r - s) - F(self.gexp()[i]).normalized_valuation() == self.r_ord(r):
                return i
        raise RuntimeError("Can't get here")

    def valuation_plot(self, rmax=None):
        r"""
        Draw a graph depicting the growth of the norm of this overconvergent
        modular form as it approaches the boundary of the overconvergent
        region.

        EXAMPLES::

            sage: o = OverconvergentModularForms(3, 0, 1/2)
            sage: f = o.eigenfunctions(4)[1]
            sage: f.valuation_plot()                                                    # needs sage.plot
            Graphics object consisting of 1 graphics primitive
        """
        from sage.plot.plot import plot

        if rmax is None:
            rmax = ZZ(self.prime()) / ZZ(1 + self.prime())
        return plot(self.r_ord, (0, rmax))

    def weight(self):
        r"""
        Return the weight of this overconvergent modular form.

        EXAMPLES::

            sage: x = polygen(ZZ, 'x')
            sage: R = Qp(13).extension(x^2 - 13, names='a')
            sage: M = OverconvergentModularForms(13, 10, 1/2, base_ring=R)
            sage: M.gen(0).weight()
            10
        """
        return self.parent().weight()

    def additive_order(self):
        r"""
        Return the additive order of this element (required attribute for all
        elements deriving from :class:`sage.modules.ModuleElement`).

        EXAMPLES::

            sage: x = polygen(ZZ, 'x')
            sage: R = Qp(13).extension(x^2 - 13, names='a')
            sage: M = OverconvergentModularForms(13, 10, 1/2, base_ring=R)
            sage: M.gen(0).additive_order()
            +Infinity
            sage: M(0).additive_order()
            1
        """
        from sage.rings.infinity import Infinity
        if self.is_zero():
            return ZZ(1)
        else:
            return Infinity

    def base_extend(self, R):
        r"""
        Return a copy of ``self`` but with coefficients in the given ring.

        EXAMPLES::

            sage: M = OverconvergentModularForms(7, 10, 1/2, prec=5)
            sage: f = M.1
            sage: f.base_extend(Qp(7, 4))
            7-adic overconvergent modular form of weight-character 10 with q-expansion
             (7 + O(7^5))*q + (6*7 + 4*7^2 + 7^3 + 6*7^4 + O(7^5))*q^2
             + (5*7 + 5*7^2 + 7^4 + O(7^5))*q^3 + (7^2 + 4*7^3 + 3*7^4 + 2*7^5
             + O(7^6))*q^4 + O(q^5)
        """
        S = self.parent().base_extend(R)
        return S(self)

    def __pari__(self):
        r"""
        Return the Pari object corresponding to ``self``, which is just the
        `q`-expansion of self as a formal power series.

        EXAMPLES::

            sage: f = OverconvergentModularForms(3, 0, 1/2).1
            sage: pari(f) # indirect doctest
            27*q + 324*q^2 + 2430*q^3 + 13716*q^4 + 64557*q^5 + 265356*q^6 + 983556*q^7 + 3353076*q^8 + 10670373*q^9 + 32031288*q^10 + 91455804*q^11 + 249948828*q^12 + 657261999*q^13 + 1669898592*q^14 + 4113612864*q^15 + 9853898292*q^16 + 23010586596*q^17 + 52494114852*q^18 + 117209543940*q^19 + O(q^20)
            sage: pari(f.base_extend(Qp(3))) # indirect doctest
            (3^3 + O(3^23))*q + (3^4 + 3^5 + O(3^24))*q^2 + (3^5 + 3^7 + O(3^25))*q^3 + (3^3 + 3^4 + 2*3^5 + 2*3^8 + O(3^23))*q^4 + (2*3^4 + 3^5 + 3^6 + 2*3^7 + 3^10 + O(3^24))*q^5 + (3^6 + 3^7 + 3^8 + 3^9 + 3^10 + 3^11 + O(3^26))*q^6 + (2*3^3 + 3^4 + 2*3^6 + 2*3^7 + 2*3^8 + 3^9 + 3^10 + 2*3^11 + 3^12 + O(3^23))*q^7 + (2*3^4 + 3^5 + 3^8 + 2*3^9 + 2*3^10 + 2*3^13 + O(3^24))*q^8 + (3^7 + 2*3^9 + 2*3^12 + 2*3^14 + O(3^27))*q^9 + (2*3^5 + 3^8 + 3^9 + 2*3^10 + 2*3^13 + 2*3^15 + O(3^25))*q^10 + (3^4 + 2*3^5 + 2*3^6 + 3^8 + 2*3^9 + 3^12 + 3^14 + 2*3^16 + O(3^24))*q^11 + (3^5 + 3^6 + 2*3^8 + 2*3^9 + 2*3^10 + 2*3^12 + 3^14 + 2*3^15 + 2*3^16 + 3^17 + O(3^25))*q^12 + (2*3^3 + 2*3^4 + 2*3^5 + 3^8 + 2*3^9 + 2*3^11 + 3^13 + 2*3^14 + 2*3^17 + 3^18 + O(3^23))*q^13 + (2*3^4 + 2*3^6 + 2*3^7 + 3^8 + 2*3^9 + 3^10 + 3^12 + 3^14 + 2*3^15 + 2*3^16 + 3^18 + 3^19 + O(3^24))*q^14 + (2*3^6 + 3^7 + 3^9 + 3^10 + 3^11 + 2*3^14 + 3^15 + 2*3^16 + 3^17 + 3^18 + 3^20 + O(3^26))*q^15 + (3^3 + 2*3^4 + 2*3^7 + 2*3^8 + 3^9 + 3^10 + 2*3^11 + 3^12 + 2*3^14 + 2*3^15 + 3^17 + 3^18 + 2*3^19 + 2*3^20 + O(3^23))*q^16 + (2*3^5 + 2*3^7 + 2*3^8 + 3^10 + 3^11 + 2*3^12 + 2*3^13 + 3^14 + 3^15 + 3^17 + 2*3^18 + 3^19 + 2*3^21 + O(3^25))*q^17 + (3^8 + 3^9 + 2*3^10 + 2*3^11 + 3^12 + 3^14 + 3^15 + 3^16 + 3^17 + 2*3^21 + 3^22 + O(3^28))*q^18 + (2*3^3 + 3^5 + 2*3^6 + 2*3^8 + 2*3^9 + 3^11 + 2*3^12 + 3^13 + 3^14 + 2*3^15 + 3^16 + 3^17 + 2*3^18 + 3^19 + 2*3^21 + O(3^23))*q^19 + O(q^20)
        """
        return self.q_expansion().__pari__()<|MERGE_RESOLUTION|>--- conflicted
+++ resolved
@@ -435,16 +435,10 @@
 
     def base_extend(self, ring):
         r"""
-<<<<<<< HEAD
-        Return the base extension of ``self`` to the given base ring. There must be
-        a canonical map to this ring from the current base ring, otherwise a
-        :class:`TypeError` will be raised.
-=======
         Return the base extension of ``self`` to the given base ring.
 
         There must be a canonical map to this ring from the current
         base ring, otherwise a :class:`TypeError` will be raised.
->>>>>>> cc9077ec
 
         EXAMPLES::
 
