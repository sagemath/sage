<<<<<<< HEAD
# sage_setup: distribution = sagemath-schemes
=======
>>>>>>> ffa0785a
# sage.doctest: needs sage.libs.pari
r"""
Local components of modular forms

If `f` is a (new, cuspidal, normalised) modular eigenform, then one can
associate to `f` an *automorphic representation* `\pi_f` of the group
`\operatorname{GL}_2(\mathbf{A})` (where `\mathbf{A}` is the adele ring of
`\QQ`). This object factors as a restricted tensor product of components
`\pi_{f, v}` for each place of `\QQ`. These are infinite-dimensional
representations, but they are specified by a finite amount of data, and this
module provides functions which determine a description of the local factor
`\pi_{f, p}` at a finite prime `p`.

The functions in this module are based on the algorithms described in
[LW2012]_.

AUTHORS:

- David Loeffler
- Jared Weinstein
"""

from sage.structure.sage_object     import SageObject
from sage.rings.integer_ring        import ZZ
from sage.rings.polynomial.polynomial_ring import polygen
from sage.rings.polynomial.polynomial_ring_constructor import PolynomialRing
from sage.misc.abstract_method      import abstract_method
from sage.misc.cachefunc            import cached_method
from sage.misc.lazy_import          import lazy_import
from sage.misc.verbose              import verbose
from sage.misc.flatten              import flatten
from sage.modular.modform.element   import Newform
from sage.structure.sequence        import Sequence

lazy_import('sage.rings.qqbar', 'QQbar')

from .type_space                    import TypeSpace
from .smoothchar                    import SmoothCharacterGroupQp, SmoothCharacterGroupUnramifiedQuadratic, SmoothCharacterGroupRamifiedQuadratic

def LocalComponent(f, p, twist_factor=None):
    r"""
    Calculate the local component at the prime `p` of the automorphic
    representation attached to the newform `f`.

    INPUT:

    - ``f`` (:class:`~sage.modular.modform.element.Newform`) a newform of weight `k \ge 2`
    - ``p`` (integer) a prime
    - ``twist_factor`` (integer) an integer congruent to `k` modulo 2 (default: `k - 2`)

    .. note::

        The argument ``twist_factor`` determines the choice of normalisation: if it is
        set to `j \in \ZZ`, then the central character of `\pi_{f, \ell}` maps `\ell`
        to `\ell^j \varepsilon(\ell)` for almost all `\ell`, where `\varepsilon` is the
        Nebentypus character of `f`.

        In the analytic theory it is conventional to take `j = 0` (the "Langlands
        normalisation"), so the representation `\pi_f` is unitary; however, this is
        inconvenient for `k` odd, since in this case one needs to choose a square root of `p`
        and thus the map `f \to \pi_{f}` is not Galois-equivariant. Hence we use, by default, the
        "Hecke normalisation" given by `j = k - 2`. This is also the most natural normalisation
        from the perspective of modular symbols.

        We also adopt a slightly unusual definition of the principal series: we
        define `\pi(\chi_1, \chi_2)` to be the induction from the Borel subgroup of
        the character of the maximal torus `\begin{pmatrix} x & \\ & y
        \end{pmatrix} \mapsto \chi_1(a) \chi_2(b) |a|`, so its central character is
        `z \mapsto \chi_1(z) \chi_2(z) |z|`. Thus `\chi_1 \chi_2` is the
        restriction to `\QQ_p^\times` of the unique character of the id\'ele class
        group mapping `\ell` to `\ell^{k-1} \varepsilon(\ell)` for almost all `\ell`.
        This has the property that the *set* `\{\chi_1, \chi_2\}` also depends
        Galois-equivariantly on `f`.

    EXAMPLES::

        sage: Pi = LocalComponent(Newform('49a'), 7); Pi
        Smooth representation of GL_2(Q_7) with conductor 7^2
        sage: Pi.central_character()
        Character of Q_7*, of level 0, mapping 7 |--> 1
        sage: Pi.species()
        'Supercuspidal'
        sage: Pi.characters()
        [
        Character of unramified extension Q_7(s)* (s^2 + 6*s + 3 = 0),
          of level 1, mapping s |--> -d, 7 |--> 1,
        Character of unramified extension Q_7(s)* (s^2 + 6*s + 3 = 0),
          of level 1, mapping s |--> d, 7 |--> 1
        ]
    """
    p = ZZ(p)
    if not p.is_prime():
        raise ValueError( "p must be prime" )
    if not isinstance(f, Newform):
        raise TypeError( "f (=%s of type %s) should be a Newform object" % (f, type(f)) )

    r = f.level().valuation(p)
    if twist_factor is None:
        twist_factor = ZZ(f.weight() - 2)
    else:
        twist_factor = ZZ(twist_factor)
    if r == 0:
        return UnramifiedPrincipalSeries(f, p, twist_factor)
    c = ZZ(f.character().conductor()).valuation(p)
    if f[p] != 0:
        if c == r:
            return PrimitivePrincipalSeries(f, p, twist_factor)
        if c == 0 and r == 1:
            return PrimitiveSpecial(f, p, twist_factor)

    g, chi = f.minimal_twist(p)
    if g == f:
        return PrimitiveSupercuspidal(f, p, twist_factor)

    mintwist = LocalComponent(g, p, twist_factor)
    return ImprimitiveLocalComponent(f, p, twist_factor, mintwist, chi)

class LocalComponentBase(SageObject):
    r"""
    Base class for local components of newforms. Not to be directly instantiated; use the :func:`~LocalComponent` constructor function.
    """

    def __init__(self, newform, prime, twist_factor):
        r"""
        Standard initialisation function.

        EXAMPLES::

            sage: LocalComponent(Newform('49a'), 7) # indirect doctest
            Smooth representation of GL_2(Q_7) with conductor 7^2
        """
        self._p = prime
        self._f = newform
        self._twist_factor = twist_factor

    @abstract_method
    def species(self):
        r"""
        The species of this local component, which is either 'Principal
        Series', 'Special' or 'Supercuspidal'.

        EXAMPLES::

            sage: from sage.modular.local_comp.local_comp import LocalComponentBase
            sage: LocalComponentBase(Newform('50a'), 3, 0).species()
            Traceback (most recent call last):
            ...
            NotImplementedError: <abstract method species at ...>
        """
        pass

    @abstract_method
    def check_tempered(self):
        r"""
        Check that this representation is quasi-tempered, i.e. `\pi \otimes
        |\det|^{j/2}` is tempered. It is well known that local components of
        modular forms are *always* tempered, so this serves as a useful check
        on our computations.

        EXAMPLES::

            sage: from sage.modular.local_comp.local_comp import LocalComponentBase
            sage: LocalComponentBase(Newform('50a'), 3, 0).check_tempered()
            Traceback (most recent call last):
            ...
            NotImplementedError: <abstract method check_tempered at ...>
        """
        pass

    def _repr_(self):
        r"""
        String representation of self.

        EXAMPLES::

            sage: LocalComponent(Newform('50a'), 5)._repr_()
            'Smooth representation of GL_2(Q_5) with conductor 5^2'
        """
        return "Smooth representation of GL_2(Q_%s) with conductor %s^%s" % (self.prime(), self.prime(), self.conductor())

    def newform(self):
        r"""
        The newform of which this is a local component.

        EXAMPLES::

            sage: LocalComponent(Newform('50a'), 5).newform()
            q - q^2 + q^3 + q^4 + O(q^6)
        """
        return self._f

    def prime(self):
        r"""
        The prime at which this is a local component.

        EXAMPLES::

            sage: LocalComponent(Newform('50a'), 5).prime()
            5
        """
        return self._p

    def conductor(self):
        r"""
        The smallest `r` such that this representation has a nonzero vector fixed by the subgroup
        `\begin{pmatrix} * & * \\ 0 & 1\end{pmatrix} \pmod{p^r}`. This is equal to the power of `p` dividing the level of the corresponding newform.

        EXAMPLES::

            sage: LocalComponent(Newform('50a'), 5).conductor()
            2
        """
        return self.newform().level().valuation(self.prime())

    def coefficient_field(self):
        r"""
        The field `K` over which this representation is defined. This is the field generated by the Hecke eigenvalues of the corresponding newform (over whatever base ring the newform is created).

        EXAMPLES::

            sage: LocalComponent(Newforms(50)[0], 3).coefficient_field()
            Rational Field
            sage: LocalComponent(Newforms(Gamma1(10), 3, base_ring=QQbar)[0], 5).coefficient_field()
            Algebraic Field
            sage: LocalComponent(Newforms(DirichletGroup(5).0, 7,names='c')[0], 5).coefficient_field()
            Number Field in c0 with defining polynomial x^2 + (5*zeta4 + 5)*x - 88*zeta4 over its base field
        """
        return self.newform().hecke_eigenvalue_field()

    def twist_factor(self):
        r"""
        The unique `j` such that `\begin{pmatrix} p & 0 \\ 0 & p\end{pmatrix}`
        acts as multiplication by `p^j` times a root of unity.

        There are various conventions for this; see the documentation of the
        :func:`~LocalComponent` constructor function for more information.

        The twist factor should have the same parity as the weight of the form,
        since otherwise the map sending `f` to its local component won't be
        Galois equivariant.

        EXAMPLES::

            sage: LocalComponent(Newforms(50)[0], 3).twist_factor()
            0
            sage: LocalComponent(Newforms(50)[0], 3, twist_factor=173).twist_factor()
            173
        """
        return self._twist_factor

    def central_character(self):
        r"""
        Return the central character of this representation. This is the
        restriction to `\QQ_p^\times` of the unique smooth character `\omega`
        of `\mathbf{A}^\times / \QQ^\times` such that `\omega(\varpi_\ell) =
        \ell^j \varepsilon(\ell)` for all primes `\ell \nmid Np`, where
        `\varpi_\ell` is a uniformiser at `\ell`, `\varepsilon` is the
        Nebentypus character of the newform `f`, and `j` is the twist factor
        (see the documentation for :func:`~LocalComponent`).

        EXAMPLES::

            sage: LocalComponent(Newform('27a'), 3).central_character()
            Character of Q_3*, of level 0, mapping 3 |--> 1

            sage: LocalComponent(Newforms(Gamma1(5), 5, names='c')[0], 5).central_character()
            Character of Q_5*, of level 1, mapping 2 |--> c0 + 1, 5 |--> 125

            sage: LocalComponent(Newforms(DirichletGroup(24)([1, -1,-1]), 3, names='a')[0], 2).central_character()
            Character of Q_2*, of level 3, mapping 7 |--> 1, 5 |--> -1, 2 |--> -2
        """
        G = SmoothCharacterGroupQp(self.prime(), self.coefficient_field())
        eps = G.from_dirichlet(self.newform().character())
        return eps / G.norm_character()**self.twist_factor()

    def __eq__(self, other):
        r"""
        Comparison function.

        EXAMPLES::

            sage: Pi = LocalComponent(Newform("50a"), 5)
            sage: Pi == LocalComponent(Newform("50a"), 3)
            False
            sage: Pi == LocalComponent(Newform("50b"), 5)
            False
            sage: Pi == QQ
            False
            sage: Pi == None
            False
            sage: Pi == loads(dumps(Pi))
            True
        """
        return (isinstance(other, LocalComponentBase)
                and self.prime() == other.prime()
                and self.newform() == other.newform()
                and self.twist_factor() == other.twist_factor())

    def __ne__(self, other):
        """
        Return True if ``self != other``.

        EXAMPLES::

            sage: Pi = LocalComponent(Newform("50a"), 5)
            sage: Pi != LocalComponent(Newform("50a"), 3)
            True
            sage: Pi != LocalComponent(Newform("50b"), 5)
            True
            sage: Pi != QQ
            True
            sage: Pi != None
            True
            sage: Pi != loads(dumps(Pi))
            False
        """
        return not (self == other)

class PrimitiveLocalComponent(LocalComponentBase):
    r"""
    Base class for primitive (twist-minimal) local components.
    """

    def is_primitive(self):
        r"""
        Return True if this local component is primitive (has minimal level
        among its character twists).

        EXAMPLES::

            sage: Newform("50a").local_component(5).is_primitive()
            True
        """
        return True

    def minimal_twist(self):
        r"""
        Return a twist of this local component which has the minimal possible
        conductor.

        EXAMPLES::

            sage: Pi = Newform("50a").local_component(5)
            sage: Pi.minimal_twist() == Pi
            True
        """
        return self

class PrincipalSeries(PrimitiveLocalComponent):
    r"""
    A principal series representation. This is an abstract base class, not to
    be instantiated directly; see the subclasses
    :class:`~UnramifiedPrincipalSeries` and :class:`~PrimitivePrincipalSeries`.
    """

    def species(self):
        r"""
        The species of this local component, which is either 'Principal
        Series', 'Special' or 'Supercuspidal'.

        EXAMPLES::

            sage: LocalComponent(Newform('50a'), 3).species()
            'Principal Series'
        """
        return "Principal Series"

    def check_tempered(self):
        r"""
        Check that this representation is tempered (after twisting by
        `|\det|^{j/2}`), i.e. that `|\chi_1(p)| = |\chi_2(p)| = p^{(j + 1)/2}`.
        This follows from the Ramanujan--Petersson conjecture, as proved by
        Deligne.

        EXAMPLES::

            sage: LocalComponent(Newform('49a'), 3).check_tempered()
        """
        c1, c2 = self.characters()
        K = c1.base_ring()
        p = self.prime()
        w = QQbar(p)**((1 + self.twist_factor()) / 2)
        for sigma in K.embeddings(QQbar):
            assert sigma(c1(p)).abs() == sigma(c2(p)).abs() == w

    @abstract_method
    def characters(self):
        r"""
        Return the two characters `(\chi_1, \chi_2)` such this representation
        `\pi_{f, p}` is equal to the principal series `\pi(\chi_1, \chi_2)`.

        EXAMPLES::

            sage: from sage.modular.local_comp.local_comp import PrincipalSeries
            sage: PrincipalSeries(Newform('50a'), 3, 0).characters()
            Traceback (most recent call last):
            ...
            NotImplementedError: <abstract method characters at ...>
        """
        pass

class UnramifiedPrincipalSeries(PrincipalSeries):
    r"""
    An unramified principal series representation of `{\rm GL}_2(\QQ_p)`
    (corresponding to a form whose level is not divisible by `p`).

    EXAMPLES::

        sage: Pi = LocalComponent(Newform('50a'), 3)
        sage: Pi.conductor()
        0
        sage: type(Pi)
        <class 'sage.modular.local_comp.local_comp.UnramifiedPrincipalSeries'>
        sage: TestSuite(Pi).run()
    """

    def satake_polynomial(self):
        r"""
        Return the Satake polynomial of this representation, i.e.~the polynomial whose roots are `\chi_1(p), \chi_2(p)`
        where this representation is `\pi(\chi_1, \chi_2)`. Concretely, this is the polynomial

        .. MATH::

            X^2 - p^{(j - k + 2)/2} a_p(f) X + p^{j + 1} \varepsilon(p)`.

        An error will be raised if `j \ne k \bmod 2`.

        EXAMPLES::

            sage: LocalComponent(Newform('11a'), 17).satake_polynomial()
            X^2 + 2*X + 17
            sage: LocalComponent(Newform('11a'), 17, twist_factor = -2).satake_polynomial()
            X^2 + 2/17*X + 1/17
        """
        p = self.prime()
        return PolynomialRing(self.coefficient_field(), 'X')([
                self.central_character()(p)*p,
                -self.newform()[p] * p**((self.twist_factor() - self.newform().weight() + 2)/2),
                1
              ])

    def characters(self):
        r"""
        Return the two characters `(\chi_1, \chi_2)` such this representation
        `\pi_{f, p}` is equal to the principal series `\pi(\chi_1, \chi_2)`.
        These are the unramified characters mapping `p` to the roots of the Satake polynomial,
        so in most cases (but not always) they will be defined over an
        extension of the coefficient field of self.

        EXAMPLES::

            sage: LocalComponent(Newform('11a'), 17).characters()
            [
            Character of Q_17*, of level 0, mapping 17 |--> d,
            Character of Q_17*, of level 0, mapping 17 |--> -d - 2
            ]
            sage: LocalComponent(Newforms(Gamma1(5), 6, names='a')[1], 3).characters()
            [
            Character of Q_3*, of level 0, mapping 3 |--> -3/2*a1 + 12,
            Character of Q_3*, of level 0, mapping 3 |--> -3/2*a1 - 12
            ]
        """
        f = self.satake_polynomial()
        if not f.is_irreducible():
            # This can happen; see the second example above
            d = f.roots()[0][0]
        else:
            d = self.coefficient_field().extension(f, 'd').gen()
        G = SmoothCharacterGroupQp(self.prime(), d.parent())
        return Sequence([G.character(0, [d]), G.character(0, [self.newform()[self.prime()] - d])], cr=True, universe=G)

class PrimitivePrincipalSeries(PrincipalSeries):
    r"""
    A ramified principal series of the form `\pi(\chi_1, \chi_2)`
    where `\chi_1` is unramified but `\chi_2` is not.

    EXAMPLES::

        sage: Pi = LocalComponent(Newforms(Gamma1(13), 2, names='a')[0], 13)
        sage: type(Pi)
        <class 'sage.modular.local_comp.local_comp.PrimitivePrincipalSeries'>
        sage: TestSuite(Pi).run()
    """

    def characters(self):
        r"""
        Return the two characters `(\chi_1, \chi_2)` such that the local component `\pi_{f, p}` is the induction of the character `\chi_1 \times \chi_2` of the Borel subgroup.

        EXAMPLES::

            sage: LocalComponent(Newforms(Gamma1(13), 2, names='a')[0], 13).characters()
            [
            Character of Q_13*, of level 0, mapping 13 |--> 3*a0 + 2,
            Character of Q_13*, of level 1, mapping 2 |--> a0 + 2, 13 |--> -3*a0 - 7
            ]
        """
        G = SmoothCharacterGroupQp(self.prime(), self.coefficient_field())
        t = ZZ((self.newform().weight() - 2 - self.twist_factor()) / 2)
        chi1 = G.character(0, [self.newform()[self.prime()]]) * G.norm_character()**t
        chi2 = G.character(0, [self.prime()]) * self.central_character() / chi1
        return Sequence([chi1, chi2], cr=True, universe=G)

class PrimitiveSpecial(PrimitiveLocalComponent):
    r"""
    A primitive special representation: that is, the Steinberg representation
    twisted by an unramified character. All such representations have conductor
    1.

    EXAMPLES::

        sage: Pi = LocalComponent(Newform('37a'), 37)
        sage: Pi.species()
        'Special'
        sage: Pi.conductor()
        1
        sage: type(Pi)
        <class 'sage.modular.local_comp.local_comp.PrimitiveSpecial'>
        sage: TestSuite(Pi).run()
    """

    def species(self):
        r"""
        The species of this local component, which is either 'Principal
        Series', 'Special' or 'Supercuspidal'.

        EXAMPLES::

            sage: LocalComponent(Newform('37a'), 37).species()
            'Special'
        """
        return "Special"

    def characters(self):
        r"""
        Return the defining characters of this representation. In this case, it
        will return the unique unramified character `\chi` of `\QQ_p^\times`
        such that this representation is equal to `\mathrm{St} \otimes \chi`,
        where `\mathrm{St}` is the Steinberg representation (defined as the
        quotient of the parabolic induction of the trivial character by its
        trivial subrepresentation).

        EXAMPLES:

        Our first example is the newform corresponding to an elliptic curve of
        conductor `37`. This is the nontrivial quadratic twist of Steinberg,
        corresponding to the fact that the elliptic curve has non-split
        multiplicative reduction at 37::

            sage: LocalComponent(Newform('37a'), 37).characters()
            [Character of Q_37*, of level 0, mapping 37 |--> -1]

        We try an example in odd weight, where the central character isn't
        trivial::

            sage: Pi = LocalComponent(Newforms(DirichletGroup(21)([-1, 1]), 3, names='j')[0], 7); Pi.characters()
            [Character of Q_7*, of level 0, mapping 7 |--> -1/2*j0^2 - 7/2]
            sage: Pi.characters()[0] ^2 == Pi.central_character()
            True

        An example using a non-standard twist factor::

            sage: Pi = LocalComponent(Newforms(DirichletGroup(21)([-1, 1]), 3, names='j')[0], 7, twist_factor=3); Pi.characters()
            [Character of Q_7*, of level 0, mapping 7 |--> -7/2*j0^2 - 49/2]
            sage: Pi.characters()[0]^2 == Pi.central_character()
            True
        """

        return [SmoothCharacterGroupQp(self.prime(), self.coefficient_field()).character(0, [self.newform()[self.prime()] * self.prime() ** ((self.twist_factor() - self.newform().weight() + 2)/2)])]

    def check_tempered(self):
        r"""
        Check that this representation is tempered (after twisting by
        `|\det|^{j/2}` where `j` is the twist factor). Since local components
        of modular forms are always tempered, this is a useful check on our
        calculations.

        EXAMPLES::

            sage: Pi = LocalComponent(Newforms(DirichletGroup(21)([-1, 1]), 3, names='j')[0], 7)
            sage: Pi.check_tempered()
        """
        c1 = self.characters()[0]
        K = c1.base_ring()
        p = self.prime()
        w = QQbar(p)**(self.twist_factor() / ZZ(2))
        for sigma in K.embeddings(QQbar):
            assert sigma(c1(p)).abs() == w

class PrimitiveSupercuspidal(PrimitiveLocalComponent):
    r"""
    A primitive supercuspidal representation.

    Except for some exceptional cases when `p = 2` which we do not implement
    here, such representations are parametrized by smooth characters of tamely
    ramified quadratic extensions of `\QQ_p`.

    EXAMPLES::

        sage: f = Newform("50a")
        sage: Pi = LocalComponent(f, 5)
        sage: type(Pi)
        <class 'sage.modular.local_comp.local_comp.PrimitiveSupercuspidal'>
        sage: Pi.species()
        'Supercuspidal'
        sage: TestSuite(Pi).run()
    """

    def species(self):
        r"""
        The species of this local component, which is either 'Principal
        Series', 'Special' or 'Supercuspidal'.

        EXAMPLES::

            sage: LocalComponent(Newform('49a'), 7).species()
            'Supercuspidal'
        """
        return "Supercuspidal"

    @cached_method
    def type_space(self):
        r"""
        Return a :class:`~sage.modular.local_comp.type_space.TypeSpace` object
        describing the (homological) type space of this newform, which we know
        is dual to the type space of the local component.

        EXAMPLES::

            sage: LocalComponent(Newform('49a'), 7).type_space()
            6-dimensional type space at prime 7 of form q + q^2 - q^4 + O(q^6)
        """
        return TypeSpace(self.newform(), self.prime())

    def characters(self):
        r"""
        Return the two conjugate characters of `K^\times`, where `K` is some
        quadratic extension of `\QQ_p`, defining this representation. An error
        will be raised in some 2-adic cases, since not all 2-adic supercuspidal
        representations arise in this way.

        EXAMPLES:

        The first example from [LW2012]_::

            sage: f = Newform('50a')
            sage: Pi = LocalComponent(f, 5)
            sage: chars = Pi.characters(); chars
            [
            Character of unramified extension Q_5(s)* (s^2 + 4*s + 2 = 0),
              of level 1, mapping s |--> -d - 1, 5 |--> 1,
            Character of unramified extension Q_5(s)* (s^2 + 4*s + 2 = 0),
              of level 1, mapping s |--> d, 5 |--> 1
            ]
            sage: chars[0].base_ring()
            Number Field in d with defining polynomial x^2 + x + 1

        These characters are interchanged by the Frobenius automorphism of `\GF{25}`::

            sage: chars[0] == chars[1]**5
            True

        A more complicated example (higher weight and nontrivial central character)::

            sage: f = Newforms(GammaH(25, [6]), 3, names='j')[0]; f
            q + j0*q^2 + 1/3*j0^3*q^3 - 1/3*j0^2*q^4 + O(q^6)
            sage: Pi = LocalComponent(f, 5)
            sage: Pi.characters()
            [
            Character of unramified extension Q_5(s)* (s^2 + 4*s + 2 = 0),
              of level 1, mapping s |--> 1/3*j0^2*d - 1/3*j0^3, 5 |--> 5,
            Character of unramified extension Q_5(s)* (s^2 + 4*s + 2 = 0),
              of level 1, mapping s |--> -1/3*j0^2*d, 5 |--> 5
            ]
            sage: Pi.characters()[0].base_ring()
            Number Field in d with defining polynomial x^2 - j0*x + 1/3*j0^2 over its base field

        .. warning::

            The above output isn't actually the same as in Example 2 of
            [LW2012]_, due to an error in the published paper (correction
            pending) -- the published paper has the inverses of the above
            characters.

        A higher level example::

            sage: f = Newform('81a', names='j'); f
            q + j0*q^2 + q^4 - j0*q^5 + O(q^6)
            sage: LocalComponent(f, 3).characters()  # long time (12s on sage.math, 2012)
            [
            Character of unramified extension Q_3(s)* (s^2 + 2*s + 2 = 0),
              of level 2, mapping -2*s |--> -2*d + j0, 4 |--> 1, 3*s + 1 |--> -j0*d + 1, 3 |--> 1,
            Character of unramified extension Q_3(s)* (s^2 + 2*s + 2 = 0),
              of level 2, mapping -2*s |--> 2*d - j0, 4 |--> 1, 3*s + 1 |--> j0*d - 2, 3 |--> 1
            ]

        Some ramified examples::

            sage: Newform('27a').local_component(3).characters()
            [
            Character of ramified extension Q_3(s)* (s^2 - 6 = 0),
              of level 2, mapping 2 |--> 1, s + 1 |--> -d, s |--> -1,
            Character of ramified extension Q_3(s)* (s^2 - 6 = 0),
              of level 2, mapping 2 |--> 1, s + 1 |--> d - 1, s |--> -1
            ]
            sage: LocalComponent(Newform('54a'), 3, twist_factor=4).characters()
            [
            Character of ramified extension Q_3(s)* (s^2 - 3 = 0),
              of level 2, mapping 2 |--> 1, s + 1 |--> -1/9*d, s |--> -9,
            Character of ramified extension Q_3(s)* (s^2 - 3 = 0),
              of level 2, mapping 2 |--> 1, s + 1 |--> 1/9*d - 1, s |--> -9
            ]

        A 2-adic non-example::

            sage: Newform('24a').local_component(2).characters()
            Traceback (most recent call last):
            ...
            ValueError: Totally ramified 2-adic representations are not classified by characters

        Examples where `K^\times / \QQ_p^\times` is not topologically cyclic
        (which complicates the computations greatly)::

            sage: Newforms(DirichletGroup(64, QQ).1, 2, names='a')[0].local_component(2).characters() # long time, random
            [
            Character of unramified extension Q_2(s)* (s^2 + s + 1 = 0), of level 3,
              mapping s |--> 1, 2*s + 1 |--> 1/2*a0, 4*s + 1 |--> 1, -1 |--> 1, 2 |--> 1,
            Character of unramified extension Q_2(s)* (s^2 + s + 1 = 0), of level 3,
              mapping s |--> 1, 2*s + 1 |--> 1/2*a0, 4*s + 1 |--> -1, -1 |--> 1, 2 |--> 1
            ]
            sage: Newform('243a',names='a').local_component(3).characters() # long time
            [
            Character of ramified extension Q_3(s)* (s^2 - 6 = 0), of level 4,
              mapping -2*s - 1 |--> -d - 1, 4 |--> 1, 3*s + 1 |--> -d - 1, s |--> 1,
            Character of ramified extension Q_3(s)* (s^2 - 6 = 0), of level 4,
              mapping -2*s - 1 |--> d, 4 |--> 1, 3*s + 1 |--> d, s |--> 1
            ]
        """
        T = self.type_space()
        p = self.prime()
        if self.conductor() % 2 == 0:

            G = SmoothCharacterGroupUnramifiedQuadratic(self.prime(), self.coefficient_field())
            n = self.conductor() // 2

            gs = G.quotient_gens(n)
            g = gs[-1]

            assert g.valuation(G.ideal(1)) == 0
            m = g.matrix().change_ring(ZZ).list()
            tr = (~T.rho(m)).trace()

            # The inverse is needed here because T is the *homological* type space,
            # which is dual to the cohomological one that defines the local component.

            X = polygen(self.coefficient_field())
            theta_poly = X**2 - (-1)**n*tr*X + self.central_character()(g.norm())
            verbose("theta_poly for %s is %s" % (g, theta_poly), level=1)
            if theta_poly.is_irreducible():
                F = self.coefficient_field().extension(theta_poly, "d")
                G = G.base_extend(F)

            # roots with repetitions allowed
            gvals = flatten([[y[0]]*y[1] for y in theta_poly.roots(G.base_ring())])

            if len(gs) == 1:
                # This is always the case if p != 2
                chi1, chi2 = (G.extend_character(n, self.central_character(), [x]) for x in gvals)
            else:
                # 2-adic cases, conductor >= 64. Here life is complicated
                # because the quotient (O_K* / p^n)^* / (image of Z_2^*) is not
                # cyclic.
                g0 = gs[0]
                try:
                    G._reduce_Qp(1, g0)
                    raise ArithmeticError("Bad generators returned")
                except ValueError:
                    pass

                tr = (~T.rho(g0.matrix().list())).trace()
                X = polygen(G.base_ring())
                theta0_poly = X**2 - (-1)**n*tr*X + self.central_character()(g0.norm())
                verbose("theta_poly for %s is %s" % (g0, theta_poly), level=1)
                if theta0_poly.is_irreducible():
                    F = theta0_poly.base_ring().extension(theta_poly, "e")
                    G = G.base_extend(F)
                g0vals = flatten([[y[0]]*y[1] for y in theta0_poly.roots(G.base_ring())])

                pairA = [ [g0vals[0], gvals[0]], [g0vals[1], gvals[1]] ]
                pairB = [ [g0vals[0], gvals[1]], [g0vals[1], gvals[0]] ]

                A_fail = 0
                B_fail = 0
                try:
                    chisA = [G.extend_character(n, self.central_character(), [y, x]) for (y, x) in pairA]
                except ValueError:
                    A_fail = 1
                try:
                    chisB = [G.extend_character(n, self.central_character(), [y, x]) for (y, x) in pairB]
                except ValueError:
                    B_fail = 1

                if chisA == chisB or chisA == reversed(chisB):
                    # repeated roots -- break symmetry arbitrarily
                    B_fail = 1

                # check the character relation from LW12
                if (not A_fail and not B_fail):
                    for x in G.ideal(n).invertible_residues():
                        try:
                            # test if G mod p is in Fp
                            flag = G._reduce_Qp(1, x)
                        except ValueError:
                            flag = None
                        if flag is not None:
                            verbose("skipping x=%s as congruent to %s mod p" % (x, flag))
                            continue

                        verbose("testing x = %s" % x, level=1)
                        ti = (-1)**n * (~T.rho(x.matrix().list())).trace()
                        verbose("  trace of matrix is %s" % ti, level=1)
                        if ti != chisA[0](x) + chisA[1](x):
                            verbose("  chisA FAILED", level=1)
                            A_fail = 1
                            break
                        if ti != chisB[0](x) + chisB[1](x):
                            verbose("  chisB FAILED", level=1)
                            B_fail = 1
                            break
                        else:
                            verbose("  Trace identity check works for both", level=1)

                if B_fail and not A_fail:
                    chi1, chi2 = chisA
                elif A_fail and not B_fail:
                    chi1, chi2 = chisB
                else:
                    raise ValueError("Something went wrong: can't identify the characters")

            # Consistency checks
            assert chi1.restrict_to_Qp() == chi2.restrict_to_Qp() == self.central_character()
            assert chi1*chi2 == chi1.parent().compose_with_norm(self.central_character())

            return Sequence([chi1, chi2], check=False, cr=True)

        else:
            # The ramified case.

            n = self.conductor() - 1
            if p == 2:
                # The ramified 2-adic representations aren't classified by admissible pairs. Die.
                raise ValueError("Totally ramified 2-adic representations are not classified by characters")

            G0 = SmoothCharacterGroupRamifiedQuadratic(p, 0, self.coefficient_field())
            G1 = SmoothCharacterGroupRamifiedQuadratic(p, 1, self.coefficient_field())
            q0 = G0.quotient_gens(n)
            assert all(x.valuation(G0.ideal(1)) == 1 for x in q0)
            q1 = G1.quotient_gens(n)
            assert all(x.valuation(G1.ideal(1)) == 1 for x in q1)

            t0 = [(~T.rho(q.matrix().list())).trace() for q in q0]
            t1 = [(~T.rho(q.matrix().list())).trace() for q in q1]

            if all(x == 0 for x in t0 + t1):
                # Can't happen?
                raise NotImplementedError( "Can't identify ramified quadratic extension -- all traces zero" )
            elif all(x == 0 for x in t1):
                G, qs, ts = G0, q0, t0
            elif all(x == 0 for x in t0):
                G, qs, ts = G1, q1, t1
            else:
                # At least one of the traces is *always* 0, since the type
                # space has to be isomorphic to its twist by the (ramified
                # quadratic) character corresponding to the quadratic
                # extension.
                raise RuntimeError( "Can't get here!" )

            q = qs[0]
            t = ts[0]
            k = self.newform().weight()
            t *= p**ZZ( (k - 2 + self.twist_factor() ) / 2)

            X = polygen(self.coefficient_field())
            theta_poly = X**2 - X * t + self.central_character()(q.norm())
            verbose("theta_poly is %s" % theta_poly, level=1)
            if theta_poly.is_irreducible():
                F = self.coefficient_field().extension(theta_poly, "d")
                G = G.base_extend(F)
            c1q, c2q = flatten([[x]*e for x,e in theta_poly.roots(G.base_ring())])

            if len(qs) == 1:
                chi1, chi2 = (G.extend_character(n, self.central_character(), [x]) for x in [c1q, c2q])

            else:
                assert p == 3
                q = qs[1]
                t = ts[1]
                t *= p**ZZ( (k - 2 + self.twist_factor() ) / 2)

                X = polygen(G.base_ring())
                theta_poly = X**2 - X * t + self.central_character()(q.norm())
                verbose("theta_poly is %s" % theta_poly, level=1)
                if theta_poly.is_irreducible():
                    F = G.base_ring().extension(theta_poly, "e")
                    G = G.base_extend(F)
                c1q2, c2q2 = flatten([[x]*e for x,e in theta_poly.roots(G.base_ring())])

                pairA = [[c1q, c1q2], [c2q, c2q2]]
                pairB = [[c1q, c2q2], [c2q, c1q2]]

                A_fail = 0
                B_fail = 0
                try:
                    chisA = [G.extend_character(n, self.central_character(), [x, y]) for (x, y) in pairA]
                except ValueError:
                    verbose('A failed to create', level=1)
                    A_fail = 1
                try:
                    chisB = [G.extend_character(n, self.central_character(), [x, y]) for (x, y) in pairB]
                except ValueError:
                    verbose('A failed to create', level=1)
                    B_fail = 1

                if c1q == c2q or c1q2 == c2q2:
                    B_fail = 1

                for u in G.ideal(n).invertible_residues():
                    if A_fail or B_fail:
                        break
                    x = q*u
                    verbose("testing x = %s" % x, level=1)
                    ti = (~T.rho(x.matrix().list())).trace() * p**ZZ((k-2+self.twist_factor())/2)
                    verbose("trace of matrix is %s" % ti, level=1)
                    if chisA[0](x) + chisA[1](x) != ti:
                        A_fail = 1
                    if chisB[0](x) + chisB[1](x) != ti:
                        B_fail = 1

                if B_fail and not A_fail:
                    chi1, chi2 = chisA
                elif A_fail and not B_fail:
                    chi1, chi2 = chisB
                else:
                    raise ValueError("Something went wrong: can't identify the characters")

            # Consistency checks
            assert chi1.restrict_to_Qp() == chi2.restrict_to_Qp() == self.central_character()
            assert chi1*chi2 == chi1.parent().compose_with_norm(self.central_character())

            return Sequence([chi1, chi2], check=False, cr=True)

    def check_tempered(self):
        r"""
        Check that this representation is tempered (after twisting by
        `|\det|^{j/2}` where `j` is the twist factor). Since local components
        of modular forms are always tempered, this is a useful check on our
        calculations.

        Since the computation of the characters attached to this representation
        is not implemented in the odd-conductor case, a NotImplementedError
        will be raised for such representations.

        EXAMPLES::

            sage: LocalComponent(Newform("50a"), 5).check_tempered()
            sage: LocalComponent(Newform("27a"), 3).check_tempered()
        """
        c1, c2 = self.characters()
        K = c1.base_ring()
        p = self.prime()
        w = QQbar(p)**self.twist_factor()
        for sigma in K.embeddings(QQbar):
            assert sigma(c1(p)).abs() == sigma(c2(p)).abs() == w

class ImprimitiveLocalComponent(LocalComponentBase):
    r"""
    A smooth representation which is not of minimal level among its character
    twists. Internally, this is stored as a pair consisting of a minimal local
    component and a character to twist by.
    """

    def __init__(self,newform, prime, twist_factor, min_twist, chi):
        r"""
        EXAMPLES::

            sage: Newform("45a").local_component(3) # indirect doctest
            Smooth representation of GL_2(Q_3) with conductor 3^2, twist of representation of conductor 3^1
        """
        LocalComponentBase.__init__(self, newform, prime, twist_factor)
        self._min_twist = min_twist
        self._chi = chi

    def is_primitive(self):
        r"""
        Return True if this local component is primitive (has minimal level
        among its character twists).

        EXAMPLES::

            sage: Newform("45a").local_component(3).is_primitive()
            False
        """
        return False

    def minimal_twist(self):
        r"""
        Return a twist of this local component which has the minimal possible
        conductor.

        EXAMPLES::

            sage: Pi = Newform("75b").local_component(5)
            sage: Pi.minimal_twist()
            Smooth representation of GL_2(Q_5) with conductor 5^1
        """
        return self._min_twist

    def twisting_character(self):
        r"""
        Return the character giving the minimal twist of this representation.

        EXAMPLES::

            sage: Pi = Newform("45a").local_component(3)
            sage: Pi.twisting_character()
            Dirichlet character modulo 3 of conductor 3 mapping 2 |--> -1
        """
        return self._chi

    def species(self):
        r"""
        The species of this local component, which is either 'Principal
        Series', 'Special' or 'Supercuspidal'.

        EXAMPLES::

            sage: Pi = Newform("45a").local_component(3)
            sage: Pi.species()
            'Special'
        """
        return self._min_twist.species()

    def _repr_(self):
        r"""
        EXAMPLES::

            sage: Pi = Newform("45a").local_component(3)
            sage: Pi # indirect doctest
            Smooth representation of GL_2(Q_3) with conductor 3^2, twist of representation of conductor 3^1
        """
        return LocalComponentBase._repr_(self) + ', twist of representation of conductor %s^%s' % (self.prime(), self._min_twist.conductor())

    def characters(self):
        r"""
        Return the pair of characters (either of `\QQ_p^*` or of some quadratic
        extension) corresponding to this representation.

        EXAMPLES::

            sage: f = [f for f in Newforms(63, 4, names='a') if f[2] == 1][0]
            sage: f.local_component(3).characters()
            [
            Character of Q_3*, of level 1, mapping 2 |--> -1, 3 |--> d,
            Character of Q_3*, of level 1, mapping 2 |--> -1, 3 |--> -d - 2
            ]
        """
        minchars = self._min_twist.characters()
        G = minchars[0].parent()
        chi = self._chi
        if self.species() == "Supercuspidal":
            H = SmoothCharacterGroupQp(self.prime(), chi.base_ring())
            Hchi = H.from_dirichlet(~chi)
            Gchi = G.compose_with_norm(Hchi)
        else:
            Gchi = G.from_dirichlet(~chi)
        return Sequence([c*Gchi for c in minchars], cr=True, universe=G)

    def check_tempered(self):
        r"""
        Check that this representation is quasi-tempered, i.e. `\pi \otimes
        |\det|^{j/2}` is tempered. It is well known that local components of
        modular forms are *always* tempered, so this serves as a useful check
        on our computations.

        EXAMPLES::

            sage: f = [f for f in Newforms(63, 4, names='a') if f[2] == 1][0]
            sage: f.local_component(3).check_tempered()
        """
        self.minimal_twist().check_tempered()<|MERGE_RESOLUTION|>--- conflicted
+++ resolved
@@ -1,7 +1,4 @@
-<<<<<<< HEAD
 # sage_setup: distribution = sagemath-schemes
-=======
->>>>>>> ffa0785a
 # sage.doctest: needs sage.libs.pari
 r"""
 Local components of modular forms
