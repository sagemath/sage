# -*- coding: utf-8 -*-
r"""
Dirichlet characters

A :class:`DirichletCharacter` is the extension of a homomorphism

.. MATH::

    (\ZZ/N\ZZ)^* \to R^*,

for some ring `R`, to the map `\ZZ/N\ZZ \to R` obtained by sending
those `x\in\ZZ/N\ZZ` with `\gcd(N,x)>1` to `0`.

EXAMPLES::

    sage: G = DirichletGroup(35)
    sage: x = G.gens()
    sage: e = x[0]*x[1]^2; e
    Dirichlet character modulo 35 of conductor 35 mapping 22 |--> zeta12^3, 31 |--> zeta12^2 - 1
    sage: e.order()
    12

This illustrates a canonical coercion::

    sage: e = DirichletGroup(5, QQ).0
    sage: f = DirichletGroup(5,CyclotomicField(4)).0
    sage: e*f
    Dirichlet character modulo 5 of conductor 5 mapping 2 |--> -zeta4

AUTHORS:

-  William Stein (2005-09-02): Fixed bug in comparison of Dirichlet
   characters. It was checking that their values were the same, but
   not checking that they had the same level!

-  William Stein (2006-01-07): added more examples

-  William Stein (2006-05-21): added examples of everything; fix a
   *lot* of tiny bugs and design problem that became clear when
   creating examples.

-  Craig Citro (2008-02-16): speed up __call__ method for
   Dirichlet characters, miscellaneous fixes

-  Julian Rueth (2014-03-06): use UniqueFactory to cache DirichletGroups

"""

# ****************************************************************************
#       Copyright (C) 2004-2006 William Stein <wstein@gmail.com>
#       Copyright (C) 2014 Julian Rueth <julian.rueth@fsfe.org>
#
# This program is free software: you can redistribute it and/or modify
# it under the terms of the GNU General Public License as published by
# the Free Software Foundation, either version 2 of the License, or
# (at your option) any later version.
#                  https://www.gnu.org/licenses/
# ****************************************************************************

import sage.misc.prandom as random
import sage.modules.free_module_element as free_module_element
import sage.rings.abc

from sage.arith.functions import lcm
from sage.arith.misc import bernoulli, kronecker, factor, gcd, fundamental_discriminant, euler_phi, valuation
from sage.categories.map import Map
from sage.categories.objects import Objects
from sage.functions.other import binomial, factorial
from sage.libs.pari import pari
from sage.misc.cachefunc import cached_method
from sage.misc.fast_methods import WithEqualityById
from sage.misc.functional import round
from sage.misc.misc_c import prod
from sage.modules.free_module import FreeModule
from sage.rings.finite_rings.integer_mod import Mod
from sage.rings.finite_rings.integer_mod_ring import IntegerModRing
from sage.rings.integer import Integer
from sage.rings.integer_ring import ZZ
<<<<<<< HEAD
from sage.rings.number_field.number_field import CyclotomicField, NumberField
from sage.rings.number_field.number_field_base import NumberField as NumberField_base
=======
from sage.rings.number_field.number_field import CyclotomicField, NumberField, NumberField_generic
>>>>>>> 9e17e3c1
from sage.rings.power_series_ring import PowerSeriesRing
from sage.rings.rational_field import RationalField, QQ, is_RationalField
from sage.rings.ring import is_Ring
from sage.structure.element import MultiplicativeGroupElement
from sage.structure.factory import UniqueFactory
from sage.structure.gens_py import multiplicative_iterator
from sage.structure.parent import Parent
from sage.structure.richcmp import richcmp
from sage.structure.sequence import Sequence


def trivial_character(N, base_ring=RationalField()):
    r"""
    Return the trivial character of the given modulus, with values in the given
    base ring.

    EXAMPLES::

        sage: t = trivial_character(7)
        sage: [t(x) for x in [0..20]]
        [0, 1, 1, 1, 1, 1, 1, 0, 1, 1, 1, 1, 1, 1, 0, 1, 1, 1, 1, 1, 1]
        sage: t(1).parent()
        Rational Field
        sage: trivial_character(7, Integers(3))(1).parent()
        Ring of integers modulo 3
    """
    return DirichletGroup(N, base_ring)(1)


TrivialCharacter = trivial_character


def kronecker_character(d):
    """
    Return the quadratic Dirichlet character (d/.) of minimal
    conductor.

    EXAMPLES::

        sage: kronecker_character(97*389*997^2)
        Dirichlet character modulo 37733 of conductor 37733 mapping 1557 |--> -1, 37346 |--> -1

    ::

        sage: a = kronecker_character(1)
        sage: b = DirichletGroup(2401,QQ)(a)    # NOTE -- over QQ!
        sage: b.modulus()
        2401

    AUTHORS:

    - Jon Hanke (2006-08-06)
    """
    d = Integer(d)
    if d == 0:
        raise ValueError("d must be nonzero")

    D = fundamental_discriminant(d)
    G = DirichletGroup(abs(D), RationalField())
    return G([kronecker(D, u) for u in G.unit_gens()])


def kronecker_character_upside_down(d):
    """
    Return the quadratic Dirichlet character (./d) of conductor d, for
    d0.

    EXAMPLES::

        sage: kronecker_character_upside_down(97*389*997^2)
        Dirichlet character modulo 37506941597 of conductor 37733 mapping 13533432536 |--> -1, 22369178537 |--> -1, 14266017175 |--> 1

    AUTHORS:

    - Jon Hanke (2006-08-06)
    """
    d = Integer(d)
    if d <= 0:
        raise ValueError("d must be positive")

    G = DirichletGroup(d, RationalField())
    return G([kronecker(u.lift(), d) for u in G.unit_gens()])


def is_DirichletCharacter(x):
    r"""
    Return ``True`` if ``x`` is of type ``DirichletCharacter``.

    EXAMPLES::

        sage: from sage.modular.dirichlet import is_DirichletCharacter
        sage: is_DirichletCharacter(trivial_character(3))
        True
        sage: is_DirichletCharacter([1])
        False
    """
    return isinstance(x, DirichletCharacter)


class DirichletCharacter(MultiplicativeGroupElement):
    """
    A Dirichlet character.
    """
    def __init__(self, parent, x, check=True):
        r"""
        Create a Dirichlet character with specified values on
        generators of `(\ZZ/n\ZZ)^*`.

        INPUT:

        - ``parent`` -- :class:`DirichletGroup`, a group of Dirichlet
           characters

        - ``x`` -- one of the following:

           - tuple or list of ring elements: the values of the
             Dirichlet character on the standard generators of
             `(\ZZ/N\ZZ)^*` as returned by
             :meth:`sage.rings.finite_rings.integer_mod_ring.IntegerModRing_generic.unit_gens`.

           - vector over `\ZZ/e\ZZ`, where `e` is the order of the
             standard root of unity for ``parent``.

           In both cases, the orders of the elements must divide the
           orders of the respective generators of `(\ZZ/N\ZZ)^*`.

        OUTPUT:

        The Dirichlet character defined by `x` (type
        :class:`DirichletCharacter`).

        EXAMPLES::

            sage: G.<e> = DirichletGroup(13)
            sage: G
            Group of Dirichlet characters modulo 13 with values in Cyclotomic Field of order 12 and degree 4
            sage: e
            Dirichlet character modulo 13 of conductor 13 mapping 2 |--> zeta12
            sage: loads(e.dumps()) == e
            True

        ::

            sage: G, x = DirichletGroup(35).objgens()
            sage: e = x[0]*x[1]; e
            Dirichlet character modulo 35 of conductor 35 mapping 22 |--> zeta12^3, 31 |--> zeta12^2
            sage: e.order()
            12
            sage: loads(e.dumps()) == e
            True

        TESTS::

            sage: G = DirichletGroup(10)
            sage: TestSuite(G[1]).run()

        It is checked that the orders of the elements in `x` are
        admissible (see :trac:`17283`)::

            sage: k.<i> = CyclotomicField(4)
            sage: G = DirichletGroup(192)
            sage: G([i, -1, -1])
            Traceback (most recent call last):
            ...
            ValueError: values (= (zeta16^4, -1, -1)) must have multiplicative orders dividing (2, 16, 2), respectively

            sage: from sage.modular.dirichlet import DirichletCharacter
            sage: M = FreeModule(Zmod(16), 3)
            sage: DirichletCharacter(G, M([4, 8, 8]))
            Traceback (most recent call last):
            ...
            ValueError: values (= (4, 8, 8) modulo 16) must have additive orders dividing (2, 16, 2), respectively
        """
        MultiplicativeGroupElement.__init__(self, parent)
        if check:
            orders = parent.integers_mod().unit_group().gens_orders()
            if len(x) != len(orders):
                raise ValueError("wrong number of values (= {}) on generators (want {})".format(x, len(orders)))
            if free_module_element.is_FreeModuleElement(x):
                x = parent._module(x)
                if any(u * v for u, v in zip(x, orders)):
                    raise ValueError("values (= {} modulo {}) must have additive orders dividing {}, respectively"
                                     .format(x, parent.zeta_order(), orders))
                self.element.set_cache(x)
            else:
                R = parent.base_ring()
                x = tuple(map(R, x))
                if R.is_exact() and any(u**v != 1 for u, v in zip(x, orders)):
                    raise ValueError("values (= {}) must have multiplicative orders dividing {}, respectively"
                                     .format(x, orders))
                self.values_on_gens.set_cache(x)
        else:
            if free_module_element.is_FreeModuleElement(x):
                self.element.set_cache(x)
            else:
                self.values_on_gens.set_cache(x)

    @cached_method
    def __eval_at_minus_one(self):
        r"""
        Efficiently evaluate the character at -1 using knowledge of its
        order. This is potentially much more efficient than computing the
        value of -1 directly using dlog and a large power of the image root
        of unity.

        We use the following. Proposition: Suppose eps is a character mod
        `p^n`, where `p` is a prime. Then
        `\varepsilon(-1) = -1` if and only if `p = 2` and
        the factor of eps at 4 is nontrivial or `p > 2` and 2 does
        not divide `\phi(p^n)/\mbox{\rm ord}(\varepsilon)`.

        EXAMPLES::

            sage: chi = DirichletGroup(20).0; chi._DirichletCharacter__eval_at_minus_one()
            -1
        """
        D = self.decomposition()
        val = self.base_ring()(1)
        for e in D:
            if e.modulus() % 2 == 0:
                if e.modulus() % 4 == 0:
                    val *= e.values_on_gens()[0]  # first gen is -1 for 2-power modulus
            elif (euler_phi(e.parent().modulus()) / e.order()) % 2:
                val *= -1
        return val

    def __call__(self, m):
        """
        Return the value of this character at the integer `m`.

        .. warning::

            A table of values of the character is made the first time
            you call this (unless `m` equals -1)

        EXAMPLES::

            sage: G = DirichletGroup(60)
            sage: e = prod(G.gens(), G(1))
            sage: e
            Dirichlet character modulo 60 of conductor 60 mapping 31 |--> -1, 41 |--> -1, 37 |--> zeta4
            sage: e(-1)
            -1
            sage: e(2)
            0
            sage: e(7)
            -zeta4
            sage: Integers(60).unit_gens()
            (31, 41, 37)
            sage: e(31)
            -1
            sage: e(41)
            -1
            sage: e(37)
            zeta4
            sage: e(31*37)
            -zeta4
            sage: parent(e(31*37))
            Cyclotomic Field of order 4 and degree 2
        """
        N = self.modulus()
        m = m % N
        if self.values.is_in_cache() or m != N - 1:
            return self.values()[m]
        else:
            return self.__eval_at_minus_one()

    def change_ring(self, R):
        """
        Return the base extension of ``self`` to ``R``.

        INPUT:

        - ``R`` -- either a ring admitting a conversion map from the
          base ring of ``self``, or a ring homomorphism with the base
          ring of ``self`` as its domain

        EXAMPLES::

            sage: e = DirichletGroup(7, QQ).0
            sage: f = e.change_ring(QuadraticField(3, 'a'))
            sage: f.parent()
            Group of Dirichlet characters modulo 7 with values in Number Field in a with defining polynomial x^2 - 3 with a = 1.732050807568878?

        ::

            sage: e = DirichletGroup(13).0
            sage: e.change_ring(QQ)
            Traceback (most recent call last):
            ...
            TypeError: Unable to coerce zeta12 to a rational

        We test the case where `R` is a map (:trac:`18072`)::

            sage: K.<i> = QuadraticField(-1)
            sage: chi = DirichletGroup(5, K)[1]
            sage: chi(2)
            i
            sage: f = K.complex_embeddings()[0]
            sage: psi = chi.change_ring(f)
            sage: psi(2)
            -1.83697019872103e-16 - 1.00000000000000*I

        """
        if self.base_ring() is R:
            return self
        G = self.parent().change_ring(R)
        return G.element_class(G, [R(x) for x in self.values_on_gens()])

    def _richcmp_(self, other, op):
        """
        Compare ``self`` to ``other``.

        .. NOTE::

            Since there is no coercion between Dirichlet groups
            of different moduli, characters of different moduli
            compare as unequal, even if they define identical
            functions on ``ZZ``.

        EXAMPLES::

            sage: e = DirichletGroup(16)([-1, 1])
            sage: f = e.restrict(8)
            sage: e == e
            True
            sage: f == f
            True
            sage: e == f
            False
            sage: k = DirichletGroup(7)([-1])
            sage: k == e
            False
        """
        return richcmp(self.values_on_gens(), other.values_on_gens(), op)

    def __hash__(self):
        """
        Return the hash of ``self``.

        EXAMPLES::

            sage: e = DirichletGroup(16)([-1, 1])
            sage: hash(e) == hash((-1,1))
            True
        """
        return hash(self.values_on_gens())

    def __invert__(self):
        """
        Return the multiplicative inverse of ``self``.

        EXAMPLES::

            sage: e = DirichletGroup(13).0
            sage: f = ~e
            sage: f*e
            Dirichlet character modulo 13 of conductor 1 mapping 2 |--> 1
        """
        G = self.parent()
        if G.zeta.is_in_cache():
            x = -self.element()
        else:
            x = tuple(~z for z in self.values_on_gens())
        return G.element_class(G, x, check=False)

    def _mul_(self, other):
        """
        Return the product of ``self`` and ``other``.

        EXAMPLES::

            sage: G.<a,b> = DirichletGroup(20)
            sage: a
            Dirichlet character modulo 20 of conductor 4 mapping 11 |--> -1, 17 |--> 1
            sage: b
            Dirichlet character modulo 20 of conductor 5 mapping 11 |--> 1, 17 |--> zeta4
            sage: a*b # indirect doctest
            Dirichlet character modulo 20 of conductor 20 mapping 11 |--> -1, 17 |--> zeta4

        Multiplying elements whose parents have different zeta orders works::

            sage: a = DirichletGroup(3, QQ, zeta=1, zeta_order=1)(1)
            sage: b = DirichletGroup(3, QQ, zeta=-1, zeta_order=2)([-1])
            sage: a * b # indirect doctest
            Dirichlet character modulo 3 of conductor 3 mapping 2 |--> -1
        """
        G = self.parent()
        if G.zeta.is_in_cache():
            x = self.element() + other.element()
        else:
            x = tuple(y * z for y, z in zip(self.values_on_gens(), other.values_on_gens()))
        return G.element_class(G, x, check=False)

    def __copy__(self):
        """
        Return a (shallow) copy of this Dirichlet character.

        EXAMPLES::

            sage: G.<a> = DirichletGroup(11)
            sage: b = copy(a)
            sage: a is b
            False
            sage: a.element() is b.element()
            False
            sage: a.values_on_gens() is b.values_on_gens()
            True
        """
        # This method exists solely because of a bug in the cPickle module --
        # see modsym/manin_symbols.py.
        G = self.parent()
        return G.element_class(G, self.values_on_gens(), check=False)

    def __pow__(self, n):
        """
        Return ``self`` raised to the power of ``n``.

        EXAMPLES::

            sage: G.<a,b> = DirichletGroup(20)
            sage: a^2
            Dirichlet character modulo 20 of conductor 1 mapping 11 |--> 1, 17 |--> 1
            sage: b^2
            Dirichlet character modulo 20 of conductor 5 mapping 11 |--> 1, 17 |--> -1
        """
        G = self.parent()
        if G.zeta.is_in_cache():
            x = n * self.element()
        else:
            x = tuple(z**n for z in self.values_on_gens())
        return G.element_class(G, x, check=False)

    def _repr_short_(self):
        r"""
        A short string representation of ``self``, often used in string representations of modular forms.

        EXAMPLES::

            sage: chi = DirichletGroup(24).0
            sage: chi._repr_short_()
            '[-1, 1, 1]'

        """
        return str(list(self.values_on_gens()))

    def _repr_(self):
        """
        String representation of ``self``.

        EXAMPLES::

            sage: G.<a,b> = DirichletGroup(20)
            sage: repr(a) # indirect doctest
            'Dirichlet character modulo 20 of conductor 4 mapping 11 |--> -1, 17 |--> 1'

        TESTS:

        Dirichlet characters modulo 1 and 2 are printed correctly (see
        :trac:`17338`)::

            sage: DirichletGroup(1)[0]
            Dirichlet character modulo 1 of conductor 1
            sage: DirichletGroup(2)[0]
            Dirichlet character modulo 2 of conductor 1
        """
        s = 'Dirichlet character modulo %s of conductor %s' % (self.modulus(), self.conductor())
        r = len(self.values_on_gens())
        if r:
            s += ' mapping '
        for i in range(r):
            if i:
                s += ', '
            s += str(self.parent().unit_gens()[i]) + ' |--> ' + str(self.values_on_gens()[i])
        return s

    def _latex_(self):
        r"""
        LaTeX representation of ``self``.

        EXAMPLES::

            sage: G.<a,b> = DirichletGroup(16)
            sage: latex(b)  # indirect doctest
            \hbox{Dirichlet character modulo } 16 \hbox{ of conductor } 16 \hbox{ mapping } 15 \mapsto 1,\ 5 \mapsto \zeta_{4}

        TESTS:

        Dirichlet characters modulo 1 and 2 are printed correctly (see
        :trac:`17338`)::

            sage: latex(DirichletGroup(1)[0])
            \hbox{Dirichlet character modulo } 1 \hbox{ of conductor } 1
            sage: latex(DirichletGroup(2)[0])
            \hbox{Dirichlet character modulo } 2 \hbox{ of conductor } 1
        """
        s = r'\hbox{Dirichlet character modulo } %s \hbox{ of conductor } %s' % (self.modulus(), self.conductor())
        r = len(self.values_on_gens())
        if r != 0:
            s += r' \hbox{ mapping } '
        for i in range(r):
            if i != 0:
                s += r',\ '
            s += self.parent().unit_gens()[i]._latex_() + r' \mapsto ' + self.values_on_gens()[i]._latex_()
        return s

    def base_ring(self):
        """
        Return the base ring of this Dirichlet character.

        EXAMPLES::

            sage: G = DirichletGroup(11)
            sage: G.gen(0).base_ring()
            Cyclotomic Field of order 10 and degree 4
            sage: G = DirichletGroup(11, RationalField())
            sage: G.gen(0).base_ring()
            Rational Field
        """
        return self.parent().base_ring()

    def bar(self):
        """
        Return the complex conjugate of this Dirichlet character.

        EXAMPLES::

            sage: e = DirichletGroup(5).0
            sage: e
            Dirichlet character modulo 5 of conductor 5 mapping 2 |--> zeta4
            sage: e.bar()
            Dirichlet character modulo 5 of conductor 5 mapping 2 |--> -zeta4
        """
        return ~self

    def bernoulli(self, k, algorithm='recurrence', cache=True, **opts):
        r"""
        Return the generalized Bernoulli number `B_{k,eps}`.

        INPUT:

        - ``k`` -- a non-negative integer

        - ``algorithm`` -- either ``'recurrence'`` (default) or
          ``'definition'``

        - ``cache`` -- if True, cache answers

        - ``**opts`` -- optional arguments; not used directly, but
          passed to the :func:`bernoulli` function if this is called

        OUTPUT:

        Let `\varepsilon` be a (not necessarily primitive) character
        of modulus `N`.  This function returns the generalized
        Bernoulli number `B_{k,\varepsilon}`, as defined by the
        following identity of power series (see for example
        [DI1995]_, Section 2.2):

        .. MATH::

            \sum_{a=1}^N \frac{\varepsilon(a) t e^{at}}{e^{Nt}-1}
            = sum_{k=0}^{\infty} \frac{B_{k,\varepsilon}}{k!} t^k.

        ALGORITHM:

        The ``'recurrence'`` algorithm computes generalized Bernoulli
        numbers via classical Bernoulli numbers using the formula in
        [Coh2007]_, Proposition 9.4.5; this is usually optimal.  The
        ``definition`` algorithm uses the definition directly.

        .. WARNING::

            In the case of the trivial Dirichlet character modulo 1,
            this function returns `B_{1,\varepsilon} = 1/2`, in
            accordance with the above definition, but in contrast to
            the value `B_1 = -1/2` for the classical Bernoulli number.
            Some authors use an alternative definition giving
            `B_{1,\varepsilon} = -1/2`; see the discussion in
            [Coh2007]_, Section 9.4.1.

        EXAMPLES::

            sage: G = DirichletGroup(13)
            sage: e = G.0
            sage: e.bernoulli(5)
            7430/13*zeta12^3 - 34750/13*zeta12^2 - 11380/13*zeta12 + 9110/13
            sage: eps = DirichletGroup(9).0
            sage: eps.bernoulli(3)
            10*zeta6 + 4
            sage: eps.bernoulli(3, algorithm="definition")
            10*zeta6 + 4

        TESTS:

        Check that :trac:`17586` is fixed::

            sage: DirichletGroup(1)[0].bernoulli(1)
            1/2

        """
        if cache:
            try:
                self.__bernoulli
            except AttributeError:
                self.__bernoulli = {}
            if k in self.__bernoulli:
                return self.__bernoulli[k]
        N = self.modulus()
        K = self.base_ring()

        if N == 1:
            # By definition, the first Bernoulli number of the trivial
            # character is 1/2, in contrast to the value B_1 = -1/2.
            ber = K.one() / 2 if k == 1 else K(bernoulli(k))
        elif self(-1) != K((-1)**k):
            ber = K.zero()
        elif algorithm == "recurrence":
            # The following code is pretty fast, at least compared to
            # the other algorithm below.  That said, I'm sure it could
            # be sped up by a factor of 10 or more in many cases,
            # especially since we end up computing all the Bernoulli
            # numbers up to k, which should be done with power series
            # instead of calls to the Bernoulli function.  Likewise
            # computing all binomial coefficients can be done much
            # more efficiently.
            v = self.values()

            def S(n):
                return sum(v[r] * r**n for r in range(1, N))
            ber = K(sum(binomial(k, j) * bernoulli(j, **opts) *
                        N**(j - 1) * S(k - j) for j in range(k + 1)))
        elif algorithm == "definition":
            # This is better since it computes the same thing, but requires
            # no arith in a poly ring over a number field.
            prec = k + 2
            R = PowerSeriesRing(QQ, 't')
            t = R.gen()
            # g(t) = t/(e^{Nt}-1)
            g = t / ((N * t).exp(prec) - 1)
            # h(n) = g(t)*e^{nt}
            h = [0] + [g * ((n * t).exp(prec)) for n in range(1, N + 1)]
            ber = sum([self(a) * h[a][k] for a in range(1, N + 1)]) * factorial(k)
        else:
            raise ValueError("algorithm = '%s' unknown" % algorithm)

        if cache:
            self.__bernoulli[k] = ber
        return ber

    def lfunction(self, prec=53, algorithm='pari'):
        """
        Return the L-function of ``self``.

        The result is a wrapper around a PARI L-function or around
        the ``lcalc`` program.

        INPUT:

        - ``prec`` -- precision (default 53)

        - ``algorithm`` -- 'pari' (default) or 'lcalc'

        EXAMPLES::

            sage: G.<a,b> = DirichletGroup(20)
            sage: L = a.lfunction(); L
            PARI L-function associated to Dirichlet character modulo 20
            of conductor 4 mapping 11 |--> -1, 17 |--> 1
            sage: L(4)
            0.988944551741105

        With the algorithm "lcalc"::

            sage: a = a.primitive_character()
            sage: L = a.lfunction(algorithm='lcalc'); L
            L-function with complex Dirichlet coefficients
            sage: L.value(4)  # abs tol 1e-8
            0.988944551741105 + 0.0*I
        """
        if algorithm is None:
            algorithm = 'pari'

        if algorithm == 'pari':
            from sage.lfunctions.pari import lfun_character, LFunction
            Z = LFunction(lfun_character(self), prec=prec)
            Z.rename('PARI L-function associated to %s' % self)
            return Z
        elif algorithm == 'lcalc':
            from sage.libs.lcalc.lcalc_Lfunction import Lfunction_from_character
            return Lfunction_from_character(self)

        raise ValueError('algorithm must be "pari" or "lcalc"')

    @cached_method
    def conductor(self):
        """
        Compute and return the conductor of this character.

        EXAMPLES::

            sage: G.<a,b> = DirichletGroup(20)
            sage: a.conductor()
            4
            sage: b.conductor()
            5
            sage: (a*b).conductor()
            20

        TESTS::

            sage: G.<a, b> = DirichletGroup(20)
            sage: type(G(1).conductor())
            <class 'sage.rings.integer.Integer'>
        """
        if self.modulus() == 1 or self.is_trivial():
            return Integer(1)
        F = factor(self.modulus())
        if len(F) > 1:
            return prod([d.conductor() for d in self.decomposition()])
        p = F[0][0]
        # When p is odd, and x =/= 1, the conductor is the smallest p**r such that
        #   Order(x) divides EulerPhi(p**r) = p**(r-1)*(p-1).
        # For a given r, whether or not the above divisibility holds
        # depends only on the factor of p**(r-1) on the right hand side.
        # Since p-1 is coprime to p, this smallest r such that the
        # divisibility holds equals Valuation(Order(x),p)+1.
        cond = p**(valuation(self.order(), p) + 1)
        if p == 2 and F[0][1] > 2 and self.values_on_gens()[1].multiplicative_order() != 1:
            cond *= 2
        return Integer(cond)

    @cached_method
    def fixed_field_polynomial(self, algorithm="pari"):
        r"""
        Given a Dirichlet character, this will return a
        polynomial generating the abelian extension fixed by the kernel
        of the corresponding Galois character.

        ALGORITHM: (Sage)

        A formula by Gauss for the products of periods;
        see Disquisitiones §343. See the source code for more.

        OUTPUT:

        - a polynomial with integer coefficients

        EXAMPLES::

            sage: G = DirichletGroup(37)
            sage: chi = G.0
            sage: psi = chi^18
            sage: psi.fixed_field_polynomial()
            x^2 + x - 9

            sage: G = DirichletGroup(7)
            sage: chi = G.0^2
            sage: chi
            Dirichlet character modulo 7 of conductor 7 mapping 3 |--> zeta6 - 1
            sage: chi.fixed_field_polynomial()
            x^3 + x^2 - 2*x - 1

            sage: G = DirichletGroup(31)
            sage: chi = G.0
            sage: chi^6
            Dirichlet character modulo 31 of conductor 31 mapping 3 |--> zeta30^6
            sage: psi = chi^6
            sage: psi.fixed_field_polynomial()
            x^5 + x^4 - 12*x^3 - 21*x^2 + x + 5

            sage: G = DirichletGroup(7)
            sage: chi = G.0
            sage: chi.fixed_field_polynomial()
            x^6 + x^5 + x^4 + x^3 + x^2 + x + 1

            sage: G = DirichletGroup(1001)
            sage: chi = G.0
            sage: psi = chi^3
            sage: psi.order()
            2
            sage: psi.fixed_field_polynomial(algorithm="pari")
            x^2 + x + 2

        With the Sage implementation::

            sage: G = DirichletGroup(37)
            sage: chi = G.0
            sage: psi = chi^18
            sage: psi.fixed_field_polynomial(algorithm="sage")
            x^2 + x - 9

            sage: G = DirichletGroup(7)
            sage: chi = G.0^2
            sage: chi
            Dirichlet character modulo 7 of conductor 7 mapping 3 |--> zeta6 - 1
            sage: chi.fixed_field_polynomial(algorithm="sage")
            x^3 + x^2 - 2*x - 1

            sage: G = DirichletGroup(31)
            sage: chi = G.0
            sage: chi^6
            Dirichlet character modulo 31 of conductor 31 mapping 3 |--> zeta30^6
            sage: psi = chi^6
            sage: psi.fixed_field_polynomial(algorithm="sage")
            x^5 + x^4 - 12*x^3 - 21*x^2 + x + 5

            sage: G = DirichletGroup(7)
            sage: chi = G.0
            sage: chi.fixed_field_polynomial(algorithm="sage")
            x^6 + x^5 + x^4 + x^3 + x^2 + x + 1

            sage: G = DirichletGroup(1001)
            sage: chi = G.0
            sage: psi = chi^3
            sage: psi.order()
            2
            sage: psi.fixed_field_polynomial(algorithm="sage")
            x^2 + x + 2

        The algorithm must be one of `sage` or `pari`::

            sage: G = DirichletGroup(1001)
            sage: chi = G.0
            sage: psi = chi^3
            sage: psi.order()
            2
            sage: psi.fixed_field_polynomial(algorithm="banana")
            Traceback (most recent call last):
            ...
            NotImplementedError: algorithm must be one of 'pari' or 'sage'

        """

        # this algorithm was written by Francis Clarke see issue #9407

        from sage.rings.finite_rings.integer_mod_ring import IntegerModRing
        from sage.rings.integer_ring import IntegerRing
        ZZ = IntegerRing()
        from sage.rings.polynomial.polynomial_ring_constructor import PolynomialRing
        from sage.matrix.constructor import matrix

        if algorithm == "sage":
            n = ZZ(self.conductor())
            if not n.is_prime():
                raise NotImplementedError('the conductor %s is supposed to be prime' % n)

            d = self.order()

            # check that there will be such a field of degree d inside QQ(zeta_n)
            if euler_phi(n) % d != 0:
                raise ValueError('No field exists because %s does not divide %s=phi(%s)' % (d, euler_phi(n), n))
            f = euler_phi(n) // d

            S = PolynomialRing(ZZ, 'x')

            if f == 1:
                from sage.misc.functional import cyclotomic_polynomial
                return cyclotomic_polynomial(n, S.gen())

            if d == 2:
                if n.mod(4) == 1:
                    s = -1
                else:
                    s = 1
                return S([s * (n + s) / 4, 1, 1])

            # Using the notation of van der Waerden, where $\zeta$ is a primitive
            # $n$-root of unity,
            # $$
            # \eta_i = \sum_{j=0}^{f-1}\zeta^{g^{i+dj}},
            # $$
            # is represented by eta[i] as the list of exponents.
            #
            # gen_index is a dictionary such that gen_index[r] = i if the exponent r
            # occurs in eta[i].  Thus $\eta^{(r)} = \eta_i$ in van der Waerden's
            # notation.

            R = IntegerModRing(n)
            g = R.unit_gens()[0]
            gen_index = {}
            eta = []
            for i in range(d):
                eta.append([])
                for j in range(f):
                    r = g**(i + d * j)
                    eta[i].append(r)
                    gen_index[r] = i

            # Using Gauss's formula
            # $$
            # \eta^{(r)}\eta^{(s)} = \sum_{j=0}^{f-1}\eta^{(r+sg^{dj})}
            # $$
            # (with $r=1$), we construct the matrix representing multiplication by
            # $\eta_0=\eta^{(1)}$ with respect to the basis consisting of the $\eta_i$.
            # Its characteristic polynomial generates the field.  The element
            # $\eta^(0)$=f=-f\sum_{i=0}^{d-1}\eta_i$ is represented by eta_zero.

            V = FreeModule(ZZ, d)
            eta_zero = V([-f] * d)
            m = []
            for j in range(d):
                v = 0
                for e in eta[j]:
                    try:
                        s = V.gen(gen_index[1 + e])
                    except KeyError:
                        s = eta_zero
                    v += s
                m.append(v)

            m = matrix(m)

            xx = S.gen()
            return m.charpoly(xx)

        elif algorithm == "pari":
            # Use pari
            G, chi = self._pari_init_()
            K = pari.charker(G, chi)
            H = pari.galoissubcyclo(G, K)
            P = PolynomialRing(RationalField(), "x")
            x = P.gen()
            return H.sage({"x": x})

        else:
            raise NotImplementedError("algorithm must be one of 'pari' or 'sage'")

    def fixed_field(self):
        r"""
        Given a Dirichlet character, this will return the abelian extension
        fixed by the kernel of the corresponding Galois character.

        OUTPUT:

        - a number field

        EXAMPLES::

            sage: G = DirichletGroup(37)
            sage: chi = G.0
            sage: psi = chi^18
            sage: psi.fixed_field()
            Number Field in a with defining polynomial x^2 + x - 9


            sage: G = DirichletGroup(7)
            sage: chi = G.0^2
            sage: chi
            Dirichlet character modulo 7 of conductor 7 mapping 3 |--> zeta6 - 1
            sage: chi.fixed_field()
            Number Field in a with defining polynomial x^3 + x^2 - 2*x - 1

            sage: G = DirichletGroup(31)
            sage: chi = G.0
            sage: chi^6
            Dirichlet character modulo 31 of conductor 31 mapping 3 |--> zeta30^6
            sage: psi = chi^6
            sage: psi.fixed_field()
            Number Field in a with defining polynomial x^5 + x^4 - 12*x^3 - 21*x^2 + x + 5
        """
        return NumberField(self.fixed_field_polynomial(), 'a')

    @cached_method
    def decomposition(self):
        r"""
        Return the decomposition of ``self`` as a product of Dirichlet
        characters of prime power modulus, where the prime powers exactly
        divide the modulus of this character.

        EXAMPLES::

            sage: G.<a,b> = DirichletGroup(20)
            sage: c = a*b
            sage: d = c.decomposition(); d
            [Dirichlet character modulo 4 of conductor 4 mapping 3 |--> -1, Dirichlet character modulo 5 of conductor 5 mapping 2 |--> zeta4]
            sage: d[0].parent()
            Group of Dirichlet characters modulo 4 with values in Cyclotomic Field of order 4 and degree 2
            sage: d[1].parent()
            Group of Dirichlet characters modulo 5 with values in Cyclotomic Field of order 4 and degree 2

        We cannot multiply directly, since coercion of one element into the
        other parent fails in both cases::

            sage: d[0]*d[1] == c
            Traceback (most recent call last):
            ...
            TypeError: unsupported operand parent(s) for *: 'Group of Dirichlet characters modulo 4 with values in Cyclotomic Field of order 4 and degree 2' and 'Group of Dirichlet characters modulo 5 with values in Cyclotomic Field of order 4 and degree 2'

        We can multiply if we are explicit about where we want the
        multiplication to take place.

        ::

            sage: G(d[0])*G(d[1]) == c
            True

        Conductors that are divisible by various powers of 2 present
        some problems as the multiplicative group modulo `2^k` is
        trivial for `k = 1` and non-cyclic for `k \ge 3`::

            sage: (DirichletGroup(18).0).decomposition()
            [Dirichlet character modulo 2 of conductor 1, Dirichlet character modulo 9 of conductor 9 mapping 2 |--> zeta6]
            sage: (DirichletGroup(36).0).decomposition()
            [Dirichlet character modulo 4 of conductor 4 mapping 3 |--> -1, Dirichlet character modulo 9 of conductor 1 mapping 2 |--> 1]
            sage: (DirichletGroup(72).0).decomposition()
            [Dirichlet character modulo 8 of conductor 4 mapping 7 |--> -1, 5 |--> 1, Dirichlet character modulo 9 of conductor 1 mapping 2 |--> 1]
        """
        D = self.parent().decomposition()
        vals = [[z] for z in self.values_on_gens()]
        if self.modulus() % 8 == 0:   # 2 factors at 2.
            vals[0].append(vals[1][0])
            del vals[1]
        elif self.modulus() % 4 == 2:  # 0 factors at 2.
            vals = [1] + vals
        return [D[i](vals[i]) for i in range(len(D))]

    def extend(self, M):
        """
        Return the extension of this character to a Dirichlet character
        modulo the multiple ``M`` of the modulus.

        EXAMPLES::

            sage: G.<a,b> = DirichletGroup(20)
            sage: H.<c> = DirichletGroup(4)
            sage: c.extend(20)
            Dirichlet character modulo 20 of conductor 4 mapping 11 |--> -1, 17 |--> 1
            sage: a
            Dirichlet character modulo 20 of conductor 4 mapping 11 |--> -1, 17 |--> 1
            sage: c.extend(20) == a
            True
        """
        if M % self.modulus():
            raise ArithmeticError("M(=%s) must be a multiple of the modulus(=%s)" % (M, self.modulus()))
        H = DirichletGroup(M, self.base_ring())
        return H(self)

    def _pari_init_(self):
        r"""
        Conversion of the character to Pari.

        OUTPUT:

        pair (G, v) where G is `(\ZZ / N \ZZ)^*` where `N` is the modulus

        EXAMPLES::

            sage: chi4 = DirichletGroup(4).gen()
            sage: pari(chi4)
            [[[4, [0]], [2, [2], [3]], [[2]~, Vecsmall([2])],
            [[4], [[1, matrix(0,2)]], Mat(1), [3], [2], [0]], Mat(1)], [1]]
            sage: pari.charker(*pari(chi4)).sage()
            [2]

            sage: chi = DirichletGroup(24)([1,-1,-1]); chi
            Dirichlet character modulo 24 of conductor 24
            mapping 7 |--> 1, 13 |--> -1, 17 |--> -1
            sage: pari(chi)
            [[[24, [0]], [8, [2, 2, 2], [7, 13, 17]],
            [[2, 2, 3]~, Vecsmall([3, 3, 1])],
            [[8, 8, 3], [[1, matrix(0,2)], [1, matrix(0,2)], [2, Mat([2, 1])]],
            [1, 0, 0; 0, 1, 0; 0, 0, 1], [7, 13, 17], [2, 2, 2], [0, 0, 0]],
            [1, 0, 0; 0, 1, 0; 0, 0, 1]], [0, 1, 1]]
            sage: pari.charorder(*pari(chi))
            2
        """
        G = pari.znstar(self.modulus(), 1)

        pari_orders = G[1][1]
        pari_gens = G[1][2]
        # one should use the following, but this does not work
        # pari_orders = G.cyc()
        # pari_gens = G.gen()

        values_on_gens = (self(x) for x in pari_gens)

        # now compute the input for pari (list of exponents)
        P = self.parent()
        if isinstance(P.base_ring(), sage.rings.abc.ComplexField):
            zeta = P.zeta()
            zeta_argument = zeta.argument()
            v = [int(x.argument() / zeta_argument) for x in values_on_gens]
        else:
            dlog = P._zeta_dlog
            v = [dlog[x] for x in values_on_gens]

        m = P.zeta_order()
        v = [(vi * oi) // m for vi, oi in zip(v, pari_orders)]
        return (G, v)

    def conrey_number(self):
        r"""
        Return the Conrey number for this character.

        This is a positive integer coprime to `q` that identifies a
        Dirichlet character of modulus `q`.

        See https://www.lmfdb.org/knowledge/show/character.dirichlet.conrey

        EXAMPLES::

            sage: chi4 = DirichletGroup(4).gen()
            sage: chi4.conrey_number()
            3
            sage: chi = DirichletGroup(24)([1,-1,-1]); chi
            Dirichlet character modulo 24 of conductor 24
            mapping 7 |--> 1, 13 |--> -1, 17 |--> -1
            sage: chi.conrey_number()
            5

            sage: chi = DirichletGroup(60)([1,-1,I])
            sage: chi.conrey_number()
            17

            sage: chi = DirichletGroup(420)([1,-1,-I,1])
            sage: chi.conrey_number()
            113

        TESTS::

            sage: eps1 = DirichletGroup(5)([-1])
            sage: eps2 = DirichletGroup(5,QQ)([-1])
            sage: eps1.conrey_number() == eps2.conrey_number()
            True
        """
        G, v = self._pari_init_()
        return pari.znconreyexp(G, v).sage()

    def lmfdb_page(self):
        r"""
        Open the LMFDB web page of the character in a browser.

        See https://www.lmfdb.org

        EXAMPLES::

            sage: E = DirichletGroup(4).gen()
            sage: E.lmfdb_page()  # optional -- webbrowser
        """
        import webbrowser
        lmfdb_url = 'https://www.lmfdb.org/Character/Dirichlet/{}/{}'
        url = lmfdb_url.format(self.modulus(), self.conrey_number())
        webbrowser.open(url)

    def galois_orbit(self, sort=True):
        r"""
        Return the orbit of this character under the action of the absolute
        Galois group of the prime subfield of the base ring.

        EXAMPLES::

            sage: G = DirichletGroup(30); e = G.1
            sage: e.galois_orbit()
            [Dirichlet character modulo 30 of conductor 5 mapping 11 |--> 1, 7 |--> -zeta4,
             Dirichlet character modulo 30 of conductor 5 mapping 11 |--> 1, 7 |--> zeta4]

        Another example::

            sage: G = DirichletGroup(13)
            sage: G.galois_orbits()
            [
            [Dirichlet character modulo 13 of conductor 1 mapping 2 |--> 1],
            ...,
            [Dirichlet character modulo 13 of conductor 13 mapping 2 |--> -1]
            ]
            sage: e = G.0
            sage: e
            Dirichlet character modulo 13 of conductor 13 mapping 2 |--> zeta12
            sage: e.galois_orbit()
            [Dirichlet character modulo 13 of conductor 13 mapping 2 |--> zeta12,
             Dirichlet character modulo 13 of conductor 13 mapping 2 |--> -zeta12^3 + zeta12,
             Dirichlet character modulo 13 of conductor 13 mapping 2 |--> zeta12^3 - zeta12,
             Dirichlet character modulo 13 of conductor 13 mapping 2 |--> -zeta12]
            sage: e = G.0^2; e
            Dirichlet character modulo 13 of conductor 13 mapping 2 |--> zeta12^2
            sage: e.galois_orbit()
            [Dirichlet character modulo 13 of conductor 13 mapping 2 |--> zeta12^2, Dirichlet character modulo 13 of conductor 13 mapping 2 |--> -zeta12^2 + 1]

        A non-example::

            sage: chi = DirichletGroup(7, Integers(9), zeta = Integers(9)(2)).0
            sage: chi.galois_orbit()
            Traceback (most recent call last):
            ...
            TypeError: Galois orbits only defined if base ring is an integral domain
        """
        if not self.base_ring().is_integral_domain():
            raise TypeError("Galois orbits only defined if base ring is an integral domain")
        k = self.order()
        if k <= 2:
            return [self]
        P = self.parent()
        z = self.element()
        o = int(z.additive_order())
        Auts = set([m % o for m in P._automorphisms()])
        v = [P.element_class(P, m * z, check=False) for m in Auts]
        if sort:
            v.sort()
        return v

    def gauss_sum(self, a=1):
        r"""
        Return a Gauss sum associated to this Dirichlet character.

        The Gauss sum associated to `\chi` is

        .. MATH::

            g_a(\chi) = \sum_{r \in \ZZ/m\ZZ} \chi(r)\,\zeta^{ar},

        where `m` is the modulus of `\chi` and `\zeta` is a primitive
        `m^{th}` root of unity.

        FACTS: If the modulus is a prime `p` and the character is
        nontrivial, then the Gauss sum has absolute value `\sqrt{p}`.

        CACHING: Computed Gauss sums are *not* cached with this character.

        EXAMPLES::

            sage: G = DirichletGroup(3)
            sage: e = G([-1])
            sage: e.gauss_sum(1)
            2*zeta6 - 1
            sage: e.gauss_sum(2)
            -2*zeta6 + 1
            sage: norm(e.gauss_sum())
            3

        ::

            sage: G = DirichletGroup(13)
            sage: e = G.0
            sage: e.gauss_sum()
            -zeta156^46 + zeta156^45 + zeta156^42 + zeta156^41 + 2*zeta156^40 + zeta156^37 - zeta156^36 - zeta156^34 - zeta156^33 - zeta156^31 + 2*zeta156^30 + zeta156^28 - zeta156^24 - zeta156^22 + zeta156^21 + zeta156^20 - zeta156^19 + zeta156^18 - zeta156^16 - zeta156^15 - 2*zeta156^14 - zeta156^10 + zeta156^8 + zeta156^7 + zeta156^6 + zeta156^5 - zeta156^4 - zeta156^2 - 1
            sage: factor(norm(e.gauss_sum()))
            13^24

        TESTS:

        The field of algebraic numbers is supported (:trac:`19056`)::

            sage: G = DirichletGroup(7, QQbar)
            sage: G[1].gauss_sum()
            -2.440133358345538? + 1.022618791871794?*I

        Check that :trac:`19060` is fixed::

            sage: K.<z> = CyclotomicField(8)
            sage: G = DirichletGroup(13, K)
            sage: chi = G([z^2])
            sage: chi.gauss_sum()
            zeta52^22 + zeta52^21 + zeta52^19 - zeta52^16 + zeta52^15 + zeta52^14 + zeta52^12 - zeta52^11 - zeta52^10 - zeta52^7 - zeta52^5 + zeta52^4

        Check that :trac:`25127` is fixed::

            sage: G = DirichletGroup(1)
            sage: chi = G.one()
            sage: chi.gauss_sum()
            1

        .. SEEALSO::

            - :func:`sage.arith.misc.gauss_sum` for general finite fields
            - :func:`sage.rings.padics.misc.gauss_sum` for a `p`-adic version
        """
        G = self.parent()
        K = G.base_ring()
        chi = self
        m = G.modulus()
        if isinstance(K, sage.rings.abc.ComplexField):
            return self.gauss_sum_numerical(a=a)
        elif isinstance(K, sage.rings.abc.AlgebraicField):
            L = K
            zeta = L.zeta(m)
        elif isinstance(K, sage.rings.abc.NumberField_cyclotomic) or is_RationalField(K):
            chi = chi.minimize_base_ring()
            n = lcm(m, G.zeta_order())
            L = CyclotomicField(n)
            zeta = L.gen(0) ** (n // m)
        else:
            raise NotImplementedError("Gauss sums only currently implemented when the base ring is a cyclotomic field, QQ, QQbar, or a complex field")
        zeta = zeta ** a
        g = L(chi(0))
        z = L.one()
        for c in chi.values()[1:]:
            z *= zeta
            g += L(c) * z
        return g

    def gauss_sum_numerical(self, prec=53, a=1):
        r"""
        Return a Gauss sum associated to this Dirichlet character as an
        approximate complex number with ``prec`` bits of precision.

        INPUT:

        - ``prec`` -- integer (default: 53), *bits* of precision

        - ``a`` -- integer, as for :meth:`gauss_sum`.

        The Gauss sum associated to `\chi` is

        .. MATH::

            g_a(\chi) = \sum_{r \in \ZZ/m\ZZ} \chi(r)\,\zeta^{ar},

        where `m` is the modulus of `\chi` and `\zeta` is a primitive
        `m^{th}` root of unity.

        EXAMPLES::

            sage: G = DirichletGroup(3)
            sage: e = G.0
            sage: abs(e.gauss_sum_numerical())
            1.7320508075...
            sage: sqrt(3.0)
            1.73205080756888
            sage: e.gauss_sum_numerical(a=2)
            -...e-15 - 1.7320508075...*I
            sage: e.gauss_sum_numerical(a=2, prec=100)
            4.7331654313260708324703713917e-30 - 1.7320508075688772935274463415*I
            sage: G = DirichletGroup(13)
            sage: H = DirichletGroup(13, CC)
            sage: e = G.0
            sage: f = H.0
            sage: e.gauss_sum_numerical()
            -3.07497205... + 1.8826966926...*I
            sage: f.gauss_sum_numerical()
            -3.07497205... + 1.8826966926...*I
            sage: abs(e.gauss_sum_numerical())
            3.60555127546...
            sage: abs(f.gauss_sum_numerical())
            3.60555127546...
            sage: sqrt(13.0)
            3.60555127546399

        TESTS:

        The field of algebraic numbers is supported (:trac:`19056`)::

            sage: G = DirichletGroup(7, QQbar)
            sage: G[1].gauss_sum_numerical()
            -2.44013335834554 + 1.02261879187179*I
        """
        G = self.parent()
        K = G.base_ring()
        if isinstance(K, sage.rings.abc.ComplexField):

            def phi(t):
                return t
            CC = K
        elif isinstance(K, sage.rings.abc.AlgebraicField):
            from sage.rings.complex_mpfr import ComplexField
            CC = ComplexField(prec)
            phi = CC.coerce_map_from(K)
        elif isinstance(K, sage.rings.abc.NumberField_cyclotomic) or is_RationalField(K):
            phi = K.complex_embedding(prec)
            CC = phi.codomain()
        else:
            raise NotImplementedError("Gauss sums only currently implemented when the base ring is a cyclotomic field, QQ, QQbar, or a complex field")
        zeta = CC.zeta(G.modulus()) ** a
        g = phi(self(0))
        z = CC.one()
        for c in self.values()[1:]:
            z *= zeta
            g += phi(c) * z
        return g

    def jacobi_sum(self, char, check=True):
        r"""
        Return the Jacobi sum associated to these Dirichlet characters
        (i.e., J(self,char)).

        This is defined as

        .. MATH::

            J(\chi, \psi) = \sum_{a \in \ZZ / N\ZZ} \chi(a) \psi(1-a)

        where `\chi` and `\psi` are both characters modulo `N`.

        EXAMPLES::

            sage: D = DirichletGroup(13)
            sage: e = D.0
            sage: f = D[-2]
            sage: e.jacobi_sum(f)
            3*zeta12^2 + 2*zeta12 - 3
            sage: f.jacobi_sum(e)
            3*zeta12^2 + 2*zeta12 - 3
            sage: p = 7
            sage: DP = DirichletGroup(p)
            sage: f = DP.0
            sage: e.jacobi_sum(f)
            Traceback (most recent call last):
            ...
            NotImplementedError: Characters must be from the same Dirichlet Group.

            sage: all_jacobi_sums = [(DP[i].values_on_gens(),DP[j].values_on_gens(),DP[i].jacobi_sum(DP[j]))
            ....:                   for i in range(p-1) for j in range(i, p-1)]
            sage: for s in all_jacobi_sums:
            ....:     print(s)
            ((1,), (1,), 5)
            ((1,), (zeta6,), -1)
            ((1,), (zeta6 - 1,), -1)
            ((1,), (-1,), -1)
            ((1,), (-zeta6,), -1)
            ((1,), (-zeta6 + 1,), -1)
            ((zeta6,), (zeta6,), -zeta6 + 3)
            ((zeta6,), (zeta6 - 1,), 2*zeta6 + 1)
            ((zeta6,), (-1,), -2*zeta6 - 1)
            ((zeta6,), (-zeta6,), zeta6 - 3)
            ((zeta6,), (-zeta6 + 1,), 1)
            ((zeta6 - 1,), (zeta6 - 1,), -3*zeta6 + 2)
            ((zeta6 - 1,), (-1,), 2*zeta6 + 1)
            ((zeta6 - 1,), (-zeta6,), -1)
            ((zeta6 - 1,), (-zeta6 + 1,), -zeta6 - 2)
            ((-1,), (-1,), 1)
            ((-1,), (-zeta6,), -2*zeta6 + 3)
            ((-1,), (-zeta6 + 1,), 2*zeta6 - 3)
            ((-zeta6,), (-zeta6,), 3*zeta6 - 1)
            ((-zeta6,), (-zeta6 + 1,), -2*zeta6 + 3)
            ((-zeta6 + 1,), (-zeta6 + 1,), zeta6 + 2)

        Let's check that trivial sums are being calculated correctly::

            sage: N = 13
            sage: D = DirichletGroup(N)
            sage: g = D(1)
            sage: g.jacobi_sum(g)
            11
            sage: sum([g(x)*g(1-x) for x in IntegerModRing(N)])
            11

        And sums where exactly one character is nontrivial (see :trac:`6393`)::

            sage: G = DirichletGroup(5); X = G.list(); Y=X[0]; Z=X[1]
            sage: Y.jacobi_sum(Z)
            -1
            sage: Z.jacobi_sum(Y)
            -1

        Now let's take a look at a non-prime modulus::

            sage: N = 9
            sage: D = DirichletGroup(N)
            sage: g = D(1)
            sage: g.jacobi_sum(g)
            3

        We consider a sum with values in a finite field::

            sage: g = DirichletGroup(17, GF(9,'a')).0
            sage: g.jacobi_sum(g**2)
            2*a

        TESTS:

        This shows that :trac:`6393` has been fixed::

            sage: G = DirichletGroup(5); X = G.list(); Y = X[0]; Z = X[1]
            sage: # Y is trivial and Z is quartic
            sage: sum([Y(x)*Z(1-x) for x in IntegerModRing(5)])
            -1
            sage: # The value -1 above is the correct value of the Jacobi sum J(Y, Z).
            sage: Y.jacobi_sum(Z); Z.jacobi_sum(Y)
            -1
            -1
        """
        if check:
            if self.parent() != char.parent():
                raise NotImplementedError("Characters must be from the same Dirichlet Group.")

        return sum([self(x) * char(1 - x)
                    for x in IntegerModRing(self.modulus())])

    def kloosterman_sum(self, a=1, b=0):
        r"""
        Return the "twisted" Kloosterman sum associated to this Dirichlet character.

        This includes Gauss sums, classical Kloosterman sums, Salié sums, etc.

        The Kloosterman sum associated to `\chi` and the integers a,b is

        .. MATH::

            K(a,b,\chi) = \sum_{r \in (\ZZ/m\ZZ)^\times} \chi(r)\,\zeta^{ar+br^{-1}},

        where `m` is the modulus of `\chi` and `\zeta` is a primitive
        `m` th root of unity. This reduces to the Gauss sum if `b=0`.

        This method performs an exact calculation and returns an element of a
        suitable cyclotomic field; see also :meth:`.kloosterman_sum_numerical`,
        which gives an inexact answer (but is generally much quicker).

        CACHING: Computed Kloosterman sums are *not* cached with this
        character.

        EXAMPLES::

            sage: G = DirichletGroup(3)
            sage: e = G([-1])
            sage: e.kloosterman_sum(3,5)
            -2*zeta6 + 1
            sage: G = DirichletGroup(20)
            sage: e = G([1 for u in G.unit_gens()])
            sage: e.kloosterman_sum(7,17)
            -2*zeta20^6 + 2*zeta20^4 + 4

        TESTS::

            sage: G = DirichletGroup(20, UniversalCyclotomicField())
            sage: e = G([1 for u in G.unit_gens()])
            sage: e.kloosterman_sum(7,17)
            -2*E(5) - 4*E(5)^2 - 4*E(5)^3 - 2*E(5)^4

            sage: G = DirichletGroup(12, QQbar)
            sage: e = G.gens()[0]
            sage: e.kloosterman_sum(5, 4)
            0.?e-17 - 4.000000000000000?*I
            sage: e.kloosterman_sum(5,11)
            0
        """
        G = self.parent()
        zo = G.zeta_order()
        m = G.modulus()
        g = 0
        L = CyclotomicField(m.lcm(zo))
        zeta = L.gen(0)
        try:
            self(1) * zeta**(a + b)
        except TypeError:
            raise NotImplementedError('Kloosterman sums not implemented '
                                      'over this ring')
        n = zeta.multiplicative_order()
        zeta = zeta**(n // m)
        for c in m.coprime_integers(m):
            e = Mod(c, m)
            g += self(c) * zeta**int(a * e + b * e**(-1))
        return g

    def kloosterman_sum_numerical(self, prec=53, a=1, b=0):
        r"""
        Return the Kloosterman sum associated to this Dirichlet character as
        an approximate complex number with ``prec`` bits of precision.

        See also :meth:`.kloosterman_sum`, which calculates the sum
        exactly (which is generally slower).

        INPUT:

        - ``prec`` -- integer (default: 53), *bits* of precision
        - ``a`` -- integer, as for :meth:`.kloosterman_sum`
        - ``b`` -- integer, as for :meth:`.kloosterman_sum`.

        EXAMPLES::

            sage: G = DirichletGroup(3)
            sage: e = G.0

        The real component of the numerical value of e is near zero::

            sage: v = e.kloosterman_sum_numerical()
            sage: v.real() < 1.0e15
            True
            sage: v.imag()
            1.73205080756888
            sage: G = DirichletGroup(20)
            sage: e = G.1
            sage: e.kloosterman_sum_numerical(53,3,11)
            3.80422606518061 - 3.80422606518061*I
        """
        G = self.parent()
        K = G.base_ring()
        if not (isinstance(K, sage.rings.abc.NumberField_cyclotomic) or is_RationalField(K)):
            raise NotImplementedError("Kloosterman sums only currently implemented when the base ring is a cyclotomic field or QQ.")
        phi = K.complex_embedding(prec)
        CC = phi.codomain()
        g = 0
        m = G.modulus()
        zeta = CC.zeta(m)
        for c in m.coprime_integers(m):
            e = Mod(c, m)
            z = zeta ** int(a * e + b * (e**(-1)))
            g += phi(self(c)) * z
        return g

    @cached_method
    def is_even(self):
        r"""
        Return ``True`` if and only if `\varepsilon(-1) = 1`.

        EXAMPLES::

            sage: G = DirichletGroup(13)
            sage: e = G.0
            sage: e.is_even()
            False
            sage: e(-1)
            -1
            sage: [e.is_even() for e in G]
            [True, False, True, False, True, False, True, False, True, False, True, False]

            sage: G = DirichletGroup(13, CC)
            sage: e = G.0
            sage: e.is_even()
            False
            sage: e(-1)
            -1.000000...
            sage: [e.is_even() for e in G]
            [True, False, True, False, True, False, True, False, True, False, True, False]

            sage: G = DirichletGroup(100000, CC)
            sage: G.1.is_even()
            True

        Note that ``is_even`` need not be the negation of
        is_odd, e.g., in characteristic 2::

            sage: G.<e> = DirichletGroup(13, GF(4,'a'))
            sage: e.is_even()
            True
            sage: e.is_odd()
            True
        """
        R = self.base_ring()
        # self(-1) is either +1 or -1
        if not R.is_exact():
            return abs(self(-1) - R.one()) < 0.5
        return self(-1) == R.one()

    @cached_method
    def is_odd(self):
        r"""
        Return ``True`` if and only if `\varepsilon(-1) = -1`.

        EXAMPLES::

            sage: G = DirichletGroup(13)
            sage: e = G.0
            sage: e.is_odd()
            True
            sage: [e.is_odd() for e in G]
            [False, True, False, True, False, True, False, True, False, True, False, True]

            sage: G = DirichletGroup(13)
            sage: e = G.0
            sage: e.is_odd()
            True
            sage: [e.is_odd() for e in G]
            [False, True, False, True, False, True, False, True, False, True, False, True]

            sage: G = DirichletGroup(100000, CC)
            sage: G.0.is_odd()
            True

        Note that ``is_even`` need not be the negation of
        is_odd, e.g., in characteristic 2::

            sage: G.<e> = DirichletGroup(13, GF(4,'a'))
            sage: e.is_even()
            True
            sage: e.is_odd()
            True
        """
        R = self.base_ring()
        # self(-1) is either +1 or -1
        if not R.is_exact():
            return abs(self(-1) - R(-1)) < 0.5
        return self(-1) == R(-1)

    @cached_method
    def is_primitive(self):
        """
        Return ``True`` if and only if this character is
        primitive, i.e., its conductor equals its modulus.

        EXAMPLES::

            sage: G.<a,b> = DirichletGroup(20)
            sage: a.is_primitive()
            False
            sage: b.is_primitive()
            False
            sage: (a*b).is_primitive()
            True
            sage: G.<a,b> = DirichletGroup(20, CC)
            sage: a.is_primitive()
            False
            sage: b.is_primitive()
            False
            sage: (a*b).is_primitive()
            True
        """
        return (self.conductor() == self.modulus())

    @cached_method
    def is_trivial(self):
        r"""
        Return ``True`` if this is the trivial character,
        i.e., has order 1.

        EXAMPLES::

            sage: G.<a,b> = DirichletGroup(20)
            sage: a.is_trivial()
            False
            sage: (a^2).is_trivial()
            True
        """
        if self.element.is_in_cache():
            return not self.element()
        one = self.base_ring().one()
        return all(x == one for x in self.values_on_gens())

    def kernel(self):
        r"""
        Return the kernel of this character.

        OUTPUT: Currently the kernel is returned as a list. This may
        change.

        EXAMPLES::

            sage: G.<a,b> = DirichletGroup(20)
            sage: a.kernel()
            [1, 9, 13, 17]
            sage: b.kernel()
            [1, 11]
        """
        one = self.base_ring().one()
        return [x for x in range(self.modulus()) if self(x) == one]

    def maximize_base_ring(self):
        r"""
        Let

        .. MATH::

           \varepsilon : (\ZZ/N\ZZ)^* \to \QQ(\zeta_n)

        be a Dirichlet character. This function returns an equal Dirichlet
        character

        .. MATH::

           \chi : (\ZZ/N\ZZ)^* \to \QQ(\zeta_m)

        where `m` is the least common multiple of `n` and
        the exponent of `(\ZZ/N\ZZ)^*`.

        EXAMPLES::

            sage: G.<a,b> = DirichletGroup(20,QQ)
            sage: b.maximize_base_ring()
            Dirichlet character modulo 20 of conductor 5 mapping 11 |--> 1, 17 |--> -1
            sage: b.maximize_base_ring().base_ring()
            Cyclotomic Field of order 4 and degree 2
            sage: DirichletGroup(20).base_ring()
            Cyclotomic Field of order 4 and degree 2
        """
        g = IntegerModRing(self.modulus()).unit_group_exponent()
        if g == 1:
            g = 2
        z = self.base_ring().zeta()
        n = z.multiplicative_order()
        m = lcm(g, n)
        if n == m:
            return self
        K = CyclotomicField(m)
        return self.change_ring(K)

    def minimize_base_ring(self):
        r"""
        Return a Dirichlet character that equals this one, but over as
        small a subfield (or subring) of the base ring as possible.

        .. note::

            This function is currently only implemented when the base
            ring is a number field. It is the identity function in
            characteristic p.

        EXAMPLES::

            sage: G = DirichletGroup(13)
            sage: e = DirichletGroup(13).0
            sage: e.base_ring()
            Cyclotomic Field of order 12 and degree 4
            sage: e.minimize_base_ring().base_ring()
            Cyclotomic Field of order 12 and degree 4
            sage: (e^2).minimize_base_ring().base_ring()
            Cyclotomic Field of order 6 and degree 2
            sage: (e^3).minimize_base_ring().base_ring()
            Cyclotomic Field of order 4 and degree 2
            sage: (e^12).minimize_base_ring().base_ring()
            Rational Field

        TESTS:

        Check that :trac:`18479` is fixed::

            sage: f = Newforms(Gamma1(25), names='a')[1]
            sage: eps = f.character()
            sage: eps.minimize_base_ring() == eps
            True

        A related bug (see :trac:`18086`)::

            sage: K.<a,b> = NumberField([x^2 + 1, x^2 - 3])
            sage: chi = DirichletGroup(7, K).0
            sage: chi.minimize_base_ring()
            Dirichlet character modulo 7 of conductor 7 mapping 3 |--> -1/2*b*a + 1/2
        """
        R = self.base_ring()
        if R.is_prime_field():
            return self
        p = R.characteristic()

        if p:
            K = IntegerModRing(p)
        elif self.order() <= 2:
            K = QQ
<<<<<<< HEAD
        elif (isinstance(R, NumberField_base)
=======
        elif (isinstance(R, NumberField_generic)
>>>>>>> 9e17e3c1
              and euler_phi(self.order()) < R.absolute_degree()):
            K = CyclotomicField(self.order())
        else:
            return self

        try:
            return self.change_ring(K)
        except (TypeError, ValueError, ArithmeticError):
            return self

    def modulus(self):
        """
        Return the modulus of this character.

        EXAMPLES::

            sage: e = DirichletGroup(100, QQ).0
            sage: e.modulus()
            100
            sage: e.conductor()
            4
        """
        return self.parent().modulus()

    def level(self):
        """
        Synonym for modulus.

        EXAMPLES::

            sage: e = DirichletGroup(100, QQ).0
            sage: e.level()
            100
        """
        return self.modulus()

    @cached_method
    def multiplicative_order(self):
        """
        Return the order of this character.

        EXAMPLES::

            sage: e = DirichletGroup(100).1
            sage: e.order()    # same as multiplicative_order, since group is multiplicative
            20
            sage: e.multiplicative_order()
            20
            sage: e = DirichletGroup(100).0
            sage: e.multiplicative_order()
            2
        """
        if self.parent().zeta.is_in_cache():
            return self.element().additive_order()
        return lcm([z.multiplicative_order() for z in self.values_on_gens()])

    def primitive_character(self):
        """
        Return the primitive character associated to ``self``.

        EXAMPLES::

            sage: e = DirichletGroup(100).0; e
            Dirichlet character modulo 100 of conductor 4 mapping 51 |--> -1, 77 |--> 1
            sage: e.conductor()
            4
            sage: f = e.primitive_character(); f
            Dirichlet character modulo 4 of conductor 4 mapping 3 |--> -1
            sage: f.modulus()
            4
        """
        return self.restrict(self.conductor())

    def restrict(self, M):
        """
        Return the restriction of this character to a Dirichlet character
        modulo the divisor ``M`` of the modulus, which must also be a multiple
        of the conductor of this character.

        EXAMPLES::

            sage: e = DirichletGroup(100).0
            sage: e.modulus()
            100
            sage: e.conductor()
            4
            sage: e.restrict(20)
            Dirichlet character modulo 20 of conductor 4 mapping 11 |--> -1, 17 |--> 1
            sage: e.restrict(4)
            Dirichlet character modulo 4 of conductor 4 mapping 3 |--> -1
            sage: e.restrict(50)
            Traceback (most recent call last):
            ...
            ValueError: conductor(=4) must divide M(=50)
        """
        M = int(M)
        if self.modulus() % M:
            raise ValueError("M(=%s) must divide the modulus(=%s)" % (M, self.modulus()))
        if M % self.conductor():
            raise ValueError("conductor(=%s) must divide M(=%s)" % (self.conductor(), M))
        H = DirichletGroup(M, self.base_ring())
        return H(self)

    @cached_method
    def values(self):
        """
        Return a list of the values of this character on each integer
        between 0 and the modulus.

        EXAMPLES::

            sage: e = DirichletGroup(20)(1)
            sage: e.values()
            [0, 1, 0, 1, 0, 0, 0, 1, 0, 1, 0, 1, 0, 1, 0, 0, 0, 1, 0, 1]
            sage: e = DirichletGroup(20).gen(0)
            sage: e.values()
            [0, 1, 0, -1, 0, 0, 0, -1, 0, 1, 0, -1, 0, 1, 0, 0, 0, 1, 0, -1]
            sage: e = DirichletGroup(20).gen(1)
            sage: e.values()
            [0, 1, 0, -zeta4, 0, 0, 0, zeta4, 0, -1, 0, 1, 0, -zeta4, 0, 0, 0, zeta4, 0, -1]
            sage: e = DirichletGroup(21).gen(0) ; e.values()
            [0, 1, -1, 0, 1, -1, 0, 0, -1, 0, 1, -1, 0, 1, 0, 0, 1, -1, 0, 1, -1]
            sage: e = DirichletGroup(21, base_ring=GF(37)).gen(0) ; e.values()
            [0, 1, 36, 0, 1, 36, 0, 0, 36, 0, 1, 36, 0, 1, 0, 0, 1, 36, 0, 1, 36]
            sage: e = DirichletGroup(21, base_ring=GF(3)).gen(0) ; e.values()
            [0, 1, 2, 0, 1, 2, 0, 0, 2, 0, 1, 2, 0, 1, 0, 0, 1, 2, 0, 1, 2]

        ::

            sage: chi = DirichletGroup(100151, CyclotomicField(10)).0
            sage: ls = chi.values() ; ls[0:10]
            [0,
            1,
            -zeta10^3,
            -zeta10,
            -zeta10,
            1,
            zeta10^3 - zeta10^2 + zeta10 - 1,
            zeta10,
            zeta10^3 - zeta10^2 + zeta10 - 1,
            zeta10^2]

        TESTS:

        Test that :trac:`11783` and :trac:`14368` are fixed::

            sage: chi = DirichletGroup(1).list()[0]
            sage: chi.values()
            [1]
            sage: chi(1)
            1
        """
        G = self.parent()
        R = G.base_ring()

        mod = self.parent().modulus()
        if mod == 1:
            return [R.one()]
        elif mod == 2:
            return [R.zero(), R.one()]

        result_list = [R.zero()] * mod
        gens = G.unit_gens()
        orders = G.integers_mod().unit_group().gens_orders()

        R_values = G._zeta_powers
        val_on_gen = self.element()

        exponents = [0] * len(orders)
        n = G.integers_mod().one()
        value = val_on_gen.base_ring().zero()

        while True:
            # record character value on n
            result_list[n] = R_values[value]
            # iterate:
            #   increase the exponent vector by 1,
            #   increase n accordingly, and increase value
            i = 0
            while True:
                try:
                    exponents[i] += 1
                except IndexError:  # Done!
                    return result_list
                value += val_on_gen[i]
                n *= gens[i]
                if exponents[i] < orders[i]:
                    break
                exponents[i] = 0
                i += 1

    @cached_method(do_pickle=True)
    def values_on_gens(self):
        r"""
        Return a tuple of the values of ``self`` on the standard
        generators of `(\ZZ/N\ZZ)^*`, where `N` is the modulus.

        EXAMPLES::

            sage: e = DirichletGroup(16)([-1, 1])
            sage: e.values_on_gens ()
            (-1, 1)

        .. NOTE::

            The constructor of :class:`DirichletCharacter` sets the
            cache of :meth:`element` or of :meth:`values_on_gens`. The cache of
            one of these methods needs to be set for the other method to work properly,
            these caches have to be stored when pickling an instance of
            :class:`DirichletCharacter`.
        """
        pows = self.parent()._zeta_powers
        return tuple([pows[i] for i in self.element()])

    @cached_method(do_pickle=True)
    def element(self):
        r"""
        Return the underlying `\ZZ/n\ZZ`-module
        vector of exponents.

        EXAMPLES::

            sage: G.<a,b> = DirichletGroup(20)
            sage: a.element()
            (2, 0)
            sage: b.element()
            (0, 1)

        .. NOTE::

            The constructor of :class:`DirichletCharacter` sets the
            cache of :meth:`element` or of :meth:`values_on_gens`. The cache of
            one of these methods needs to be set for the other method to work properly,
            these caches have to be stored when pickling an instance of
            :class:`DirichletCharacter`.
        """
        P = self.parent()
        M = P._module
        if isinstance(P.base_ring(), sage.rings.abc.ComplexField):
            zeta = P.zeta()
            zeta_argument = zeta.argument()
            v = M([int(round(x.argument() / zeta_argument))
                   for x in self.values_on_gens()])
        else:
            dlog = P._zeta_dlog
            v = M([dlog[x] for x in self.values_on_gens()])
        v.set_immutable()
        return v

    def __setstate__(self, state):
        r"""
        Restore a pickled element from ``state``.

        TESTS::

            sage: e = DirichletGroup(16)([-1, 1])
            sage: loads(dumps(e)) == e
            True
        """
        # values_on_gens() used an explicit cache __values_on_gens in the past
        # we need to set the cache of values_on_gens() from that if we encounter it in a pickle
        values_on_gens_key = '_DirichletCharacter__values_on_gens'
        values_on_gens = None
        state_dict = state[1]
        if values_on_gens_key in state_dict:
            values_on_gens = state_dict[values_on_gens_key]
            del state_dict[values_on_gens_key]

        # element() used an explicit cache __element in the past
        # we need to set the cache of element() from that if we encounter it in a pickle
        element_key = '_DirichletCharacter__element'
        element = None
        if element_key in state_dict:
            element = state_dict[element_key]
            del state_dict[element_key]

        super().__setstate__(state)

        if values_on_gens is not None:
            self.values_on_gens.set_cache(values_on_gens)
        if element is not None:
            self.element.set_cache(element)


class DirichletGroupFactory(UniqueFactory):
    r"""
    Construct a group of Dirichlet characters modulo `N`.

    INPUT:

    - ``N`` -- positive integer

    - ``base_ring`` -- commutative ring; the value ring for the
      characters in this group (default: the cyclotomic field
      `\QQ(\zeta_n)`, where `n` is the exponent of `(\ZZ/N\ZZ)^*`)

    - ``zeta`` -- (optional) root of unity in ``base_ring``

    - ``zeta_order`` -- (optional) positive integer; this must be the
      order of ``zeta`` if both are specified

    - ``names`` -- ignored (needed so ``G.<...> = DirichletGroup(...)``
      notation works)

    - ``integral`` -- boolean (default: ``False``); whether to replace
      the default cyclotomic field by its rings of integers as the
      base ring.  This is ignored if ``base_ring`` is not ``None``.

    OUTPUT:

    The group of Dirichlet characters modulo `N` with values in a
    subgroup `V` of the multiplicative group `R^*` of ``base_ring``.
    This is the group of homomorphisms `(\ZZ/N\ZZ)^* \to V` with
    pointwise multiplication.  The group `V` is determined as follows:

    - If both ``zeta`` and ``zeta_order`` are omitted, then `V` is
      taken to be `R^*`, or equivalently its `n`-torsion subgroup,
      where `n` is the exponent of `(\ZZ/N\ZZ)^*`.  Many operations,
      such as finding a set of generators for the group, are only
      implemented if `V` is cyclic and a generator for `V` can be
      found.

    - If ``zeta`` is specified, then `V` is taken to be the cyclic
      subgroup of `R^*` generated by ``zeta``.  If ``zeta_order`` is
      also given, it must be the multiplicative order of ``zeta``;
      this is useful if the base ring is not exact or if the order of
      ``zeta`` is very large.

    - If ``zeta`` is not specified but ``zeta_order`` is, then `V` is
      taken to be the group of roots of unity of order dividing
      ``zeta_order`` in `R`.  In this case, `R` must be a domain (so
      `V` is cyclic), and `V` must have order ``zeta_order``.
      Furthermore, a generator ``zeta`` of `V` is computed, and an
      error is raised if such ``zeta`` cannot be found.

    EXAMPLES:

    The default base ring is a cyclotomic field of order the exponent
    of `(\ZZ/N\ZZ)^*`::

        sage: DirichletGroup(20)
        Group of Dirichlet characters modulo 20 with values in Cyclotomic Field of order 4 and degree 2

    We create the group of Dirichlet character mod 20 with values in
    the rational numbers::

        sage: G = DirichletGroup(20, QQ); G
        Group of Dirichlet characters modulo 20 with values in Rational Field
        sage: G.order()
        4
        sage: G.base_ring()
        Rational Field

    The elements of G print as lists giving the values of the character
    on the generators of `(Z/NZ)^*`::

        sage: list(G)
        [Dirichlet character modulo 20 of conductor 1 mapping 11 |--> 1, 17 |--> 1, Dirichlet character modulo 20 of conductor 4 mapping 11 |--> -1, 17 |--> 1, Dirichlet character modulo 20 of conductor 5 mapping 11 |--> 1, 17 |--> -1, Dirichlet character modulo 20 of conductor 20 mapping 11 |--> -1, 17 |--> -1]

    Next we construct the group of Dirichlet character mod 20, but with
    values in `\QQ(\zeta_n)`::

        sage: G = DirichletGroup(20)
        sage: G.1
        Dirichlet character modulo 20 of conductor 5 mapping 11 |--> 1, 17 |--> zeta4

    We next compute several invariants of ``G``::

        sage: G.gens()
        (Dirichlet character modulo 20 of conductor 4 mapping 11 |--> -1, 17 |--> 1, Dirichlet character modulo 20 of conductor 5 mapping 11 |--> 1, 17 |--> zeta4)
        sage: G.unit_gens()
        (11, 17)
        sage: G.zeta()
        zeta4
        sage: G.zeta_order()
        4

    In this example we create a Dirichlet group with values in a
    number field::

        sage: R.<x> = PolynomialRing(QQ)
        sage: K.<a> = NumberField(x^4 + 1)
        sage: DirichletGroup(5, K)
        Group of Dirichlet characters modulo 5 with values in Number Field in a with defining polynomial x^4 + 1

    An example where we give ``zeta``, but not its order::

        sage: G = DirichletGroup(5, K, a); G
        Group of Dirichlet characters modulo 5 with values in the group of order 8 generated by a in Number Field in a with defining polynomial x^4 + 1
        sage: G.list()
        [Dirichlet character modulo 5 of conductor 1 mapping 2 |--> 1, Dirichlet character modulo 5 of conductor 5 mapping 2 |--> a^2, Dirichlet character modulo 5 of conductor 5 mapping 2 |--> -1, Dirichlet character modulo 5 of conductor 5 mapping 2 |--> -a^2]

    We can also restrict the order of the characters, either with or
    without specifying a root of unity::

        sage: DirichletGroup(5, K, zeta=-1, zeta_order=2)
        Group of Dirichlet characters modulo 5 with values in the group of order 2 generated by -1 in Number Field in a with defining polynomial x^4 + 1
        sage: DirichletGroup(5, K, zeta_order=2)
        Group of Dirichlet characters modulo 5 with values in the group of order 2 generated by -1 in Number Field in a with defining polynomial x^4 + 1

    ::

        sage: G.<e> = DirichletGroup(13)
        sage: loads(G.dumps()) == G
        True

    ::

        sage: G = DirichletGroup(19, GF(5))
        sage: loads(G.dumps()) == G
        True

    We compute a Dirichlet group over a large prime field::

        sage: p = next_prime(10^40)
        sage: g = DirichletGroup(19, GF(p)); g
        Group of Dirichlet characters modulo 19 with values in Finite Field of size 10000000000000000000000000000000000000121

    Note that the root of unity has small order, i.e., it is not the
    largest order root of unity in the field::

        sage: g.zeta_order()
        2

    ::

        sage: r4 = CyclotomicField(4).ring_of_integers()
        sage: G = DirichletGroup(60, r4)
        sage: G.gens()
        (Dirichlet character modulo 60 of conductor 4 mapping 31 |--> -1, 41 |--> 1, 37 |--> 1, Dirichlet character modulo 60 of conductor 3 mapping 31 |--> 1, 41 |--> -1, 37 |--> 1, Dirichlet character modulo 60 of conductor 5 mapping 31 |--> 1, 41 |--> 1, 37 |--> zeta4)
        sage: val = G.gens()[2].values_on_gens()[2] ; val
        zeta4
        sage: parent(val)
        Gaussian Integers in Cyclotomic Field of order 4 and degree 2
        sage: r4.residue_field(r4.ideal(29).factor()[0][0])(val)
        doctest:warning ... DeprecationWarning: ...
        17
        sage: r4.residue_field(r4.ideal(29).factor()[0][0])(val) * GF(29)(3)
        22
        sage: r4.residue_field(r4.ideal(29).factor()[0][0])(G.gens()[2].values_on_gens()[2]) * 3
        22
        sage: parent(r4.residue_field(r4.ideal(29).factor()[0][0])(G.gens()[2].values_on_gens()[2]) * 3)
        Residue field of Fractional ideal (-2*zeta4 + 5)

    ::

        sage: DirichletGroup(60, integral=True)
        Group of Dirichlet characters modulo 60 with values in Gaussian Integers in Cyclotomic Field of order 4 and degree 2
        sage: parent(DirichletGroup(60, integral=True).gens()[2].values_on_gens()[2])
        Gaussian Integers in Cyclotomic Field of order 4 and degree 2

    If the order of ``zeta`` cannot be determined automatically, we
    can specify it using ``zeta_order``::

        sage: DirichletGroup(7, CC, zeta=exp(2*pi*I/6))
        Traceback (most recent call last):
        ...
        NotImplementedError: order of element not known

        sage: DirichletGroup(7, CC, zeta=exp(2*pi*I/6), zeta_order=6)
        Group of Dirichlet characters modulo 7 with values in the group of order 6 generated by 0.500000000000000 + 0.866025403784439*I in Complex Field with 53 bits of precision

    If the base ring is not a domain (in which case the group of roots
    of unity is not necessarily cyclic), some operations still work,
    such as creation of elements::

        sage: G = DirichletGroup(5, Zmod(15)); G
        Group of Dirichlet characters modulo 5 with values in Ring of integers modulo 15
        sage: chi = G([13]); chi
        Dirichlet character modulo 5 of conductor 5 mapping 2 |--> 13
        sage: chi^2
        Dirichlet character modulo 5 of conductor 5 mapping 2 |--> 4
        sage: chi.multiplicative_order()
        4

    Other operations only work if ``zeta`` is specified::

        sage: G.gens()
        Traceback (most recent call last):
        ...
        NotImplementedError: factorization of polynomials over rings with composite characteristic is not implemented
        sage: G = DirichletGroup(5, Zmod(15), zeta=2); G
        Group of Dirichlet characters modulo 5 with values in the group of order 4 generated by 2 in Ring of integers modulo 15
        sage: G.gens()
        (Dirichlet character modulo 5 of conductor 5 mapping 2 |--> 2,)

    TESTS:

    Dirichlet groups are cached, creating two groups with the same parameters
    yields the same object::

        sage: DirichletGroup(60) is DirichletGroup(60)
        True

    """
    def create_key(self, N, base_ring=None, zeta=None, zeta_order=None,
                   names=None, integral=False):
        """
        Create a key that uniquely determines a Dirichlet group.

        TESTS::

            sage: DirichletGroup.create_key(60)
            (Cyclotomic Field of order 4 and degree 2, 60, None, None)

        An example to illustrate that ``base_ring`` is a part of the key::

            sage: k = DirichletGroup.create_key(2, base_ring=QQ); k
            (Rational Field, 2, None, None)
            sage: l = DirichletGroup.create_key(2, base_ring=CC); l
            (Complex Field with 53 bits of precision, 2, None, None)
            sage: k == l
            False
            sage: G = DirichletGroup.create_object(None, k); G
            Group of Dirichlet characters modulo 2 with values in Rational Field
            sage: H = DirichletGroup.create_object(None, l); H
            Group of Dirichlet characters modulo 2 with values in Complex Field with 53 bits of precision
            sage: G == H
            False

        If ``base_ring`` was not be a part of the key, the keys would compare
        equal and the caching would be broken::

            sage: k = k[1:]; k
            (2, None, None)
            sage: l = l[1:]; l
            (2, None, None)
            sage: k == l
            True
            sage: DirichletGroup(2, base_ring=QQ) is DirichletGroup(2, base_ring=CC)
            False

        If the base ring is not an integral domain, an error will be
        raised if only ``zeta_order`` is specified::

            sage: DirichletGroup(17, Integers(15))
            Group of Dirichlet characters modulo 17 with values in Ring of integers modulo 15
            sage: DirichletGroup(17, Integers(15), zeta_order=4)
            Traceback (most recent call last):
            ...
            ValueError: base ring (= Ring of integers modulo 15) must be an integral domain if only zeta_order is specified
            sage: G = DirichletGroup(17, Integers(15), zeta=7); G
            Group of Dirichlet characters modulo 17 with values in the group of order 4 generated by 7 in Ring of integers modulo 15
            sage: G.order()
            4

            sage: DirichletGroup(-33)
            Traceback (most recent call last):
            ...
            ValueError: modulus should be positive
        """
        modulus = Integer(N)
        if modulus <= 0:
            raise ValueError('modulus should be positive')

        if base_ring is None:
            if not (zeta is None and zeta_order is None):
                raise ValueError("zeta and zeta_order must be None if base_ring not specified")
            e = IntegerModRing(modulus).unit_group_exponent()
            base_ring = CyclotomicField(e)
            if integral:
                base_ring = base_ring.ring_of_integers()

        if not is_Ring(base_ring):
            raise TypeError("base_ring (= %s) must be a ring" % base_ring)

        # If either zeta or zeta_order is given, compute the other.
        if zeta is not None:
            zeta = base_ring(zeta)
            if zeta_order is None:
                zeta_order = zeta.multiplicative_order()
        elif zeta_order is not None:
            if not base_ring.is_integral_domain():
                raise ValueError("base ring (= %s) must be an integral domain if only zeta_order is specified"
                                 % base_ring)
            zeta_order = Integer(zeta_order)
            zeta = base_ring.zeta(zeta_order)

        return (base_ring, modulus, zeta, zeta_order)

    def create_object(self, version, key, **extra_args):
        """
        Create the object from the key (extra arguments are ignored).

        This is only called if the object was not found in the cache.

        TESTS::

            sage: K = CyclotomicField(4)
            sage: DirichletGroup.create_object(None, (K, 60, K.gen(), 4))
            Group of Dirichlet characters modulo 60 with values in the group of order 4 generated by zeta4 in Cyclotomic Field of order 4 and degree 2

        """
        base_ring, modulus, zeta, zeta_order = key
        return DirichletGroup_class(base_ring, modulus, zeta, zeta_order)


DirichletGroup = DirichletGroupFactory("DirichletGroup")


def is_DirichletGroup(x):
    """
    Return ``True`` if ``x`` is a Dirichlet group.

    EXAMPLES::

        sage: from sage.modular.dirichlet import is_DirichletGroup
        sage: is_DirichletGroup(DirichletGroup(11))
        True
        sage: is_DirichletGroup(11)
        False
        sage: is_DirichletGroup(DirichletGroup(11).0)
        False
    """
    return isinstance(x, DirichletGroup_class)


class DirichletGroup_class(WithEqualityById, Parent):
    """
    Group of Dirichlet characters modulo `N` with values in a ring `R`.
    """

    Element = DirichletCharacter

    def __init__(self, base_ring, modulus, zeta, zeta_order):
        """
        Create a Dirichlet group.

        Not to be called directly (use the factory function ``DirichletGroup``).

        The ``DirichletGroup`` factory ensures that either both
        ``zeta`` and ``zeta_order`` are specified, or that both are
        ``None``.  In the former case, it also ensures that ``zeta``
        is an element of ``base_ring`` and that ``zeta_order`` is an
        element of ``ZZ``.

        TESTS::

            sage: G = DirichletGroup(7, base_ring=Integers(9), zeta=2)  # indirect doctest
            sage: TestSuite(G).run()
            sage: G.base()  # check that Parent.__init__ has been called
            Ring of integers modulo 9

            sage: DirichletGroup(13) == DirichletGroup(13)
            True
            sage: DirichletGroup(13) == DirichletGroup(13, QQ)
            False

        """
        from sage.categories.groups import Groups
        category = Groups().Commutative()
        if base_ring.is_integral_domain() or base_ring.is_finite():
            # The group of n-th roots of unity in the base ring is
            # finite, and hence this Dirichlet group is finite too.
            # In particular, it is finitely generated; the added
            # FinitelyGenerated() here means that the group has a
            # distinguished set of generators.
            category = category.Finite().FinitelyGenerated()
        Parent.__init__(self, base_ring, category=category)
        self._zeta = zeta
        self._zeta_order = zeta_order
        self._modulus = modulus
        self._integers = IntegerModRing(modulus)

    def __setstate__(self, state):
        """
        Used for unpickling old instances.

        TESTS::

            sage: G = DirichletGroup(9)
            sage: loads(dumps(G)) is G
            True
        """
        self._set_element_constructor()
        if '_zeta_order' in state:
            state['_zeta_order'] = Integer(state['_zeta_order'])
        super().__setstate__(state)

    @property
    def _module(self):
        """
        Return the free module used to represent Dirichlet characters.

        TESTS::

            sage: DirichletGroup(12)._module
            Vector space of dimension 2 over Ring of integers modulo 2
        """
        return FreeModule(IntegerModRing(self.zeta_order()),
                          len(self.unit_gens()))

    @property
    def _zeta_powers(self):
        """
        Return a list of powers of the distinguished root of unity.

        TESTS::

            sage: DirichletGroup(5)._zeta_powers
            [1, zeta4, -1, -zeta4]
        """
        R = self.base_ring()
        a = R.one()
        w = [a]
        zeta = self.zeta()
        zeta_order = self.zeta_order()
        if isinstance(R, sage.rings.abc.ComplexField):
            for i in range(1, zeta_order):
                a = a * zeta
                a._set_multiplicative_order(zeta_order / gcd(zeta_order, i))
                w.append(a)
        else:
            for i in range(1, zeta_order):
                a = a * zeta
                w.append(a)
        return w

    @property
    def _zeta_dlog(self):
        """
        Return a dictionary that can be used to compute discrete
        logarithms in the value group of this Dirichlet group.

        TESTS::

            sage: DirichletGroup(5)._zeta_dlog
            {-1: 2, -zeta4: 3, zeta4: 1, 1: 0}
        """
        return {z: i for i, z in enumerate(self._zeta_powers)}

    def change_ring(self, R, zeta=None, zeta_order=None):
        """
        Return the base extension of ``self`` to ``R``.

        INPUT:

        - ``R`` -- either a ring admitting a conversion map from the
          base ring of ``self``, or a ring homomorphism with the base
          ring of ``self`` as its domain

        - ``zeta`` -- (optional) root of unity in ``R``

        - ``zeta_order`` -- (optional) order of ``zeta``

        EXAMPLES::

            sage: G = DirichletGroup(7,QQ); G
            Group of Dirichlet characters modulo 7 with values in Rational Field
            sage: G.change_ring(CyclotomicField(6))
            Group of Dirichlet characters modulo 7 with values in Cyclotomic Field of order 6 and degree 2

        TESTS:

        We test the case where `R` is a map (:trac:`18072`)::

            sage: K.<i> = QuadraticField(-1)
            sage: f = K.complex_embeddings()[0]
            sage: D = DirichletGroup(5, K)
            sage: D.change_ring(f)
            Group of Dirichlet characters modulo 5 with values in Complex Field with 53 bits of precision

        """
        if zeta is None and self._zeta is not None:
            # A root of unity was explicitly given; we use it over the
            # new base ring as well.
            zeta = self._zeta
            if zeta_order is None:
                # We reuse _zeta_order if we know that it stays the
                # same; otherwise it will be recomputed as the order
                # of R(zeta) by the DirichletGroup factory.
                p = R.characteristic()
                if p == 0 or p.gcd(self._zeta_order) == 1:
                    zeta_order = self._zeta_order
        else:
            # No root of unity specified; use the same zeta_order
            # (which may still be None).
            zeta_order = self._zeta_order
        # Map zeta to the new parent
        if zeta is not None:
            zeta = R(zeta)
        if isinstance(R, Map):
            R = R.codomain()
        return DirichletGroup(self.modulus(), R,
                              zeta=zeta,
                              zeta_order=zeta_order)

    def base_extend(self, R):
        """
        Return the base extension of ``self`` to ``R``.

        INPUT:

        - ``R`` -- either a ring admitting a *coercion* map from the
          base ring of ``self``, or a ring homomorphism with the base
          ring of ``self`` as its domain

        EXAMPLES::

            sage: G = DirichletGroup(7,QQ); G
            Group of Dirichlet characters modulo 7 with values in Rational Field
            sage: H = G.base_extend(CyclotomicField(6)); H
            Group of Dirichlet characters modulo 7 with values in Cyclotomic Field of order 6 and degree 2

        Note that the root of unity can change::

            sage: H.zeta()
            zeta6

        This method (in contrast to :meth:`change_ring`) requires a
        coercion map to exist::

            sage: G.base_extend(ZZ)
            Traceback (most recent call last):
            ...
            TypeError: no coercion map from Rational Field to Integer Ring is defined

        Base-extended Dirichlet groups do not silently get roots of
        unity with smaller order than expected (:trac:`6018`)::

            sage: G = DirichletGroup(10, QQ).base_extend(CyclotomicField(4))
            sage: H = DirichletGroup(10, CyclotomicField(4))
            sage: G is H
            True

            sage: G3 = DirichletGroup(31, CyclotomicField(3))
            sage: G5 = DirichletGroup(31, CyclotomicField(5))
            sage: K30 = CyclotomicField(30)
            sage: G3.gen(0).base_extend(K30) * G5.gen(0).base_extend(K30)
            Dirichlet character modulo 31 of conductor 31 mapping 3 |--> -zeta30^7 + zeta30^5 + zeta30^4 + zeta30^3 - zeta30 - 1

        When a root of unity is specified, base extension still works
        if the new base ring is not an integral domain::

            sage: f = DirichletGroup(17, ZZ, zeta=-1).0
            sage: g = f.base_extend(Integers(15))
            sage: g(3)
            14
            sage: g.parent().zeta()
            14

        """
        if not (isinstance(R, Map) or
                R.has_coerce_map_from(self.base_ring())):
            raise TypeError("no coercion map from %s to %s is defined"
                            % (self.base_ring(), R))
        return self.change_ring(R)

    def _element_constructor_(self, x):
        """
        Construct a Dirichlet character from `x`.

        EXAMPLES::

            sage: G = DirichletGroup(13)
            sage: K = G.base_ring()
            sage: G(1)
            Dirichlet character modulo 13 of conductor 1 mapping 2 |--> 1
            sage: G([-1])
            Dirichlet character modulo 13 of conductor 13 mapping 2 |--> -1
            sage: G([K.0])
            Dirichlet character modulo 13 of conductor 13 mapping 2 |--> zeta12
            sage: G(0)
            Traceback (most recent call last):
            ...
            TypeError: cannot convert 0 to an element of Group of Dirichlet characters modulo 13 with values in Cyclotomic Field of order 12 and degree 4

            sage: G = DirichletGroup(6)
            sage: G(DirichletGroup(3).0)
            Dirichlet character modulo 6 of conductor 3 mapping 5 |--> -1
            sage: G(DirichletGroup(15).0)
            Dirichlet character modulo 6 of conductor 3 mapping 5 |--> -1
            sage: G(DirichletGroup(15).1)
            Traceback (most recent call last):
            ...
            TypeError: conductor must divide modulus
            sage: H = DirichletGroup(16, QQ); H(DirichletGroup(16).1)
            Traceback (most recent call last):
            ...
            TypeError: Unable to coerce zeta4 to a rational
        """
        R = self.base_ring()
        try:
            if x == R.one():
                x = [R.one()] * len(self.unit_gens())
        except (TypeError, ValueError, ArithmeticError):
            pass
        if isinstance(x, list):  # list of values on each unit generator
            return self.element_class(self, x)
        elif not isinstance(x, DirichletCharacter):
            raise TypeError("cannot convert %s to an element of %s" % (x, self))
        elif not x.conductor().divides(self.modulus()):
            raise TypeError("conductor must divide modulus")
        a = []
        for u in self.unit_gens():
            v = u.lift()
            # have to do this, since e.g., unit gens mod 11 are not units mod 22.
            while x.modulus().gcd(v) != 1:
                v += self.modulus()
            a.append(R(x(v)))
        return self.element_class(self, a)

    def _coerce_map_from_(self, X):
        """
        Decide whether there is a coercion map from `X`.

        There is conversion between Dirichlet groups of different
        moduli, but no coercion.  This implies that Dirichlet
        characters of different moduli do not compare as equal.

        TESTS::

            sage: trivial_character(6) == trivial_character(3) # indirect doctest
            False
            sage: trivial_character(3) == trivial_character(9)
            False
            sage: trivial_character(3) == DirichletGroup(3, QQ).0^2
            True
        """
        return (isinstance(X, DirichletGroup_class) and
                self.modulus() == X.modulus() and
                self.base_ring().has_coerce_map_from(X.base_ring()) and
                (self._zeta is None or
                 (X._zeta is not None and
                  self.base_ring()(X._zeta) in self._zeta_powers)))

    def __len__(self):
        """
        Return the number of elements of this Dirichlet group.

        This is the same as self.order().

        EXAMPLES::

            sage: len(DirichletGroup(20))
            8
            sage: len(DirichletGroup(20, QQ))
            4
            sage: len(DirichletGroup(20, GF(5)))
            8
            sage: len(DirichletGroup(20, GF(2)))
            1
            sage: len(DirichletGroup(20, GF(3)))
            4
        """
        return self.order()

    def _repr_(self):
        """
        Return a print representation of this group, which can be renamed.

        EXAMPLES::

            sage: G = DirichletGroup(11)
            sage: repr(G) # indirect doctest
            'Group of Dirichlet characters modulo 11 with values in Cyclotomic Field of order 10 and degree 4'
            sage: G.rename('Dir(11)')
            sage: G
            Dir(11)
        """
        s = "Group of Dirichlet characters modulo %s with values in " % self.modulus()
        if self._zeta is not None:
            s += "the group of order %s generated by %s in " % (self._zeta_order, self._zeta)
        s += str(self.base_ring())
        return s

    @cached_method
    def decomposition(self):
        r"""
        Return the Dirichlet groups of prime power modulus corresponding
        to primes dividing modulus.

        (Note that if the modulus is 2 mod 4, there will be a "factor" of
        `(\ZZ/2\ZZ)^*`, which is the trivial group.)

        EXAMPLES::

            sage: DirichletGroup(20).decomposition()
            [
            Group of Dirichlet characters modulo 4 with values in Cyclotomic Field of order 4 and degree 2,
            Group of Dirichlet characters modulo 5 with values in Cyclotomic Field of order 4 and degree 2
            ]
            sage: DirichletGroup(20,GF(5)).decomposition()
            [
            Group of Dirichlet characters modulo 4 with values in Finite Field of size 5,
            Group of Dirichlet characters modulo 5 with values in Finite Field of size 5
            ]
        """
        R = self.base_ring()
        return Sequence([DirichletGroup(p**r, R)
                         for p, r in factor(self.modulus())],
                        cr=True,
                        universe=Objects())

    def exponent(self):
        """
        Return the exponent of this group.

        EXAMPLES::

            sage: DirichletGroup(20).exponent()
            4
            sage: DirichletGroup(20,GF(3)).exponent()
            2
            sage: DirichletGroup(20,GF(2)).exponent()
            1
            sage: DirichletGroup(37).exponent()
            36
        """
        return self.zeta_order()

    @cached_method
    def _automorphisms(self):
        """
        Compute the automorphisms of ``self``. These are always given by raising to
        a power, so the return value is a list of integers.

        At present this is only implemented if the base ring has characteristic 0 or a prime.

        EXAMPLES::

            sage: DirichletGroup(17)._automorphisms()
            [1, 3, 5, 7, 9, 11, 13, 15]
            sage: DirichletGroup(17, GF(11^4, 'a'))._automorphisms()
            [1, 11, 121, 1331]
            sage: DirichletGroup(17, Integers(6), zeta=Integers(6)(5))._automorphisms()
            Traceback (most recent call last):
            ...
            NotImplementedError: Automorphisms for finite non-field base rings not implemented
            sage: DirichletGroup(17, Integers(9), zeta=Integers(9)(2))._automorphisms()
            Traceback (most recent call last):
            ...
            NotImplementedError: Automorphisms for finite non-field base rings not implemented
        """
        n = self.zeta_order()
        R = self.base_ring()
        p = R.characteristic()
        if p == 0:
            Auts = [e for e in range(1, n) if gcd(e, n) == 1]
        else:
            if not ZZ(p).is_prime():
                raise NotImplementedError("Automorphisms for finite non-field base rings not implemented")
            # The automorphisms in characteristic p are
            # k-th powering for
            #         k = 1, p, p^2, ..., p^(r-1),
            # where p^r = 1 (mod n), so r is the mult order of p modulo n.
            r = IntegerModRing(n)(p).multiplicative_order()
            Auts = [p**m for m in range(r)]
        return Auts

    def galois_orbits(self, v=None, reps_only=False, sort=True, check=True):
        """
        Return a list of the Galois orbits of Dirichlet characters in ``self``,
        or in ``v`` if ``v`` is not ``None``.

        INPUT:

        -  ``v`` - (optional) list of elements of ``self``

        -  ``reps_only`` - (optional: default ``False``) if ``True``
           only returns representatives for the orbits.

        -  ``sort`` - (optional: default ``True``) whether to sort
           the list of orbits and the orbits themselves (slightly faster if
           ``False``).

        -  ``check`` - (optional, default: ``True``) whether or not
           to explicitly coerce each element of ``v`` into ``self``.

        The Galois group is the absolute Galois group of the prime subfield
        of Frac(R). If R is not a domain, an error will be raised.

        EXAMPLES::

            sage: DirichletGroup(20).galois_orbits()
            [
            [Dirichlet character modulo 20 of conductor 20 mapping 11 |--> -1, 17 |--> -1],
            ...,
            [Dirichlet character modulo 20 of conductor 1 mapping 11 |--> 1, 17 |--> 1]
            ]
            sage: DirichletGroup(17, Integers(6), zeta=Integers(6)(5)).galois_orbits()
            Traceback (most recent call last):
            ...
            TypeError: Galois orbits only defined if base ring is an integral domain
            sage: DirichletGroup(17, Integers(9), zeta=Integers(9)(2)).galois_orbits()
            Traceback (most recent call last):
            ...
            TypeError: Galois orbits only defined if base ring is an integral domain
        """
        if v is None:
            v = self.list()
        else:
            if check:
                v = [self(x) for x in v]

        G = []
        seen_so_far = set()
        for x in v:
            z = x.element()
            e = tuple(z)   # change when there are immutable vectors (and below)
            if e in seen_so_far:
                continue
            orbit = x.galois_orbit(sort=sort)
            if reps_only:
                G.append(x)
            else:
                G.append(orbit)
            for z in orbit:
                seen_so_far.add(tuple(z.element()))
        G = Sequence(G, cr=True)
        if sort:
            G.sort()
        return G

    def gen(self, n=0):
        """
        Return the n-th generator of ``self``.

        EXAMPLES::

            sage: G = DirichletGroup(20)
            sage: G.gen(0)
            Dirichlet character modulo 20 of conductor 4 mapping 11 |--> -1, 17 |--> 1
            sage: G.gen(1)
            Dirichlet character modulo 20 of conductor 5 mapping 11 |--> 1, 17 |--> zeta4
            sage: G.gen(2)
            Traceback (most recent call last):
            ...
            IndexError: n(=2) must be between 0 and 1

        ::

            sage: G.gen(-1)
            Traceback (most recent call last):
            ...
            IndexError: n(=-1) must be between 0 and 1
        """
        n = int(n)
        g = self.gens()
        if n < 0 or n >= len(g):
            raise IndexError("n(=%s) must be between 0 and %s" % (n, len(g) - 1))
        return g[n]

    @cached_method
    def gens(self):
        """
        Return generators of ``self``.

        EXAMPLES::

            sage: G = DirichletGroup(20)
            sage: G.gens()
            (Dirichlet character modulo 20 of conductor 4 mapping 11 |--> -1, 17 |--> 1, Dirichlet character modulo 20 of conductor 5 mapping 11 |--> 1, 17 |--> zeta4)
        """
        g = []
        ord = self.zeta_order()
        M = self._module
        zero = M(0)
        orders = self.integers_mod().unit_group().gens_orders()
        for i in range(len(self.unit_gens())):
            z = zero.__copy__()
            z[i] = ord // gcd(ord, orders[i])
            g.append(self.element_class(self, z, check=False))
        return tuple(g)

    def integers_mod(self):
        r"""
        Return the group of integers `\ZZ/N\ZZ`
        where `N` is the modulus of ``self``.

        EXAMPLES::

            sage: G = DirichletGroup(20)
            sage: G.integers_mod()
            Ring of integers modulo 20
        """
        return self._integers

    __iter__ = multiplicative_iterator

    def list(self):
        """
        Return a list of the Dirichlet characters in this group.

        EXAMPLES::

            sage: DirichletGroup(5).list()
            [Dirichlet character modulo 5 of conductor 1 mapping 2 |--> 1,
             Dirichlet character modulo 5 of conductor 5 mapping 2 |--> zeta4,
             Dirichlet character modulo 5 of conductor 5 mapping 2 |--> -1,
             Dirichlet character modulo 5 of conductor 5 mapping 2 |--> -zeta4]
        """
        return self._list_from_iterator()

    def modulus(self):
        """
        Return the modulus of ``self``.

        EXAMPLES::

            sage: G = DirichletGroup(20)
            sage: G.modulus()
            20
        """
        return self._modulus

    def ngens(self):
        """
        Return the number of generators of ``self``.

        EXAMPLES::

            sage: G = DirichletGroup(20)
            sage: G.ngens()
            2
        """
        return len(self.gens())

    @cached_method
    def order(self):
        """
        Return the number of elements of ``self``.

        This is the same as len(self).

        EXAMPLES::

            sage: DirichletGroup(20).order()
            8
            sage: DirichletGroup(37).order()
            36
        """
        ord = Integer(1)
        for g in self.gens():
            ord *= int(g.order())
        return ord

    def random_element(self):
        """
        Return a random element of ``self``.

        The element is computed by multiplying a random power of each
        generator together, where the power is between 0 and the order of
        the generator minus 1, inclusive.

        EXAMPLES::

            sage: D = DirichletGroup(37)
            sage: g = D.random_element()
            sage: g.parent() is D
            True
            sage: g**36
            Dirichlet character modulo 37 of conductor 1 mapping 2 |--> 1
            sage: S = set(D.random_element().conductor() for _ in range(100))
            sage: while S != {1, 37}:
            ....:     S.add(D.random_element().conductor())

            sage: D = DirichletGroup(20)
            sage: g = D.random_element()
            sage: g.parent() is D
            True
            sage: g**4
            Dirichlet character modulo 20 of conductor 1 mapping 11 |--> 1, 17 |--> 1
            sage: S = set(D.random_element().conductor() for _ in range(100))
            sage: while S != {1, 4, 5, 20}:
            ....:     S.add(D.random_element().conductor())

            sage: D = DirichletGroup(60)
            sage: g = D.random_element()
            sage: g.parent() is D
            True
            sage: g**4
            Dirichlet character modulo 60 of conductor 1 mapping 31 |--> 1, 41 |--> 1, 37 |--> 1
            sage: S = set(D.random_element().conductor() for _ in range(100))
            sage: while S != {1, 3, 4, 5, 12, 15, 20, 60}:
            ....:     S.add(D.random_element().conductor())
        """
        e = self(1)
        for i in range(self.ngens()):
            g = self.gen(i)
            n = random.randrange(g.order())
            e *= g**n
        return e

    def unit_gens(self):
        r"""
        Return the minimal generators for the units of
        `(\ZZ/N\ZZ)^*`, where `N` is the
        modulus of ``self``.

        EXAMPLES::

            sage: DirichletGroup(37).unit_gens()
            (2,)
            sage: DirichletGroup(20).unit_gens()
            (11, 17)
            sage: DirichletGroup(60).unit_gens()
            (31, 41, 37)
            sage: DirichletGroup(20,QQ).unit_gens()
            (11, 17)
        """
        return self._integers.unit_gens()

    @cached_method
    def zeta(self):
        """
        Return the chosen root of unity in the base ring.

        EXAMPLES::

            sage: DirichletGroup(37).zeta()
            zeta36
            sage: DirichletGroup(20).zeta()
            zeta4
            sage: DirichletGroup(60).zeta()
            zeta4
            sage: DirichletGroup(60,QQ).zeta()
            -1
            sage: DirichletGroup(60, GF(25,'a')).zeta()
            2
        """
        zeta = self._zeta
        if zeta is None:
            R = self.base_ring()
            e = self._integers.unit_group_exponent()
            for d in reversed(e.divisors()):
                try:
                    zeta = R.zeta(d)
                    break
                except ValueError:
                    pass
            self.zeta_order.set_cache(d)
        return zeta

    @cached_method
    def zeta_order(self):
        """
        Return the order of the chosen root of unity in the base ring.

        EXAMPLES::

            sage: DirichletGroup(20).zeta_order()
            4
            sage: DirichletGroup(60).zeta_order()
            4
            sage: DirichletGroup(60, GF(25,'a')).zeta_order()
            4
            sage: DirichletGroup(19).zeta_order()
            18
        """
        order = self._zeta_order
        if order is None:
            order = self.zeta().multiplicative_order()
        return order<|MERGE_RESOLUTION|>--- conflicted
+++ resolved
@@ -76,12 +76,7 @@
 from sage.rings.finite_rings.integer_mod_ring import IntegerModRing
 from sage.rings.integer import Integer
 from sage.rings.integer_ring import ZZ
-<<<<<<< HEAD
-from sage.rings.number_field.number_field import CyclotomicField, NumberField
-from sage.rings.number_field.number_field_base import NumberField as NumberField_base
-=======
 from sage.rings.number_field.number_field import CyclotomicField, NumberField, NumberField_generic
->>>>>>> 9e17e3c1
 from sage.rings.power_series_ring import PowerSeriesRing
 from sage.rings.rational_field import RationalField, QQ, is_RationalField
 from sage.rings.ring import is_Ring
@@ -1907,11 +1902,7 @@
             K = IntegerModRing(p)
         elif self.order() <= 2:
             K = QQ
-<<<<<<< HEAD
-        elif (isinstance(R, NumberField_base)
-=======
         elif (isinstance(R, NumberField_generic)
->>>>>>> 9e17e3c1
               and euler_phi(self.order()) < R.absolute_degree()):
             K = CyclotomicField(self.order())
         else:
