--- conflicted
+++ resolved
@@ -147,15 +147,9 @@
         - ``basis`` -- a tuple of (not necessarily linearly independent)
           elements of ``ambient_space``
 
-<<<<<<< HEAD
-        - ``check``          -- If ``True`` (default) then a maximal linearly
-                                independent subset of ``basis`` is chosen. Otherwise
-                                it is assumed that ``basis`` is linearly independent.
-=======
         - ``check`` -- if ``True`` (default) then a maximal linearly
           independent subset of ``basis`` is chosen. Otherwise it is assumed
           that ``basis`` is linearly independent.
->>>>>>> e042294b
 
         OUTPUT: the corresponding submodule
 
