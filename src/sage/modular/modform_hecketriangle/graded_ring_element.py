--- conflicted
+++ resolved
@@ -1,7 +1,4 @@
-<<<<<<< HEAD
 # sage_setup: distribution = sagemath-schemes
-=======
->>>>>>> 4e335395
 # sage.doctest: needs sage.combinat sage.graphs
 r"""
 Elements of graded rings of modular forms for Hecke triangle groups
@@ -467,21 +464,16 @@
             sage: # needs sage.symbolic
             sage: from sage.modular.modform_hecketriangle.graded_ring import QuasiMeromorphicModularFormsRing
             sage: from sage.modular.modform_hecketriangle.space import QuasiMeromorphicModularForms
-<<<<<<< HEAD
-            sage: x, y, z, d = var("x,y,z,d")                                           # needs sage.symbolic
-            sage: QuasiMeromorphicModularFormsRing(n=5)(x/(x^5-y^2)+z).is_weakly_holomorphic()      # needs sage.symbolic
-=======
             sage: x, y, z, d = var("x,y,z,d")
             sage: QuasiMeromorphicModularFormsRing(n=5)(x/(x^5-y^2)+z).is_weakly_holomorphic()
->>>>>>> 4e335395
-            True
-            sage: QuasiMeromorphicModularFormsRing(n=5)(x^2+y/x-d).is_weakly_holomorphic()          # needs sage.symbolic
+            True
+            sage: QuasiMeromorphicModularFormsRing(n=5)(x^2+y/x-d).is_weakly_holomorphic()
             False
             sage: QuasiMeromorphicModularForms(n=18).J_inv().is_weakly_holomorphic()
             True
-            sage: QuasiMeromorphicModularForms(n=infinity, k=-4)(1/x).is_weakly_holomorphic()       # needs sage.symbolic
-            True
-            sage: QuasiMeromorphicModularForms(n=infinity, k=-2)(1/y).is_weakly_holomorphic()       # needs sage.symbolic
+            sage: QuasiMeromorphicModularForms(n=infinity, k=-4)(1/x).is_weakly_holomorphic()
+            True
+            sage: QuasiMeromorphicModularForms(n=infinity, k=-2)(1/y).is_weakly_holomorphic()
             False
         """
 
@@ -497,11 +489,7 @@
 
             sage: from sage.modular.modform_hecketriangle.graded_ring import QuasiMeromorphicModularFormsRing
             sage: from sage.modular.modform_hecketriangle.space import QuasiMeromorphicModularForms
-<<<<<<< HEAD
-            sage: x, y, z, d = var("x,y,z,d")                                           # needs sage.symbolic
-=======
             sage: x, y, z, d = var("x,y,z,d")                                                       # needs sage.symbolic
->>>>>>> 4e335395
             sage: QuasiMeromorphicModularFormsRing(n=5)((y^3-z^5)/(x^5-y^2)+y-d).is_holomorphic()   # needs sage.symbolic
             False
             sage: QuasiMeromorphicModularFormsRing(n=5)(x^2+y-d+z).is_holomorphic()                 # needs sage.symbolic
@@ -550,10 +538,6 @@
 
             sage: from sage.modular.modform_hecketriangle.graded_ring import QuasiModularFormsRing
             sage: from sage.modular.modform_hecketriangle.space import QuasiModularForms
-<<<<<<< HEAD
-            sage: x, y, z, d = var("x,y,z,d")                                           # needs sage.symbolic
-=======
->>>>>>> 4e335395
             sage: QuasiModularFormsRing(n=5)(1).is_zero()
             False
             sage: QuasiModularFormsRing(n=5)(0).is_zero()
@@ -575,19 +559,14 @@
 
             sage: from sage.modular.modform_hecketriangle.graded_ring import QuasiMeromorphicModularFormsRing
             sage: from sage.modular.modform_hecketriangle.space import QuasiMeromorphicModularForms
-<<<<<<< HEAD
-            sage: x, y, z, d = var("x,y,z,d")                                           # needs sage.symbolic
-            sage: QuasiMeromorphicModularFormsRing(n=5)(x/z+d).analytic_type()          # needs sage.symbolic
-=======
 
             sage: # needs sage.symbolic
             sage: x, y, z, d = var("x,y,z,d")
             sage: QuasiMeromorphicModularFormsRing(n=5)(x/z+d).analytic_type()
->>>>>>> 4e335395
             quasi meromorphic modular
-            sage: QuasiMeromorphicModularFormsRing(n=5)((y^3-z^5)/(x^5-y^2)+y-d).analytic_type()    # needs sage.symbolic
+            sage: QuasiMeromorphicModularFormsRing(n=5)((y^3-z^5)/(x^5-y^2)+y-d).analytic_type()
             quasi weakly holomorphic modular
-            sage: QuasiMeromorphicModularFormsRing(n=5)(x^2+y-d).analytic_type()                    # needs sage.symbolic
+            sage: QuasiMeromorphicModularFormsRing(n=5)(x^2+y-d).analytic_type()
             modular
 
             sage: QuasiMeromorphicModularForms(n=18).J_inv().analytic_type()
@@ -646,24 +625,20 @@
             sage: # needs sage.symbolic
             sage: from sage.modular.modform_hecketriangle.graded_ring import QuasiMeromorphicModularFormsRing
             sage: from sage.modular.modform_hecketriangle.space import QuasiMeromorphicModularForms
-<<<<<<< HEAD
-            sage: x, y, z, d = var("x,y,z,d")                                           # needs sage.symbolic
-=======
             sage: x, y, z, d = var("x,y,z,d")
->>>>>>> 4e335395
             sage: QuasiMeromorphicModularFormsRing(n=5).Delta().full_reduce().denominator()
             1 + O(q^5)
-            sage: QuasiMeromorphicModularFormsRing(n=5)((y^3-z^5)/(x^5-y^2)+y-d).denominator()      # needs sage.symbolic
+            sage: QuasiMeromorphicModularFormsRing(n=5)((y^3-z^5)/(x^5-y^2)+y-d).denominator()
             f_rho^5 - f_i^2
-            sage: QuasiMeromorphicModularFormsRing(n=5)((y^3-z^5)/(x^5-y^2)+y-d).denominator().parent()                 # needs sage.symbolic
+            sage: QuasiMeromorphicModularFormsRing(n=5)((y^3-z^5)/(x^5-y^2)+y-d).denominator().parent()
             QuasiModularFormsRing(n=5) over Integer Ring
-            sage: QuasiMeromorphicModularForms(n=5, k=-2, ep=-1)(x/y).denominator()     # needs sage.symbolic
+            sage: QuasiMeromorphicModularForms(n=5, k=-2, ep=-1)(x/y).denominator()
             1 - 13/(40*d)*q - 351/(64000*d^2)*q^2 - 13819/(76800000*d^3)*q^3 - 1163669/(491520000000*d^4)*q^4 + O(q^5)
-            sage: QuasiMeromorphicModularForms(n=5, k=-2, ep=-1)(x/y).denominator().parent()        # needs sage.symbolic
+            sage: QuasiMeromorphicModularForms(n=5, k=-2, ep=-1)(x/y).denominator().parent()
             QuasiModularForms(n=5, k=10/3, ep=-1) over Integer Ring
-            sage: (QuasiMeromorphicModularForms(n=infinity, k=-6, ep=-1)(y/(x*(x-y^2)))).denominator()                  # needs sage.symbolic
+            sage: (QuasiMeromorphicModularForms(n=infinity, k=-6, ep=-1)(y/(x*(x-y^2)))).denominator()
             -64*q - 512*q^2 - 768*q^3 + 4096*q^4 + O(q^5)
-            sage: (QuasiMeromorphicModularForms(n=infinity, k=-6, ep=-1)(y/(x*(x-y^2)))).denominator().parent()         # needs sage.symbolic
+            sage: (QuasiMeromorphicModularForms(n=infinity, k=-6, ep=-1)(y/(x*(x-y^2)))).denominator().parent()
             QuasiModularForms(n=+Infinity, k=8, ep=1) over Integer Ring
         """
 
@@ -1876,12 +1851,7 @@
 
         - ``prec`` -- An integer, namely the precision used for the
           Fourier expansion. If ``prec == None`` (default)
-<<<<<<< HEAD
-          then the default precision of ``self.parent()``
-          is used.
-=======
           then the default precision of ``self.parent()`` is used.
->>>>>>> 4e335395
 
         - ``num_prec`` -- An integer, namely the minimal numerical precision
           used for ``tau`` and ``d``. If ``num_prec == None``
