--- conflicted
+++ resolved
@@ -1360,16 +1360,9 @@
 
         INPUT:
 
-<<<<<<< HEAD
-        - ``r``        -- An integer or ``None`` (default), indicating
-                          the desired power of ``E2`` If ``r=None``
-                          then all possible powers (``r``) are
-                          chosen.
-=======
         - ``r`` -- an integer or ``None`` (default), indicating the desired
           power of ``E2``; if ``r`` is ``None`` then all possible powers
           (``r``) are chosen
->>>>>>> e042294b
 
         - ``min_exp`` -- integer (default: 0); a lower bound for the first
           non-trivial Fourier coefficient of the generators
