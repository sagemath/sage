--- conflicted
+++ resolved
@@ -605,17 +605,10 @@
                 maxima_method = P("method")
             raise NotImplementedError("Unable to use initial condition for this equation (%s)." % (str(maxima_method).strip()))
         if len(ics) == 2:
-<<<<<<< HEAD
-            tempic = (ivar == ics[0])._maxima_().str()
-            tempic = tempic + "," + (dvar == ics[1])._maxima_().str()
+            tempic = (ivar == ics[0])._maxima_init_solve_()
+            tempic = tempic + "," + (dvar == ics[1])._maxima_init_solve_()
             cmd = "(TEMP:ic1(%s(%s,%s,%s),%s),substitute(%s=%s(%s),TEMP))" % (ode_solver, de00, dvar_str, ivar_str, tempic, dvar_str, dvar_str, ivar_str)
             cmd = sanitize_var(cmd)
-=======
-            tempic=(ivar==ics[0])._maxima_init_solve_()
-            tempic=tempic+","+(dvar==ics[1])._maxima_init_solve_()
-            cmd="(TEMP:ic1(%s(%s,%s,%s),%s),substitute(%s=%s(%s),TEMP))"%(ode_solver,de00,dvar_str,ivar_str,tempic,dvar_str,dvar_str,ivar_str)
-            cmd=sanitize_var(cmd)
->>>>>>> 60aad6a4
             # we produce string like this
             # (TEMP:ic2(ode2('diff(y,x,2)+2*'diff(y,x,1)+y-cos(x),y,x),x=0,y=3,'diff(y,x)=1),substitute(y=y(x),TEMP))
             soln = P(cmd)
@@ -628,19 +621,11 @@
                 if not freeof(lhs(ya),TEMP_k) or not freeof(lhs(xa),TEMP_k) then return (false), \
                 temp: maplist(lambda([zz], subst(zz,soln)), TEMP_k), \
                 if length(temp)=1 then return(first(temp)) else return(temp))")
-<<<<<<< HEAD
-            tempic = P(ivar == ics[0]).str()
-            tempic += "," + P(dvar == ics[1]).str()
+            tempic = P((ivar == ics[0])._maxima_init_solve_()).str()
+            tempic += "," + P((dvar == ics[1])._maxima_init_solve_()).str()
             tempic += ",'diff(" + dvar_str + "," + ivar_str + ")=" + P(ics[2]).str()
             cmd = "(TEMP:ic2_sage(%s(%s,%s,%s),%s),substitute(%s=%s(%s),TEMP))" % (ode_solver, de00, dvar_str, ivar_str, tempic, dvar_str, dvar_str, ivar_str)
             cmd = sanitize_var(cmd)
-=======
-            tempic=P((ivar==ics[0])._maxima_init_solve_()).str()
-            tempic=tempic+","+P((dvar==ics[1])._maxima_init_solve_()).str()
-            tempic=tempic+",'diff("+dvar_str+","+ivar_str+")="+P(ics[2]).str()
-            cmd="(TEMP:ic2_sage(%s(%s,%s,%s),%s),substitute(%s=%s(%s),TEMP))"%(ode_solver,de00,dvar_str,ivar_str,tempic,dvar_str,dvar_str,ivar_str)
-            cmd=sanitize_var(cmd)
->>>>>>> 60aad6a4
             # we produce string like this
             # (TEMP:ic2(ode2('diff(y,x,2)+2*'diff(y,x,1)+y-cos(x),y,x),x=0,y=3,'diff(y,x)=1),substitute(y=y(x),TEMP))
             soln = P(cmd)
@@ -654,15 +639,13 @@
                 if not freeof(lhs(ya),TEMP_k) or not freeof(lhs(xa),TEMP_k) then return (false), \
                 temp: maplist(lambda([zz], subst(zz,soln)),TEMP_k), \
                 if length(temp)=1 then return(first(temp)) else return(temp))")
-<<<<<<< HEAD
-            cmd = "bc2_sage(%s(%s,%s,%s),%s,%s=%s,%s,%s=%s)" % (ode_solver, de00, dvar_str, ivar_str, P(ivar == ics[0]).str(), dvar_str, P(ics[1]).str(), P(ivar == ics[2]).str(), dvar_str, P(ics[3]).str())
+            cmd = "bc2_sage(%s(%s,%s,%s),%s,%s=%s,%s,%s=%s)" % (ode_solver, de00, dvar_str, ivar_str,
+                                                                P((ivar == ics[0])._maxima_init_solve_()).str(),
+                                                                dvar_str, P(ics[1]).str(),
+                                                                P((ivar == ics[2])._maxima_init_solve_()).str(),
+                                                                dvar_str, P(ics[3]).str())
             cmd = "(TEMP:%s,substitute(%s=%s(%s),TEMP))" % (cmd, dvar_str, dvar_str, ivar_str)
             cmd = sanitize_var(cmd)
-=======
-            cmd="bc2_sage(%s(%s,%s,%s),%s,%s=%s,%s,%s=%s)"%(ode_solver,de00,dvar_str,ivar_str,P((ivar==ics[0])._maxima_init_solve_()).str(),dvar_str,P(ics[1]).str(),P((ivar==ics[2])._maxima_init_solve_()).str(),dvar_str,P(ics[3]).str())
-            cmd="(TEMP:%s,substitute(%s=%s(%s),TEMP))"%(cmd,dvar_str,dvar_str,ivar_str)
-            cmd=sanitize_var(cmd)
->>>>>>> 60aad6a4
             # we produce string like this
             # (TEMP:bc2(ode2('diff(y,x,2)+2*'diff(y,x,1)+y-cos(x),y,x),x=0,y=3,x=%pi/2,y=2),substitute(y=y(x),TEMP))
             soln = P(cmd)
@@ -954,14 +937,9 @@
     if ics is not None:
         ivar_ic = ics[0]
         for dvar, ic in zip(dvars, ics[1:]):
-<<<<<<< HEAD
-            dvar.atvalue(ivar == ivar_ic, ic)
-    soln = dvars[0].parent().desolve(des, dvars)
-=======
-            dvar.atvalue((ivar==ivar_ic)._maxima_init_solve_(), ic)
+            dvar.atvalue((ivar == ivar_ic)._maxima_init_solve_(), ic)
     des_maxima_solve = [de._maxima_init_solve_() for de in des]
     soln = dvars[0].parent().desolve(des_maxima_solve, dvars)
->>>>>>> 60aad6a4
     if str(soln).strip() == 'false':
         raise NotImplementedError("Maxima was unable to solve this system.")
     soln = list(soln)
@@ -970,11 +948,7 @@
     if ics is not None:
         ivar_ic = ics[0]
         for dvar, ic in zip(dvars, ics[:1]):
-<<<<<<< HEAD
-            dvar.atvalue(ivar == ivar_ic, dvar)
-=======
-            dvar.atvalue((ivar==ivar_ic)._maxima_init_solve_(), dvar)
->>>>>>> 60aad6a4
+            dvar.atvalue((ivar == ivar_ic)._maxima_init_solve_(), dvar)
     return soln
 
 
