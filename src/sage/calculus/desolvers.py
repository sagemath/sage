--- conflicted
+++ resolved
@@ -1360,12 +1360,7 @@
             return plot_slope_field(de, (ivar, XMIN, XMAX), (dvar, YMIN, YMAX)) + R
 
     if not (isinstance(dvar, Expression) and dvar.is_symbol()):
-<<<<<<< HEAD
-        from sage.calculus.all import diff
-=======
-        from sage.symbolic.ring import SR
         from sage.calculus.functional import diff
->>>>>>> cb030433
         from sage.symbolic.relation import solve
         from sage.symbolic.ring import SR
         if isinstance(de, Expression) and de.is_relational():
