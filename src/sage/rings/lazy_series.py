# -*- coding: utf-8 -*-
r"""
Lazy Series

Coefficients of lazy series are computed on demand.  They have
infinite precision, although equality can only be decided in special
cases.

AUTHORS:

- Kwankyu Lee (2019-02-24): initial version
- Tejasvi Chebrolu, Martin Rubey, Travis Scrimshaw (2021-08):
  refactored and expanded functionality

EXAMPLES:

Laurent series over the integer ring are particularly useful as
generating functions for sequences arising in combinatorics. ::

    sage: L.<z> = LazyLaurentSeriesRing(ZZ)

The generating function of the Fibonacci sequence is::

    sage: f = 1 / (1 - z - z^2)
    sage: f
    1 + z + 2*z^2 + 3*z^3 + 5*z^4 + 8*z^5 + 13*z^6 + O(z^7)

In principle, we can now compute any coefficient of `f`::

    sage: f.coefficient(100)
    573147844013817084101

Which coefficients are actually computed depends on the type of
implementation.  For the sparse implementation, only the coefficients
which are needed are computed. ::

    sage: s = L(lambda n: n, valuation=0); s
    z + 2*z^2 + 3*z^3 + 4*z^4 + 5*z^5 + 6*z^6 + O(z^7)
    sage: s.coefficient(10)
    10
    sage: s._coeff_stream._cache
    {1: 1, 2: 2, 3: 3, 4: 4, 5: 5, 6: 6, 10: 10}

Using the dense implementation, all coefficients up to the required
coefficient are computed. ::

    sage: L.<x> = LazyLaurentSeriesRing(ZZ, sparse=False)
    sage: s = L(lambda n: n, valuation=0); s
    x + 2*x^2 + 3*x^3 + 4*x^4 + 5*x^5 + 6*x^6 + O(x^7)
    sage: s.coefficient(10)
    10
    sage: s._coeff_stream._cache
    [1, 2, 3, 4, 5, 6, 7, 8, 9, 10]

We can do arithmetic with lazy power series::

    sage: f
    1 + z + 2*z^2 + 3*z^3 + 5*z^4 + 8*z^5 + 13*z^6 + O(z^7)
    sage: f^-1
    1 - z - z^2 + O(z^7)
    sage: f + f^-1
    2 + z^2 + 3*z^3 + 5*z^4 + 8*z^5 + 13*z^6 + O(z^7)
    sage: g = (f + f^-1)*(f - f^-1); g
    4*z + 6*z^2 + 8*z^3 + 19*z^4 + 38*z^5 + 71*z^6 + O(z^7)

We call lazy power series whose coefficients are known to be
eventually constant 'exact'.  In some cases, computations with such
series are much faster.  Moreover, these are the series where
equality can be decided.  For example::

    sage: L.<z> = LazyPowerSeriesRing(ZZ)
    sage: f = 1 + 2*z^2 / (1 - z)
    sage: f - 2 / (1 - z) + 1 + 2*z
    0

However, multivariate Taylor series are actually represented as
streams of multivariate polynomials.  Therefore, the only exact
series in this case are polynomials::

    sage: L.<x,y> = LazyPowerSeriesRing(ZZ)
    sage: 1 / (1-x)
    1 + x + x^2 + x^3 + x^4 + x^5 + x^6 + O(x,y)^7

A similar statement is true for lazy symmetric functions::

    sage: h = SymmetricFunctions(QQ).h()                                                # needs sage.combinat
    sage: L = LazySymmetricFunctions(h)                                                 # needs sage.combinat
    sage: 1 / (1-L(h[1]))                                                               # needs sage.combinat
    h[] + h[1] + (h[1,1]) + (h[1,1,1]) + (h[1,1,1,1]) + (h[1,1,1,1,1]) + (h[1,1,1,1,1,1]) + O^7

We can change the base ring::

    sage: h = g.change_ring(QQ)
    sage: h.parent()                                                                    # needs sage.combinat
    Lazy Laurent Series Ring in z over Rational Field
    sage: h                                                                             # needs sage.combinat
    4*z + 6*z^2 + 8*z^3 + 19*z^4 + 38*z^5 + 71*z^6 + 130*z^7 + O(z^8)
    sage: hinv = h^-1; hinv                                                             # needs sage.combinat
    1/4*z^-1 - 3/8 + 1/16*z - 17/32*z^2 + 5/64*z^3 - 29/128*z^4 + 165/256*z^5 + O(z^6)
    sage: hinv.valuation()                                                              # needs sage.combinat
    -1

TESTS:

We check that -- at least for some simple cases -- division,
composition and reversion do not raise exceptions for univariate lazy
Laurent series, lazy power series and lazy symmetric functions::

    sage: def check(L, z, verbose=False):
    ....:     # division
    ....:     lf = [0, L(0), 1, L(1), z, 1 + z, 2 + z + z^2]
    ....:     lg = [3, L(3), 1 + z, 2 + z + z^2]
    ....:     for f in lf:
    ....:         for g in lg:
    ....:             try:
    ....:                 h = f / g
    ....:                 if verbose: print("(%s) / (%s) = %s" % (f, g, h))
    ....:             except Exception as e:
    ....:                 print("%s in (%s) / (%s)" % (e, f, g))
    ....:     # composition
    ....:     f = L(0)
    ....:     l = [(f, 0), (f, L(0)), (f, 2), (f, L(2)), (f, 2 + z + z^2), (f, 3/(1 - 2*z))]
    ....:     f = L(1)
    ....:     l.extend([(f, 0), (f, L(0)), (f, 2), (f, L(2)), (f, 2 + z + z^2), (f, 3/(1 - 2*z))])
    ....:     f = 2 + z + z^2
    ....:     l.extend([(f, 0), (f, L(0)), (f, 2), (f, L(2)), (f, 2 + z + z^2), (f, 3/(1 - 2*z))])
    ....:     f = 3/(2 - 3*z)
    ....:     l.extend([(f, 0), (f, L(0)), (f, 3*z/(1 - 2*z))])
    ....:     for f, g in l:
    ....:         try:
    ....:             h = f(g)
    ....:             if verbose: print("(%s)(%s) = %s" % (f, g, h))
    ....:         except Exception as e:
    ....:             print("%s in (%s)(%s)" % (e, f, g))
    ....:     # reversion
    ....:     l = [2 + 3*z, 3*z + 2*z^2, 3*z/(1 - 2*z - 3*z^2)]
    ....:     for f in l:
    ....:         try:
    ....:             h = f.revert()
    ....:             if verbose: print("(%s)^{(-1)} = %s" % (f, h))
    ....:         except Exception as e:
    ....:             print("%s in (%s).revert()" % (e, f))

    sage: L.<z> = LazyLaurentSeriesRing(QQ)
    sage: check(L, z)
    sage: L.<z> = LazyPowerSeriesRing(QQ)
    sage: check(L, z)
    sage: p = SymmetricFunctions(QQ).p()                                                # needs sage.combinat
    sage: L = LazySymmetricFunctions(p)                                                 # needs sage.combinat
    sage: check(L, L(p[1]))                                                             # needs sage.combinat

We check that the elements in the cache of the stream of homogeneous
components are in the correct ring::

    sage: def check(L, x, valuation, verbose=False):
    ....:     f = L(x, valuation=valuation)
    ....:     _ = f[2], f[5]
    ....:     if callable(x):
    ....:         assert len(f._coeff_stream._cache) == 2, "the cache is %s" % f._coeff_stream._cache
    ....:     else:
    ....:         m = 6 if valuation is None else 5 - valuation + 1
    ....:         assert len(f._coeff_stream._cache) == m, "the cache is %s" % f._coeff_stream._cache
    ....:     P = f._coeff_stream._cache[2].parent()
    ....:     assert P is L._internal_poly_ring.base_ring(), "the cache is in %s" % P
    ....:     if verbose:
    ....:         print(P)

    sage: def gen():
    ....:     n = 0
    ....:     while True:
    ....:         yield n
    ....:         n += 1

    sage: L.<z> = LazyLaurentSeriesRing(GF(2))
    sage: check(L, lambda n: n, valuation=-5)
    sage: check(L, gen(), valuation=-5)

    sage: L = LazyDirichletSeriesRing(QQbar, "s")                                       # needs sage.rings.number_field
    sage: check(L, lambda n: n, valuation=2)                                            # needs sage.rings.number_field
    sage: check(L, gen(), valuation=2)

    sage: L.<z> = LazyPowerSeriesRing(GF(2))
    sage: check(L, lambda n: n, valuation=0)
    sage: check(L, gen(), valuation=0)

    sage: L.<x,y> = LazyPowerSeriesRing(GF(2))
    sage: check(L, lambda n: (x + y)^n, valuation=None)                                 # needs sage.rings.finite_rings
    sage: def gen():
    ....:     n = 0
    ....:     while True:
    ....:         yield (x+y)^n
    ....:         n += 1
    sage: check(L, gen(), valuation=None)                                               # needs sage.rings.finite_rings

    sage: s = SymmetricFunctions(GF(2)).s()                                             # needs sage.combinat
    sage: L = LazySymmetricFunctions(s)                                                 # needs sage.combinat
    sage: check(L, lambda n: sum(k*s(la) for k, la in enumerate(Partitions(n))),        # needs sage.combinat
    ....:       valuation=0)

Check that we can invert matrices::

    sage: L.<z> = LazyLaurentSeriesRing(QQ)
    sage: a11 = 1 + L(lambda n: 1 if not n else 0, valuation=0)
    sage: a12 = 1 + L(lambda n: 1 if n == 1 else 0, valuation=0)
    sage: a21 = 1 + L(lambda n: 1 if n == 2 else 0, valuation=0)
    sage: a22 = 1 + L(lambda n: 1 if n == 3 else 0, valuation=0)
    sage: m = matrix([[a11, a12], [a21, a22]])
    sage: m.inverse()
    [   1 + z + 2*z^2 + 3*z^3 + 4*z^4 + 5*z^5 + 6*z^6 + O(z^7) -1 - 2*z - 3*z^2 - 4*z^3 - 5*z^4 - 6*z^5 - 7*z^6 + O(z^7)]
    [  -1 - z - 3*z^2 - 3*z^3 - 5*z^4 - 5*z^5 - 7*z^6 + O(z^7)  2 + 2*z + 4*z^2 + 4*z^3 + 6*z^4 + 6*z^5 + 8*z^6 + O(z^7)]

"""

# ****************************************************************************
#       Copyright (C) 2019 Kwankyu Lee <ekwankyu@gmail.com>
#                     2022 Martin Rubey <martin.rubey at tuwien.ac.at>
#                     2022 Travis Scrimshaw <tcscrims at gmail.com>
#
# This program is free software: you can redistribute it and/or modify
# it under the terms of the GNU General Public License as published by
# the Free Software Foundation, either version 2 of the License, or
# (at your option) any later version.
#                  https://www.gnu.org/licenses/
# ****************************************************************************

from sage.structure.element import Element, parent
from sage.structure.richcmp import op_EQ, op_NE
from sage.misc.misc_c import prod
from sage.arith.power import generic_power
from sage.arith.functions import lcm
from sage.arith.misc import divisors, factorial, moebius
from sage.combinat.partition import Partition, Partitions
from sage.misc.derivative import derivative_parse
from sage.categories.integral_domains import IntegralDomains
from sage.categories.rings import Rings
from sage.rings.infinity import infinity
from sage.rings.integer_ring import ZZ
from sage.rings.rational_field import QQ
from sage.rings.polynomial.laurent_polynomial_ring import LaurentPolynomialRing
from sage.rings.polynomial.polynomial_ring_constructor import PolynomialRing
from sage.categories.tensor import tensor
from sage.data_structures.stream import (
    Stream_add,
    Stream_cauchy_mul,
    Stream_cauchy_mul_commutative,
    Stream_sub,
    Stream_cauchy_compose,
    Stream_lmul,
    Stream_rmul,
    Stream_neg,
    Stream_cauchy_invert,
    Stream_map_coefficients,
    Stream_zero,
    Stream_exact,
    Stream_uninitialized,
    Stream_shift,
    Stream_truncated,
    Stream_function,
    Stream_derivative,
    Stream_integral,
    Stream_dirichlet_convolve,
    Stream_dirichlet_invert,
    Stream_plethysm
)


class LazyModuleElement(Element):
    r"""
    A lazy sequence with a module structure given by term-wise
    addition and scalar multiplication.

    EXAMPLES::

        sage: L.<z> = LazyLaurentSeriesRing(ZZ)
        sage: M = L(lambda n: n, valuation=0)
        sage: N = L(lambda n: 1, valuation=0)
        sage: M[0:10]
        [0, 1, 2, 3, 4, 5, 6, 7, 8, 9]
        sage: N[0:10]
        [1, 1, 1, 1, 1, 1, 1, 1, 1, 1]

    Two sequences can be added::

        sage: O = M + N
        sage: O[0:10]
        [1, 2, 3, 4, 5, 6, 7, 8, 9, 10]

    Two sequences can be subtracted::

        sage: P = M - N
        sage: P[0:10]
        [-1, 0, 1, 2, 3, 4, 5, 6, 7, 8]

    A sequence can be multiplied by a scalar::

        sage: Q = 2 * M
        sage: Q[0:10]
        [0, 2, 4, 6, 8, 10, 12, 14, 16, 18]

    The negation of a sequence can also be found::

        sage: R = -M
        sage: R[0:10]
        [0, -1, -2, -3, -4, -5, -6, -7, -8, -9]
    """
    def __init__(self, parent, coeff_stream):
        """
        Initialize the series.

        TESTS::

            sage: L.<z> = LazyLaurentSeriesRing(ZZ)
            sage: TestSuite(L.an_element()).run()

            sage: L = LazyDirichletSeriesRing(QQbar, 'z')                               # needs sage.rings.number_field
            sage: g = L(constant=1)                                                     # needs sage.rings.number_field
            sage: TestSuite(g).run()                                                    # needs sage.rings.number_field
        """
        Element.__init__(self, parent)
        self._coeff_stream = coeff_stream

    def __getitem__(self, n):
        r"""
        Return the homogeneous degree ``n`` part of the series.

        INPUT:

        - ``n`` -- integer; the degree

        For a series ``f``, the slice ``f[start:stop]`` produces the following:

        - if ``start`` and ``stop`` are integers, return the list of
          terms with given degrees

        - if ``start`` is ``None``, return the list of terms
          beginning with the valuation

        - if ``stop`` is ``None``, return a
          :class:`~sage.misc.lazy_list.lazy_list_generic` instead.

        EXAMPLES::

            sage: L.<z> = LazyLaurentSeriesRing(ZZ)
            sage: f = z / (1 - 2*z^3)
            sage: [f[n] for n in range(20)]
            [0, 1, 0, 0, 2, 0, 0, 4, 0, 0, 8, 0, 0, 16, 0, 0, 32, 0, 0, 64]
            sage: f[0:20]
            [0, 1, 0, 0, 2, 0, 0, 4, 0, 0, 8, 0, 0, 16, 0, 0, 32, 0, 0, 64]
            sage: f[:20]
            [1, 0, 0, 2, 0, 0, 4, 0, 0, 8, 0, 0, 16, 0, 0, 32, 0, 0, 64]
            sage: f[::3]
            lazy list [1, 2, 4, ...]

            sage: M = L(lambda n: n, valuation=0)
            sage: [M[n] for n in range(20)]
            [0, 1, 2, 3, 4, 5, 6, 7, 8, 9, 10, 11, 12, 13, 14, 15, 16, 17, 18, 19]

            sage: L.<z> = LazyLaurentSeriesRing(ZZ, sparse=True)
            sage: M = L(lambda n: n, valuation=0)
            sage: [M[n] for n in range(20)]
            [0, 1, 2, 3, 4, 5, 6, 7, 8, 9, 10, 11, 12, 13, 14, 15, 16, 17, 18, 19]

        Similarly for multivariate series::

            sage: L.<x,y> = LazyPowerSeriesRing(QQ)
            sage: sin(x*y)[:11]
            [x*y, 0, 0, 0, -1/6*x^3*y^3, 0, 0, 0, 1/120*x^5*y^5]
            sage: sin(x*y)[2::4]
            lazy list [x*y, -1/6*x^3*y^3, 1/120*x^5*y^5, ...]

        Similarly for Dirichlet series::

            sage: L = LazyDirichletSeriesRing(ZZ, "z")
            sage: L(lambda n: n)[1:11]
            [1, 2, 3, 4, 5, 6, 7, 8, 9, 10]

        TESTS:

        Check that no more elements than necessary are computed::

            sage: L = LazyDirichletSeriesRing(ZZ, "z")
            sage: f = L(lambda n: 0 if n < 5 else n)
            sage: f[:3]
            []
            sage: f._coeff_stream._cache
            {}
        """
        R = self.parent()._internal_poly_ring.base_ring()
        coeff_stream = self._coeff_stream
        if isinstance(n, slice):
            if n.start is None:
                # WARNING: for Dirichlet series, 'degree' and
                # valuation are different
                if n.stop is None:
                    start = coeff_stream.order()
                else:
                    start = coeff_stream._approximate_order
                    while start < n.stop and not coeff_stream[start]:
                        start += 1
                        coeff_stream._approximate_order = start
            else:
                start = n.start
            step = n.step if n.step is not None else 1
            if n.stop is None:
                from sage.misc.lazy_list import lazy_list
                return lazy_list(lambda k: R(self._coeff_stream[start + k * step]))

            return [R(self._coeff_stream[k]) for k in range(start, n.stop, step)]

        return R(self._coeff_stream[n])

    coefficient = __getitem__

    def coefficients(self, n=None):
        r"""
        Return the first `n` non-zero coefficients of ``self``.

        INPUT:

        - ``n`` -- (optional) the number of non-zero coefficients to return

        If the series has fewer than `n` non-zero coefficients, only
        these are returned.

        If ``n`` is ``None``, a
        :class:`~sage.misc.lazy_list.lazy_list_generic` with all
        non-zero coefficients is returned instead.

        .. WARNING::

            If there are fewer than `n` non-zero coefficients, but
            this cannot be detected, this method will not return.

        EXAMPLES::

            sage: L.<x> = LazyPowerSeriesRing(QQ)
            sage: f = L([1,2,3])
            sage: f.coefficients(5)
            doctest:...: DeprecationWarning: the method coefficients now only returns the non-zero coefficients. Use __getitem__ instead.
            See https://github.com/sagemath/sage/issues/32367 for details.
            [1, 2, 3]

            sage: f = sin(x)
            sage: f.coefficients(5)
            [1, -1/6, 1/120, -1/5040, 1/362880]

            sage: L.<x, y> = LazyPowerSeriesRing(QQ)
            sage: f = sin(x^2+y^2)
            sage: f.coefficients(5)
            [1, 1, -1/6, -1/2, -1/2]

            sage: f.coefficients()
            lazy list [1, 1, -1/6, ...]

            sage: L.<x> = LazyPowerSeriesRing(GF(2))
            sage: f = L(lambda n: n)
            sage: f.coefficients(5)
            [1, 1, 1, 1, 1]
        """
        coeff_stream = self._coeff_stream
        if isinstance(coeff_stream, Stream_zero):
            return []
        from itertools import repeat, chain, islice
        from sage.misc.lazy_list import lazy_list
        # prepare a generator of the non-zero coefficients
        P = self.parent()
        if isinstance(coeff_stream, Stream_exact):
            if coeff_stream._constant:
                coeffs = chain((c for c in coeff_stream._initial_coefficients if c),
                               repeat(coeff_stream._constant))
            else:
                coeffs = (c for c in coeff_stream._initial_coefficients if c)
        else:
            coeffs = filter(bool, coeff_stream.iterate_coefficients())

        if n is None:
            if P._internal_poly_ring.base_ring() is not P._laurent_poly_ring:
                return lazy_list(coeffs)

            # flatten out the generator in the multivariate case
            return lazy_list(chain.from_iterable(map(lambda coeff: coeff.coefficients(), coeffs)))

        if isinstance(self, LazyPowerSeries) and self.parent()._arity == 1:
            from sage.misc.superseded import deprecation
            deprecation(32367, 'the method coefficients now only returns the non-zero coefficients. Use __getitem__ instead.')

        if P._internal_poly_ring.base_ring() is not P._laurent_poly_ring:
            return list(islice(coeffs, n))

        # flatten out the generator in the multivariate case
        return list(islice(chain.from_iterable(map(lambda coeff: coeff.coefficients(), coeffs)), n))

    def map_coefficients(self, f):
        r"""
        Return the series with ``f`` applied to each nonzero
        coefficient of ``self``.

        INPUT:

        - ``func`` -- function that takes in a coefficient and returns
          a new coefficient

        EXAMPLES::

            sage: L.<z> = LazyLaurentSeriesRing(ZZ)
            sage: m = L(lambda n: n, valuation=0); m
            z + 2*z^2 + 3*z^3 + 4*z^4 + 5*z^5 + 6*z^6 + O(z^7)
            sage: m.map_coefficients(lambda c: c + 1)
            2*z + 3*z^2 + 4*z^3 + 5*z^4 + 6*z^5 + 7*z^6 + 8*z^7 + O(z^8)

        Similarly for Dirichlet series::

            sage: L = LazyDirichletSeriesRing(ZZ, "z")
            sage: s = L(lambda n: n-1)
            sage: s                                                                     # needs sage.symbolic
            1/(2^z) + 2/3^z + 3/4^z + 4/5^z + 5/6^z + 6/7^z + O(1/(8^z))
            sage: ms = s.map_coefficients(lambda c: c + 1)                              # needs sage.symbolic
            sage: ms                                                                    # needs sage.symbolic
            2/2^z + 3/3^z + 4/4^z + 5/5^z + 6/6^z + 7/7^z + 8/8^z + O(1/(9^z))

        Similarly for multivariate power series::

            sage: L.<x, y> = LazyPowerSeriesRing(QQ)
            sage: f = 1/(1-(x+y)); f
            1 + (x+y) + (x^2+2*x*y+y^2) + (x^3+3*x^2*y+3*x*y^2+y^3)
             + (x^4+4*x^3*y+6*x^2*y^2+4*x*y^3+y^4)
             + (x^5+5*x^4*y+10*x^3*y^2+10*x^2*y^3+5*x*y^4+y^5)
             + (x^6+6*x^5*y+15*x^4*y^2+20*x^3*y^3+15*x^2*y^4+6*x*y^5+y^6)
             + O(x,y)^7
            sage: f.map_coefficients(lambda c: c^2)
            1 + (x+y) + (x^2+4*x*y+y^2) + (x^3+9*x^2*y+9*x*y^2+y^3)
             + (x^4+16*x^3*y+36*x^2*y^2+16*x*y^3+y^4)
             + (x^5+25*x^4*y+100*x^3*y^2+100*x^2*y^3+25*x*y^4+y^5)
             + (x^6+36*x^5*y+225*x^4*y^2+400*x^3*y^3+225*x^2*y^4+36*x*y^5+y^6)
             + O(x,y)^7

        Similarly for lazy symmetric functions::

            sage: # needs sage.combinat
            sage: p = SymmetricFunctions(QQ).p()
            sage: L = LazySymmetricFunctions(p)
            sage: f = 1/(1-2*L(p[1])); f
            p[] + 2*p[1] + (4*p[1,1]) + (8*p[1,1,1]) + (16*p[1,1,1,1])
             + (32*p[1,1,1,1,1]) + (64*p[1,1,1,1,1,1]) + O^7
            sage: f.map_coefficients(lambda c: log(c, 2))
            p[1] + (2*p[1,1]) + (3*p[1,1,1]) + (4*p[1,1,1,1])
             + (5*p[1,1,1,1,1]) + (6*p[1,1,1,1,1,1]) + O^7

        TESTS:

        Dense implementation::

            sage: L.<z> = LazyLaurentSeriesRing(ZZ, sparse=False)
            sage: s = z/(1 - 2*z^2)
            sage: t = s.map_coefficients(lambda c: c + 1)
            sage: s
            z + 2*z^3 + 4*z^5 + 8*z^7 + O(z^8)
            sage: t
            2*z + 3*z^3 + 5*z^5 + 9*z^7 + O(z^8)
            sage: m = L(lambda n: n, valuation=0); m
            z + 2*z^2 + 3*z^3 + 4*z^4 + 5*z^5 + 6*z^6 + O(z^7)
            sage: m.map_coefficients(lambda c: c + 1)
            2*z + 3*z^2 + 4*z^3 + 5*z^4 + 6*z^5 + 7*z^6 + 8*z^7 + O(z^8)

        Test the zero series::

            sage: from sage.data_structures.stream import Stream_zero
            sage: L.<z> = LazyLaurentSeriesRing(ZZ)
            sage: s = L(0).map_coefficients(lambda c: c + 1); s
            0
            sage: isinstance(s._coeff_stream, Stream_zero)
            True

        An example where the series is known to be exact::

            sage: f = z + z^2 + z^3
            sage: f.map_coefficients(lambda c: c + 1)
            2*z + 2*z^2 + 2*z^3

        """
        P = self.parent()
        coeff_stream = self._coeff_stream
        if isinstance(coeff_stream, Stream_zero):
            return self
        R = P._internal_poly_ring.base_ring()
        if R is P._laurent_poly_ring:
            func = lambda c: R(c).map_coefficients(f)
        else:
            func = f
        if isinstance(coeff_stream, Stream_exact):
            initial_coefficients = [func(i) if i else 0
                                    for i in coeff_stream._initial_coefficients]
            c = func(coeff_stream._constant) if coeff_stream._constant else 0
            if not any(initial_coefficients) and not c:
                return P.zero()
            coeff_stream = Stream_exact(initial_coefficients,
                                        order=coeff_stream._approximate_order,
                                        degree=coeff_stream._degree,
                                        constant=P.base_ring()(c))
            return P.element_class(P, coeff_stream)
        coeff_stream = Stream_map_coefficients(self._coeff_stream, func,
                                               P.is_sparse())
        return P.element_class(P, coeff_stream)

    def truncate(self, d):
        r"""
        Return the series obtained by removing all terms of degree at least
        ``d``.

        INPUT:

        - ``d`` -- integer; the degree from which the series is truncated

        EXAMPLES:

        Dense implementation::

            sage: L.<z> = LazyLaurentSeriesRing(ZZ, sparse=False)
            sage: alpha = 1/(1-z)
            sage: alpha
            1 + z + z^2 + O(z^3)
            sage: beta = alpha.truncate(5)
            sage: beta
            1 + z + z^2 + z^3 + z^4
            sage: alpha - beta
            z^5 + z^6 + z^7 + O(z^8)
            sage: M = L(lambda n: n, valuation=0); M
            z + 2*z^2 + 3*z^3 + 4*z^4 + 5*z^5 + 6*z^6 + O(z^7)
            sage: M.truncate(4)
            z + 2*z^2 + 3*z^3

        Sparse Implementation::

            sage: L.<z> = LazyLaurentSeriesRing(ZZ, sparse=True)
            sage: M = L(lambda n: n, valuation=0); M
            z + 2*z^2 + 3*z^3 + 4*z^4 + 5*z^5 + 6*z^6 + O(z^7)
            sage: M.truncate(4)
            z + 2*z^2 + 3*z^3

        Series which are known to be exact can also be truncated::

            sage: M = z + z^2 + z^3 + z^4
            sage: M.truncate(4)
            z + z^2 + z^3

        TESTS:

        Check that :issue:`36154` is fixed::

            sage: L.<z> = LazyPowerSeriesRing(QQ)
            sage: f = L([0,1,2])
            sage: f.truncate(1)
            0
        """
        P = self.parent()
        coeff_stream = self._coeff_stream
        v = coeff_stream._approximate_order
        initial_coefficients = [coeff_stream[i] for i in range(v, d)]
        if not any(initial_coefficients):
            return P.zero()
        return P.element_class(P, Stream_exact(initial_coefficients, order=v))

    def shift(self, n):
        r"""
        Return ``self`` with the indices shifted by ``n``.

        For example, a Laurent series is multiplied by the power `z^n`,
        where `z` is the variable of ``self``. For series with a fixed
        minimal valuation (e.g., power series), this removes any terms
        that are less than the minimal valuation.

        INPUT:

        - ``n`` -- the amount to shift

        EXAMPLES::

            sage: L.<z> = LazyLaurentSeriesRing(ZZ)
            sage: f = 1 / (1 + 2*z)
            sage: f
            1 - 2*z + 4*z^2 - 8*z^3 + 16*z^4 - 32*z^5 + 64*z^6 + O(z^7)
            sage: f.shift(3)
            z^3 - 2*z^4 + 4*z^5 - 8*z^6 + 16*z^7 - 32*z^8 + 64*z^9 + O(z^10)
            sage: f << -3  # shorthand
            z^-3 - 2*z^-2 + 4*z^-1 - 8 + 16*z - 32*z^2 + 64*z^3 + O(z^4)
            sage: g = z^-3 + 3 + z^2
            sage: g.shift(5)
            z^2 + 3*z^5 + z^7
            sage: L([2,0,3], valuation=2, degree=7, constant=1) << -2
            2 + 3*z^2 + z^5 + z^6 + z^7 + O(z^8)

            sage: D = LazyDirichletSeriesRing(QQ, 't')
            sage: f = D([0,1,2])
            sage: f                                                                     # needs sage.symbolic
            1/(2^t) + 2/3^t
            sage: sf = f.shift(3)
            sage: sf                                                                    # needs sage.symbolic
            1/(5^t) + 2/6^t

        Examples with power series (where the minimal valuation is `0`)::

            sage: L.<x> = LazyPowerSeriesRing(QQ)
            sage: f = 1 / (1 - x)
            sage: f.shift(2)
            x^2 + x^3 + x^4 + O(x^5)
            sage: g = f.shift(-1); g
            1 + x + x^2 + O(x^3)
            sage: f == g
            True
            sage: g[-1]
            0
            sage: h = L(lambda n: 1)
            sage: LazyPowerSeriesRing.options.halting_precision(20)  # verify up to degree 20
            sage: f == h
            True
            sage: h == f
            True
            sage: h.shift(-1) == h
            True
            sage: LazyPowerSeriesRing.options._reset()

            sage: fp = L([3,3,3], constant=1)
            sage: fp.shift(2)
            3*x^2 + 3*x^3 + 3*x^4 + x^5 + x^6 + x^7 + O(x^8)
            sage: fp.shift(-2)
            3 + x + x^2 + x^3 + O(x^4)
            sage: fp.shift(-7)
            1 + x + x^2 + O(x^3)
            sage: fp.shift(-5) == g
            True

        We compare the shifting with converting to the fraction field
        (see also :trac:`35293`)::

            sage: M = L.fraction_field()
            sage: f = L([1,2,3,4]); f
            1 + 2*x + 3*x^2 + 4*x^3
            sage: f.shift(-3)
            4
            sage: M(f).shift(-3)
            x^-3 + 2*x^-2 + 3*x^-1 + 4

        An example with a more general function::

            sage: fun = lambda n: 1 if ZZ(n).is_power_of(2) else 0
            sage: f = L(fun); f
            x + x^2 + x^4 + O(x^7)
            sage: fs = f.shift(-4)
            sage: fs
            1 + x^4 + O(x^7)
            sage: fs.shift(4)
            x^4 + x^8 + O(x^11)
            sage: M(f).shift(-4)
            x^-3 + x^-2 + 1 + O(x^4)

        TESTS::

            sage: L.<z> = LazyLaurentSeriesRing(QQ)
            sage: zero = L.zero()
            sage: zero.shift(10) is zero
            True

            sage: f = 1 / (1 + 2*z + z^2)
            sage: f.shift(5).shift(-5) - f
            0

            sage: L.<x> = LazyPowerSeriesRing(QQ)
            sage: M = L.fraction_field()
            sage: f = x.shift(-3); f
            0
            sage: f = M(x).shift(-3); f
            x^-2
            sage: f.parent()
            Lazy Laurent Series Ring in x over Rational Field

            sage: L.<x, y> = LazyPowerSeriesRing(QQ)
            sage: f = x.shift(2)
            Traceback (most recent call last):
            ...
            ValueError: arity must be equal to 1

            sage: L.<x> = LazyPowerSeriesRing(QQ)
            sage: f = L([1,2,3,4])
            sage: f.shift(-10) == L.zero()
            True

        Check the truncation works correctly::

            sage: f = L(lambda n: 1 if ZZ(n).is_power_of(2) else 0)
            sage: f.valuation()
            1
            sage: f._coeff_stream._true_order
            True
            sage: g = f.shift(-5)
            sage: g
            x^3 + O(x^7)
            sage: g._coeff_stream._approximate_order
            3
            sage: g._coeff_stream._true_order
            True
            sage: g.valuation()
            3

            sage: f = L(lambda n: 1 if ZZ(n).is_power_of(2) else 0)
            sage: g = f.shift(-5)
            sage: g._coeff_stream._approximate_order
            0
            sage: g._coeff_stream._true_order
            False
            sage: g.valuation()
            3

            sage: f = L([1,2,3,4], constant=7)
            sage: fs = f.shift(-4)
            sage: fs = f.shift(-4); fs
            7 + 7*x + 7*x^2 + O(x^3)
            sage: fs.shift(4)
            7*x^4 + 7*x^5 + 7*x^6 + O(x^7)

            sage: f = L([1,2,3,4], constant=0)
            sage: type(f.shift(-5)._coeff_stream)
            <class 'sage.data_structures.stream.Stream_zero'>
        """
        P = self.parent()
        if P._arity != 1:
            raise ValueError("arity must be equal to 1")

        if isinstance(self._coeff_stream, Stream_zero):
            return self

        if isinstance(self._coeff_stream, Stream_shift):
            n += self._coeff_stream._shift
            if n:
                if (P._minimal_valuation is not None
                    and P._minimal_valuation > self._coeff_stream._approximate_order + n):
                    coeff_stream = Stream_truncated(self._coeff_stream._series, n, P._minimal_valuation)
                else:
                    coeff_stream = Stream_shift(self._coeff_stream._series, n)
            else:
                coeff_stream = self._coeff_stream._series
        elif isinstance(self._coeff_stream, Stream_exact):
            init_coeff = self._coeff_stream._initial_coefficients
            degree = self._coeff_stream._degree + n
            valuation = self._coeff_stream._approximate_order + n
            if P._minimal_valuation is not None and P._minimal_valuation > valuation:
                # We need to truncate some terms
                init_coeff = init_coeff[P._minimal_valuation-valuation:]
                if not init_coeff and not self._coeff_stream._constant:
                    return P.zero()
                degree = max(degree, P._minimal_valuation)
                valuation = P._minimal_valuation
            coeff_stream = Stream_exact(init_coeff,
                                        constant=self._coeff_stream._constant,
                                        order=valuation, degree=degree)
        else:
            if (P._minimal_valuation is not None
                and P._minimal_valuation > self._coeff_stream._approximate_order + n):
                coeff_stream = Stream_truncated(self._coeff_stream, n, P._minimal_valuation)
            else:
                coeff_stream = Stream_shift(self._coeff_stream, n)

        return P.element_class(P, coeff_stream)

    __lshift__ = shift

    def __rshift__(self, n):
        r"""
        Return ``self`` with the indices shifted right by ``n``.

        For example, a Laurent series is multiplied by the power `z^-n`,
        where `z` is the variable of ``self``.

        EXAMPLES::

            sage: L.<z> = LazyLaurentSeriesRing(ZZ)
            sage: f = 1/(1 + 2*z); f
            1 - 2*z + 4*z^2 - 8*z^3 + 16*z^4 - 32*z^5 + 64*z^6 + O(z^7)
            sage: f >> 3
            z^-3 - 2*z^-2 + 4*z^-1 - 8 + 16*z - 32*z^2 + 64*z^3 + O(z^4)
            sage: f >> -3
            z^3 - 2*z^4 + 4*z^5 - 8*z^6 + 16*z^7 - 32*z^8 + 64*z^9 + O(z^10)
        """
        return self.shift(-n)

    def prec(self):
        """
        Return the precision of the series, which is infinity.

        EXAMPLES::

            sage: L.<z> = LazyLaurentSeriesRing(ZZ)
            sage: f = 1/(1 - z)
            sage: f.prec()
            +Infinity
        """
        return infinity

    def lift_to_precision(self, absprec=None):
        """
        Return another element of the same parent with absolute
        precision at least ``absprec``, congruent to this element
        modulo the precision of this element.

        Since the precision of a lazy series is infinity, this method
        returns the series itself, and the argument is ignored.

        EXAMPLES::

            sage: P.<t> = PowerSeriesRing(QQ, default_prec=2)
            sage: R.<z> = LazyPowerSeriesRing(P)
            sage: f = R(lambda n: 1/(1-t)^n)
            sage: f
            1 + ((1+t+O(t^2))*z) + ((1+2*t+O(t^2))*z^2)
              + ((1+3*t+O(t^2))*z^3)
              + ((1+4*t+O(t^2))*z^4)
              + ((1+5*t+O(t^2))*z^5)
              + ((1+6*t+O(t^2))*z^6) + O(z^7)
            sage: f.lift_to_precision()
            1 + ((1+t+O(t^2))*z) + ((1+2*t+O(t^2))*z^2)
              + ((1+3*t+O(t^2))*z^3)
              + ((1+4*t+O(t^2))*z^4)
              + ((1+5*t+O(t^2))*z^5)
              + ((1+6*t+O(t^2))*z^6) + O(z^7)
        """
        return self

    def _richcmp_(self, other, op):
        r"""
        Compare ``self`` with ``other`` with respect to the comparison
        operator ``op``.

        Equality is verified if the corresponding coefficients of both series
        can be checked for equality without computing coefficients
        indefinitely.  Otherwise an exception is raised to declare that
        equality is not decidable.

        Inequality is not defined for lazy Laurent series.

        INPUT:

        - ``other`` -- another Laurent series
        - ``op`` -- comparison operator

        EXAMPLES::

            sage: L.<z> = LazyLaurentSeriesRing(QQ)
            sage: z + z^2 == z^2 + z
            True
            sage: z + z^2 != z^2 + z
            False
            sage: z + z^2 > z^2 + z
            False
            sage: z + z^2 < z^2 + z
            False

            sage: fz = L(lambda n: 0, valuation=0)
            sage: L.zero() == fz
            False
            sage: fz == L.zero()
            False

        With using secure computations::

            sage: L.options.secure = True
            sage: fz = L(lambda n: 0, valuation=0)
            sage: L.zero() == fz
            Traceback (most recent call last):
            ...
            ValueError: undecidable
            sage: fz == L.zero()
            Traceback (most recent call last):
            ...
            ValueError: undecidable
            sage: fz != L.zero()
            Traceback (most recent call last):
            ...
            ValueError: undecidable

        With using finite halting precision (which ignores
        the ``secure`` option)::

            sage: L.options.halting_precision = 40
            sage: fz = L(lambda n: 0, valuation=0)
            sage: L.zero() == fz
            True
            sage: fz == L.zero()
            True

            sage: L.options._reset()

        TESTS::

            sage: L.<z> = LazyLaurentSeriesRing(QQ)
            sage: f = L([0,0,1,0,1,0,0,1], constant=1)
            sage: g = L([0,0,1,0,1,0,0], degree=7, constant=1)
            sage: f == g
            True
        """
        if op is op_EQ:
            if self._coeff_stream == other._coeff_stream:
                return True

            if (not self.parent().options['secure']
                and self.parent().options['halting_precision'] is None):
                return False

            if self._coeff_stream != other._coeff_stream:
                return False

            # undecidable otherwise
            prec = self.parent().options['halting_precision']
            if prec is None:
                raise ValueError("undecidable")
            # at least one of the approximate orders is not infinity
            m = min(self._coeff_stream._approximate_order,
                    other._coeff_stream._approximate_order)
            return all(self[i] == other[i] for i in range(m, m + prec))

        if op is op_NE:
            ret = (self == other)
            if ret is None:
                return ret
            return not ret

        # FIXME: This should check for equality in <= and >= and other return NotImplemented
        return False

    def __hash__(self):
        """
        Return the hash of ``self``

        TESTS::

            sage: L = LazyLaurentSeriesRing(ZZ, 'z')
            sage: f = L([1,2,3,4], valuation=-5)
            sage: hash(f) == hash(f)
            True
            sage: g = (1 + f)/(1 - f)^2
            sage: {g: 1}
            {z^5 - 2*z^6 + z^7 + 5*z^9 - 11*z^10 + z^11 + O(z^12): 1}
        """
        return hash(self._coeff_stream)

    def __bool__(self):
        """
        Test whether ``self`` is not zero.

        When the halting precision is infinite, then any series that is
        not known to be zero will be ``True``.

        TESTS::

            sage: # needs sage.rings.finite_rings
            sage: L.<z> = LazyLaurentSeriesRing(GF(2))
            sage: bool(z - z)
            False
            sage: bool(1/(1 - z))
            True
            sage: M = L(lambda n: n, valuation=0); M
            z + z^3 + z^5 + O(z^7)
            sage: M.is_zero()
            False
            sage: M = L(lambda n: 2*n if n < 10 else 1, valuation=0); M
            O(z^7)
            sage: bool(M)
            True

        With the `secure` option, we raise an error if we cannot know
        whether the series is zero or not::

            sage: # needs sage.rings.finite_rings
            sage: L.options.secure = True
            sage: bool(M)
            Traceback (most recent call last):
            ...
            ValueError: undecidable
            sage: M[15]
            1
            sage: bool(M)
            True

            sage: # needs sage.rings.finite_rings
            sage: L.<z> = LazyLaurentSeriesRing(GF(2), sparse=True)
            sage: M = L(lambda n: 2*n if n < 10 else 1, valuation=0); M
            O(z^7)
            sage: bool(M)
            Traceback (most recent call last):
            ...
            ValueError: undecidable
            sage: M[15]
            1
            sage: bool(M)
            True
            sage: L.options._reset()

        Uninitialized series::

            sage: # needs sage.rings.finite_rings
            sage: g = L.undefined(valuation=0)
            sage: bool(g)
            True
            sage: g.define(0)
            sage: bool(g)
            False

            sage: # needs sage.rings.finite_rings
            sage: g = L.undefined(valuation=0)
            sage: bool(g)
            True
            sage: g.define(1 + z)
            sage: bool(g)
            True

            sage: # needs sage.rings.finite_rings
            sage: g = L.undefined(valuation=0)
            sage: bool(g)
            True
            sage: g.define(1 + z*g)
            sage: bool(g)
            True

        Comparison with finite halting precision::

            sage: # needs sage.rings.finite_rings
            sage: M = L(lambda n: 2*n if n < 10 else 0, valuation=0)
            sage: bool(M)
            True
            sage: M.is_zero()
            False

            sage: # needs sage.rings.finite_rings
            sage: L.options.halting_precision = 20
            sage: bool(M)
            False
            sage: M.is_zero()
            True

        With finite halting precision, it can be considered to
        be indistinguishable from zero until possibly enough
        coefficients are computed::

            sage: # needs sage.rings.finite_rings
            sage: L.<z> = LazyLaurentSeriesRing(GF(2))
            sage: L.options.halting_precision = 20
            sage: f = L(lambda n: 0, valuation=0)
            sage: f.is_zero()
            True

            sage: # needs sage.rings.finite_rings
            sage: g = L(lambda n: 0 if n < 50 else 1, valuation=2)
            sage: bool(g)  # checks up to degree 22 = 2 + 20
            False
            sage: bool(g)  # checks up to degree 42 = 22 + 20
            False
            sage: bool(g)  # checks up to degree 62 = 42 + 20
            True
            sage: L.options._reset()
        """
        if isinstance(self._coeff_stream, Stream_zero):
            return False

        prec = self.parent().options['halting_precision']
        if prec is None and not self.parent().options['secure']:
            return True

        if isinstance(self._coeff_stream, Stream_exact):
            return True
        if self._coeff_stream.is_uninitialized():
            return True
        if self._coeff_stream.is_nonzero():
            return True

        if prec is None:
            raise ValueError("undecidable")
        v = self._coeff_stream._approximate_order
        return any(self[i] for i in range(v, v + prec))

    def is_nonzero(self, proof=False):
        r"""
        Return ``True`` if ``self`` is *known* to be nonzero.

        INPUT:

        - ``proof`` -- (default: ``False``) if ``True``, this will also return
          an index such that ``self`` has a nonzero coefficient

        .. WARNING::

            If the stream is exactly zero, this will run forever.

        EXAMPLES:

        A series that it not known to be nonzero with no halting precision::

            sage: L.<z> = LazyLaurentSeriesRing(GF(2))
            sage: f = L(lambda n: 0, valuation=0)
            sage: f.is_nonzero()
            False
            sage: bool(f)
            True
            sage: g = L(lambda n: 0 if n < 50 else 1, valuation=2)
            sage: g.is_nonzero()
            False
            sage: g[60]
            1
            sage: g.is_nonzero()
            True

        With finite halting precision, it can be considered to
        be indistinguishable from zero until possibly enough
        coefficients are computed::

            sage: L.options.halting_precision = 20
            sage: f = L(lambda n: 0, valuation=0)
            sage: f.is_zero()
            True

            sage: g = L(lambda n: 0 if n < 50 else 1, valuation=2)
            sage: g.is_nonzero()  # checks up to degree 22 = 2 + 20
            False
            sage: g.is_nonzero()  # checks up to degree 42 = 22 + 20
            False
            sage: g.is_nonzero()  # checks up to degree 62 = 42 + 20
            True
            sage: L.options._reset()

        With a proof::

            sage: L.<z> = LazyLaurentSeriesRing(GF(5))
            sage: g = L(lambda n: 5 if n < 50 else 1, valuation=2)
            sage: g.is_nonzero(proof=True)
            (True, 50)

            sage: L.zero().is_nonzero(proof=True)
            (False, None)
        """
        if proof:
            if isinstance(self._coeff_stream, Stream_zero):
                return (False, None)

            i = self._coeff_stream._approximate_order
            while True:
                if self[i]:
                    return (True, i)
                i += 1

        if self._coeff_stream.is_nonzero():
            return True
        if self.parent().options['halting_precision'] is not None:
            return bool(self)
        return False

    def is_trivial_zero(self):
        r"""
        Return whether ``self`` is known to be trivially zero.

        EXAMPLES::

            sage: L.<z> = LazyLaurentSeriesRing(ZZ)
            sage: f = L(lambda n: 0, valuation=2)
            sage: f.is_trivial_zero()
            False

            sage: L.zero().is_trivial_zero()
            True
        """
        return isinstance(self._coeff_stream, Stream_zero)

    def define(self, s):
        r"""
        Define an equation by ``self = s``.

        INPUT:

        - ``s`` -- a lazy series

        EXAMPLES:

        We begin by constructing the Catalan numbers::

            sage: L.<z> = LazyPowerSeriesRing(ZZ)
            sage: C = L.undefined()
            sage: C.define(1 + z*C^2)
            sage: C
            1 + z + 2*z^2 + 5*z^3 + 14*z^4 + 42*z^5 + 132*z^6 + O(z^7)
            sage: binomial(2000, 1000) / C[1000]                                        # needs sage.symbolic
            1001

        The Catalan numbers but with a valuation `1`::

            sage: B = L.undefined(valuation=1)
            sage: B.define(z + B^2)
            sage: B
            z + z^2 + 2*z^3 + 5*z^4 + 14*z^5 + 42*z^6 + 132*z^7 + O(z^8)

        We can define multiple series that are linked::

            sage: s = L.undefined()
            sage: t = L.undefined()
            sage: s.define(1 + z*t^3)
            sage: t.define(1 + z*s^2)
            sage: s[0:9]
            [1, 1, 3, 9, 34, 132, 546, 2327, 10191]
            sage: t[0:9]
            [1, 1, 2, 7, 24, 95, 386, 1641, 7150]

        A bigger example::

            sage: L.<z> = LazyPowerSeriesRing(ZZ)
            sage: A = L.undefined(valuation=5)
            sage: B = L.undefined()
            sage: C = L.undefined(valuation=2)
            sage: A.define(z^5 + B^2)
            sage: B.define(z^5 + C^2)
            sage: C.define(z^2 + C^2 + A^2)
            sage: A[0:15]
            [0, 0, 0, 0, 0, 1, 0, 0, 1, 2, 5, 4, 14, 10, 48]
            sage: B[0:15]
            [0, 0, 0, 0, 1, 1, 2, 0, 5, 0, 14, 0, 44, 0, 138]
            sage: C[0:15]
            [0, 0, 1, 0, 1, 0, 2, 0, 5, 0, 15, 0, 44, 2, 142]

        Counting binary trees::

            sage: L.<z> = LazyPowerSeriesRing(QQ)
            sage: s = L.undefined(valuation=1)
            sage: s.define(z + (s^2+s(z^2))/2)
            sage: s[0:9]
            [0, 1, 1, 1, 2, 3, 6, 11, 23]

        The `q`-Catalan numbers::

            sage: R.<q> = ZZ[]
            sage: L.<z> = LazyLaurentSeriesRing(R)
            sage: s = L.undefined(valuation=0)
            sage: s.define(1+z*s*s(q*z))
            sage: s
            1 + z + (q + 1)*z^2 + (q^3 + q^2 + 2*q + 1)*z^3
             + (q^6 + q^5 + 2*q^4 + 3*q^3 + 3*q^2 + 3*q + 1)*z^4
             + (q^10 + q^9 + 2*q^8 + 3*q^7 + 5*q^6 + 5*q^5 + 7*q^4 + 7*q^3 + 6*q^2 + 4*q + 1)*z^5
             + (q^15 + q^14 + 2*q^13 + 3*q^12 + 5*q^11 + 7*q^10 + 9*q^9 + 11*q^8
                + 14*q^7 + 16*q^6 + 16*q^5 + 17*q^4 + 14*q^3 + 10*q^2 + 5*q + 1)*z^6 + O(z^7)

        We count unlabeled ordered trees by total number of nodes
        and number of internal nodes::

            sage: R.<q> = QQ[]
            sage: Q.<z> = LazyPowerSeriesRing(R)
            sage: leaf = z
            sage: internal_node = q * z
            sage: L = Q(constant=1, degree=1)
            sage: T = Q.undefined(valuation=1)
            sage: T.define(leaf + internal_node * L(T))
            sage: T[0:6]
            [0, 1, q, q^2 + q, q^3 + 3*q^2 + q, q^4 + 6*q^3 + 6*q^2 + q]

        Similarly for Dirichlet series::

            sage: L = LazyDirichletSeriesRing(ZZ, "z")
            sage: g = L(constant=1, valuation=2)
            sage: F = L.undefined()
            sage: F.define(1 + g*F)
            sage: F[:16]
            [1, 1, 1, 2, 1, 3, 1, 4, 2, 3, 1, 8, 1, 3, 3]
            sage: oeis(_)                                                       # optional - internet
            0: A002033: Number of perfect partitions of n.
            1: A074206: Kalmár's [Kalmar's] problem: number of ordered factorizations of n.
            ...

            sage: F = L.undefined()
            sage: F.define(1 + g*F*F)
            sage: F[:16]
            [1, 1, 1, 3, 1, 5, 1, 10, 3, 5, 1, 24, 1, 5, 5]

        We can compute the Frobenius character of unlabeled trees::

            sage: # needs sage.combinat
            sage: m = SymmetricFunctions(QQ).m()
            sage: s = SymmetricFunctions(QQ).s()
            sage: L = LazySymmetricFunctions(m)
            sage: E = L(lambda n: s[n], valuation=0)
            sage: X = L(s[1])
            sage: A = L.undefined()
            sage: A.define(X*E(A))
            sage: A[:6]
            [m[1],
             2*m[1, 1] + m[2],
             9*m[1, 1, 1] + 5*m[2, 1] + 2*m[3],
             64*m[1, 1, 1, 1] + 34*m[2, 1, 1] + 18*m[2, 2] + 13*m[3, 1] + 4*m[4],
             625*m[1, 1, 1, 1, 1] + 326*m[2, 1, 1, 1] + 171*m[2, 2, 1] + 119*m[3, 1, 1] + 63*m[3, 2] + 35*m[4, 1] + 9*m[5]]

        TESTS::

            sage: L.<z> = LazyLaurentSeriesRing(ZZ, sparse=True)
            sage: s = L.undefined(valuation=-1)
            sage: s.define(z^-1 + z^3*s^3)
            sage: s[-1:9]
            [1, 1, 3, 12, 55, 273, 1428, 7752, 43263, 246675]

            sage: e = L.undefined(valuation=0)
            sage: e.define(1 + z*e)
            sage: e.define(1 + z*e)
            Traceback (most recent call last):
            ...
            ValueError: series already defined
            sage: z.define(1 + z^2)
            Traceback (most recent call last):
            ...
            ValueError: series already defined

            sage: e = L.undefined(valuation=0)
            sage: e.define(1)
            sage: e
            1

            sage: e = L.undefined(valuation=0)
            sage: e.define((1 + z).polynomial())
            sage: e
            1 + z

            sage: D = LazyDirichletSeriesRing(QQ, "s")
            sage: L.<z> = LazyLaurentSeriesRing(QQ)
            sage: e = L(lambda n: 1/factorial(n), 0)
            sage: g = D.undefined(valuation=2)
            sage: o = D(constant=1, valuation=2)
            sage: g.define(o * e(g))
            sage: g                                                                     # needs sage.symbolic
            1/(2^s) + 1/(3^s) + 2/4^s + 1/(5^s) + 3/6^s + 1/(7^s) + 9/2/8^s + O(1/(9^s))

        For Laurent series there is no minimal valuation, so it has
        to be specified::

            sage: L.<z> = LazyLaurentSeriesRing(QQ)
            sage: L.undefined()
            Traceback (most recent call last):
            ...
            ValueError: the valuation must be specified for undefined series

        For power series and Dirichlet series there is a minimal
        valuation, which is why the following work::

            sage: P.<x> = LazyPowerSeriesRing(QQ)
            sage: f = P.undefined()
            sage: f.define(1 - ~f*x)
            sage: f
            1 - x - x^2 - 2*x^3 - 5*x^4 - 14*x^5 - 42*x^6 + O(x^7)

            sage: D = LazyDirichletSeriesRing(QQ, "s")
            sage: g = D([0, 1])
            sage: f = D.undefined()
            sage: f.define(1 + ~f*g)
            sage: f                                                                     # needs sage.symbolic
            1 + 1/(2^s) - 1/(4^s) + O(1/(8^s))

            sage: oeis(f[:30])                                                  # optional - internet
            0: A122698: a(1)=a(2)=1 then a(n) = Sum_{d|n, 1<d<n} a(d)*a(n/d).

        Note that we cannot use division in the examples above.
        Since we allow division by series with positive valuation,
        the valuation of `x / f` might be zero::

            sage: f = P.undefined()
            sage: f.define(1 - x / f)
            sage: f[0]
            Traceback (most recent call last):
            ...
            ValueError: inverse does not exist

        Check that reversion is lazy enough::

            sage: L.<t> = LazyPowerSeriesRing(QQ)
            sage: f = L.undefined()
            sage: f.define(1+(t*f).revert())
            sage: f
            1 + t - t^2 + 3*t^3 - 13*t^4 + 69*t^5 - 419*t^6 + O(t^7)

            sage: L.<t> = LazyLaurentSeriesRing(QQ)
            sage: f = L.undefined(valuation=0)
            sage: f.define(1+(t*f).revert())
            sage: f
            1 + t - t^2 + 3*t^3 - 13*t^4 + 69*t^5 - 419*t^6 + O(t^7)

            sage: f = L.undefined(valuation=0)
            sage: f.define(1+(t*~f).revert())
            sage: f
            1 + t + t^2 + 2*t^3 + 6*t^4 + 23*t^5 + 104*t^6 + O(t^7)
            sage: oeis(f[1:20])                                                 # optional - internet
            0: A030266: Shifts left under COMPOSE transform with itself.
            1: A110447: Permutations containing 3241 patterns only as part of 35241 patterns.

        The following can only work for power series, where we have a
        minimal valuation of `0`::

            sage: L.<t> = LazyPowerSeriesRing(QQ)
            sage: f = L.undefined(valuation=0)
            sage: f.define(1 - t*~(-f) - (-t*f).revert())
            sage: f
            1 + 2*t + 12*t^3 + 32*t^4 + 368*t^5 + 2192*t^6 + O(t^7)

            sage: # needs sage.combinat
            sage: s = SymmetricFunctions(QQ).s()
            sage: L = LazySymmetricFunctions(s)
            sage: f = L.undefined()
            sage: f.define(1+(s[1]*f).revert())
            sage: f                                                                     # needs lrcalc_python
            s[] + s[1] + (-s[1,1]-s[2])
                + (3*s[1,1,1]+6*s[2,1]+3*s[3])
                + (-13*s[1,1,1,1]-39*s[2,1,1]-26*s[2,2]-39*s[3,1]-13*s[4])
                + (69*s[1,1,1,1,1]+276*s[2,1,1,1]+345*s[2,2,1]+414*s[3,1,1]+345*s[3,2]+276*s[4,1]+69*s[5])
                + (-419*s[1,1,1,1,1,1]-2095*s[2,1,1,1,1]-3771*s[2,2,1,1]-2095*s[2,2,2]-4190*s[3,1,1,1]-6704*s[3,2,1]-2095*s[3,3]-4190*s[4,1,1]-3771*s[4,2]-2095*s[5,1]-419*s[6])
                + O^7

            sage: (f*s[1]).revert() + 1 - f                                             # needs lrcalc_python sage.combinat
            O^7

        Undefined series inside of another series (see :issue:`35071`)::

            sage: L.<z> = LazyPowerSeriesRing(QQ)
            sage: f = z^2
            sage: b = L.undefined(valuation=1)
            sage: b.define(z*f(f(b)))
            sage: b
            O(z^8)

            sage: L.<x> = LazyPowerSeriesRing(ZZ)
            sage: f = L.undefined()
            sage: f.define(L(lambda n: 0 if not n else sigma(f[n-1]+1)))
            sage: f
            x + 3*x^2 + 7*x^3 + 15*x^4 + 31*x^5 + 63*x^6 + O(x^7)
            sage: f = L.undefined()
            sage: f.define((1/(1-L(lambda n: 0 if not n else sigma(f[n-1]+1)))))
            sage: f
            1 + 3*x + 16*x^2 + 87*x^3 + 607*x^4 + 4518*x^5 + 30549*x^6 + O(x^7)
        """
        if (not isinstance(self._coeff_stream, Stream_uninitialized)
            or self._coeff_stream._target is not None
            or self._coeff_stream._eqs is not None):
            raise ValueError("series already defined")

        if not isinstance(s, LazyModuleElement):
            s = self.parent()(s)

        coeff_stream = s._coeff_stream
        # Special case when it has a trivial definition
        if isinstance(coeff_stream, (Stream_zero, Stream_exact)):
            self._coeff_stream = coeff_stream
            return

        self._coeff_stream.define(coeff_stream)

    # an alias for compatibility with padics
    set = define

    def _repr_(self):
        r"""
        Return a string representation of ``self``.

        EXAMPLES::

            sage: L.<z> = LazyLaurentSeriesRing(ZZ)
            sage: z^-3 + z - 5
            z^-3 - 5 + z
            sage: -1/(1 + 2*z)
            -1 + 2*z - 4*z^2 + 8*z^3 - 16*z^4 + 32*z^5 - 64*z^6 + O(z^7)
            sage: -z^-7/(1 + 2*z)
            -z^-7 + 2*z^-6 - 4*z^-5 + 8*z^-4 - 16*z^-3 + 32*z^-2 - 64*z^-1 + O(1)
            sage: L([1,5,0,3], valuation=-1, degree=5, constant=2)
            z^-1 + 5 + 3*z^2 + 2*z^5 + 2*z^6 + 2*z^7 + O(z^8)
            sage: L(constant=5, valuation=2)
            5*z^2 + 5*z^3 + 5*z^4 + O(z^5)
            sage: L(constant=5, degree=-2)
            5*z^-2 + 5*z^-1 + 5 + O(z)
            sage: L(lambda x: x if x < 0 else 0, valuation=-2)
            -2*z^-2 - z^-1 + O(z^5)
            sage: L(lambda x: x if x < 0 else 0, valuation=2)
            O(z^9)
            sage: L(lambda x: x if x > 0 else 0, valuation=-2)
            z + 2*z^2 + 3*z^3 + 4*z^4 + O(z^5)
            sage: L(lambda x: x if x > 0 else 0, valuation=-10)
            O(z^-3)

            sage: s = L.undefined(valuation=0); s
            Uninitialized Lazy Series
            sage: (s + s^2).map_coefficients(lambda f: f % 3)
            Uninitialized Lazy Series
            sage: L(0)
            0

            sage: R.<x,y> = QQ[]
            sage: L.<z> = LazyLaurentSeriesRing(R)
            sage: z^-2 / (1 - (x-y)*z) + x^4*z^-3 + (1-y)*z^-4
            (-y + 1)*z^-4 + x^4*z^-3 + z^-2 + (x - y)*z^-1
             + (x^2 - 2*x*y + y^2) + (x^3 - 3*x^2*y + 3*x*y^2 - y^3)*z
             + (x^4 - 4*x^3*y + 6*x^2*y^2 - 4*x*y^3 + y^4)*z^2 + O(z^3)
        """
        if isinstance(self._coeff_stream, Stream_zero):
            return '0'
        if self._coeff_stream.is_uninitialized():
            return 'Uninitialized Lazy Series'
        return self._format_series(repr)

    def _latex_(self):
        r"""
        Return a latex representation of ``self``.

        EXAMPLES::

            sage: L.<z> = LazyLaurentSeriesRing(ZZ)
            sage: latex(z^-3 + z - 5)
            \frac{1}{z^{3}} - 5 + z
            sage: latex(-1/(1 + 2*z))
            -1 + 2z - 4z^{2} + 8z^{3} - 16z^{4} + 32z^{5} - 64z^{6} + O(z^{7})
            sage: latex(-z^-7/(1 + 2*z))
            \frac{-1}{z^{7}} + \frac{2}{z^{6}} + \frac{-4}{z^{5}} + \frac{8}{z^{4}}
             + \frac{-16}{z^{3}} + \frac{32}{z^{2}} + \frac{-64}{z} + O(1)
            sage: latex(L([1,5,0,3], valuation=-1, degree=5, constant=2))
            \frac{1}{z} + 5 + 3z^{2} + 2z^{5} + 2z^{6} + 2z^{7} + O(z^{8})
            sage: latex(L(constant=5, valuation=2))
            5z^{2} + 5z^{3} + 5z^{4} + O(z^{5})
            sage: latex(L(constant=5, degree=-2))
            \frac{5}{z^{2}} + \frac{5}{z} + 5 + O(z)
            sage: latex(L(lambda x: x if x < 0 else 0, valuation=-2))
            \frac{-2}{z^{2}} + \frac{-1}{z} + O(z^{5})
            sage: latex(L(lambda x: x if x < 0 else 0, valuation=2))
            O(z^{9})
            sage: latex(L(lambda x: x if x > 0 else 0, valuation=-2))
            z + 2z^{2} + 3z^{3} + 4z^{4} + O(z^{5})
            sage: latex(L(lambda x: x if x > 0 else 0, valuation=-10))
            O(\frac{1}{z^{3}})

            sage: s = L.undefined(valuation=0)
            sage: latex(s)
            \text{\texttt{Undef}}
            sage: latex((s + s^2).map_coefficients(lambda f: f % 3))
            \text{\texttt{Undef}}
            sage: latex(L(0))
            0

            sage: R.<x,y> = QQ[]
            sage: L.<z> = LazyLaurentSeriesRing(R)
            sage: latex(z^-2 / (1 - (x-y)*z) + x^4*z^-3 + (1-y)*z^-4)
            \frac{-y + 1}{z^{4}} + \frac{x^{4}}{z^{3}} + \frac{1}{z^{2}}
             + \frac{x - y}{z} + x^{2} - 2 x y + y^{2}
             + \left(x^{3} - 3 x^{2} y + 3 x y^{2} - y^{3}\right)z
             + \left(x^{4} - 4 x^{3} y + 6 x^{2} y^{2} - 4 x y^{3} + y^{4}\right)z^{2}
             + O(z^{3})
        """
        from sage.misc.latex import latex
        if isinstance(self._coeff_stream, Stream_zero):
            return latex('0')
        if self._coeff_stream.is_uninitialized():
            return latex("Undef")
        return self._format_series(latex)

    def _ascii_art_(self):
        r"""
        Return an ascii art representation of ``self``.

        EXAMPLES::

            sage: # needs sage.combinat sage.modules
            sage: e = SymmetricFunctions(QQ).e()
            sage: L.<z> = LazyLaurentSeriesRing(e)
            sage: L.options.display_length = 3
            sage: ascii_art(1 / (1 - e[1]*z))
            e[] + e[1]*z + e[1, 1]*z^2 + O(e[]*z^3)
            sage: x = L.undefined(valuation=0)
            sage: ascii_art(x + x^2 - 5)
            Uninitialized Lazy Series
            sage: L.options._reset()
        """
        from sage.typeset.ascii_art import ascii_art, AsciiArt
        if isinstance(self._coeff_stream, Stream_zero):
            return AsciiArt('0')
        if self._coeff_stream.is_uninitialized():
            return AsciiArt(['Uninitialized Lazy Series'])
        return self._format_series(ascii_art, True)

    def _unicode_art_(self):
        r"""
        Return a unicode art representation of ``self``.

        EXAMPLES::

            sage: # needs sage.combinat sage.modules
            sage: e = SymmetricFunctions(QQ).e()
            sage: L.<z> = LazyLaurentSeriesRing(e)
            sage: L.options.display_length = 3
            sage: unicode_art(1 / (1 - e[1]*z))
            e[] + e[1]*z + e[1, 1]*z^2 + O(e[]*z^3)
            sage: x = L.undefined(valuation=0)
            sage: unicode_art(x + x^2 - 5)
            Uninitialized Lazy Series
            sage: L.options._reset()
        """
        from sage.typeset.unicode_art import unicode_art, UnicodeArt
        if isinstance(self._coeff_stream, Stream_zero):
            return UnicodeArt('0')
        if self._coeff_stream.is_uninitialized():
            return UnicodeArt(['Uninitialized Lazy Series'])
        return self._format_series(unicode_art, True)

    def change_ring(self, ring):
        r"""
        Return ``self`` with coefficients converted to elements of ``ring``.

        INPUT:

        - ``ring`` -- a ring

        EXAMPLES:

        Dense Implementation::

            sage: L.<z> = LazyLaurentSeriesRing(ZZ, sparse=False)
            sage: s = 2 + z
            sage: t = s.change_ring(QQ)
            sage: t^-1
            1/2 - 1/4*z + 1/8*z^2 - 1/16*z^3 + 1/32*z^4 - 1/64*z^5 + 1/128*z^6 + O(z^7)
            sage: M = L(lambda n: n, valuation=0); M
            z + 2*z^2 + 3*z^3 + 4*z^4 + 5*z^5 + 6*z^6 + O(z^7)
            sage: N = M.change_ring(QQ)
            sage: N.parent()
            Lazy Laurent Series Ring in z over Rational Field
            sage: M.parent()
            Lazy Laurent Series Ring in z over Integer Ring

        Sparse Implementation::

            sage: L.<z> = LazyLaurentSeriesRing(ZZ, sparse=True)
            sage: M = L(lambda n: n, valuation=0); M
            z + 2*z^2 + 3*z^3 + 4*z^4 + 5*z^5 + 6*z^6 + O(z^7)
            sage: M.parent()
            Lazy Laurent Series Ring in z over Integer Ring
            sage: N = M.change_ring(QQ)
            sage: N.parent()
            Lazy Laurent Series Ring in z over Rational Field
            sage: M^-1
            z^-1 - 2 + z + O(z^6)

        A Dirichlet series example::

            sage: L = LazyDirichletSeriesRing(ZZ, 'z')
            sage: s = L(constant=2)
            sage: t = s.change_ring(QQ)
            sage: t.parent()
            Lazy Dirichlet Series Ring in z over Rational Field
            sage: it = t^-1
            sage: it                                                                    # needs sage.symbolic
            1/2 - 1/2/2^z - 1/2/3^z - 1/2/5^z + 1/2/6^z - 1/2/7^z + O(1/(8^z))

        A Taylor series example::

            sage: L.<z> = LazyPowerSeriesRing(ZZ)
            sage: s = 2 + z
            sage: t = s.change_ring(QQ)
            sage: t^-1
            1/2 - 1/4*z + 1/8*z^2 - 1/16*z^3 + 1/32*z^4 - 1/64*z^5 + 1/128*z^6 + O(z^7)
            sage: t.parent()
            Lazy Taylor Series Ring in z over Rational Field
        """
        P = self.parent()
        if P._names is None:
            Q = type(P)(ring, sparse=P._sparse)
        else:
            Q = type(P)(ring, names=P.variable_names(), sparse=P._sparse)
        return Q.element_class(Q, self._coeff_stream)

    # === module structure ===

    def _add_(self, other):
        """
        Return the sum of ``self`` and ``other``.

        INPUT:

        - ``other`` -- other series

        EXAMPLES:

        Dense series can be added::

            sage: L.<z> = LazyLaurentSeriesRing(ZZ)
            sage: m = L(lambda n: 1 + n, valuation=0)
            sage: n = L(lambda n: -n, valuation=0)
            sage: s = m + n
            sage: s[0:10]
            [1, 1, 1, 1, 1, 1, 1, 1, 1, 1]

        Sparse series can be added::

            sage: L.<z> = LazyLaurentSeriesRing(ZZ, sparse=True)
            sage: m = L(lambda n: 1 + n, valuation=0)
            sage: n = L(lambda n: -n, valuation=0)
            sage: s = m + n
            sage: s[0:10]
            [1, 1, 1, 1, 1, 1, 1, 1, 1, 1]

        Series which are known to be exact can be added::

            sage: m = L(1)
            sage: n = L([0, 1])
            sage: s = m + n
            sage: s[0:10]
            [1, 1, 0, 0, 0, 0, 0, 0, 0, 0]

        Adding zero gives the same series::

            sage: m = L(lambda n: 1 + n, valuation=0)
            sage: m + 0 is 0 + m is m
            True

        Similarly for Dirichlet series::

            sage: # needs sage.symbolic
            sage: L = LazyDirichletSeriesRing(ZZ, "z")
            sage: s = L(lambda n: n)
            sage: s
            1 + 2/2^z + 3/3^z + 4/4^z + 5/5^z + 6/6^z + 7/7^z + O(1/(8^z))
            sage: t = L(constant=1)
            sage: t
            1 + 1/(2^z) + 1/(3^z) + O(1/(4^z))
            sage: st = s + t
            sage: st
            2 + 3/2^z + 4/3^z + 5/4^z + 6/5^z + 7/6^z + 8/7^z + O(1/(8^z))
            sage: r = L(constant=-1)
            sage: rt = r + t
            sage: rt
            0
            sage: r = L([1,2,3])
            sage: rt = r + t
            sage: rt
            2 + 3/2^z + 4/3^z + 1/(4^z) + 1/(5^z) + 1/(6^z) + O(1/(7^z))
            sage: r = L([1,2,3], constant=-1)
            sage: rt = r + t
            sage: rt
            2 + 3/2^z + 4/3^z
        """
        P = self.parent()
        left = self._coeff_stream
        right = other._coeff_stream
        if isinstance(left, Stream_zero):
            return other
        if isinstance(right, Stream_zero):
            return self
        if (isinstance(left, Stream_exact)
            and isinstance(right, Stream_exact)):
            approximate_order = min(left.order(), right.order())
            degree = max(left._degree, right._degree)
            initial_coefficients = [left[i] + right[i]
                                    for i in range(approximate_order, degree)]
            constant = left._constant + right._constant
            if not any(initial_coefficients) and not constant:
                return P.zero()
            coeff_stream = Stream_exact(initial_coefficients,
                                        constant=constant,
                                        degree=degree,
                                        order=approximate_order)
            return P.element_class(P, coeff_stream)
        return P.element_class(P, Stream_add(self._coeff_stream,
                                             other._coeff_stream,
                                             P.is_sparse()))

    def _sub_(self, other):
        """
        Return the series of this series minus ``other`` series.

        INPUT:

        - ``other`` -- other series

        EXAMPLES:

        Dense series can be subtracted::

            sage: L.<z> = LazyLaurentSeriesRing(ZZ, sparse=False)
            sage: m = L(lambda n: 1 + n, valuation=0)
            sage: n = L(lambda n: -n, valuation=0)
            sage: d = m - n
            sage: d[0:10]
            [1, 3, 5, 7, 9, 11, 13, 15, 17, 19]

        Sparse series can be subtracted::

            sage: L.<z> = LazyLaurentSeriesRing(ZZ, sparse=True)
            sage: m = L(lambda n: 1 + n, valuation=0)
            sage: n = L(lambda n: -n, valuation=0)
            sage: d = m - n
            sage: d[0:10]
            [1, 3, 5, 7, 9, 11, 13, 15, 17, 19]

        Series which are known to be exact can be subtracted::

            sage: m = L.one()
            sage: n = L([0, 1])
            sage: d = m - n
            sage: d[0:10]
            [1, -1, 0, 0, 0, 0, 0, 0, 0, 0]

            sage: m = L([1, 0, 1])
            sage: n = L([0, 0, 1])
            sage: d = m - L.one() - n
            sage: d
            0

        Subtraction involving 0::

            sage: m = L(lambda n: 1 + n, valuation=0)
            sage: m - 0 is m
            True
            sage: 0 - m == -m
            True

            sage: A.<t> = LazyLaurentSeriesRing(QQ)
            sage: B.<z> = LazyLaurentSeriesRing(A)
            sage: 1 - z
            1 - z
        """
        right = other._coeff_stream
        if isinstance(right, Stream_zero):
            return self
        left = self._coeff_stream
        if isinstance(left, Stream_zero):
            return -other
        P = self.parent()
        if (isinstance(left, Stream_exact) and isinstance(right, Stream_exact)):
            approximate_order = min(left.order(), right.order())
            degree = max(left._degree, right._degree)
            initial_coefficients = [left[i] - right[i] for i in range(approximate_order, degree)]
            constant = left._constant - right._constant
            if not any(initial_coefficients) and not constant:
                return P.zero()
            coeff_stream = Stream_exact(initial_coefficients,
                                        constant=constant,
                                        degree=degree,
                                        order=approximate_order)
            return P.element_class(P, coeff_stream)
        if left == right:
            return P.zero()
        return P.element_class(P, Stream_sub(self._coeff_stream,
                                             other._coeff_stream,
                                             P.is_sparse()))

    def _acted_upon_(self, scalar, self_on_left):
        r"""
        Scalar multiplication for ``self`` by ``scalar``.

        INPUT:

        - ``scalar`` -- an element of the base ring
        - ``self_on_left`` -- boolean; if ``True``, compute ``self * scalar``

        EXAMPLES:

        Dense series can be multiplied with a scalar::

            sage: L.<z> = LazyLaurentSeriesRing(ZZ, sparse=False)
            sage: M = L(lambda n: 1 + n, valuation=0)
            sage: O = M * 2
            sage: O[0:10]
            [2, 4, 6, 8, 10, 12, 14, 16, 18, 20]
            sage: type(O._coeff_stream)
            <class 'sage.data_structures.stream.Stream_lmul'>
            sage: M * 1 is M
            True
            sage: M * 0 == 0
            True
            sage: O = 2 * M
            sage: type(O._coeff_stream)
            <class 'sage.data_structures.stream.Stream_lmul'>
            sage: O[0:10]
            [2, 4, 6, 8, 10, 12, 14, 16, 18, 20]
            sage: 1 * M is M
            True
            sage: 0 * M == 0
            True

        Different scalars potentially give different series::

            sage: 2 * M == 3 * M
            False

            sage: L.options.secure = True
            sage: 2 * M == 3 * M
            Traceback (most recent call last):
            ...
            ValueError: undecidable

            sage: L.options.halting_precision = 30
            sage: 2 * M == 3 * M
            False

            sage: L.options._reset()

        Sparse series can be multiplied with a scalar::

            sage: L.<z> = LazyLaurentSeriesRing(ZZ, sparse=True)
            sage: M = L(lambda n: 1 + n, valuation=0)
            sage: O = M * 2
            sage: O[0:10]
            [2, 4, 6, 8, 10, 12, 14, 16, 18, 20]
            sage: type(O._coeff_stream)
            <class 'sage.data_structures.stream.Stream_lmul'>
            sage: M * 1 is M
            True
            sage: M * 0 == 0
            True
            sage: O = 2 * M
            sage: type(O._coeff_stream)
            <class 'sage.data_structures.stream.Stream_lmul'>
            sage: O[0:10]
            [2, 4, 6, 8, 10, 12, 14, 16, 18, 20]
            sage: 1 * M is M
            True
            sage: 0 * M == 0
            True

        Series which are known to be exact can be multiplied with a scalar
        and remain exact::

            sage: N = L([0, 1], degree=5, constant=3)
            sage: O = N * -1
            sage: O[0:10]
            [0, -1, 0, 0, 0, -3, -3, -3, -3, -3]
            sage: N * 1 is N
            True
            sage: N * 0 == 0
            True
            sage: O = -1 * N
            sage: O[0:10]
            [0, -1, 0, 0, 0, -3, -3, -3, -3, -3]
            sage: 1 * N is N
            True
            sage: 0 * N == 0
            True

        Similarly for Dirichlet series::

            sage: # needs sage.symbolic
            sage: L = LazyDirichletSeriesRing(ZZ, "z")
            sage: g = L([0,1])
            sage: 2 * g
            2/2^z
            sage: -1 * g
            -1/(2^z)
            sage: 0*g
            0
            sage: M = L(lambda n: n)
            sage: M
            1 + 2/2^z + 3/3^z + 4/4^z + 5/5^z + 6/6^z + 7/7^z + O(1/(8^z))
            sage: 3 * M
            3 + 6/2^z + 9/3^z + 12/4^z + 15/5^z + 18/6^z + 21/7^z + O(1/(8^z))
            sage: 1 * M is M
            True

        TESTS:

        Check that :issue:`36154` is fixed::

            sage: L.<z> = LazyPowerSeriesRing(Zmod(4))
            sage: f = L(constant=2)
            sage: 2*f
            0

        Check that non-commutativity is taken into account::

            sage: M = MatrixSpace(ZZ, 2)
            sage: L.<z> = LazyPowerSeriesRing(M)
            sage: f = L(lambda n: matrix([[1,n],[0,1]]))
            sage: m = matrix([[1,0],[1,1]])
            sage: (m * f - f * m)[1]
            [-1  0]
            [ 0  1]
            sage: m * f[1] - f[1] * m
            [-1  0]
            [ 0  1]
        """
        # With the current design, the coercion model does not have
        # enough information to detect a priori that this method only
        # accepts scalars; so it tries on some elements(), and we need
        # to make sure to report an error.
        P = self.parent()
        R = P.base_ring()
        if isinstance(scalar, Element) and scalar.parent() is not R:
            # Temporary needed by coercion (see Polynomial/FractionField tests).
            if R.has_coerce_map_from(scalar.parent()):
                scalar = R(scalar)
            else:
                return None

        coeff_stream = self._coeff_stream
        if isinstance(coeff_stream, Stream_zero):
            return self

        if not scalar:
            return P.zero()
        if scalar == R.one():
            return self
        if scalar == -R.one():
            return -self

        if isinstance(coeff_stream, Stream_exact):
            v = coeff_stream.order()
            init_coeffs = coeff_stream._initial_coefficients
            if self_on_left:
                c = coeff_stream._constant * scalar
                initial_coefficients = [val * scalar for val in init_coeffs]
            else:
                c = scalar * coeff_stream._constant
                initial_coefficients = [scalar * val for val in init_coeffs]
            if not any(initial_coefficients) and not c:
                return P.zero()
            return P.element_class(P, Stream_exact(initial_coefficients,
                                                   order=v,
                                                   constant=c,
                                                   degree=coeff_stream._degree))
        if self_on_left or R in Rings().Commutative():
            return P.element_class(P, Stream_lmul(coeff_stream, scalar,
                                                  P.is_sparse()))
        return P.element_class(P, Stream_rmul(coeff_stream, scalar,
                                              P.is_sparse()))

    def _neg_(self):
        """
        Return the negative of ``self``.

        EXAMPLES:

        Dense series can be negated::

            sage: L.<z> = LazyLaurentSeriesRing(ZZ, sparse=False)
            sage: m = L(lambda n: n, valuation=0)
            sage: n = L(lambda n: -n, valuation=0)
            sage: -n
            z + 2*z^2 + 3*z^3 + 4*z^4 + 5*z^5 + 6*z^6 + O(z^7)
            sage: -m
            -z - 2*z^2 - 3*z^3 - 4*z^4 - 5*z^5 - 6*z^6 + O(z^7)
            sage: -(-m) == m
            True

        Sparse series can be negated::

            sage: L.<z> = LazyLaurentSeriesRing(ZZ, sparse=True)
            sage: m = L(lambda n: n, valuation=0)
            sage: n = L(lambda n: -n, valuation=0)
            sage: -n
            z + 2*z^2 + 3*z^3 + 4*z^4 + 5*z^5 + 6*z^6 + O(z^7)
            sage: -m
            -z - 2*z^2 - 3*z^3 - 4*z^4 - 5*z^5 - 6*z^6 + O(z^7)
            sage: -(-m) == m
            True

        The negation of an exact series is exact::

            sage: L.<z> = LazyLaurentSeriesRing(ZZ)
            sage: -z
            -z
            sage: -L.one()
            -1
            sage: -(-L.one()) == L.one()
            True

            sage: L([1, 2, 3], constant=2) - L([0, 1], degree=5, constant=2)
            1 + z + 3*z^2 + 2*z^3 + 2*z^4

            sage: -L(0)
            0
        """
        P = self.parent()
        coeff_stream = self._coeff_stream
        if isinstance(coeff_stream, Stream_zero):
            return self
        if isinstance(coeff_stream, Stream_exact):
            initial_coefficients = [-v for v in coeff_stream._initial_coefficients]
            constant = -coeff_stream._constant
            coeff_stream = Stream_exact(initial_coefficients,
                                        constant=constant,
                                        degree=coeff_stream._degree,
                                        order=coeff_stream.order())
            return P.element_class(P, coeff_stream)
        # -(-f) = f
        if isinstance(coeff_stream, Stream_neg):
            return P.element_class(P, coeff_stream._series)
        return P.element_class(P, Stream_neg(coeff_stream, P.is_sparse()))

    # === special functions ===

    def exp(self):
        r"""
        Return the exponential series of ``self``.

        EXAMPLES::

            sage: L = LazyDirichletSeriesRing(QQ, "s")
            sage: Z = L(constant=1, valuation=2)
            sage: exp(Z)                                                                # needs sage.symbolic
            1 + 1/(2^s) + 1/(3^s) + 3/2/4^s + 1/(5^s) + 2/6^s + 1/(7^s) + O(1/(8^s))
        """
        from .lazy_series_ring import LazyLaurentSeriesRing
        P = LazyLaurentSeriesRing(self.base_ring(), "z", sparse=self.parent()._sparse)
        f = P(coefficients=lambda n: 1/factorial(ZZ(n)), valuation=0)
        return f(self)

    def log(self):
        r"""
        Return the series for the natural logarithm of ``self``.

        EXAMPLES::

            sage: L = LazyDirichletSeriesRing(QQ, "s")
            sage: Z = L(constant=1)
            sage: log(Z)                                                                # needs sage.symbolic
            1/(2^s) + 1/(3^s) + 1/2/4^s + 1/(5^s) + 1/(7^s) + O(1/(8^s))
        """
        from .lazy_series_ring import LazyLaurentSeriesRing
        P = LazyLaurentSeriesRing(self.base_ring(), "z", sparse=self.parent()._sparse)
        f = P(coefficients=lambda n: ((-1) ** (n + 1))/ZZ(n), valuation=1)
        return f(self-1)

    # trigonometric functions

    def sin(self):
        r"""
        Return the sine of ``self``.

        EXAMPLES::

            sage: L.<z> = LazyLaurentSeriesRing(QQ)
            sage: sin(z)
            z - 1/6*z^3 + 1/120*z^5 - 1/5040*z^7 + O(z^8)

            sage: sin(1 + z)
            Traceback (most recent call last):
            ...
            ValueError: can only compose with a positive valuation series

            sage: L.<x,y> = LazyPowerSeriesRing(QQ)
            sage: sin(x/(1-y)).polynomial(3)
            -1/6*x^3 + x*y^2 + x*y + x

        TESTS::

            sage: L.<z> = LazyLaurentSeriesRing(QQ); x = var("x")                       # needs sage.symbolic
            sage: sin(z)[0:6] == sin(x).series(x, 6).coefficients(sparse=False)
            True
        """
        from .lazy_series_ring import LazyLaurentSeriesRing
        P = LazyLaurentSeriesRing(self.base_ring(), "z", sparse=self.parent()._sparse)
        c = lambda n: (n % 2)/factorial(ZZ(n)) if n % 4 == 1 else -(n % 2)/factorial(ZZ(n))
        f = P(coefficients=c, valuation=1)
        return f(self)

    def cos(self):
        r"""
        Return the cosine of ``self``.

        EXAMPLES::

            sage: L.<z> = LazyLaurentSeriesRing(QQ)
            sage: cos(z)
            1 - 1/2*z^2 + 1/24*z^4 - 1/720*z^6 + O(z^7)

            sage: L.<x,y> = LazyPowerSeriesRing(QQ)
            sage: cos(x/(1-y)).polynomial(4)
            1/24*x^4 - 3/2*x^2*y^2 - x^2*y - 1/2*x^2 + 1

        TESTS::

            sage: L.<z> = LazyLaurentSeriesRing(QQ); x = var("x")                       # needs sage.symbolic
            sage: cos(z)[0:6] == cos(x).series(x, 6).coefficients(sparse=False)         # needs sage.symbolic
            True
        """
        from .lazy_series_ring import LazyLaurentSeriesRing
        P = LazyLaurentSeriesRing(self.base_ring(), "z", sparse=self.parent()._sparse)
        c = lambda n: 1/factorial(ZZ(n)) if n % 4 == 0 else (n % 2 - 1)/factorial(ZZ(n))
        f = P(coefficients=c, valuation=0)
        return f(self)

    def tan(self):
        r"""
        Return the tangent of ``self``.

        EXAMPLES::

            sage: L.<z> = LazyLaurentSeriesRing(QQ)
            sage: tan(z)
            z + 1/3*z^3 + 2/15*z^5 + 17/315*z^7 + O(z^8)

            sage: L.<x,y> = LazyPowerSeriesRing(QQ)
            sage: tan(x/(1-y)).polynomial(5)
            2/15*x^5 + 2*x^3*y^2 + x*y^4 + x^3*y + x*y^3 + 1/3*x^3 + x*y^2 + x*y + x

        TESTS::

            sage: L.<z> = LazyLaurentSeriesRing(QQ); x = var("x")                       # needs sage.symbolic
            sage: tan(z)[0:6] == tan(x).series(x, 6).coefficients(sparse=False)         # needs sage.symbolic
            True
        """
        return self.sin() / self.cos()

    def cot(self):
        r"""
        Return the cotangent of ``self``.

        EXAMPLES::

            sage: L.<z> = LazyLaurentSeriesRing(QQ)
            sage: cot(z)
            z^-1 - 1/3*z - 1/45*z^3 - 2/945*z^5 + O(z^6)

            sage: L.<x> = LazyLaurentSeriesRing(QQ)
            sage: cot(x/(1-x)).polynomial(4)
            x^-1 - 1 - 1/3*x - 1/3*x^2 - 16/45*x^3 - 2/5*x^4

        TESTS::

            sage: L.<z> = LazyLaurentSeriesRing(QQ); x = var("x")                       # needs sage.symbolic
            sage: cot(z)[0:6] == cot(x).series(x, 6).coefficients(sparse=False)         # needs sage.symbolic
            True
        """
        return ~self.tan()

    def csc(self):
        r"""
        Return the cosecant of ``self``.

        EXAMPLES::

            sage: L.<z> = LazyLaurentSeriesRing(QQ)
            sage: csc(z)
            z^-1 + 1/6*z + 7/360*z^3 + 31/15120*z^5 + O(z^6)

            sage: L.<x> = LazyLaurentSeriesRing(QQ)
            sage: csc(x/(1-x)).polynomial(4)
            x^-1 - 1 + 1/6*x + 1/6*x^2 + 67/360*x^3 + 9/40*x^4

        TESTS::

            sage: L.<z> = LazyLaurentSeriesRing(QQ); x = var("x")                       # needs sage.symbolic
            sage: (z*csc(z))[0:6] == (x*csc(x)).series(x, 6).coefficients(sparse=False)             # needs sage.symbolic
            True
        """
        return ~self.sin()

    def sec(self):
        r"""
        Return the secant of ``self``.

        EXAMPLES::

            sage: L.<z> = LazyLaurentSeriesRing(QQ)
            sage: sec(z)
            1 + 1/2*z^2 + 5/24*z^4 + 61/720*z^6 + O(z^7)

            sage: L.<x,y> = LazyPowerSeriesRing(QQ)
            sage: sec(x/(1-y)).polynomial(4)
            5/24*x^4 + 3/2*x^2*y^2 + x^2*y + 1/2*x^2 + 1

        TESTS::

            sage: L.<z> = LazyLaurentSeriesRing(QQ); x = var("x")                       # needs sage.symbolic
            sage: sec(z)[0:6] == sec(x).series(x, 6).coefficients(sparse=False)         # needs sage.symbolic
            True
        """
        return ~self.cos()

    # inverse trigonometric functions

    def arcsin(self):
        r"""
        Return the arcsine of ``self``.

        EXAMPLES::

            sage: L.<z> = LazyLaurentSeriesRing(QQ)
            sage: arcsin(z)
            z + 1/6*z^3 + 3/40*z^5 + 5/112*z^7 + O(z^8)

            sage: L.<x,y> = LazyPowerSeriesRing(QQ)
            sage: asin(x/(1-y))
            x + x*y + (1/6*x^3+x*y^2) + (1/2*x^3*y+x*y^3)
             + (3/40*x^5+x^3*y^2+x*y^4) + (3/8*x^5*y+5/3*x^3*y^3+x*y^5)
             + (5/112*x^7+9/8*x^5*y^2+5/2*x^3*y^4+x*y^6) + O(x,y)^8

        TESTS::

            sage: L.<z> = LazyLaurentSeriesRing(QQ); x = var("x")                       # needs sage.symbolic
            sage: asin(z)[0:6] == asin(x).series(x, 6).coefficients(sparse=False)       # needs sage.symbolic
            True
        """
        from .lazy_series_ring import LazyLaurentSeriesRing
        P = LazyLaurentSeriesRing(self.base_ring(), "z", sparse=self.parent()._sparse)

        def f(n):
            n = ZZ(n)
            if n % 2:
                return factorial(n-1)/((4**((n-1)/2))*(factorial((n-1)/2)**2)*n)
            return ZZ.zero()
        return P(f, valuation=1)(self)

    def arccos(self):
        r"""
        Return the arccosine of ``self``.

        EXAMPLES::

            sage: L.<z> = LazyLaurentSeriesRing(RR)
            sage: arccos(z)                                                             # needs sage.symbolic
            1.57079632679490 - 1.00000000000000*z + 0.000000000000000*z^2
             - 0.166666666666667*z^3 + 0.000000000000000*z^4
             - 0.0750000000000000*z^5 + O(1.00000000000000*z^7)

            sage: L.<z> = LazyLaurentSeriesRing(SR)                                     # needs sage.symbolic
            sage: arccos(z/(1-z))                                                       # needs sage.symbolic
            1/2*pi - z - z^2 - 7/6*z^3 - 3/2*z^4 - 83/40*z^5 - 73/24*z^6 + O(z^7)

            sage: L.<x,y> = LazyPowerSeriesRing(SR)                                     # needs sage.symbolic
            sage: arccos(x/(1-y))                                                       # needs sage.symbolic
            1/2*pi + (-x) + (-x*y) + ((-1/6)*x^3-x*y^2) + ((-1/2)*x^3*y-x*y^3)
             + ((-3/40)*x^5-x^3*y^2-x*y^4) + ((-3/8)*x^5*y+(-5/3)*x^3*y^3-x*y^5) + O(x,y)^7

        TESTS::

            sage: L.<z> = LazyLaurentSeriesRing(SR); x = var("x")                       # needs sage.symbolic
            sage: acos(z)[0:6] == acos(x).series(x, 6).coefficients(sparse=False)       # needs sage.symbolic
            True
        """
        from sage.symbolic.constants import pi
        return self.parent()(pi/2) - self.arcsin()

    def arctan(self):
        r"""
        Return the arctangent of ``self``.

        EXAMPLES::

            sage: L.<z> = LazyLaurentSeriesRing(QQ)
            sage: arctan(z)
            z - 1/3*z^3 + 1/5*z^5 - 1/7*z^7 + O(z^8)

            sage: L.<x,y> = LazyPowerSeriesRing(QQ)
            sage: atan(x/(1-y))
            x + x*y + (-1/3*x^3+x*y^2) + (-x^3*y+x*y^3) + (1/5*x^5-2*x^3*y^2+x*y^4)
             + (x^5*y-10/3*x^3*y^3+x*y^5) + (-1/7*x^7+3*x^5*y^2-5*x^3*y^4+x*y^6) + O(x,y)^8

        TESTS::

            sage: L.<z> = LazyLaurentSeriesRing(QQ); x = var("x")                       # needs sage.symbolic
            sage: atan(z)[0:6] == atan(x).series(x, 6).coefficients(sparse=False)       # needs sage.symbolic
            True
        """
        from .lazy_series_ring import LazyLaurentSeriesRing
        P = LazyLaurentSeriesRing(self.base_ring(), "z", sparse=self.parent()._sparse)

        def f(n):
            n = ZZ(n)
            if n % 4 == 1:
                return 1/n
            if n % 2 == 0:
                return ZZ.zero()
            return -1/n
        return P(f, valuation=1)(self)

    def arccot(self):
        r"""
        Return the arctangent of ``self``.

        EXAMPLES::

            sage: L.<z> = LazyLaurentSeriesRing(RR)
            sage: arccot(z)                                                             # needs sage.symbolic
            1.57079632679490 - 1.00000000000000*z + 0.000000000000000*z^2
             + 0.333333333333333*z^3 + 0.000000000000000*z^4
             - 0.200000000000000*z^5 + O(1.00000000000000*z^7)

            sage: L.<z> = LazyLaurentSeriesRing(SR)                                     # needs sage.symbolic
            sage: arccot(z/(1-z))                                                       # needs sage.symbolic
            1/2*pi - z - z^2 - 2/3*z^3 + 4/5*z^5 + 4/3*z^6 + O(z^7)

            sage: L.<x,y> = LazyPowerSeriesRing(SR)                                     # needs sage.symbolic
            sage: acot(x/(1-y))                                                         # needs sage.symbolic
            1/2*pi + (-x) + (-x*y) + (1/3*x^3-x*y^2) + (x^3*y-x*y^3)
             + ((-1/5)*x^5+2*x^3*y^2-x*y^4) + (-x^5*y+10/3*x^3*y^3-x*y^5) + O(x,y)^7

        TESTS::

            sage: L.<z> = LazyLaurentSeriesRing(SR); x = var("x")                       # needs sage.symbolic
            sage: acot(z)[0:6] == acot(x).series(x, 6).coefficients(sparse=False)       # needs sage.symbolic
            True
        """
        from sage.symbolic.constants import pi
        return self.parent()(pi/2) - self.arctan()

    # hyperbolic functions

    def sinh(self):
        r"""
        Return the hyperbolic sine of ``self``.

        EXAMPLES::

            sage: L.<z> = LazyLaurentSeriesRing(QQ)
            sage: sinh(z)
            z + 1/6*z^3 + 1/120*z^5 + 1/5040*z^7 + O(z^8)

            sage: L.<x,y> = LazyPowerSeriesRing(QQ)
            sage: sinh(x/(1-y))
            x + x*y + (1/6*x^3+x*y^2) + (1/2*x^3*y+x*y^3)
             + (1/120*x^5+x^3*y^2+x*y^4) + (1/24*x^5*y+5/3*x^3*y^3+x*y^5)
             + (1/5040*x^7+1/8*x^5*y^2+5/2*x^3*y^4+x*y^6) + O(x,y)^8

        TESTS::

            sage: L.<z> = LazyLaurentSeriesRing(SR); x = var("x")                       # needs sage.symbolic
            sage: sinh(z)[0:6] == sinh(x).series(x, 6).coefficients(sparse=False)       # needs sage.symbolic
            True
        """
        from .lazy_series_ring import LazyLaurentSeriesRing
        P = LazyLaurentSeriesRing(self.base_ring(), "z", sparse=self.parent()._sparse)
        f = P(coefficients=lambda n: 1/factorial(ZZ(n)) if n % 2 else ZZ.zero(),
              valuation=1)
        return f(self)

    def cosh(self):
        r"""
        Return the hyperbolic cosine of ``self``.

        EXAMPLES::

            sage: L.<z> = LazyLaurentSeriesRing(QQ)
            sage: cosh(z)
            1 + 1/2*z^2 + 1/24*z^4 + 1/720*z^6 + O(z^7)

            sage: L.<x,y> = LazyPowerSeriesRing(QQ)
            sage: cosh(x/(1-y))
            1 + 1/2*x^2 + x^2*y + (1/24*x^4+3/2*x^2*y^2) + (1/6*x^4*y+2*x^2*y^3)
             + (1/720*x^6+5/12*x^4*y^2+5/2*x^2*y^4) + O(x,y)^7

        TESTS::

            sage: L.<z> = LazyLaurentSeriesRing(SR); x = var("x")                       # needs sage.symbolic
            sage: cosh(z)[0:6] == cosh(x).series(x, 6).coefficients(sparse=False)       # needs sage.symbolic
            True
        """
        from .lazy_series_ring import LazyLaurentSeriesRing
        P = LazyLaurentSeriesRing(self.base_ring(), "z", sparse=self.parent()._sparse)
        f = P(coefficients=lambda n: ZZ.zero() if n % 2 else 1/factorial(ZZ(n)),
              valuation=0)
        return f(self)

    def tanh(self):
        r"""
        Return the hyperbolic tangent of ``self``.

        EXAMPLES::

            sage: L.<z> = LazyLaurentSeriesRing(QQ)
            sage: tanh(z)                                                               # needs sage.libs.flint
            z - 1/3*z^3 + 2/15*z^5 - 17/315*z^7 + O(z^8)

            sage: L.<x,y> = LazyPowerSeriesRing(QQ)
            sage: tanh(x/(1-y))                                                         # needs sage.libs.flint
            x + x*y + (-1/3*x^3+x*y^2) + (-x^3*y+x*y^3) + (2/15*x^5-2*x^3*y^2+x*y^4)
             + (2/3*x^5*y-10/3*x^3*y^3+x*y^5) + (-17/315*x^7+2*x^5*y^2-5*x^3*y^4+x*y^6) + O(x,y)^8

        TESTS::

            sage: L.<z> = LazyLaurentSeriesRing(SR); x = var("x")                       # needs sage.symbolic
            sage: tanh(z)[0:6] == tanh(x).series(x, 6).coefficients(sparse=False)       # needs sage.symbolic
            True
        """
        from sage.arith.misc import bernoulli
        from .lazy_series_ring import LazyLaurentSeriesRing
        P = LazyLaurentSeriesRing(self.base_ring(), "z", sparse=self.parent()._sparse)

        def f(n):
            n = ZZ(n)
            if n % 2:
                h = 4 ** ((n + 1) // 2)
                return bernoulli(n + 1) * h * (h - 1) / factorial(n + 1)
            return ZZ.zero()
        return P(f, valuation=1)(self)

    def coth(self):
        r"""
        Return the hyperbolic cotangent of ``self``.

        EXAMPLES::

            sage: L.<z> = LazyLaurentSeriesRing(QQ)
            sage: coth(z)                                                               # needs sage.libs.flint
            z^-1 + 1/3*z - 1/45*z^3 + 2/945*z^5 + O(z^6)

            sage: coth(z + z^2)                                                         # needs sage.libs.flint
            z^-1 - 1 + 4/3*z - 2/3*z^2 + 44/45*z^3 - 16/15*z^4 + 884/945*z^5 + O(z^6)

        TESTS::

            sage: L.<z> = LazyLaurentSeriesRing(SR); x = var("x")                       # needs sage.symbolic
            sage: coth(z)[0:6] == coth(x).series(x, 6).coefficients(sparse=False)       # needs sage.symbolic
            True
        """
        from sage.arith.misc import bernoulli
        from .lazy_series_ring import LazyLaurentSeriesRing
        P = LazyLaurentSeriesRing(self.base_ring(), "z", sparse=self.parent()._sparse)

        def f(n):
            n = ZZ(n)
            if n % 2:
                return ((2 ** (n + 1)) * bernoulli(n + 1))/factorial(n + 1)
            return ZZ.zero()
        return P(f, valuation=-1)(self)

    def sech(self):
        r"""
        Return the hyperbolic secant of ``self``.

        EXAMPLES::

            sage: L.<z> = LazyLaurentSeriesRing(QQ)
            sage: sech(z)                                                               # needs sage.libs.flint
            1 - 1/2*z^2 + 5/24*z^4 - 61/720*z^6 + O(z^7)

            sage: L.<x, y> = LazyPowerSeriesRing(QQ)
            sage: sech(x/(1-y))                                                         # needs sage.libs.flint
            1 + (-1/2*x^2) + (-x^2*y) + (5/24*x^4-3/2*x^2*y^2) + (5/6*x^4*y-2*x^2*y^3)
             + (-61/720*x^6+25/12*x^4*y^2-5/2*x^2*y^4) + O(x,y)^7

        TESTS::

            sage: L.<z> = LazyLaurentSeriesRing(SR); x = var("x")                       # needs sage.symbolic
            sage: sech(z)[0:6] == sech(x).series(x, 6).coefficients(sparse=False)       # needs sage.symbolic
            True
        """
        from sage.combinat.combinat import euler_number
        from .lazy_series_ring import LazyLaurentSeriesRing
        P = LazyLaurentSeriesRing(self.base_ring(), "z", sparse=self.parent()._sparse)

        def f(n):
            n = ZZ(n)
            if n % 2:
                return ZZ.zero()
            return euler_number(n)/factorial(n)
        return P(f, valuation=0)(self)

    def csch(self):
        r"""
        Return the hyperbolic cosecant of ``self``.

        EXAMPLES::

            sage: L.<z> = LazyLaurentSeriesRing(QQ)
            sage: csch(z)                                                               # needs sage.libs.flint
            z^-1 - 1/6*z + 7/360*z^3 - 31/15120*z^5 + O(z^6)

            sage: L.<z> = LazyLaurentSeriesRing(QQ)
            sage: csch(z/(1-z))                                                         # needs sage.libs.flint
            z^-1 - 1 - 1/6*z - 1/6*z^2 - 53/360*z^3 - 13/120*z^4 - 787/15120*z^5 + O(z^6)

        TESTS::

            sage: L.<z> = LazyLaurentSeriesRing(SR); x = var("x")                       # needs sage.symbolic
            sage: csch(z)[0:6] == csch(x).series(x, 6).coefficients(sparse=False)       # needs sage.symbolic
            True
        """
        from sage.arith.misc import bernoulli
        from .lazy_series_ring import LazyLaurentSeriesRing
        P = LazyLaurentSeriesRing(self.base_ring(), "z", sparse=self.parent()._sparse)

        def f(n):
            n = ZZ(n)
            if n % 2:
                return 2 * (1 - ZZ(2) ** n) * bernoulli(n + 1)/factorial(n + 1)
            return ZZ.zero()
        return P(f, valuation=-1)(self)

    # inverse hyperbolic functions

    def arcsinh(self):
        r"""
        Return the inverse of the hyperbolic sine of ``self``.

        EXAMPLES::

            sage: L.<z> = LazyLaurentSeriesRing(QQ)
            sage: asinh(z)
            z - 1/6*z^3 + 3/40*z^5 - 5/112*z^7 + O(z^8)

        ``arcsinh`` is an alias::

            sage: arcsinh(z)
            z - 1/6*z^3 + 3/40*z^5 - 5/112*z^7 + O(z^8)

            sage: L.<x,y> = LazyPowerSeriesRing(QQ)
            sage: asinh(x/(1-y))
            x + x*y + (-1/6*x^3+x*y^2) + (-1/2*x^3*y+x*y^3) + (3/40*x^5-x^3*y^2+x*y^4)
             + (3/8*x^5*y-5/3*x^3*y^3+x*y^5) + (-5/112*x^7+9/8*x^5*y^2-5/2*x^3*y^4+x*y^6) + O(x,y)^8

        TESTS::

            sage: L.<z> = LazyLaurentSeriesRing(SR); x = var("x")                       # needs sage.symbolic
            sage: asinh(z)[0:6] == asinh(x).series(x, 6).coefficients(sparse=False)     # needs sage.symbolic
            True

        """
        from .lazy_series_ring import LazyLaurentSeriesRing
        P = LazyLaurentSeriesRing(self.base_ring(), "z", sparse=self.parent()._sparse)

        def f(n):
            n = ZZ(n)
            if n % 2:
                h = (n - 1) // 2
                return ZZ(-1) ** h * factorial(n - 1)/(ZZ(4) ** h * factorial(h) ** 2 * n)
            return ZZ.zero()
        return P(f, valuation=1)(self)

    def arctanh(self):
        r"""
        Return the inverse of the hyperbolic tangent of ``self``.

        EXAMPLES::

            sage: L.<z> = LazyLaurentSeriesRing(QQ)
            sage: atanh(z)
            z + 1/3*z^3 + 1/5*z^5 + 1/7*z^7 + O(z^8)

        ``arctanh`` is an alias::

            sage: arctanh(z)
            z + 1/3*z^3 + 1/5*z^5 + 1/7*z^7 + O(z^8)

            sage: L.<x, y> = LazyPowerSeriesRing(QQ)
            sage: atanh(x/(1-y))
            x + x*y + (1/3*x^3+x*y^2) + (x^3*y+x*y^3) + (1/5*x^5+2*x^3*y^2+x*y^4)
             + (x^5*y+10/3*x^3*y^3+x*y^5) + (1/7*x^7+3*x^5*y^2+5*x^3*y^4+x*y^6) + O(x,y)^8

        TESTS::

            sage: L.<z> = LazyLaurentSeriesRing(SR); x = var("x")                       # needs sage.symbolic
            sage: atanh(z)[0:6] == atanh(x).series(x, 6).coefficients(sparse=False)     # needs sage.symbolic
            True

        """
        from .lazy_series_ring import LazyLaurentSeriesRing
        P = LazyLaurentSeriesRing(self.base_ring(), "z", sparse=self.parent()._sparse)
        f = P(coefficients=lambda n: 1/ZZ(n) if n % 2 else ZZ.zero(), valuation=1)
        return f(self)

    def hypergeometric(self, a, b):
        r"""
        Return the `{}_{p}F_{q}`-hypergeometric function
        `\,_pF_{q}` where `(p,q)` is the parameterization of ``self``.

        INPUT:

        - ``a`` -- the first parameter of the hypergeometric function
        - ``b`` -- the second parameter of the hypergeometric function

        EXAMPLES::

            sage: L.<z> = LazyLaurentSeriesRing(QQ)
            sage: z.hypergeometric([1, 1], [1])
            1 + z + z^2 + z^3 + z^4 + z^5 + z^6 + O(z^7)
            sage: z.hypergeometric([], []) - exp(z)
            O(z^7)

            sage: L.<x,y> = LazyPowerSeriesRing(QQ)
            sage: (x+y).hypergeometric([1, 1], [1]).polynomial(4)
            x^4 + 4*x^3*y + 6*x^2*y^2 + 4*x*y^3 + y^4 + x^3 + 3*x^2*y
             + 3*x*y^2 + y^3 + x^2 + 2*x*y + y^2 + x + y + 1

        TESTS::

            sage: L.<z> = LazyLaurentSeriesRing(SR); x = var("x")                       # needs sage.symbolic
            sage: z.hypergeometric([1,1],[1])[0:6] == hypergeometric([1,1],[1], x).series(x, 6).coefficients(sparse=False)                                      # needs sage.symbolic
            True

        """
        from .lazy_series_ring import LazyLaurentSeriesRing
        from sage.arith.misc import rising_factorial
        P = LazyLaurentSeriesRing(self.base_ring(), "z", sparse=self.parent()._sparse)

        def coeff(n, c):
            num = 1
            for term in range(len(c)):
                num *= rising_factorial(c[term], n)
            return num
        f = P(coefficients=lambda n: coeff(n, a) / (coeff(n, b) * factorial(ZZ(n))),
              valuation=0)
        return f(self)

    # === named special functions ===

    def q_pochhammer(self, q=None):
        r"""
        Return the infinite ``q``-Pochhammer symbol `(a; q)_{\infty}`,
        where `a` is ``self``.

        This is also one version of the quantum dilogarithm or
        the `q`-Exponential function.

        .. SEEALSO::

            :meth:`sage.rings.lazy_series_ring.LazyLaurentSeriesRing.q_pochhammer`

        INPUT:

        - ``q`` -- (default: `q \in \QQ(q)`) the parameter `q`

        EXAMPLES::

            sage: q = ZZ['q'].fraction_field().gen()
            sage: L.<z> = LazyLaurentSeriesRing(q.parent())
            sage: qp = L.q_pochhammer(q)
            sage: (z + z^2).q_pochhammer(q) - qp(z + z^2)
            O(z^7)
        """
        from .lazy_series_ring import LazyLaurentSeriesRing
        P = LazyLaurentSeriesRing(self.base_ring(), "z", sparse=self.parent()._sparse)
        f = P.q_pochhammer(q)
        return f(self)

    def euler(self):
        r"""
        Return the Euler function evaluated at ``self``.

        The *Euler function* is defined as

        .. MATH::

            \phi(z) = (z; z)_{\infty}
            = \sum_{n=0}^{\infty} (-1)^n q^{(3n^2-n)/2}.

        .. SEEALSO::

            :meth:`sage.rings.lazy_series_ring.LazyLaurentSeriesRing.euler`

        EXAMPLES::

            sage: L.<q> = LazyLaurentSeriesRing(ZZ)
            sage: phi = L.euler()
            sage: (q + q^2).euler() - phi(q + q^2)
            O(q^7)
        """
        from .lazy_series_ring import LazyLaurentSeriesRing
        P = LazyLaurentSeriesRing(self.base_ring(), "z", sparse=self.parent()._sparse)
        phi = P.euler()
        return phi(self)

    # === powers ===

    def __pow__(self, n):
        r"""
        Return the ``n``-th power of the series.

        INPUT:

        - ``n`` -- the power to which to raise the series; this may be a
          rational number, an element of the base ring, or an other series

        EXAMPLES::

            sage: # needs sage.symbolic
            sage: D = LazyDirichletSeriesRing(QQ, 's')
            sage: Z = D(constant=1)
            sage: Z^2
            1 + 2/2^s + 2/3^s + 3/4^s + 2/5^s + 4/6^s + 2/7^s + O(1/(8^s))
            sage: f = Z^(1/3)
            sage: f
            1 + 1/3/2^s + 1/3/3^s + 2/9/4^s + 1/3/5^s + 1/9/6^s + 1/3/7^s + O(1/(8^s))
            sage: f^2
            1 + 2/3/2^s + 2/3/3^s + 5/9/4^s + 2/3/5^s + 4/9/6^s + 2/3/7^s + O(1/(8^s))
            sage: f^3 - Z
            O(1/(8^s))

            sage: L.<z> = LazyLaurentSeriesRing(QQ)
            sage: f = 1 + z
            sage: f^(1 / 2)
            1 + 1/2*z - 1/8*z^2 + 1/16*z^3 - 5/128*z^4 + 7/256*z^5 - 21/1024*z^6 + O(z^7)

            sage: f^f
            1 + z + z^2 + 1/2*z^3 + 1/3*z^4 + 1/12*z^5 + 3/40*z^6 + O(z^7)

            sage: q = ZZ['q'].fraction_field().gen()
            sage: L.<z> = LazyLaurentSeriesRing(q.parent())
            sage: f = (1 - z)^q
            sage: f
            1 - q*z + ((q^2 - q)/2)*z^2 + ((-q^3 + 3*q^2 - 2*q)/6)*z^3
             + ((q^4 - 6*q^3 + 11*q^2 - 6*q)/24)*z^4
             + ((-q^5 + 10*q^4 - 35*q^3 + 50*q^2 - 24*q)/120)*z^5
             + ((q^6 - 15*q^5 + 85*q^4 - 225*q^3 + 274*q^2 - 120*q)/720)*z^6
             + O(z^7)
        """
        if n in ZZ:
            return generic_power(self, n)

        from .lazy_series_ring import LazyLaurentSeriesRing
        P = LazyLaurentSeriesRing(self.base_ring(), "z", sparse=self.parent()._sparse)

        if n in QQ or n in self.base_ring():
            f = P(coefficients=lambda k: prod(n - i for i in range(k)) / ZZ(k).factorial(), valuation=0)
            return f(self - 1)

        exp = P(coefficients=lambda k: 1 / ZZ(k).factorial(), valuation=0)
        return exp(self.log() * n)

    def sqrt(self):
        """
        Return ``self^(1/2)``.

        EXAMPLES::

            sage: L.<z> = LazyLaurentSeriesRing(QQ)
            sage: sqrt(1+z)
            1 + 1/2*z - 1/8*z^2 + 1/16*z^3 - 5/128*z^4 + 7/256*z^5 - 21/1024*z^6 + O(z^7)

            sage: L.<x,y> = LazyPowerSeriesRing(QQ)
            sage: sqrt(1+x/(1-y))
            1 + 1/2*x + (-1/8*x^2+1/2*x*y) + (1/16*x^3-1/4*x^2*y+1/2*x*y^2)
             + (-5/128*x^4+3/16*x^3*y-3/8*x^2*y^2+1/2*x*y^3)
             + (7/256*x^5-5/32*x^4*y+3/8*x^3*y^2-1/2*x^2*y^3+1/2*x*y^4)
             + (-21/1024*x^6+35/256*x^5*y-25/64*x^4*y^2+5/8*x^3*y^3-5/8*x^2*y^4+1/2*x*y^5)
             + O(x,y)^7

        This also works for Dirichlet series::

            sage: # needs sage.symbolic
            sage: D = LazyDirichletSeriesRing(SR, "s")
            sage: Z = D(constant=1)
            sage: f = sqrt(Z);  f
            1 + 1/2/2^s + 1/2/3^s + 3/8/4^s + 1/2/5^s + 1/4/6^s + 1/2/7^s + O(1/(8^s))
            sage: f*f - Z
            O(1/(8^s))
        """
        return self ** QQ((1, 2))  # == 1/2


class LazyCauchyProductSeries(LazyModuleElement):
    r"""
    A class for series where multiplication is the Cauchy product.

    EXAMPLES::

        sage: L.<z> = LazyLaurentSeriesRing(ZZ)
        sage: f = 1 / (1 - z)
        sage: f
        1 + z + z^2 + O(z^3)
        sage: f * (1 - z)
        1

        sage: L.<z> = LazyLaurentSeriesRing(ZZ, sparse=True)
        sage: f = 1 / (1 - z)
        sage: f
        1 + z + z^2 + O(z^3)
    """
    def valuation(self):
        r"""
        Return the valuation of ``self``.

        This method determines the valuation of the series by looking for a
        nonzero coefficient. Hence if the series happens to be zero, then it
        may run forever.

        EXAMPLES::

            sage: L.<z> = LazyLaurentSeriesRing(ZZ)
            sage: s = 1/(1 - z) - 1/(1 - 2*z)
            sage: s.valuation()
            1
            sage: t = z - z
            sage: t.valuation()
            +Infinity
            sage: M = L(lambda n: n^2, 0)
            sage: M.valuation()
            1
            sage: (M - M).valuation()
            +Infinity
        """
        if isinstance(self._coeff_stream, Stream_zero):
            return self._coeff_stream.order()
        return ZZ(self._coeff_stream.order())

    def _mul_(self, other):
        """
        Return the product of this series with ``other``.

        INPUT:

        - ``other`` -- other series

        TESTS::

            sage: L.<z> = LazyLaurentSeriesRing(ZZ, sparse=True)
            sage: (1 - z)*(1 - z)
            1 - 2*z + z^2
            sage: (1 - z)*(1 - z)*(1 - z)
            1 - 3*z + 3*z^2 - z^3
            sage: M = L(lambda n: n, valuation=0)
            sage: M
            z + 2*z^2 + 3*z^3 + 4*z^4 + 5*z^5 + 6*z^6 + O(z^7)
            sage: N = M * (1 - M)
            sage: N
            z + z^2 - z^3 - 6*z^4 - 15*z^5 - 29*z^6 - 49*z^7 + O(z^8)

            sage: p = (1 - z)*(1 + z^2)^3 * z^-2
            sage: p
            z^-2 - z^-1 + 3 - 3*z + 3*z^2 - 3*z^3 + z^4 - z^5
            sage: M = L(lambda n: n, valuation=-2, degree=5, constant=2)
            sage: M
            -2*z^-2 - z^-1 + z + 2*z^2 + 3*z^3 + 4*z^4 + 2*z^5 + 2*z^6 + 2*z^7 + O(z^8)
            sage: M * p
            -2*z^-4 + z^-3 - 5*z^-2 + 4*z^-1 - 2 + 7*z + 5*z^2 + 5*z^3
             + 7*z^4 - 2*z^5 + 4*z^6 - 5*z^7 + z^8 - 2*z^9
            sage: M * p == p * M
            True

            sage: q = (1 - 2*z)*(1 + z^2)^3 * z^-2
            sage: q * M
            -2*z^-4 + 3*z^-3 - 4*z^-2 + 10*z^-1 + 11*z + 2*z^2 - 3*z^3
             - 6*z^4 - 22*z^5 - 14*z^6 - 27*z^7 - 16*z^8 - 20*z^9
             - 16*z^10 - 16*z^11 - 16*z^12 + O(z^13)
            sage: q * M == M * q
            True

            sage: L.<z> = LazyLaurentSeriesRing(ZZ, sparse=False)
            sage: M = L(lambda n: n, valuation=0); M
            z + 2*z^2 + 3*z^3 + 4*z^4 + 5*z^5 + 6*z^6 + O(z^7)
            sage: N = L(lambda n: 1, valuation=0); N
            1 + z + z^2 + z^3 + z^4 + z^5 + z^6 + O(z^7)
            sage: M * N
            z + 3*z^2 + 6*z^3 + 10*z^4 + 15*z^5 + 21*z^6 + 28*z^7 + O(z^8)

            sage: L.one() * M is M
            True
            sage: M * L.one() is M
            True

        Multiplication of series with eventually constant
        coefficients may yield another such series::

            sage: # needs sage.symbolic
            sage: L.<z> = LazyLaurentSeriesRing(SR)
            sage: var("a b c d e u v w")
            (a, b, c, d, e, u, v, w)
            sage: s = a/z^2 + b*z + c*z^2 + d*z^3 + e*z^4
            sage: t = L([u, v], constant=w, valuation=-1)
            sage: s1 = s.approximate_series(44)
            sage: t1 = t.approximate_series(44)
            sage: s1 * t1 - (s * t).approximate_series(42)
            O(z^42)

        Check products with exact series::

            sage: L([1], constant=3)^2
            1 + 6*z + 15*z^2 + 24*z^3 + 33*z^4 + 42*z^5 + 51*z^6 + O(z^7)

            sage: (1+z) * L([1,0,1], constant=1)
            1 + z + z^2 + 2*z^3 + 2*z^4 + 2*z^5 + O(z^6)

        Check that :issue:`36154` is fixed::

            sage: L.<z> = LazyLaurentSeriesRing(Zmod(4))
            sage: f = L(constant=2, valuation=0)
            sage: g = L([2])
            sage: f * g
            0
        """
        P = self.parent()
        left = self._coeff_stream
        right = other._coeff_stream

        # Check some trivial products
        if isinstance(left, Stream_zero) or isinstance(right, Stream_zero):
            return P.zero()
        if (isinstance(left, Stream_exact)
            and left._initial_coefficients == (P._internal_poly_ring.base_ring().one(),)
            and left.order() == 0
            and not left._constant):
            return other  # self == 1
        if (isinstance(right, Stream_exact)
            and right._initial_coefficients == (P._internal_poly_ring.base_ring().one(),)
            and right.order() == 0
            and not right._constant):
            return self  # right == 1
        if ((isinstance(left, Stream_cauchy_invert) and left._series == right)
            or (isinstance(right, Stream_cauchy_invert) and right._series == left)):
            return P.one()
        # The product is exact if and only if both factors are exact
        # and one of the factors has eventually 0 coefficients:
        # (p + a x^d/(1-x))(q + b x^e/(1-x))
        # = p q + (a x^d q + b x^e p)/(1-x) + a b x^(d+e)/(1-x)^2
        # TODO: this is not true in characteristic 2
        if (isinstance(left, Stream_exact)
            and isinstance(right, Stream_exact)
            and not (left._constant and right._constant)):
            il = left._initial_coefficients
            ir = right._initial_coefficients
            initial_coefficients = [sum(il[k]*ir[n-k]
                                        for k in range(max(n - len(ir) + 1, 0),
                                                       min(len(il) - 1, n) + 1))
                                    for n in range(len(il) + len(ir) - 1)]
            lv = left.order()
            rv = right.order()
            # The coefficients of the series (a * x^d * q)/(1-x) are
            # eventually equal to `a * q(1)`, and its initial
            # coefficients are the cumulative sums of the
            # coefficients of q.
            if right._constant:
                d = right._degree
                c = left._constant  # this is zero
                initial_coefficients.extend([c]*(d - rv - len(ir)))
                # left._constant must be 0 and thus len(il) >= 1
                for k in range(len(il)-1):
                    c += il[k] * right._constant
                    initial_coefficients[d - rv + k] += c
                c += il[-1] * right._constant
            elif left._constant:
                d = left._degree
                c = right._constant  # this is zero
                initial_coefficients.extend([c]*(d - lv - len(il)))
                # left._constant must be 0 and thus len(il) >= 1
                for k in range(len(ir)-1):
                    c += left._constant * ir[k]
                    initial_coefficients[d - lv + k] += c
                c += left._constant * ir[-1]
            else:
                c = left._constant  # this is zero
            if not any(initial_coefficients) and not c:
                return P.zero()
            coeff_stream = Stream_exact(initial_coefficients,
                                        order=lv + rv,
                                        constant=c)
            return P.element_class(P, coeff_stream)

        if P in Rings().Commutative():
            coeff_stream = Stream_cauchy_mul_commutative(left, right, P.is_sparse())
        else:
            coeff_stream = Stream_cauchy_mul(left, right, P.is_sparse())
        return P.element_class(P, coeff_stream)

    def __pow__(self, n):
        r"""
        Return the ``n``-th power of the series.

        INPUT:

        - ``n`` -- integer; the power to which to raise the series

        EXAMPLES:

        Lazy Laurent series that have a dense implementation can be
        raised to the power ``n``::

            sage: L.<z> = LazyLaurentSeriesRing(ZZ, sparse=False)
            sage: (1 - z)^-1
            1 + z + z^2 + O(z^3)
            sage: (1 - z)^0
            1
            sage: (1 - z)^3
            1 - 3*z + 3*z^2 - z^3
            sage: (1 - z)^-3
            1 + 3*z + 6*z^2 + 10*z^3 + 15*z^4 + 21*z^5 + 28*z^6 + O(z^7)
            sage: M = L(lambda n: n, valuation=0); M
            z + 2*z^2 + 3*z^3 + 4*z^4 + 5*z^5 + 6*z^6 + O(z^7)
            sage: M^2
            z^2 + 4*z^3 + 10*z^4 + 20*z^5 + 35*z^6 + 56*z^7 + 84*z^8 + O(z^9)

        We can create a really large power of a monomial, even with
        the dense implementation::

            sage: z^1000000
            z^1000000

        Lazy Laurent series that have a sparse implementation can be
        raised to the power ``n``::

            sage: L.<z> = LazyLaurentSeriesRing(ZZ, sparse=True)
            sage: M = L(lambda n: n, valuation=0); M
            z + 2*z^2 + 3*z^3 + 4*z^4 + 5*z^5 + 6*z^6 + O(z^7)
            sage: M^2
            z^2 + 4*z^3 + 10*z^4 + 20*z^5 + 35*z^6 + 56*z^7 + 84*z^8 + O(z^9)

        Lazy Laurent series that are known to be exact can be raised
        to the power ``n``::

            sage: z^2
            z^2
            sage: (1 - z)^2
            1 - 2*z + z^2
            sage: (1 + z)^2
            1 + 2*z + z^2

        We also support the general case::

            sage: L.<z> = LazyLaurentSeriesRing(SR)                                     # needs sage.symbolic
            sage: (1 + z)^(1 + z)                                                       # needs sage.symbolic
            1 + z + z^2 + 1/2*z^3 + 1/3*z^4 + 1/12*z^5 + 3/40*z^6 + O(z^7)

        TESTS:

        Check that :issue:`36154` is fixed::

            sage: L.<z> = LazyLaurentSeriesRing(Zmod(4))
            sage: f = L([2])
            sage: f^2
            0
        """
        if n == 0:
            return self.parent().one()

        cs = self._coeff_stream
        if (isinstance(cs, Stream_exact)
            and not cs._constant and n in ZZ
            and (n > 0 or len(cs._initial_coefficients) == 1)):
            # # alternatively:
            # return P(self.finite_part() ** ZZ(n))
            P = self.parent()
            ret = cs._polynomial_part(P._internal_poly_ring) ** ZZ(n)
            if not ret:
                return P.zero()
            val = ret.valuation()
            deg = ret.degree() + 1
            initial_coefficients = [ret[i] for i in range(val, deg)]
            return P.element_class(P, Stream_exact(initial_coefficients,
                                                   constant=cs._constant,
                                                   degree=deg,
                                                   order=val))
        return super().__pow__(n)

    def __invert__(self):
        """
        Return the multiplicative inverse of the element.

        EXAMPLES:

        Lazy Laurent series that have a dense implementation can be inverted::

            sage: L.<z> = LazyLaurentSeriesRing(ZZ, sparse=False)
            sage: ~(1 - z)
            1 + z + z^2 + O(z^3)
            sage: M = L(lambda n: n, valuation=0); M
            z + 2*z^2 + 3*z^3 + 4*z^4 + 5*z^5 + 6*z^6 + O(z^7)
            sage: P = ~M; P
            z^-1 - 2 + z + O(z^6)

        Lazy Laurent series that have a sparse implementation can be inverted::

            sage: L.<z> = LazyLaurentSeriesRing(ZZ, sparse=True)
            sage: M = L(lambda n: n, valuation=0); M
            z + 2*z^2 + 3*z^3 + 4*z^4 + 5*z^5 + 6*z^6 + O(z^7)
            sage: P = ~M; P
            z^-1 - 2 + z + O(z^6)

            sage: ~(~(1 - z))
            1 - z

        Lazy Laurent series that are known to be exact can be inverted::

            sage: ~z
            z^-1

        We can also compute the multiplicative inverse of a symmetric
        function::

            sage: # needs sage.modules
            sage: h = SymmetricFunctions(QQ).h()
            sage: p = SymmetricFunctions(QQ).p()
            sage: L = LazySymmetricFunctions(p)
            sage: E = L(lambda n: h[n])
            sage: (~E)[:4]
            [p[], -p[1], 1/2*p[1, 1] - 1/2*p[2], -1/6*p[1, 1, 1] + 1/2*p[2, 1] - 1/3*p[3]]

            sage: (E * ~E)[:6]                                                          # needs sage.modules
            [p[], 0, 0, 0, 0, 0]

        TESTS::

            sage: L.<x> = LazyLaurentSeriesRing(QQ)
            sage: g = L([2], valuation=-1, constant=1); g
            2*x^-1 + 1 + x + x^2 + O(x^3)
            sage: g * g^-1
            1

            sage: L.<x> = LazyPowerSeriesRing(QQ)
            sage: ~(x + x^2)
            Traceback (most recent call last):
            ...
            ZeroDivisionError: cannot divide by a series of positive valuation

        Check that :issue:`36253` is fixed::

            sage: f = L(lambda n: n)
            sage: ~f
            Traceback (most recent call last):
            ...
            ZeroDivisionError: cannot divide by a series of positive valuation
        """
        P = self.parent()
        coeff_stream = self._coeff_stream
        if (P._minimal_valuation is not None
            and (coeff_stream._approximate_order > 0
                 or not coeff_stream.is_uninitialized() and not coeff_stream[0])):
            raise ZeroDivisionError("cannot divide by a series of positive valuation")

        # the inverse is exact if and only if coeff_stream corresponds to one of
        # cx^d/(1-x) ... (c, ...)
        # cx^d       ... (c, 0, ...)
        # cx^d (1-x) ... (c, -c, 0, ...)
        if isinstance(coeff_stream, Stream_exact):
            initial_coefficients = coeff_stream._initial_coefficients
            if not initial_coefficients:
                i = ~coeff_stream._constant
                v = -coeff_stream.order()
                c = P._internal_poly_ring.base_ring().zero()
                coeff_stream = Stream_exact((i, -i),
                                            order=v,
                                            constant=c)
                return P.element_class(P, coeff_stream)
            if len(initial_coefficients) == 1 and not coeff_stream._constant:
                i = ~initial_coefficients[0]
                v = -coeff_stream.order()
                c = P._internal_poly_ring.base_ring().zero()
                coeff_stream = Stream_exact((i,),
                                            order=v,
                                            constant=c)
                return P.element_class(P, coeff_stream)
            if (len(initial_coefficients) == 2
                and not (initial_coefficients[0] + initial_coefficients[1])
                and not coeff_stream._constant):
                v = -coeff_stream.order()
                c = ~initial_coefficients[0]
                coeff_stream = Stream_exact((),
                                            order=v,
                                            constant=c)
                return P.element_class(P, coeff_stream)

        # (f^-1)^-1 = f
        if isinstance(coeff_stream, Stream_cauchy_invert):
            return P.element_class(P, coeff_stream._series)

        coeff_stream_inverse = Stream_cauchy_invert(coeff_stream,
                                                    approximate_order=P._minimal_valuation)
        return P.element_class(P, coeff_stream_inverse)

    def _div_(self, other):
        r"""
        Return ``self`` divided by ``other``.

        INPUT:

        - ``other`` -- nonzero series

        EXAMPLES:

        Lazy Laurent series that have a dense implementation can be divided::

            sage: L.<z> = LazyLaurentSeriesRing(ZZ, sparse=False)
            sage: z / (1 - z)
            z + z^2 + z^3 + O(z^4)
            sage: 1 / (z*(1-z))
            z^-1 + 1 + z + O(z^2)

            sage: M = L(lambda n: n, 0); M
            z + 2*z^2 + 3*z^3 + 4*z^4 + 5*z^5 + 6*z^6 + O(z^7)
            sage: N = L(lambda n: 1, 0); N
            1 + z + z^2 + z^3 + z^4 + z^5 + z^6 + O(z^7)
            sage: P = M / N; P
            z + z^2 + z^3 + z^4 + z^5 + z^6 + z^7 + O(z^8)

        Lazy Laurent series that have a sparse implementation can be divided::

            sage: L.<z> = LazyLaurentSeriesRing(ZZ, sparse=True)
            sage: M = L(lambda n: n, 0); M
            z + 2*z^2 + 3*z^3 + 4*z^4 + 5*z^5 + 6*z^6 + O(z^7)
            sage: N = L(lambda n: 1, 0); N
            1 + z + z^2 + z^3 + z^4 + z^5 + z^6 + O(z^7)
            sage: P = M / N; P
            z + z^2 + z^3 + z^4 + z^5 + z^6 + z^7 + O(z^8)

        If the division of exact Lazy Laurent series yields a Laurent
        polynomial, it is represented as an exact series::

            sage: L.<z> = LazyLaurentSeriesRing(QQ)
            sage: (3*z^-3 + 3*z^-2 + 2*z^2 + 2*z^3) / (6*z + 4*z^6)
            1/2*z^-4 + 1/2*z^-3

            sage: m = z^2 + 2*z + 1
            sage: n = z + 1
            sage: m / n
            1 + z

        An example over the ring of symmetric functions::

            sage: e = SymmetricFunctions(QQ).e()                                        # needs sage.modules
            sage: R.<z> = LazyLaurentSeriesRing(e)                                      # needs sage.modules
            sage: 1 / (1 - e[1]*z)                                                      # needs sage.modules
            e[] + e[1]*z + e[1, 1]*z^2 + e[1, 1, 1]*z^3 + e[1, 1, 1, 1]*z^4
             + e[1, 1, 1, 1, 1]*z^5 + e[1, 1, 1, 1, 1, 1]*z^6 + O(e[]*z^7)

        Examples for multivariate Taylor series::

            sage: L.<x, y> = LazyPowerSeriesRing(QQ)
            sage: 1 / (1 - y)
            1 + y + y^2 + y^3 + y^4 + y^5 + y^6 + O(x,y)^7

            sage: (x + y) / (1 - y)                                                     # needs sage.libs.singular
            (x+y) + (x*y+y^2) + (x*y^2+y^3) + (x*y^3+y^4) + (x*y^4+y^5) + (x*y^5+y^6) + (x*y^6+y^7) + O(x,y)^8

        TESTS::

            sage: L.<t> = LazyPowerSeriesRing(QQ)
            sage: t / L(1)
            t

            sage: t^3 * (1+2*t+3*t^2+4*t^3) / (t-t^2)
            t^2 + 3*t^3 + 6*t^4 + 10*t^5 + 10*t^6 + 10*t^7 + O(t^8)

            sage: t^3 * ((1+2*t+3*t^2+4*t^3) / (t-t^2))
            t^2 + 3*t^3 + 6*t^4 + 10*t^5 + 10*t^6 + 10*t^7 + O(t^8)

            sage: L(lambda n: n) / (t + t^2)
            1 + t + 2*t^2 + 2*t^3 + 3*t^4 + 3*t^5 + O(t^6)

        Check that division by one does nothing, and division by
        itself gives one::

            sage: s = SymmetricFunctions(ZZ).s()
            sage: S = LazySymmetricFunctions(s)
            sage: f = S(lambda n: s(Partitions(n).random_element()))
            sage: f / S.one() is f
            True

            sage: f / f
            s[]

        Dividing when the coefficient ring is a lazy Dirichlet ring::

            sage: D = LazyDirichletSeriesRing(QQ, "s")
            sage: zeta = D(constant=1)
            sage: L.<t> = LazyLaurentSeriesRing(D)
            sage: 1 / (1 - t*zeta)
            (1 + O(1/(8^s)))
             + (1 + 1/(2^s) + 1/(3^s) + 1/(4^s) + 1/(5^s) + 1/(6^s) + 1/(7^s) + O(1/(8^s)))*t
             + ... + O(t^7)

        Check for dividing by other type of `0` series::

            sage: L.<t> = LazyPowerSeriesRing(QQ)
            sage: f = L(lambda n: 0, valuation=0)
            sage: L.options.halting_precision = 20
            sage: 1 / f
            Traceback (most recent call last):
            ...
            ZeroDivisionError: cannot divide by 0
            sage: L.options._reset()
        """
        # currently __invert__ and _div_ behave differently with
        # respect to division by lazy power series of positive
        # valuation, so we cannot call ~other if self.is_one()
        if not other:
            raise ZeroDivisionError("cannot divide by 0")

        P = self.parent()
        left = self._coeff_stream
        # self == 0
        if isinstance(left, Stream_zero):
            return P.zero()
        right = other._coeff_stream

        # right == 1
        if (isinstance(right, Stream_exact)
            and right._initial_coefficients == (P._internal_poly_ring.base_ring().one(),)
            and right.order() == 0
            and not right._constant):
            return self

        # self is right
        if left == right:
            return P.one()

        if (P._minimal_valuation is not None
            and left._true_order
            and left._approximate_order < right._approximate_order):
            F = P.fraction_field()
            num = F.element_class(F, left)
            den = F.element_class(F, right)
            return num / den

        R = P._internal_poly_ring
        if (isinstance(left, Stream_exact)
            and isinstance(right, Stream_exact)
            and hasattr(R.base_ring(), "fraction_field")
            and hasattr(R, "_gcd_univariate_polynomial")):
            z = R.gen()
            num = left._polynomial_part(R) * (1-z) + left._constant * z**left._degree
            den = right._polynomial_part(R) * (1-z) + right._constant * z**right._degree
            # num / den is not necessarily reduced, but gcd and // seems to work:
            # sage: a = var("a"); R.<z> = SR[]
            # sage: (a*z - a)/(z - 1)
            # (a*z - a)/(z - 1)
            # sage: gcd((a*z - a), (z - 1))
            # z - 1
            g = num.gcd(den)
            # apparently, the gcd is chosen so that den // g is is
            # actually a polynomial, but we do not rely on this
            num = num // g
            den = den // g
            exponents = den.exponents()
            if len(exponents) == 1:
                # dividing by z^k
                d = den[exponents[0]]
                v = num.valuation()
                initial_coefficients = [num[i] / d
                                        for i in range(v, num.degree() + 1)]
                order = v - den.valuation()
                return P.element_class(P, Stream_exact(initial_coefficients,
                                                       order=order,
                                                       constant=0))
            if (len(exponents) == 2
                and exponents[0] + 1 == exponents[1]
                and den[exponents[0]] == -den[exponents[1]]):
                # dividing by z^k (1-z)
                quo, rem = num.quo_rem(den)
                # rem is a unit, i.e., in the Laurent case c*z^v
                v_rem = rem.exponents()[0]
                c = rem[v_rem]
                constant = P.base_ring()(c / den[exponents[0]])
                v = v_rem - exponents[0]
                if quo:
                    d = quo.degree()
                    m = d - v + 1
                    if m > 0:
                        quo += R([constant]*m).shift(v)
                        v = d + 1
                    if quo:
                        order = quo.valuation()
                    else:
                        order = 0
                    initial_coefficients = [quo[i] for i in range(order, quo.degree() + 1)]
                    return P.element_class(P, Stream_exact(initial_coefficients,
                                                           order=order,
                                                           degree=v,
                                                           constant=constant))
                return P.element_class(P, Stream_exact([],
                                                       order=v,
                                                       degree=v,
                                                       constant=constant))

        # we cannot pass the approximate order here, even when
        # P._minimal_valuation is zero, because we allow division by
        # series of positive valuation
        right_inverse = Stream_cauchy_invert(right)
        if P in Rings().Commutative():
            coeff_stream = Stream_cauchy_mul_commutative(left, right_inverse, P.is_sparse())
        else:
            coeff_stream = Stream_cauchy_mul(left, right_inverse, P.is_sparse())
        return P.element_class(P, coeff_stream)

    def _floordiv_(self, other):
        r"""
        Return ``self`` floor divided by ``other``.

        INPUT:

        - ``other`` -- nonzero series

        EXAMPLES::

            sage: L.<x> = LazyLaurentSeriesRing(QQ)
            sage: g = (x + 2*x^2) / (1 - x - x^2)
            sage: x // g
            1 - 3*x + 5*x^2 - 10*x^3 + 20*x^4 - 40*x^5 + 80*x^6 + O(x^7)
            sage: 1 // g
            x^-1 - 3 + 5*x - 10*x^2 + 20*x^3 - 40*x^4 + 80*x^5 + O(x^6)
            sage: x^-3 // g
                x^-4 - 3*x^-3 + 5*x^-2 - 10*x^-1 + 20 - 40*x + 80*x^2 + O(x^3)
            sage: f = (x + x^2) / (1 - x)
            sage: f // g
            1 - x + x^2 - 4*x^3 + 6*x^4 - 14*x^5 + 26*x^6 + O(x^7)
            sage: g // f
            1 + x + 3*x^3 + x^4 + 6*x^5 + 5*x^6 + O(x^7)
        """
        if isinstance(other._coeff_stream, Stream_zero):
            raise ZeroDivisionError("cannot divide by 0")
        P = self.parent()
        if P not in IntegralDomains():
            raise TypeError("must be an integral domain")
        return P(self / other)

    # === fast special functions ===

    def exp(self):
        r"""
        Return the exponential series of ``self``.

        We use the identity

        .. MATH::

            \exp(s) = 1 + \int s' \exp(s).

        EXAMPLES::

            sage: L.<z> = LazyLaurentSeriesRing(QQ)
            sage: exp(z)
            1 + z + 1/2*z^2 + 1/6*z^3 + 1/24*z^4 + 1/120*z^5 + 1/720*z^6 + O(z^7)
            sage: exp(z + z^2)
            1 + z + 3/2*z^2 + 7/6*z^3 + 25/24*z^4 + 27/40*z^5 + 331/720*z^6 + O(z^7)
            sage: exp(0)                                                                # needs sage.symbolic
            1
            sage: exp(1 + z)
            Traceback (most recent call last):
            ...
            ValueError: can only compose with a positive valuation series

            sage: L.<x,y> = LazyPowerSeriesRing(QQ)
            sage: exp(x+y)[4].factor()
            (1/24) * (x + y)^4
            sage: exp(x/(1-y)).polynomial(3)
            1/6*x^3 + x^2*y + x*y^2 + 1/2*x^2 + x*y + x + 1

        TESTS::

            sage: L.<z> = LazyLaurentSeriesRing(QQ); x = var("x")                       # needs sage.symbolic
            sage: exp(z)[0:6] == exp(x).series(x, 6).coefficients(sparse=False)
            True

        Check the exponential when the base ring is a lazy ring::

            sage: L.<t> = LazyPowerSeriesRing(QQ)
            sage: M.<x> = LazyPowerSeriesRing(L)
            sage: exp(x)
            1 + x + 1/2*x^2 + 1/6*x^3 + 1/24*x^4 + 1/120*x^5 + 1/720*x^6 + O(x^7)
        """
        P = self.parent()
        R = self.base_ring()
        coeff_stream = self._coeff_stream
        # coefficients must not be checked here, it prevents
        # us from using self.define in some cases!
        if ((not coeff_stream.is_uninitialized())
            and any(coeff_stream[i] for i in range(coeff_stream._approximate_order, 1))):
            raise ValueError("can only compose with a positive valuation series")
        # WARNING: d_self need not be a proper element of P, e.g. for
        # multivariate power series
        # We make the streams dense, because all coefficients have to be computed anyway
        d_self = Stream_function(lambda n: (n + 1) * coeff_stream[n + 1],
                                 False, 0)
        f = P.undefined(valuation=0)
        # d_self and f._coeff_stream always commute, the coefficients
        # of the product are of the form sum_{k=1}^n a_k a_{n+1-k}.
        d_self_f = Stream_cauchy_mul_commutative(d_self, f._coeff_stream, False)
        int_d_self_f = Stream_function(lambda n: d_self_f[n-1] / R(n) if n else R.one(),
                                       False, 0)
        f._coeff_stream.define(int_d_self_f)
        return f

    def log(self):
        r"""
        Return the series for the natural logarithm of ``self``.

        We use the identity

        .. MATH::

            \log(s) = \int s' / s.

        EXAMPLES::

            sage: L.<z> = LazyLaurentSeriesRing(QQ)
            sage: log(1/(1-z))
            z + 1/2*z^2 + 1/3*z^3 + 1/4*z^4 + 1/5*z^5 + 1/6*z^6 + 1/7*z^7 + O(z^8)

            sage: L.<x, y> = LazyPowerSeriesRing(QQ)
            sage: log((1 + x/(1-y))).polynomial(3)
            1/3*x^3 - x^2*y + x*y^2 - 1/2*x^2 + x*y + x

        TESTS::

            sage: L.<z> = LazyLaurentSeriesRing(QQ); x = var("x")                       # needs sage.symbolic
            sage: log(1+z)[0:6] == log(1+x).series(x, 6).coefficients(sparse=False)     # needs sage.symbolic
            True

            sage: log(z)
            Traceback (most recent call last):
            ...
            ValueError: can only compose with a positive valuation series
        """
        P = self.parent()
        R = self.base_ring()
        coeff_stream = self._coeff_stream
        # coefficients must not be checked here, it prevents
        # us from using self.define in some cases!
        if ((not coeff_stream.is_uninitialized())
            and (any(coeff_stream[i] for i in range(coeff_stream._approximate_order, 0))
                 or coeff_stream[0] != R.one())):
            raise ValueError("can only compose with a positive valuation series")
        # WARNING: d_self need not be a proper element of P, e.g. for
        # multivariate power series
        d_self = Stream_function(lambda n: (n + 1) * coeff_stream[n + 1],
                                 P.is_sparse(), 0)
        coeff_stream_inverse = Stream_cauchy_invert(coeff_stream)
        # d_self and coeff_stream_inverse always commute
        d_self_quo_self = Stream_cauchy_mul_commutative(d_self,
                                                        coeff_stream_inverse,
                                                        P.is_sparse())
        int_d_self_quo_self = Stream_function(lambda n: d_self_quo_self[n-1] / R(n),
                                              P.is_sparse(), 1)
        return P.element_class(P, int_d_self_quo_self)


class LazyLaurentSeries(LazyCauchyProductSeries):
    r"""
    A Laurent series where the coefficients are computed lazily.

    EXAMPLES::

        sage: L.<z> = LazyLaurentSeriesRing(ZZ)

    We can build a series from a function and specify if the series
    eventually takes a constant value::

        sage: f = L(lambda i: i, valuation=-3, constant=-1, degree=3)
        sage: f
        -3*z^-3 - 2*z^-2 - z^-1 + z + 2*z^2 - z^3 - z^4 - z^5 + O(z^6)
        sage: f[-2]
        -2
        sage: f[10]
        -1
        sage: f[-5]
        0

        sage: f = L(lambda i: i, valuation=-3)
        sage: f
        -3*z^-3 - 2*z^-2 - z^-1 + z + 2*z^2 + 3*z^3 + O(z^4)
        sage: f[20]
        20

    Anything that converts into a polynomial can be input, where
    we can also specify the valuation or if the series eventually
    takes a constant value::

        sage: L([-5,2,0,5])
        -5 + 2*z + 5*z^3
        sage: L([-5,2,0,5], constant=6)
        -5 + 2*z + 5*z^3 + 6*z^4 + 6*z^5 + 6*z^6 + O(z^7)
        sage: L([-5,2,0,5], degree=6, constant=6)
        -5 + 2*z + 5*z^3 + 6*z^6 + 6*z^7 + 6*z^8 + O(z^9)
        sage: L([-5,2,0,5], valuation=-2, degree=3, constant=6)
        -5*z^-2 + 2*z^-1 + 5*z + 6*z^3 + 6*z^4 + 6*z^5 + O(z^6)
        sage: L([-5,2,0,5], valuation=5)
        -5*z^5 + 2*z^6 + 5*z^8
        sage: L({-2:9, 3:4}, constant=2, degree=5)
        9*z^-2 + 4*z^3 + 2*z^5 + 2*z^6 + 2*z^7 + O(z^8)

    We can also perform arithmetic::

        sage: f = 1 / (1 - z - z^2)
        sage: f
        1 + z + 2*z^2 + 3*z^3 + 5*z^4 + 8*z^5 + 13*z^6 + O(z^7)
        sage: f.coefficient(100)
        573147844013817084101
        sage: f = (z^-2 - 1 + 2*z) / (z^-1 - z + 3*z^2)
        sage: f
        z^-1 - z^2 - z^4 + 3*z^5 + O(z^6)

    However, we may not always be able to know when a result is
    exactly a polynomial::

        sage: f * (z^-1 - z + 3*z^2)
        z^-2 - 1 + 2*z + O(z^5)

    TESTS::

        sage: L.<z> = LazyLaurentSeriesRing(ZZ, sparse=True)
        sage: f = 1 / (1 - z - z^2)
        sage: TestSuite(f).run()

        sage: L.<z> = LazyLaurentSeriesRing(ZZ, sparse=False)
        sage: f = 1 / (1 - z - z^2)
        sage: TestSuite(f).run()
    """
    def is_unit(self):
        """
        Return whether this element is a unit in the ring.

        EXAMPLES::

            sage: L.<z> = LazyLaurentSeriesRing(ZZ)
            sage: (2*z).is_unit()
            False

            sage: (1 + 2*z).is_unit()
            True

            sage: (1 + 2*z^-1).is_unit()
            False

            sage: (z^3 + 4 - z^-2).is_unit()
            True
        """
        if self.is_zero(): # now 0 != 1
            return False
        a = self[self.valuation()]
        return a.is_unit()

    def _im_gens_(self, codomain, im_gens, base_map=None):
        """
        Return the image of ``self`` under the map that sends the
        generators of the parent of ``self`` to the elements of the
        tuple ``im_gens``.

        EXAMPLES::

            sage: # needs sage.rings.number_field
            sage: Z.<x> = ZZ[]
            sage: K.<i> = NumberField(x^2 + 1)
            sage: R.<t> = LazyLaurentSeriesRing(K)
            sage: f = R(lambda n: i^n, valuation=-2); f
            -t^-2 - i*t^-1 + 1 + i*t - t^2 - i*t^3 + t^4 + O(t^5)
            sage: f._im_gens_(R, [t + t^2])
            -t^-2 + (-i + 2)*t^-1 + (i - 2) + 4*t + (2*i - 6)*t^2
             + (-2*i + 4)*t^3 + (-2*i - 7)*t^4 + O(t^5)
            sage: cc = K.hom([-i])
            sage: f._im_gens_(R, [t + t^2], base_map=cc)
            -t^-2 + (i + 2)*t^-1 + (-i - 2) + 4*t + (-2*i - 6)*t^2
             + (2*i + 4)*t^3 + (2*i - 7)*t^4 + O(t^5)
        """
        if base_map is None:
            return codomain(self(im_gens[0]))

        return codomain(self.map_coefficients(base_map)(im_gens[0]))

    def __call__(self, g):
        r"""
        Return the composition of ``self`` with ``g``.

        Given two Laurent series `f` and `g` over the same base ring, the
        composition `(f \circ g)(z) = f(g(z))` is defined if and only if:

        - `g = 0` and `\mathrm{val}(f) \geq 0`,
        - `g` is non-zero and `f` has only finitely many non-zero coefficients,
        - `g` is non-zero and `\mathrm{val}(g) > 0`.

        INPUT:

        - ``g`` -- other series

        EXAMPLES::

            sage: L.<z> = LazyLaurentSeriesRing(QQ)
            sage: f = z^2 + 1 + z
            sage: f(0)
            1
            sage: f(L(0))
            1
            sage: f(f)
            3 + 3*z + 4*z^2 + 2*z^3 + z^4
            sage: g = z^-3/(1-2*z); g
            z^-3 + 2*z^-2 + 4*z^-1 + 8 + 16*z + 32*z^2 + 64*z^3 + O(z^4)
            sage: f(g)
            z^-6 + 4*z^-5 + 12*z^-4 + 33*z^-3 + 82*z^-2 + 196*z^-1 + 457 + O(z)
            sage: g^2 + 1 + g
            z^-6 + 4*z^-5 + 12*z^-4 + 33*z^-3 + 82*z^-2 + 196*z^-1 + 457 + O(z)
            sage: f(int(2))
            7

            sage: f = z^-2 + z + 4*z^3
            sage: f(f)
            4*z^-6 + 12*z^-3 + z^-2 + 48*z^-1 + 12 + O(z)
            sage: f^-2 + f + 4*f^3
            4*z^-6 + 12*z^-3 + z^-2 + 48*z^-1 + 12 + O(z)
            sage: f(g)
            4*z^-9 + 24*z^-8 + 96*z^-7 + 320*z^-6 + 960*z^-5 + 2688*z^-4 + 7169*z^-3 + O(z^-2)
            sage: g^-2 + g + 4*g^3
            4*z^-9 + 24*z^-8 + 96*z^-7 + 320*z^-6 + 960*z^-5 + 2688*z^-4 + 7169*z^-3 + O(z^-2)

            sage: f = z^-3 + z^-2 + 1 / (1 + z^2); f
            z^-3 + z^-2 + 1 - z^2 + O(z^4)
            sage: g = z^3 / (1 + z - z^3); g
            z^3 - z^4 + z^5 - z^7 + 2*z^8 - 2*z^9 + O(z^10)
            sage: f(g)
            z^-9 + 3*z^-8 + 3*z^-7 - z^-6 - 4*z^-5 - 2*z^-4 + z^-3 + O(z^-2)
            sage: g^-3 + g^-2 + 1 / (1 + g^2)
            z^-9 + 3*z^-8 + 3*z^-7 - z^-6 - 4*z^-5 - 2*z^-4 + z^-3 + O(z^-2)

            sage: f = z^-3
            sage: g = z^-2 + z^-1
            sage: g^(-3)
            z^6 - 3*z^7 + 6*z^8 - 10*z^9 + 15*z^10 - 21*z^11 + 28*z^12 + O(z^13)
            sage: f(g)
            z^6 - 3*z^7 + 6*z^8 - 10*z^9 + 15*z^10 - 21*z^11 + 28*z^12 + O(z^13)

            sage: f = z^2 + z^3
            sage: g = z^-3 + z^-2
            sage: f^-3 + f^-2
            z^-6 - 3*z^-5 + 7*z^-4 - 12*z^-3 + 18*z^-2 - 25*z^-1 + 33 + O(z)
            sage: g(f)
            z^-6 - 3*z^-5 + 7*z^-4 - 12*z^-3 + 18*z^-2 - 25*z^-1 + 33 + O(z)
            sage: g^2 + g^3
            z^-9 + 3*z^-8 + 3*z^-7 + 2*z^-6 + 2*z^-5 + z^-4
            sage: f(g)
            z^-9 + 3*z^-8 + 3*z^-7 + 2*z^-6 + 2*z^-5 + z^-4

            sage: f = L(lambda n: n, valuation=0); f
            z + 2*z^2 + 3*z^3 + 4*z^4 + 5*z^5 + 6*z^6 + O(z^7)
            sage: f(z^2)
            z^2 + 2*z^4 + 3*z^6 + 4*z^8 + O(z^9)

            sage: f = L(lambda n: n, valuation=-2); f
            -2*z^-2 - z^-1 + z + 2*z^2 + 3*z^3 + 4*z^4 + O(z^5)
            sage: f3 = f(z^3); f3
            -2*z^-6 - z^-3 + O(z)
            sage: [f3[i] for i in range(-6,13)]
            [-2, 0, 0, -1, 0, 0, 0, 0, 0, 1, 0, 0, 2, 0, 0, 3, 0, 0, 4]

        We compose a Laurent polynomial with a generic element::

            sage: R.<x> = QQ[]
            sage: f = z^2 + 1 + z^-1
            sage: g = x^2 + x + 3
            sage: f(g)
            (x^6 + 3*x^5 + 12*x^4 + 19*x^3 + 37*x^2 + 28*x + 31)/(x^2 + x + 3)
            sage: f(g) == g^2 + 1 + g^-1
            True

        We compose with another lazy Laurent series::

            sage: LS.<y> = LazyLaurentSeriesRing(QQ)
            sage: f = z^2 + 1 + z^-1
            sage: fy = f(y); fy
            y^-1 + 1 + y^2
            sage: fy.parent() is LS
            True
            sage: g = y - y
            sage: f(g)
            Traceback (most recent call last):
            ...
            ZeroDivisionError: the valuation of the series must be nonnegative

            sage: g = 1 - y
            sage: f(g)
            3 - y + 2*y^2 + y^3 + y^4 + y^5 + O(y^6)
            sage: g^2 + 1 + g^-1
            3 - y + 2*y^2 + y^3 + y^4 + y^5 + O(y^6)

            sage: f = L(lambda n: n, valuation=0); f
            z + 2*z^2 + 3*z^3 + 4*z^4 + 5*z^5 + 6*z^6 + O(z^7)
            sage: f(0)
            0
            sage: f(y)
            y + 2*y^2 + 3*y^3 + 4*y^4 + 5*y^5 + 6*y^6 + 7*y^7 + O(y^8)
            sage: fp = f(y - y)
            sage: fp == 0
            True
            sage: fp.parent() is LS
            True

            sage: f = z^2 + 3 + z
            sage: f(y - y)
            3

        With both of them sparse::

            sage: L.<z> = LazyLaurentSeriesRing(QQ, sparse=True)
            sage: LS.<y> = LazyLaurentSeriesRing(QQ, sparse=True)
            sage: f = L(lambda n: 1, valuation=0); f
            1 + z + z^2 + z^3 + z^4 + z^5 + z^6 + O(z^7)
            sage: f(y^2)
            1 + y^2 + y^4 + y^6 + O(y^7)

            sage: fp = f - 1 + z^-2; fp
            z^-2 + z + z^2 + z^3 + z^4 + O(z^5)
            sage: fpy = fp(y^2); fpy
            y^-4 + y^2 + O(y^3)
            sage: fpy.parent() is LS
            True
            sage: [fpy[i] for i in range(-4,11)]
            [1, 0, 0, 0, 0, 0, 1, 0, 1, 0, 1, 0, 1, 0, 1]

            sage: g = LS(valuation=2, constant=1); g
            y^2 + y^3 + y^4 + O(y^5)
            sage: fg = f(g); fg
            1 + y^2 + y^3 + 2*y^4 + 3*y^5 + 5*y^6 + O(y^7)
            sage: 1 + g + g^2 + g^3 + g^4 + g^5 + g^6
            1 + y^2 + y^3 + 2*y^4 + 3*y^5 + 5*y^6 + O(y^7)

            sage: h = LS(lambda n: 1 if n % 2 else 0, valuation=2); h
            y^3 + y^5 + y^7 + O(y^9)
            sage: fgh = fg(h); fgh
            1 + y^6 + O(y^7)
            sage: [fgh[i] for i in range(0, 15)]
            [1, 0, 0, 0, 0, 0, 1, 0, 2, 1, 3, 3, 6, 6, 13]
            sage: t = 1 + h^2 + h^3 + 2*h^4 + 3*h^5 + 5*h^6
            sage: [t[i] for i in range(0, 15)]
            [1, 0, 0, 0, 0, 0, 1, 0, 2, 1, 3, 3, 6, 6, 13]

        We look at mixing the sparse and the dense::

            sage: L.<z> = LazyLaurentSeriesRing(QQ)
            sage: f = L(lambda n: 1, valuation=0); f
            1 + z + z^2 + z^3 + z^4 + z^5 + z^6 + O(z^7)
            sage: g = LS(lambda n: 1, valuation=1); g
            y + y^2 + y^3 + y^4 + y^5 + y^6 + y^7 + O(y^8)
            sage: f(g)
            1 + y + 2*y^2 + 4*y^3 + 8*y^4 + 16*y^5 + 32*y^6 + O(y^7)

            sage: f = z^-2 + 1 + z
            sage: g = 1/(y*(1-y)); g
            y^-1 + 1 + y + O(y^2)
            sage: f(g)
            y^-1 + 2 + y + 2*y^2 - y^3 + 2*y^4 + y^5 + y^6 + y^7 + O(y^8)
            sage: g^-2 + 1 + g == f(g)
            True

            sage: f = z^-3 + z^-2 + 1
            sage: g = 1/(y^2*(1-y)); g
            y^-2 + y^-1 + 1 + O(y)
            sage: f(g)
            1 + y^4 - 2*y^5 + 2*y^6 - 3*y^7 + 3*y^8 - y^9
            sage: g^-3 + g^-2 + 1 == f(g)
            True
            sage: z(y)
            y

        We look at cases where the composition does not exist.
        `g = 0` and `\mathrm{val}(f) < 0`::

            sage: g = L(0)
            sage: f = z^-1 + z^-2
            sage: f.valuation() < 0
            True
            sage: f(g)
            Traceback (most recent call last):
            ...
            ZeroDivisionError: the valuation of the series must be nonnegative

        `g \neq 0` and `\mathrm{val}(g) \leq 0` and `f` has infinitely many
        non-zero coefficients::

            sage: g = z^-1 + z^-2
            sage: g.valuation() <= 0
            True
            sage: f = L(lambda n: n, valuation=0)
            sage: f(g)
            Traceback (most recent call last):
            ...
            ValueError: can only compose with a positive valuation series

            sage: f = L(lambda n: n, valuation=1)
            sage: f(1 + z)
            Traceback (most recent call last):
            ...
            ValueError: can only compose with a positive valuation series

        We compose the exponential with a Dirichlet series::

            sage: L.<z> = LazyLaurentSeriesRing(QQ)
            sage: e = L(lambda n: 1/factorial(n), 0)
            sage: D = LazyDirichletSeriesRing(QQ, "s")
            sage: g = D(constant=1)-1
            sage: g                                                                     # needs sage.symbolic
            1/(2^s) + 1/(3^s) + 1/(4^s) + O(1/(5^s))

            sage: e(g)[0:10]
            [0, 1, 1, 1, 3/2, 1, 2, 1, 13/6, 3/2]

            sage: sum(g^k/factorial(k) for k in range(10))[0:10]
            [0, 1, 1, 1, 3/2, 1, 2, 1, 13/6, 3/2]

            sage: g = D([0,1,0,1,1,2])
            sage: g                                                                     # needs sage.symbolic
            1/(2^s) + 1/(4^s) + 1/(5^s) + 2/6^s
            sage: e(g)[0:10]
            [0, 1, 1, 0, 3/2, 1, 2, 0, 7/6, 0]
            sage: sum(g^k/factorial(k) for k in range(10))[0:10]
            [0, 1, 1, 0, 3/2, 1, 2, 0, 7/6, 0]

            sage: e(D([1,0,1]))
            Traceback (most recent call last):
            ...
            ValueError: can only compose with a positive valuation series

            sage: e5 = L(e, degree=5)
            sage: e5
            1 + z + 1/2*z^2 + 1/6*z^3 + 1/24*z^4
            sage: e5(g)                                                                 # needs sage.symbolic
            1 + 1/(2^s) + 3/2/4^s + 1/(5^s) + 2/6^s + O(1/(8^s))
            sage: sum(e5[k] * g^k for k in range(5))                                    # needs sage.symbolic
            1 + 1/(2^s) + 3/2/4^s + 1/(5^s) + 2/6^s + O(1/(8^s))

        The output parent is always the common parent between the base ring
        of `f` and the parent of `g` or extended to the corresponding
        lazy series::

            sage: L.<z> = LazyLaurentSeriesRing(QQ)
            sage: R.<x> = ZZ[]
            sage: parent(z(x))
            Univariate Polynomial Ring in x over Rational Field
            sage: parent(z(R.zero()))
            Univariate Polynomial Ring in x over Rational Field
            sage: parent(z(0))
            Rational Field
            sage: f = 1 / (1 - z)
            sage: f(x)
            1 + x + x^2 + x^3 + x^4 + x^5 + x^6 + O(x^7)
            sage: three = L(3)(x^2); three
            3
            sage: parent(three)
            Univariate Polynomial Ring in x over Rational Field

        Consistency check when `g` is an uninitialized series between a
        polynomial `f` as both a polynomial and a lazy series::

            sage: L.<z> = LazyLaurentSeriesRing(QQ)
            sage: f = 1 + z
            sage: g = L.undefined(valuation=0)
            sage: f(g) == f.polynomial()(g)
            True

        TESTS:

        Check that :issue:`36154` is fixed::

            sage: L.<z> = LazyLaurentSeriesRing(Zmod(4))
            sage: f = L([0,2])
            sage: g = L([2])
            sage: f(g)
            0

        """
        # Find a good parent for the result
        from sage.structure.element import get_coercion_model
        cm = get_coercion_model()
        P = cm.common_parent(self.base_ring(), parent(g))

        # f = 0
        if isinstance(self._coeff_stream, Stream_zero):
            return P.zero()

        # g = 0 case
        if ((not isinstance(g, LazyModuleElement) and not g)
            or (isinstance(g, LazyModuleElement)
                and isinstance(g._coeff_stream, Stream_zero))):
            if self._coeff_stream._approximate_order >= 0:
                return P(self[0])
            # Perhaps we just don't yet know if the valuation is non-negative
            if any(self._coeff_stream[i] for i in range(self._coeff_stream._approximate_order, 0)):
                raise ZeroDivisionError("the valuation of the series must be nonnegative")
            self._coeff_stream._approximate_order = 0
            return P(self[0])

        # f has finite length and f != 0
        if isinstance(self._coeff_stream, Stream_exact) and not self._coeff_stream._constant:
            # constant polynomial
            R = self.parent()._laurent_poly_ring
            poly = self._coeff_stream._polynomial_part(R)
            if poly.is_constant():
                return P(poly[0])
            if not isinstance(g, LazyModuleElement):
                return poly(g)
            # g also has finite length, compose the polynomials
            # We optimize composition when g is not a Dirichlet series
            #    by composing the polynomial parts explicitly
            if (isinstance(g, LazyCauchyProductSeries)
                and isinstance(g._coeff_stream, Stream_exact)
                and not g._coeff_stream._constant):
                R = P._laurent_poly_ring
                g_poly = g._coeff_stream._polynomial_part(R)
                try:
                    ret = poly(g_poly)
                except (ValueError, TypeError):  # the result is not a Laurent polynomial
                    ret = None
                if ret is not None and ret.parent() is R:
                    if not ret:
                        return P.zero()
                    val = ret.valuation()
                    deg = ret.degree() + 1
                    initial_coefficients = [ret[i] for i in range(val, deg)]
                    coeff_stream = Stream_exact(initial_coefficients,
                                                constant=P.base_ring().zero(),
                                                degree=deg, order=val)
                    return P.element_class(P, coeff_stream)

            # Return the sum since g is not known to be finite or we do not get a Laurent polynomial
            # TODO: Optimize when f has positive valuation
            ret = P.zero()
            # We build this iteratively so each power can benefit from the caching
            # Equivalent to P.sum(poly[i] * g**i for i in range(poly.valuation(), poly.degree()+1))
            # We could just do "return poly(g)" if we don't care about speed
            d = poly.degree()
            v = poly.valuation()
            if d >= 0:
                ind = max(0, v)
                gp = P.one() if ind == 0 else g ** ind
                for i in range(ind, d):
                    if poly[i]:
                        ret += poly[i] * gp
                    gp *= g
                ret += poly[d] * gp
            if v < 0:
                gi = ~g
                ind = min(d, -1)
                gp = gi if ind == -1 else gi ** -ind
                for i in range(ind, v, -1):
                    if poly[i]:
                        ret += poly[i] * gp
                    gp *= gi
                ret += poly[v] * gp
            return ret

        # f is not known to have finite length and g != 0 with val(g) > 0
        if not isinstance(g, LazyModuleElement):
            # Check to see if it belongs to a polynomial ring
            #   that we can extend to a lazy series ring
            from sage.rings.polynomial.polynomial_ring import PolynomialRing_general
            if isinstance(P, PolynomialRing_general):
                from sage.rings.lazy_series_ring import LazyLaurentSeriesRing
                R = LazyLaurentSeriesRing(P.base_ring(), P.variable_names(), P.is_sparse())
                g = R(P(g))
                return self(g)

            # TODO: Implement case for a regular (Laurent)PowerSeries element
            #   as we can use the (default?) order given
            raise NotImplementedError("can only compose with a lazy series")

        # Perhaps we just don't yet know if the valuation is positive
        if g._coeff_stream._approximate_order <= 0:
            if (not g._coeff_stream.is_uninitialized()
                and any(g._coeff_stream[i] for i in range(g._coeff_stream._approximate_order, 1))):
                raise ValueError("can only compose with a positive valuation series")
            g._coeff_stream._approximate_order = 1

        if isinstance(g, LazyDirichletSeries):
            if g._coeff_stream._approximate_order == 1:
                if (not g._coeff_stream.is_uninitialized()
                    and g._coeff_stream[1] != 0):
                    raise ValueError("can only compose with a positive valuation series")
                g._coeff_stream._approximate_order = 2
            # we assume that the valuation of self[i](g) is at least i

            def coefficient(n):
                return sum(self[i] * (g**i)[n] for i in range(n+1))

            R = P._internal_poly_ring.base_ring()
            coeff_stream = Stream_function(coefficient, P._sparse, 1)
            return P.element_class(P, coeff_stream)

        coeff_stream = Stream_cauchy_compose(self._coeff_stream,
                                             g._coeff_stream,
                                             P.is_sparse())
        return P.element_class(P, coeff_stream)

    compose = __call__

    def revert(self):
        r"""
        Return the compositional inverse of ``self``.

        Given a Laurent series `f`, the compositional inverse is a
        Laurent series `g` over the same base ring, such that
        `(f \circ g)(z) = f(g(z)) = z`.

        The compositional inverse exists if and only if:

        - `\mathrm{val}(f) = 1`, or

        - `f = a + b z` with `a, b \neq 0`, or

        - `f = a/z` with `a \neq 0`.

        EXAMPLES::

            sage: L.<z> = LazyLaurentSeriesRing(QQ)
            sage: (2*z).revert()
            1/2*z
            sage: (2/z).revert()
            2*z^-1
            sage: (z-z^2).revert()
            z + z^2 + 2*z^3 + 5*z^4 + 14*z^5 + 42*z^6 + 132*z^7 + O(z^8)

            sage: s = L(degree=1, constant=-1)
            sage: s.revert()
            -z - z^2 - z^3 + O(z^4)

            sage: s = L(degree=1, constant=1)
            sage: s.revert()
            z - z^2 + z^3 - z^4 + z^5 - z^6 + z^7 + O(z^8)

        .. WARNING::

            For series not known to be eventually constant (e.g., being
            defined by a function) with approximate valuation `\leq 1`
            (but not necessarily its true valuation), this assumes
            that this is the actual valuation::

                sage: f = L(lambda n: n if n > 2 else 0, valuation=1)
                sage: f.revert()
                <repr(... failed: ValueError: inverse does not exist>

        TESTS::

            sage: L.<z> = LazyLaurentSeriesRing(QQ)
            sage: s = L(lambda n: 2 if n == 1 else 0, valuation=1); s
            2*z + O(z^8)
            sage: s.revert()
            1/2*z + O(z^8)

            sage: (2+3*z).revert()
            -2/3 + 1/3*z

            sage: s = L(lambda n: 2 if n == 0 else 3 if n == 1 else 0, valuation=0); s
            2 + 3*z + O(z^7)
            sage: f = s.revert()
            sage: f[1]
            Traceback (most recent call last):
            ...
            ValueError: inverse does not exist

            sage: s = L(lambda n: 1, valuation=-2); s
            z^-2 + z^-1 + 1 + z + z^2 + z^3 + z^4 + O(z^5)
            sage: f = s.revert()
            sage: f[1]
            Traceback (most recent call last):
            ...
            ValueError: inverse does not exist

            sage: R.<q,t> = QQ[]
            sage: L.<z> = LazyLaurentSeriesRing(R.fraction_field())
            sage: s = L([q], valuation=0, constant=t); s
            q + t*z + t*z^2 + t*z^3 + O(z^4)
            sage: s.revert()
            Traceback (most recent call last):
            ...
            ValueError: compositional inverse does not exist

        We look at some cases where the compositional inverse does not exist:

        `f = 0`::

            sage: L(0).revert()
            Traceback (most recent call last):
            ...
            ValueError: compositional inverse does not exist
            sage: (z - z).revert()
            Traceback (most recent call last):
            ...
            ValueError: compositional inverse does not exist

        `\mathrm{val}(f) != 1` and `f(0) * f(1) = 0`::

            sage: (z^2).revert()
            Traceback (most recent call last):
            ...
            ValueError: compositional inverse does not exist

            sage: L(1).revert()
            Traceback (most recent call last):
            ...
            ValueError: compositional inverse does not exist

        Reversion of exact series::

            sage: f = L([2], valuation=-1, constant=2)
            sage: f.revert()
            Traceback (most recent call last):
            ...
            ValueError: compositional inverse does not exist

            sage: f = L([1, 2], valuation=0, constant=1)
            sage: f.revert()
            Traceback (most recent call last):
            ...
            ValueError: compositional inverse does not exist

            sage: f = L([-1, -1], valuation=1, constant=-1)
            sage: f.revert()
            -z - z^2 - z^3 + O(z^4)

            sage: f = L([-1, 0, -1], valuation=1, constant=-1)
            sage: f.revert()
            (1/(-1))*z + z^3 - z^4 - 2*z^5 + 6*z^6 + z^7 + O(z^8)

            sage: f = L([-1], valuation=1, degree=3, constant=-1)
            sage: f.revert()
            (1/(-1))*z + z^3 - z^4 - 2*z^5 + 6*z^6 + z^7 + O(z^8)
        """
        P = self.parent()
        coeff_stream = self._coeff_stream
        if isinstance(coeff_stream, Stream_zero):
            raise ValueError("compositional inverse does not exist")
        if isinstance(coeff_stream, Stream_exact):
            if coeff_stream._constant:
                if coeff_stream.order() == 1:
                    R = P.base_ring()
                    # we cannot assume that the last initial coefficient
                    # and the constant differ, see stream.Stream_exact
                    # TODO: provide example or remove this claim
                    if (coeff_stream._degree == 1 + len(coeff_stream._initial_coefficients)
                        and coeff_stream._constant == -R.one()
                        and all(c == -R.one() for c in coeff_stream._initial_coefficients)):
                        # self = -z/(1-z); self.revert() = -z/(1-z)
                        return self
                else:
                    raise ValueError("compositional inverse does not exist")
            else:
                if (coeff_stream.order() == -1
                    and coeff_stream._degree == 0):
                    # self = a/z; self.revert() = a/z
                    return self

                if (coeff_stream.order() >= 0
                    and coeff_stream._degree == 2):
                    # self = a + b*z; self.revert() = -a/b + 1/b * z
                    a = coeff_stream[0]
                    b = coeff_stream[1]
                    coeff_stream = Stream_exact((-a/b, 1/b),
                                                order=0)
                    return P.element_class(P, coeff_stream)

                if coeff_stream.order() != 1:
                    raise ValueError("compositional inverse does not exist")

        g = P.undefined(valuation=1)
        # the following is mathematically equivalent to
        # z / ((self / z)(g))
        # but more efficient and more lazy
        g.define((~self.shift(-1)(g)).shift(1))
        return g

    compositional_inverse = revert

    def derivative(self, *args):
        """
        Return the derivative of the Laurent series.

        Multiple variables and iteration counts may be supplied; see
        the documentation of
        :func:`sage.calculus.functional.derivative` function for
        details.

        EXAMPLES::

            sage: L.<z> = LazyLaurentSeriesRing(ZZ)
            sage: z.derivative()
            1
            sage: (1+z+z^2).derivative(3)
            0
            sage: (1/z).derivative()
            -z^-2
            sage: (1/(1-z)).derivative(z)
            1 + 2*z + 3*z^2 + 4*z^3 + 5*z^4 + 6*z^5 + 7*z^6 + O(z^7)

        TESTS:

        Check the derivative of the logarithm::

            sage: L.<z> = LazyLaurentSeriesRing(QQ)
            sage: -log(1-z).derivative()
            1 + z + z^2 + z^3 + z^4 + z^5 + z^6 + O(z^7)

        Check that differentiation of 'exact' series with nonzero
        constant works::

            sage: L.<z> = LazyLaurentSeriesRing(ZZ)
            sage: f = L([1,2], valuation=-2, constant=1)
            sage: f
            z^-2 + 2*z^-1 + 1 + z + z^2 + O(z^3)
            sage: f.derivative()
            -2*z^-3 - 2*z^-2 + 1 + 2*z + 3*z^2 + 4*z^3 + O(z^4)

        Check that differentiation with respect to a variable other
        than the series variable works::

            sage: R.<q> = QQ[]
            sage: L.<z> = LazyLaurentSeriesRing(R)
            sage: (z*q).derivative()
            q

            sage: (z*q).derivative(q)
            z

            sage: (z*q).derivative(q, z)
            1

            sage: f = 1/(1-q*z+z^2)
            sage: f
            1 + q*z + (q^2 - 1)*z^2 + (q^3 - 2*q)*z^3 + (q^4 - 3*q^2 + 1)*z^4 + (q^5 - 4*q^3 + 3*q)*z^5 + (q^6 - 5*q^4 + 6*q^2 - 1)*z^6 + O(z^7)
            sage: f.derivative(q)[3]
            3*q^2 - 2

        Check that :issue:`36154` is fixed::

            sage: L.<z> = LazyLaurentSeriesRing(Zmod(4))
            sage: f = L([0,0,2])
            sage: f.derivative()
            0
        """
        P = self.parent()
        R = P._laurent_poly_ring
        v = R.gen()
        order = 0
        vars = []
        for x in derivative_parse(args):
            if x is None or x == v:
                order += 1
            else:
                vars.append(x)

        coeff_stream = self._coeff_stream
        if isinstance(coeff_stream, Stream_zero):
            return self
        if (isinstance(coeff_stream, Stream_exact)
            and not coeff_stream._constant):
            if coeff_stream._approximate_order >= 0 and coeff_stream._degree <= order:
                return P.zero()
            if vars:
                coeffs = [prod(i-k for k in range(order)) * c.derivative(vars)
                          for i, c in enumerate(coeff_stream._initial_coefficients,
                                                coeff_stream._approximate_order)]
            else:
                coeffs = [prod(i-k for k in range(order)) * c
                          for i, c in enumerate(coeff_stream._initial_coefficients,
                                                coeff_stream._approximate_order)]
            if not any(coeffs):
                return P.zero()
            coeff_stream = Stream_exact(coeffs,
                                        order=coeff_stream._approximate_order - order,
                                        constant=coeff_stream._constant)
            return P.element_class(P, coeff_stream)

        coeff_stream = Stream_derivative(self._coeff_stream, order,
                                         P.is_sparse())
        if vars:
            coeff_stream = Stream_map_coefficients(coeff_stream,
                                                   lambda c: c.derivative(vars),
                                                   P.is_sparse())
        return P.element_class(P, coeff_stream)

<<<<<<< HEAD
    def integral(self, variable=None, integration_constants=None):
=======
    def integral(self, variable=None, *, constants=None):
>>>>>>> 3dd953c3
        r"""
        Return the integral of ``self`` with respect to ``variable``.

        INPUT:

        - ``variable`` -- (optional) the variable to integrate
<<<<<<< HEAD
        - ``integration_constants`` -- (optional) list of integration
=======
        - ``constants`` -- (optional; keyword-only) list of integration
>>>>>>> 3dd953c3
          constants for the integrals of ``self`` (the last constant
          corresponds to the first integral)

        If the first argument is a list, then this method iterprets it as
        integration constants. If it is a positive integer, the method
        interprets it as the number of times to integrate the function.
        If ``variable`` is not the variable of the Laurent series, then
        the coefficients are integrated with respect to ``variable``.

        If the integration constants are not specified, they are considered
        to be `0`.

        EXAMPLES::

            sage: L.<t> = LazyLaurentSeriesRing(QQ)
            sage: f = t^-3 + 2 + 3*t + t^5
            sage: f.integral()
            -1/2*t^-2 + 2*t + 3/2*t^2 + 1/6*t^6
            sage: f.integral([-2, -2])
            1/2*t^-1 - 2 - 2*t + t^2 + 1/2*t^3 + 1/42*t^7
            sage: f.integral(t)
            -1/2*t^-2 + 2*t + 3/2*t^2 + 1/6*t^6
            sage: f.integral(2)
            1/2*t^-1 + t^2 + 1/2*t^3 + 1/42*t^7
            sage: L.zero().integral()
            0
            sage: L.zero().integral([0, 1, 2, 3])
            t + t^2 + 1/2*t^3

        We solve the ODE `f' = a f` by integrating both sides and
        the recursive definition::

            sage: R.<a, C> = QQ[]
            sage: L.<x> = LazyLaurentSeriesRing(R)
            sage: f = L.undefined(0)
<<<<<<< HEAD
            sage: f.define((a*f).integral([C]))
=======
            sage: f.define((a*f).integral(constants=[C]))
>>>>>>> 3dd953c3
            sage: f
            C + a*C*x + 1/2*a^2*C*x^2 + 1/6*a^3*C*x^3 + 1/24*a^4*C*x^4
             + 1/120*a^5*C*x^5 + 1/720*a^6*C*x^6 + O(x^7)
            sage: C * exp(a*x)
            C + a*C*x + 1/2*a^2*C*x^2 + 1/6*a^3*C*x^3 + 1/24*a^4*C*x^4
             + 1/120*a^5*C*x^5 + 1/720*a^6*C*x^6 + O(x^7)

        We can integrate both the series and coefficients::

            sage: R.<x,y,z> = QQ[]
            sage: L.<t> = LazyLaurentSeriesRing(R)
            sage: f = (x*t^2 + y*t^-2 + z)^2; f
            y^2*t^-4 + 2*y*z*t^-2 + (2*x*y + z^2) + 2*x*z*t^2 + x^2*t^4
            sage: f.integral(x)
            x*y^2*t^-4 + 2*x*y*z*t^-2 + (x^2*y + x*z^2) + x^2*z*t^2 + 1/3*x^3*t^4
            sage: f.integral(t)
            -1/3*y^2*t^-3 - 2*y*z*t^-1 + (2*x*y + z^2)*t + 2/3*x*z*t^3 + 1/5*x^2*t^5
<<<<<<< HEAD
            sage: f.integral(y, [x*y*z])
=======
            sage: f.integral(y, constants=[x*y*z])
>>>>>>> 3dd953c3
            -1/9*y^3*t^-3 - y^2*z*t^-1 + x*y*z + (x*y^2 + y*z^2)*t + 2/3*x*y*z*t^3 + 1/5*x^2*y*t^5

        TESTS::

            sage: L.<t> = LazyLaurentSeriesRing(QQ)
            sage: f = t^-2
<<<<<<< HEAD
            sage: f.integral(t, [0, 0, 0])
=======
            sage: f.integral(t, constants=[0, 0, 0])
>>>>>>> 3dd953c3
            Traceback (most recent call last):
            ...
            ValueError: cannot integrate 3 times the series t^-2
            sage: f = t^-5 + t^-2
            sage: f.integral(3)
            Traceback (most recent call last):
            ...
            ValueError: cannot integrate 3 times the series t^-5 + t^-2
<<<<<<< HEAD
            sage: f.integral([0, 1], [0, 1])
            Traceback (most recent call last):
            ...
            ValueError: integration constants given twice
            sage: f.integral(4, [0, 1])
=======
            sage: f.integral([0, 1], constants=[0, 1])
            Traceback (most recent call last):
            ...
            ValueError: integration constants given twice
            sage: f.integral(4, constants=[0, 1])
>>>>>>> 3dd953c3
            Traceback (most recent call last):
            ...
            ValueError: the number of integrations does not match the number of integration constants
        """
        P = self.parent()
        zero = P.base_ring().zero()
        if variable is None:
<<<<<<< HEAD
            if integration_constants is None:
                integration_constants = [zero]
        elif variable != P.gen():
            if isinstance(variable, (list, tuple)):
                if integration_constants is not None:
                    raise ValueError("integration constants given twice")
                integration_constants = tuple(variable)
                variable = None
            elif variable in ZZ and ZZ(variable) >= 0:
                if integration_constants is None:
                    integration_constants = [zero] * ZZ(variable)
                elif ZZ(variable) != len(integration_constants):
                    raise ValueError("the number of integrations does not match"
                                     " the number of integration constants")
                variable = None
            if integration_constants is None:
                integration_constants = []
        else:
            if integration_constants is None:
                integration_constants = [zero]
            variable = None

        nints = len(integration_constants)

        coeff_stream = self._coeff_stream
        if isinstance(coeff_stream, Stream_zero):
            if any(integration_constants):
                coeff_stream = Stream_exact([c / ZZ.prod(k for k in range(1, i+1))
                                             for i, c in enumerate(integration_constants)],
=======
            if constants is None:
                constants = [zero]
        elif variable != P.gen():
            if isinstance(variable, (list, tuple)):
                if constants is not None:
                    raise ValueError("integration constants given twice")
                constants = tuple(variable)
                variable = None
            elif variable in ZZ and ZZ(variable) >= 0:
                if constants is None:
                    constants = [zero] * ZZ(variable)
                elif ZZ(variable) != len(constants):
                    raise ValueError("the number of integrations does not match"
                                     " the number of integration constants")
                variable = None
            if constants is None:
                constants = []
        else:
            if constants is None:
                constants = [zero]
            variable = None

        nints = len(constants)

        coeff_stream = self._coeff_stream
        if isinstance(coeff_stream, Stream_zero):
            if any(constants):
                coeff_stream = Stream_exact([c / ZZ.prod(k for k in range(1, i+1))
                                             for i, c in enumerate(constants)],
>>>>>>> 3dd953c3
                                            order=0,
                                            constant=zero)
                return P.element_class(P, coeff_stream)
            return self

        if (isinstance(coeff_stream, Stream_exact) and not coeff_stream._constant):
            coeffs = [c / ZZ.prod(k for k in range(1, i+1))
<<<<<<< HEAD
                      for i, c in enumerate(integration_constants)]
=======
                      for i, c in enumerate(constants)]
>>>>>>> 3dd953c3
            if coeff_stream._approximate_order < 0:
                ic = coeff_stream._initial_coefficients
                ao = coeff_stream._approximate_order
                if nints > -ao or any(ic[-ao-nints:-ao]):
                    raise ValueError(f"cannot integrate {nints} times the series {self}")
                if variable is not None:
                    coeffs = [c.integral(variable) / ZZ.prod(i+k for k in range(1, nints+1))
                              for i, c in enumerate(ic[:-ao-nints], ao)] + coeffs
                else:
                    coeffs = [c / ZZ.prod(i+k for k in range(1, nints+1))
                              for i, c in enumerate(ic[:-ao-nints], ao)] + coeffs

                ic = ic[-ao:]
                val = ao + nints
                ao = 0
            else:
                coeffs += [zero] * coeff_stream._approximate_order
                ic = coeff_stream._initial_coefficients
                val = 0
                ao = coeff_stream._approximate_order
            if variable:
                coeffs += [c.integral(variable) / ZZ.prod(i+k for k in range(1, nints+1))
                           for i, c in enumerate(ic, ao)]
            else:
                coeffs += [c / ZZ.prod(i+k for k in range(1, nints+1))
                           for i, c in enumerate(ic, ao)]
            if not any(coeffs):
                return P.zero()
            coeff_stream = Stream_exact(coeffs, order=val, constant=zero)
            return P.element_class(P, coeff_stream)

        if nints:
<<<<<<< HEAD
            coeff_stream = Stream_integral(coeff_stream, integration_constants, P.is_sparse())
=======
            coeff_stream = Stream_integral(coeff_stream, constants, P.is_sparse())
>>>>>>> 3dd953c3

        if variable is not None:
            coeff_stream = Stream_map_coefficients(coeff_stream,
                                                   lambda c: c.integral(variable),
                                                   P.is_sparse())
        return P.element_class(P, coeff_stream)

    def approximate_series(self, prec, name=None):
        r"""
        Return the Laurent series with absolute precision ``prec`` approximated
        from this series.

        INPUT:

        - ``prec`` -- an integer
        - ``name`` -- name of the variable; if it is ``None``, the name of
          the variable of the series is used

        OUTPUT: a Laurent series with absolute precision ``prec``

        EXAMPLES::

            sage: L = LazyLaurentSeriesRing(ZZ, 'z')
            sage: z = L.gen()
            sage: f = (z - 2*z^3)^5/(1 - 2*z)
            sage: f
            z^5 + 2*z^6 - 6*z^7 - 12*z^8 + 16*z^9 + 32*z^10 - 16*z^11 + O(z^12)
            sage: g = f.approximate_series(10)
            sage: g
            z^5 + 2*z^6 - 6*z^7 - 12*z^8 + 16*z^9 + O(z^10)
            sage: g.parent()
            Power Series Ring in z over Integer Ring
            sage: h = (f^-1).approximate_series(3)
            sage: h
            z^-5 - 2*z^-4 + 10*z^-3 - 20*z^-2 + 60*z^-1 - 120 + 280*z - 560*z^2 + O(z^3)
            sage: h.parent()
            Laurent Series Ring in z over Integer Ring
        """
        S = self.parent()

        if name is None:
            name = S.variable_name()

        if self.valuation() < 0:
            from sage.rings.laurent_series_ring import LaurentSeriesRing
            R = LaurentSeriesRing(S.base_ring(), name=name)
            n = self.valuation()
            return R([self[i] for i in range(n, prec)], n).add_bigoh(prec)
        else:
            from sage.rings.power_series_ring import PowerSeriesRing
            R = PowerSeriesRing(S.base_ring(), name=name)
            return R([self[i] for i in range(prec)]).add_bigoh(prec)

    def polynomial(self, degree=None, name=None):
        r"""
        Return ``self`` as a Laurent polynomial if ``self`` is actually so.

        INPUT:

        - ``degree`` -- ``None`` or an integer
        - ``name`` -- name of the variable; if it is ``None``, the name of
          the variable of the series is used

        OUTPUT:

        A Laurent polynomial if the valuation of the series is negative or
        a polynomial otherwise.

        If ``degree`` is not ``None``, the terms of the series of
        degree greater than ``degree`` are first truncated.  If
        ``degree`` is ``None`` and the series is not a polynomial or
        a Laurent polynomial, a ``ValueError`` is raised.

        EXAMPLES::

            sage: L.<z> = LazyLaurentSeriesRing(ZZ)
            sage: f = L([1,0,0,2,0,0,0,3], valuation=5); f
            z^5 + 2*z^8 + 3*z^12
            sage: f.polynomial()
            3*z^12 + 2*z^8 + z^5

        TESTS::

            sage: g = L([1,0,0,2,0,0,0,3], valuation=-5); g
            z^-5 + 2*z^-2 + 3*z^2
            sage: g.polynomial()
            z^-5 + 2*z^-2 + 3*z^2
            sage: z = L.gen()
            sage: f = (1 + z)/(z^3 - z^5)
            sage: f
            z^-3 + z^-2 + z^-1 + O(1)
            sage: f.polynomial(5)
            z^-3 + z^-2 + z^-1 + 1 + z + z^2 + z^3 + z^4 + z^5
            sage: f.polynomial(0)
            z^-3 + z^-2 + z^-1 + 1
            sage: f.polynomial(-5)
            0
            sage: M = L(lambda n: n^2, valuation=0)
            sage: M.polynomial(3)
            9*z^3 + 4*z^2 + z
            sage: M = L(lambda n: n^2, valuation=0)
            sage: M.polynomial(5)
            25*z^5 + 16*z^4 + 9*z^3 + 4*z^2 + z

            sage: f = 1/(1 + z)
            sage: f.polynomial()
            Traceback (most recent call last):
            ...
            ValueError: not a polynomial

            sage: L.zero().polynomial()
            0

        """
        S = self.parent()

        if isinstance(self._coeff_stream, Stream_zero):
            from sage.rings.polynomial.polynomial_ring_constructor import PolynomialRing
            return PolynomialRing(S.base_ring(), name=name).zero()

        if degree is None:
            if isinstance(self._coeff_stream, Stream_exact) and not self._coeff_stream._constant:
                m = self._coeff_stream._degree
            else:
                raise ValueError("not a polynomial")
        else:
            m = degree + 1

        if name is None:
            name = S.variable_name()

        if self.valuation() < 0:
            R = LaurentPolynomialRing(S.base_ring(), name=name)
            n = self.valuation()
            return R([self[i] for i in range(n, m)]).shift(n)
        else:
            from sage.rings.polynomial.polynomial_ring_constructor import PolynomialRing
            R = PolynomialRing(S.base_ring(), name=name)
            return R([self[i] for i in range(m)])

    def _format_series(self, formatter, format_strings=False):
        """
        Return ``self`` formatted by ``formatter``.

        TESTS::

            sage: L.<z> = LazyLaurentSeriesRing(QQ)
            sage: f = 1 / (2 - z^2)
            sage: f._format_series(ascii_art, True)
            1/2 + 1/4*z^2 + 1/8*z^4 + 1/16*z^6 + O(z^7)
        """
        P = self.parent()
        R = P._internal_poly_ring
        z = R.gen()
        cs = self._coeff_stream
        v = cs._approximate_order
        if format_strings:
            strformat = formatter
        else:
            strformat = lambda x: x

        if isinstance(cs, Stream_exact):
            poly = cs._polynomial_part(R)
            if not cs._constant:
                return formatter(poly)
            m = cs._degree + P.options.constant_length
            poly += sum(cs._constant * z**k for k in range(cs._degree, m))
            return formatter(poly) + strformat(" + O({})".format(formatter(z**m)))

        # This is an inexact series
        m = v + P.options.display_length

        # Use the polynomial printing
        poly = R([self._coeff_stream[i] for i in range(v, m)]).shift(v)
        if not poly:
            return strformat("O({})".format(formatter(z**m)))
        return formatter(poly) + strformat(" + O({})".format(formatter(z**m)))

class LazyPowerSeries(LazyCauchyProductSeries):
    r"""
    A Taylor series where the coefficients are computed lazily.

    EXAMPLES::

        sage: L.<x, y> = LazyPowerSeriesRing(ZZ)
        sage: f = 1 / (1 - x^2 + y^3); f
        1 + x^2 + (-y^3) + x^4 + (-2*x^2*y^3) + (x^6+y^6) + O(x,y)^7
        sage: P.<x, y> = PowerSeriesRing(ZZ, default_prec=101)
        sage: g = 1 / (1 - x^2 + y^3); f[100] - g[100]
        0

    Lazy Taylor series is picklable::

        sage: g = loads(dumps(f))
        sage: g
        1 + x^2 + (-y^3) + x^4 + (-2*x^2*y^3) + (x^6+y^6) + O(x,y)^7
        sage: g == f
        True
    """
    def is_unit(self):
        """
        Return whether this element is a unit in the ring.

        EXAMPLES::

            sage: L.<z> = LazyPowerSeriesRing(ZZ)
            sage: (2*z).is_unit()
            False

            sage: (1 + 2*z).is_unit()
            True

            sage: (3 + 2*z).is_unit()
            False

            sage: L.<x,y> = LazyPowerSeriesRing(ZZ)
            sage: (-1 + 2*x + 3*x*y).is_unit()
            True
        """
        if self.is_zero(): # now 0 != 1
            return False
        return self[0].is_unit()

    def exponential(self):
        r"""
        Return the exponential series of ``self``.

        This method is deprecated, use :meth:`exp` instead.

        TESTS::

            sage: L.<x> = LazyPowerSeriesRing(QQ)
            sage: lazy_exp = x.exponential(); lazy_exp
            doctest:...: DeprecationWarning: the method exponential is deprecated. Use exp instead.
            See https://github.com/sagemath/sage/issues/32367 for details.
            1 + x + 1/2*x^2 + 1/6*x^3 + 1/24*x^4 + 1/120*x^5 + 1/720*x^6 + O(x^7)
        """
        from sage.misc.superseded import deprecation
        deprecation(32367, 'the method exponential is deprecated. Use exp instead.')
        return self.exp()

    def compute_coefficients(self, i):
        r"""
        Computes all the coefficients of ``self`` up to ``i``.

        This method is deprecated, it has no effect anymore.

        TESTS::

            sage: L.<z> = LazyPowerSeriesRing(QQ)
            sage: a = L([1,2,3], constant=3)
            sage: a.compute_coefficients(5)
            doctest:...: DeprecationWarning: the method compute_coefficients obsolete and has no effect.
            See https://github.com/sagemath/sage/issues/32367 for details.
            sage: a
            1 + 2*z + 3*z^2 + 3*z^3 + 3*z^4 + O(z^5)
        """
        from sage.misc.superseded import deprecation
        deprecation(32367, "the method compute_coefficients obsolete and has no effect.")
        return

    def _im_gens_(self, codomain, im_gens, base_map=None):
        """
        Return the image of ``self`` under the map that sends the
        generators of the parent of ``self`` to the elements of the
        tuple ``im_gens``.

        EXAMPLES::

            sage: Z.<x> = QQ[]
            sage: R.<q, t> = LazyPowerSeriesRing(Z)
            sage: f = 1/(1-q-t)
            sage: f
            1 + (q+t) + (q^2+2*q*t+t^2) + (q^3+3*q^2*t+3*q*t^2+t^3) + (q^4+4*q^3*t+6*q^2*t^2+4*q*t^3+t^4) + (q^5+5*q^4*t+10*q^3*t^2+10*q^2*t^3+5*q*t^4+t^5) + (q^6+6*q^5*t+15*q^4*t^2+20*q^3*t^3+15*q^2*t^4+6*q*t^5+t^6) + O(q,t)^7
            sage: S.<s> = LazyPowerSeriesRing(Z)
            sage: f._im_gens_(S, [s, x*s])
            1 + ((x+1)*s) + ((x^2+2*x+1)*s^2) + ((x^3+3*x^2+3*x+1)*s^3) + ((x^4+4*x^3+6*x^2+4*x+1)*s^4) + ((x^5+5*x^4+10*x^3+10*x^2+5*x+1)*s^5) + ((x^6+6*x^5+15*x^4+20*x^3+15*x^2+6*x+1)*s^6) + O(s^7)

            sage: cc = Z.hom([-x])
            sage: f = 1/(1+x*q-t)
            sage: f._im_gens_(S, [s, x*s], base_map=cc)
            1 + 2*x*s + 4*x^2*s^2 + 8*x^3*s^3 + 16*x^4*s^4 + 32*x^5*s^5 + 64*x^6*s^6 + O(s^7)

        """
        if base_map is None:
            return codomain(self(*im_gens))

        return codomain(self.map_coefficients(base_map)(*im_gens))

    def __call__(self, *g):
        r"""
        Return the composition of ``self`` with ``g``.

        The arity of ``self`` must be equal to the number of
        arguments provided.

        Given a Taylor series `f` of arity `n` and a tuple of Taylor
        series `g = (g_1,\dots, g_n)` over the same base ring, the
        composition `f \circ g` is defined if and only if for each
        `1\leq i\leq n`:

        - `g_i` is zero, or
        - setting all variables except the `i`-th in `f` to zero
          yields a polynomial, or
        - `\mathrm{val}(g_i) > 0`.

        If `f` is a univariate 'exact' series, we can check whether
        `f` is a actually a polynomial.  However, if `f` is a
        multivariate series, we have no way to test whether setting
        all but one variable of `f` to zero yields a polynomial,
        except if `f` itself is 'exact' and therefore a polynomial.

        INPUT:

        - ``g`` -- other series, all can be coerced into the same parent

        EXAMPLES::

            sage: L.<x, y, z> = LazyPowerSeriesRing(QQ)
            sage: M.<a, b> = LazyPowerSeriesRing(ZZ)
            sage: g1 = 1 / (1 - x)
            sage: g2 = x + y^2
            sage: p = a^2 + b + 1
            sage: p(g1, g2) - g1^2 - g2 - 1
            O(x,y,z)^7

        The number of mappings from a set with `m` elements to a set
        with `n` elements::

            sage: M.<a> = LazyPowerSeriesRing(QQ)
            sage: Ea = M(lambda n: 1/factorial(n))
            sage: Ex = L(lambda n: 1/factorial(n)*x^n)
            sage: Ea(Ex*y)[5]
            1/24*x^4*y + 2/3*x^3*y^2 + 3/4*x^2*y^3 + 1/6*x*y^4 + 1/120*y^5

        So, there are `3! 2! 2/3 = 8` mappings from a three element
        set to a two element set.

        We perform the composition with a lazy Laurent series::

            sage: N.<w> = LazyLaurentSeriesRing(QQ)
            sage: f1 = 1 / (1 - w)
            sage: f2 = cot(w / (1 - w))
            sage: p(f1, f2)
            w^-1 + 1 + 5/3*w + 8/3*w^2 + 164/45*w^3 + 23/5*w^4 + 5227/945*w^5 + O(w^6)

        We perform the composition with a lazy Dirichlet series::

            sage: # needs sage.symbolic
            sage: D = LazyDirichletSeriesRing(QQ, "s")
            sage: g = D(constant=1)-1
            sage: g
            1/(2^s) + 1/(3^s) + 1/(4^s) + O(1/(5^s))
            sage: f = 1 / (1 - x - y*z); f
            1 + x + (x^2+y*z) + (x^3+2*x*y*z) + (x^4+3*x^2*y*z+y^2*z^2)
             + (x^5+4*x^3*y*z+3*x*y^2*z^2)
             + (x^6+5*x^4*y*z+6*x^2*y^2*z^2+y^3*z^3)
             + O(x,y,z)^7
            sage: fog = f(g, g, g)
            sage: fog
            1 + 1/(2^s) + 1/(3^s) + 3/4^s + 1/(5^s) + 5/6^s + O(1/(7^s))
            sage: fg = 1 / (1 - g - g*g)
            sage: fg
            1 + 1/(2^s) + 1/(3^s) + 3/4^s + 1/(5^s) + 5/6^s + 1/(7^s) + O(1/(8^s))
            sage: fog - fg
            O(1/(8^s))

            sage: f = 1 / (1 - 2*a)
            sage: f(g)                                                                  # needs sage.symbolic
            1 + 2/2^s + 2/3^s + 6/4^s + 2/5^s + 10/6^s + 2/7^s + O(1/(8^s))
            sage: 1 / (1 - 2*g)                                                         # needs sage.symbolic
            1 + 2/2^s + 2/3^s + 6/4^s + 2/5^s + 10/6^s + 2/7^s + O(1/(8^s))

        The output parent is always the common parent between the base ring
        of `f` and the parent of `g` or extended to the corresponding
        lazy series::

            sage: T.<x,y> = LazyPowerSeriesRing(QQ)
            sage: R.<a,b,c> = ZZ[]
            sage: S.<v> = R[]
            sage: L.<z> = LaurentPolynomialRing(ZZ)
            sage: parent(x(a, b))
            Multivariate Polynomial Ring in a, b, c over Rational Field
            sage: parent(x(CC(2), a))
            Multivariate Polynomial Ring in a, b, c over Complex Field with 53 bits of precision
            sage: parent(x(0, 0))
            Rational Field
            sage: f = 1 / (1 - x - y); f
            1 + (x+y) + (x^2+2*x*y+y^2) + (x^3+3*x^2*y+3*x*y^2+y^3)
             + (x^4+4*x^3*y+6*x^2*y^2+4*x*y^3+y^4)
             + (x^5+5*x^4*y+10*x^3*y^2+10*x^2*y^3+5*x*y^4+y^5)
             + (x^6+6*x^5*y+15*x^4*y^2+20*x^3*y^3+15*x^2*y^4+6*x*y^5+y^6)
             + O(x,y)^7
            sage: f(a^2, b*c)
            1 + (a^2+b*c) + (a^4+2*a^2*b*c+b^2*c^2) + (a^6+3*a^4*b*c+3*a^2*b^2*c^2+b^3*c^3) + O(a,b,c)^7
            sage: f(v, v^2)
            1 + v + 2*v^2 + 3*v^3 + 5*v^4 + 8*v^5 + 13*v^6 + O(v^7)
            sage: f(z, z^2 + z)
            1 + 2*z + 5*z^2 + 12*z^3 + 29*z^4 + 70*z^5 + 169*z^6 + O(z^7)
            sage: three = T(3)(a^2, b); three
            3
            sage: parent(three)
            Multivariate Polynomial Ring in a, b, c over Rational Field

        TESTS::

            sage: L.<x,y> = LazyPowerSeriesRing(ZZ)
            sage: f = 1 / (1 - x - y)
            sage: f(f)
            Traceback (most recent call last):
            ...
            ValueError: arity of must be equal to the number of arguments provided

            sage: f(1, x*y)
            Traceback (most recent call last):
            ...
            ValueError: can only compose with a positive valuation series

        This test will pass once pushouts are implemented::

            sage: R.<a,b> = QQ[]
            sage: f(1/2*a, x)
            Traceback (most recent call last):
            ...
            TypeError: no common canonical parent for objects with parents: ...

        Consistency check when `g` is an uninitialized series between a
        polynomial `f` as both a polynomial and a lazy series::

            sage: L.<z> = LazyPowerSeriesRing(QQ)
            sage: f = 1 - z
            sage: g = L.undefined(valuation=1)
            sage: f(g) == f.polynomial()(g)
            True

            sage: g = L.undefined(valuation=1)
            sage: g.define(z / (1 - g))
            sage: g
            z + z^2 + 2*z^3 + 5*z^4 + 14*z^5 + 42*z^6 + 132*z^7 + O(z^8)
            sage: gp = L.undefined(valuation=1)
            sage: gp.define(z / f(gp))
            sage: gp
            z + z^2 + 2*z^3 + 5*z^4 + 14*z^5 + 42*z^6 + 132*z^7 + O(z^8)

        Check that composing the zero series with anything yields zero::

            sage: T.<x,y> = LazyPowerSeriesRing(QQ)
            sage: M.<a, b> = LazyPowerSeriesRing(QQ)
            sage: T(0)(1/(1-a), a+b)
            0

        Check that composing `f` with zero series yields the constant term of `f`::

            sage: T(3/(1-x-2*y))(0, 0)
            3

        Check that we can compose a polynomial with anything::

            sage: T(1-x-2*y + x*y^2)(1, 3)
            3

            sage: T(1-x-2*y + x*y^2)(1 + a, 3)
            3 + 8*a

            sage: T(1-x-2*y + x*y^2)(1/(1-a), 3)
            3 + 8*a + 8*a^2 + 8*a^3 + 8*a^4 + 8*a^5 + 8*a^6 + O(a,b)^7

        Check that issue :trac:`35261` is fixed::

            sage: L.<z> = LazyPowerSeriesRing(QQ)
            sage: fun = lambda n: 1 if ZZ(n).is_power_of(2) else 0
            sage: f = L(fun)
            sage: g = L.undefined(valuation=1)
            sage: g.define((~f.shift(-1)(g)).shift(1))
            sage: g
            z - z^2 + 2*z^3 - 6*z^4 + 20*z^5 - 70*z^6 + 256*z^7 + O(z^8)

            sage: f = L(fun)
            sage: g = L.undefined(valuation=1)
            sage: g.define((z - (f - z)(g)))
            sage: g
            z - z^2 + 2*z^3 - 6*z^4 + 20*z^5 - 70*z^6 + 256*z^7 + O(z^8)
        """
        fP = parent(self)
        if len(g) != fP._arity:
            raise ValueError("arity of must be equal to the number of arguments provided")

        # Find a good parent for the result
        from sage.structure.element import get_coercion_model
        cm = get_coercion_model()
        P = cm.common_parent(self.base_ring(), *[parent(h) for h in g])

        # f = 0
        if isinstance(self._coeff_stream, Stream_zero):
            return P.zero()

        # g = (0, ..., 0)
        if all((not isinstance(h, LazyModuleElement) and not h)
               or (isinstance(h, LazyModuleElement)
                   and isinstance(h._coeff_stream, Stream_zero))
               for h in g):
            return P(self[0])

        # f has finite length and f != 0
        if (isinstance(self._coeff_stream, Stream_exact)
            and not self._coeff_stream._constant):
            # constant polynomial
            poly = self.polynomial()
            if poly.is_constant():
                return P(poly)
            return P(poly(g))

        # f now has (potentially) infinitely many terms
        # Lift the resulting parent to a lazy series (if possible)
        # Also make sure each element of g is a LazyModuleElement
        from sage.rings.polynomial.polynomial_ring import PolynomialRing_general
        from sage.rings.polynomial.multi_polynomial_ring_base import MPolynomialRing_base
        from sage.rings.polynomial.laurent_polynomial_ring import LaurentPolynomialRing_univariate
        from sage.rings.lazy_series_ring import LazySeriesRing
        if not isinstance(P, LazySeriesRing):
            if fP._laurent_poly_ring.has_coerce_map_from(P):
                S = fP._laurent_poly_ring
                P = fP
            if isinstance(P, (PolynomialRing_general, MPolynomialRing_base)):
                from sage.rings.lazy_series_ring import LazyPowerSeriesRing
                S = P
                try:
                    sparse = S.is_sparse()
                except AttributeError:
                    sparse = fP.is_sparse()
                P = LazyPowerSeriesRing(S.base_ring(), S.variable_names(), sparse)
            elif isinstance(P, LaurentPolynomialRing_univariate):
                from sage.rings.lazy_series_ring import LazyLaurentSeriesRing
                S = P
                P = LazyLaurentSeriesRing(S.base_ring(), S.variable_names(), fP.is_sparse())
            else:
                raise ValueError("unable to evaluate the series at {}".format(g))
            g = [P(S(h)) for h in g]
        else:
            g = [P(h) for h in g]
        R = P._internal_poly_ring.base_ring()

        for h in g:
            if h._coeff_stream._approximate_order == 0:
                if not h._coeff_stream.is_uninitialized() and h[0]:
                    raise ValueError("can only compose with a positive valuation series")
                h._coeff_stream._approximate_order = 1

            if isinstance(h, LazyDirichletSeries):
                if h._coeff_stream._approximate_order == 1:
                    if not h._coeff_stream.is_uninitialized() and h._coeff_stream[1] != 0:
                        raise ValueError("can only compose with a positive valuation series")
                    h._coeff_stream._approximate_order = 2

        # We now have that every element of g has a _coeff_stream
        sorder = self._coeff_stream._approximate_order
        if len(g) == 1:
            g0 = g[0]
            if isinstance(g0, LazyDirichletSeries):
                # we assume that the valuation of self[i](g) is at least i
                def coefficient(n):
                    return sum(self[i] * (g0**i)[n] for i in range(n+1))

                coeff_stream = Stream_function(coefficient, P._sparse, 1)
                return P.element_class(P, coeff_stream)

            coeff_stream = Stream_cauchy_compose(self._coeff_stream,
                                                 g0._coeff_stream,
                                                 P.is_sparse())
            return P.element_class(P, coeff_stream)

        # The arity is at least 2
        gv = min(h._coeff_stream._approximate_order for h in g)

        def coefficient(n):
            r = R.zero()
            for i in range(n // gv + 1):
                c = self._coeff_stream[i]
                if c in self.base_ring():
                    c = P(c)
                    return c[n]
                r += c(g)[n]
            return r

        coeff_stream = Stream_function(coefficient, P._sparse, sorder * gv)
        return P.element_class(P, coeff_stream)

    compose = __call__

    def revert(self):
        r"""
        Return the compositional inverse of ``self``.

        Given a Taylor series `f` in one variable, the compositional
        inverse is a power series `g` over the same base ring, such that
        `(f \circ g)(z) = f(g(z)) = z`.

        The compositional inverse exists if and only if:

        - `\mathrm{val}(f) = 1`, or

        - `f = a + b z` with `a, b \neq 0`.

        EXAMPLES::

            sage: L.<z> = LazyPowerSeriesRing(QQ)
            sage: (2*z).revert()
            1/2*z
            sage: (z-z^2).revert()
            z + z^2 + 2*z^3 + 5*z^4 + 14*z^5 + 42*z^6 + 132*z^7 + O(z^8)

            sage: s = L(degree=1, constant=-1)
            sage: s.revert()
            -z - z^2 - z^3 + O(z^4)

            sage: s = L(degree=1, constant=1)
            sage: s.revert()
            z - z^2 + z^3 - z^4 + z^5 - z^6 + z^7 + O(z^8)

        .. WARNING::

            For series not known to be eventually constant (e.g., being
            defined by a function) with approximate valuation `\leq 1`
            (but not necessarily its true valuation), this assumes
            that this is the actual valuation::

                sage: f = L(lambda n: n if n > 2 else 0)
                sage: f.revert()
                <repr(... failed: ValueError: generator already executing>

        TESTS::

            sage: L.<z> = LazyPowerSeriesRing(QQ)
            sage: s = L(lambda n: 2 if n == 1 else 0, valuation=1); s
            2*z + O(z^8)
            sage: s.revert()
            1/2*z + O(z^8)

            sage: (2 + 3*z).revert()
            -2/3 + 1/3*z

            sage: s = L(lambda n: 2 if n == 0 else 3 if n == 1 else 0, valuation=0); s
            2 + 3*z + O(z^7)
            sage: s.revert()
            Traceback (most recent call last):
            ...
            ValueError: cannot determine whether the compositional inverse exists

            sage: R.<q,t> = QQ[]
            sage: L.<z> = LazyPowerSeriesRing(R.fraction_field())
            sage: s = L([q], valuation=0, constant=t); s
            q + t*z + t*z^2 + t*z^3 + O(z^4)
            sage: s.revert()
            Traceback (most recent call last):
            ...
            ValueError: compositional inverse does not exist

        We look at some cases where the compositional inverse does not exist:

        `f = 0`::

            sage: L(0).revert()
            Traceback (most recent call last):
            ...
            ValueError: compositional inverse does not exist
            sage: (z - z).revert()
            Traceback (most recent call last):
            ...
            ValueError: compositional inverse does not exist

        `\mathrm{val}(f) != 1` and `f(0) * f(1) = 0`::

            sage: (z^2).revert()
            Traceback (most recent call last):
            ...
            ValueError: compositional inverse does not exist

            sage: L(1).revert()
            Traceback (most recent call last):
            ...
            ValueError: compositional inverse does not exist

        `\mathrm{val}(f) > 1`::

            sage: L(lambda n: n, valuation=2).revert()
            Traceback (most recent call last):
            ...
            ValueError: compositional inverse does not exist

        Reversion of exact series::

            sage: f = L([1, 2], valuation=0, constant=1)
            sage: f.revert()
            Traceback (most recent call last):
            ...
            ValueError: compositional inverse does not exist

            sage: f = L([-1, -1], valuation=1, constant=-1)
            sage: f.revert()
            (-z) + (-z^2) + (-z^3) + O(z^4)

            sage: f = L([-1, 0, -1], valuation=1, constant=-1)
            sage: f.revert()
            (-z) + z^3 + (-z^4) + (-2*z^5) + 6*z^6 + z^7 + O(z^8)

            sage: f = L([-1], valuation=1, degree=3, constant=-1)
            sage: f.revert()
            (-z) + z^3 + (-z^4) + (-2*z^5) + 6*z^6 + z^7 + O(z^8)

        Check that issue :trac:`35261` is fixed::

            sage: L.<z> = LazyPowerSeriesRing(QQ)
            sage: f = L(lambda n: 1 if ZZ(n).is_power_of(2) else 0)
            sage: f
            z + z^2 + z^4 + O(z^7)
            sage: f.revert()
            z - z^2 + 2*z^3 - 6*z^4 + 20*z^5 - 70*z^6 + 256*z^7 + O(z^8)
        """
        P = self.parent()
        if P._arity != 1:
            raise ValueError("arity must be equal to 1")
        coeff_stream = self._coeff_stream
        if isinstance(coeff_stream, Stream_zero):
            raise ValueError("compositional inverse does not exist")
        if isinstance(coeff_stream, Stream_exact):
            if coeff_stream._constant:
                if coeff_stream.order() == 1:
                    R = P.base_ring()
                    # we cannot assume that the last initial coefficient
                    # and the constant differ, see stream.Stream_exact
                    if (coeff_stream._degree == 1 + len(coeff_stream._initial_coefficients)
                        and coeff_stream._constant == -R.one()
                        and all(c == -R.one() for c in coeff_stream._initial_coefficients)):
                        # self = -z/(1-z); self.revert() = -z/(1-z)
                        return self
                else:
                    raise ValueError("compositional inverse does not exist")
            else:
                if coeff_stream._degree == 2:
                    # self = a + b*z; self.revert() = -a/b + 1/b * z
                    a = coeff_stream[0]
                    b = coeff_stream[1]
                    coeff_stream = Stream_exact((-a/b, 1/b),
                                                order=0)
                    return P.element_class(P, coeff_stream)

                if coeff_stream.order() != 1:
                    raise ValueError("compositional inverse does not exist")

        if coeff_stream._approximate_order > 1:
            raise ValueError("compositional inverse does not exist")
        # TODO: coefficients should not be checked here, it prevents
        # us from using self.define in some cases!
        if coeff_stream._approximate_order == 0 and coeff_stream[0]:
            raise ValueError("cannot determine whether the compositional inverse exists")

        g = P.undefined(valuation=1)
        # the following is mathematically equivalent to
        # z / ((self / z)(g))
        # but more efficient and more lazy
        g.define((~self.shift(-1)(g)).shift(1))
        return g

    compositional_inverse = revert

    def derivative(self, *args):
        """
        Return the derivative of the Taylor series.

        Multiple variables and iteration counts may be supplied; see
        the documentation of
        :func:`sage.calculus.functional.derivative` function for
        details.

        EXAMPLES::

            sage: T.<z> = LazyPowerSeriesRing(ZZ)
            sage: z.derivative()
            1
            sage: (1 + z + z^2).derivative(3)
            0
            sage: (z^2 + z^4 + z^10).derivative(3)
            24*z + 720*z^7
            sage: (1 / (1-z)).derivative()
            1 + 2*z + 3*z^2 + 4*z^3 + 5*z^4 + 6*z^5 + 7*z^6 + O(z^7)
            sage: T([1, 1, 1], constant=4).derivative()
            1 + 2*z + 12*z^2 + 16*z^3 + 20*z^4 + 24*z^5 + 28*z^6 + O(z^7)

            sage: R.<q> = QQ[]
            sage: L.<x, y> = LazyPowerSeriesRing(R)
            sage: f = 1 / (1-q*x+y); f
            1 + (q*x-y) + (q^2*x^2+(-2*q)*x*y+y^2)
             + (q^3*x^3+(-3*q^2)*x^2*y+3*q*x*y^2-y^3)
             + (q^4*x^4+(-4*q^3)*x^3*y+6*q^2*x^2*y^2+(-4*q)*x*y^3+y^4)
             + (q^5*x^5+(-5*q^4)*x^4*y+10*q^3*x^3*y^2+(-10*q^2)*x^2*y^3+5*q*x*y^4-y^5)
             + (q^6*x^6+(-6*q^5)*x^5*y+15*q^4*x^4*y^2+(-20*q^3)*x^3*y^3+15*q^2*x^2*y^4+(-6*q)*x*y^5+y^6)
             + O(x,y)^7
            sage: f.derivative(q)
            x + (2*q*x^2+(-2)*x*y) + (3*q^2*x^3+(-6*q)*x^2*y+3*x*y^2)
             + (4*q^3*x^4+(-12*q^2)*x^3*y+12*q*x^2*y^2+(-4)*x*y^3)
             + (5*q^4*x^5+(-20*q^3)*x^4*y+30*q^2*x^3*y^2+(-20*q)*x^2*y^3+5*x*y^4)
             + (6*q^5*x^6+(-30*q^4)*x^5*y+60*q^3*x^4*y^2+(-60*q^2)*x^3*y^3+30*q*x^2*y^4+(-6)*x*y^5)
             + O(x,y)^7

        Multivariate::

            sage: L.<x,y,z> = LazyPowerSeriesRing(QQ)
            sage: f = (x + y^2 + z)^3; f
            (x^3+3*x^2*z+3*x*z^2+z^3) + (3*x^2*y^2+6*x*y^2*z+3*y^2*z^2) + (3*x*y^4+3*y^4*z) + y^6
            sage: f.derivative(x)
            (3*x^2+6*x*z+3*z^2) + (6*x*y^2+6*y^2*z) + 3*y^4
            sage: f.derivative(y, 5)
            720*y
            sage: f.derivative(z, 5)
            0
            sage: f.derivative(x, y, z)
            12*y

            sage: f = (1 + x + y^2 + z)^-1
            sage: f.derivative(x)
            -1 + (2*x+2*z) + (-3*x^2+2*y^2-6*x*z-3*z^2) + ... + O(x,y,z)^6
            sage: f.derivative(y, 2)
            -2 + (4*x+4*z) + (-6*x^2+12*y^2-12*x*z-6*z^2) + ... + O(x,y,z)^5
            sage: f.derivative(x, y)
            4*y + (-12*x*y-12*y*z) + (24*x^2*y-12*y^3+48*x*y*z+24*y*z^2)
             + (-40*x^3*y+48*x*y^3-120*x^2*y*z+48*y^3*z-120*x*y*z^2-40*y*z^3) + O(x,y,z)^5
            sage: f.derivative(x, y, z)
            (-12*y) + (48*x*y+48*y*z) + (-120*x^2*y+48*y^3-240*x*y*z-120*y*z^2) + O(x,y,z)^4

            sage: R.<t> = QQ[]
            sage: L.<x,y,z> = LazyPowerSeriesRing(R)
            sage: f = ((t^2-3)*x + t*y^2 - t*z)^2
            sage: f.derivative(t,x,t,y)
            24*t*y
            sage: f.derivative(t, 2)
            ((12*t^2-12)*x^2+(-12*t)*x*z+2*z^2) + (12*t*x*y^2+(-4)*y^2*z) + 2*y^4
            sage: f.derivative(z, t)
            ((-6*t^2+6)*x+4*t*z) + ((-4*t)*y^2)
            sage: f.derivative(t, 10)
            0

            sage: f = (1 + t*(x + y + z))^-1
            sage: f.derivative(x, t, y)
            4*t + ((-18*t^2)*x+(-18*t^2)*y+(-18*t^2)*z)
             + (48*t^3*x^2+96*t^3*x*y+48*t^3*y^2+96*t^3*x*z+96*t^3*y*z+48*t^3*z^2)
             + ... + O(x,y,z)^5
            sage: f.derivative(t, 2)
            (2*x^2+4*x*y+2*y^2+4*x*z+4*y*z+2*z^2) + ... + O(x,y,z)^7
            sage: f.derivative(x, y, z, t)
            (-18*t^2) + (96*t^3*x+96*t^3*y+96*t^3*z) + ... + O(x,y,z)^4

        TESTS:

        Check that :issue:`36154` is fixed::

            sage: L.<z> = LazyPowerSeriesRing(Zmod(4))
            sage: f = L([0,0,2])
            sage: f.derivative()
            0
        """
        P = self.parent()
        R = P._laurent_poly_ring
        V = R.gens()
        order = 0
        vars = []
        gen_vars = []
        for x in derivative_parse(args):
            if x is None:
                order += 1
            elif x in V:
                gen_vars.append(x._coeff_stream[1])
            else:
                vars.append(x)

        if P._arity > 1 and order:
            raise ValueError("for multivariate series you have to specify the variable with respect to which the derivative should be taken")
        else:
            order += len(gen_vars)

        coeff_stream = self._coeff_stream
        if isinstance(coeff_stream, Stream_zero):
            return self

        if P._arity > 1:
            v = gen_vars + vars
            d = -len(gen_vars)

            if isinstance(coeff_stream, Stream_exact): # the constant should be 0
                ao = coeff_stream._approximate_order
                val = max(ao + d, 0)
                coeffs = [R(c).derivative(v) for c in coeff_stream._initial_coefficients[val-(ao+d):]]
                if any(coeffs):
                    coeff_stream = Stream_exact(coeffs, order=val, constant=coeff_stream._constant)
                    return P.element_class(P, coeff_stream)
                return P.zero()

            coeff_stream = Stream_map_coefficients(coeff_stream,
                                                   lambda c: R(c).derivative(v),
                                                   P.is_sparse())
            coeff_stream = Stream_shift(coeff_stream, d)
            return P.element_class(P, coeff_stream)

        if (isinstance(coeff_stream, Stream_exact)
            and not coeff_stream._constant):
            if coeff_stream._degree <= order:
                return P.zero()
            if vars:
                coeffs = [prod(i-k for k in range(order)) * c.derivative(vars)
                          for i, c in enumerate(coeff_stream._initial_coefficients,
                                                coeff_stream._approximate_order)]
            else:
                coeffs = [prod(i-k for k in range(order)) * c
                          for i, c in enumerate(coeff_stream._initial_coefficients,
                                                coeff_stream._approximate_order)]
            if not any(coeffs):
                return P.zero()
            coeff_stream = Stream_exact(coeffs,
                                        order=coeff_stream._approximate_order - order,
                                        constant=coeff_stream._constant)
            return P.element_class(P, coeff_stream)

        coeff_stream = Stream_derivative(self._coeff_stream, order,
                                         P.is_sparse())
        if vars:
            coeff_stream = Stream_map_coefficients(coeff_stream,
                                                   lambda c: c.derivative(vars),
                                                   P.is_sparse())
        return P.element_class(P, coeff_stream)

<<<<<<< HEAD
    def integral(self, variable=None, integration_constants=None):
=======
    def integral(self, variable=None, *, constants=None):
>>>>>>> 3dd953c3
        r"""
        Return the integral of ``self`` with respect to ``variable``.

        INPUT:

        - ``variable`` -- (optional) the variable to integrate
<<<<<<< HEAD
        - ``integration_constants`` -- (optional) list of integration
          constants for the integrals of ``self`` (the last constant
          corresponds to the first integral)

        For multivariable series, then only ``variable`` should be
=======
        - ``constants`` -- (optional; keyword-only) list of integration
          constants for the integrals of ``self`` (the last constant
          corresponds to the first integral)

        For multivariable series, only ``variable`` should be
>>>>>>> 3dd953c3
        specified; the integration constant is taken to be `0`.

        Now we assume the series is univariate. If the first argument is a
        list, then this method iterprets it as integration constants. If it
        is a positive integer, the method interprets it as the number of times
        to integrate the function. If ``variable`` is not the variable of
        the power series, then the coefficients are integrated with respect
        to ``variable``. If the integration constants are not specified,
        they are considered to be `0`.

        EXAMPLES::

            sage: L.<t> = LazyPowerSeriesRing(QQ)
            sage: f = 2 + 3*t + t^5
            sage: f.integral()
            2*t + 3/2*t^2 + 1/6*t^6
            sage: f.integral([-2, -2])
            -2 - 2*t + t^2 + 1/2*t^3 + 1/42*t^7
            sage: f.integral(t)
            2*t + 3/2*t^2 + 1/6*t^6
            sage: f.integral(2)
            t^2 + 1/2*t^3 + 1/42*t^7
            sage: (t^3 + t^5).integral()
            1/4*t^4 + 1/6*t^6
            sage: L.zero().integral()
            0
            sage: L.zero().integral([0, 1, 2, 3])
            t + t^2 + 1/2*t^3
            sage: L([1, 2 ,3], constant=4).integral()
            t + t^2 + t^3 + t^4 + 4/5*t^5 + 2/3*t^6 + O(t^7)

        We solve the ODE `f'' - f' - 2 f = 0` by solving for `f''`, then
        integrating and applying a recursive definition::

            sage: R.<C, D> = QQ[]
            sage: L.<x> = LazyPowerSeriesRing(R)
            sage: f = L.undefined()
<<<<<<< HEAD
            sage: f.define((f.derivative() + 2*f).integral([C, D]))
=======
            sage: f.define((f.derivative() + 2*f).integral(constants=[C, D]))
>>>>>>> 3dd953c3
            sage: f
            C + D*x + ((C+1/2*D)*x^2) + ((1/3*C+1/2*D)*x^3)
             + ((1/4*C+5/24*D)*x^4) + ((1/12*C+11/120*D)*x^5)
             + ((11/360*C+7/240*D)*x^6) + O(x^7)
            sage: f.derivative(2) - f.derivative() - 2*f
            O(x^7)

        We compare this with the answer we get from the
        characteristic polynomial::

            sage: g = C * exp(-x) + D * exp(2*x); g
            (C+D) + ((-C+2*D)*x) + ((1/2*C+2*D)*x^2) + ((-1/6*C+4/3*D)*x^3)
             + ((1/24*C+2/3*D)*x^4) + ((-1/120*C+4/15*D)*x^5)
             + ((1/720*C+4/45*D)*x^6) + O(x^7)
            sage: g.derivative(2) - g.derivative() - 2*g
            O(x^7)

        Note that ``C`` and ``D`` are playing different roles, so we need
        to perform a substitution to the coefficients of ``f`` to recover
        the solution ``g``::

            sage: fp = f.map_coefficients(lambda c: c(C=C+D, D=2*D-C)); fp
            (C+D) + ((-C+2*D)*x) + ((1/2*C+2*D)*x^2) + ((-1/6*C+4/3*D)*x^3)
             + ((1/24*C+2/3*D)*x^4) + ((-1/120*C+4/15*D)*x^5)
             + ((1/720*C+4/45*D)*x^6) + O(x^7)
            sage: fp - g
            O(x^7)

        We can integrate both the series and coefficients::

            sage: R.<x,y,z> = QQ[]
            sage: L.<t> = LazyPowerSeriesRing(R)
            sage: f = (x*t^2 + y*t + z)^2; f
            z^2 + 2*y*z*t + ((y^2+2*x*z)*t^2) + 2*x*y*t^3 + x^2*t^4
            sage: f.integral(x)
            x*z^2 + 2*x*y*z*t + ((x*y^2+x^2*z)*t^2) + x^2*y*t^3 + 1/3*x^3*t^4
            sage: f.integral(t)
            z^2*t + y*z*t^2 + ((1/3*y^2+2/3*x*z)*t^3) + 1/2*x*y*t^4 + 1/5*x^2*t^5
<<<<<<< HEAD
            sage: f.integral(y, [x*y*z])
=======
            sage: f.integral(y, constants=[x*y*z])
>>>>>>> 3dd953c3
            x*y*z + y*z^2*t + 1/2*y^2*z*t^2 + ((1/9*y^3+2/3*x*y*z)*t^3) + 1/4*x*y^2*t^4 + 1/5*x^2*y*t^5

        We can integrate multivariate power series::

            sage: R.<t> = QQ[]
            sage: L.<x,y,z> = LazyPowerSeriesRing(R)
            sage: f = ((t^2 + t) - t * y^2 + t^2 * (y + z))^2; f
            (t^4+2*t^3+t^2) + ((2*t^4+2*t^3)*y+(2*t^4+2*t^3)*z)
             + ((t^4-2*t^3-2*t^2)*y^2+2*t^4*y*z+t^4*z^2)
             + ((-2*t^3)*y^3+(-2*t^3)*y^2*z) + t^2*y^4
            sage: g = f.integral(x); g
            ((t^4+2*t^3+t^2)*x) + ((2*t^4+2*t^3)*x*y+(2*t^4+2*t^3)*x*z)
             + ((t^4-2*t^3-2*t^2)*x*y^2+2*t^4*x*y*z+t^4*x*z^2)
             + ((-2*t^3)*x*y^3+(-2*t^3)*x*y^2*z) + t^2*x*y^4
            sage: g[0]
            0
            sage: g[1]
            (t^4 + 2*t^3 + t^2)*x
            sage: g[2]
            (2*t^4 + 2*t^3)*x*y + (2*t^4 + 2*t^3)*x*z
            sage: f.integral(z)
            ((t^4+2*t^3+t^2)*z) + ((2*t^4+2*t^3)*y*z+(t^4+t^3)*z^2)
             + ((t^4-2*t^3-2*t^2)*y^2*z+t^4*y*z^2+1/3*t^4*z^3)
             + ((-2*t^3)*y^3*z+(-t^3)*y^2*z^2) + t^2*y^4*z
            sage: f.integral(t)
            (1/5*t^5+1/2*t^4+1/3*t^3) + ((2/5*t^5+1/2*t^4)*y+(2/5*t^5+1/2*t^4)*z)
             + ((1/5*t^5-1/2*t^4-2/3*t^3)*y^2+2/5*t^5*y*z+1/5*t^5*z^2)
             + ((-1/2*t^4)*y^3+(-1/2*t^4)*y^2*z) + 1/3*t^3*y^4

            sage: L.<x,y,z> = LazyPowerSeriesRing(QQ)
            sage: (x + y - z^2).integral(z)
            (x*z+y*z) + (-1/3*z^3)

        TESTS::

            sage: L.<t> = LazyPowerSeriesRing(QQ)
            sage: f = t^2
<<<<<<< HEAD
            sage: f.integral([0, 1], [0, 1])
            Traceback (most recent call last):
            ...
            ValueError: integration constants given twice
            sage: f.integral(4, [0, 1])
=======
            sage: f.integral([0, 1], constants=[0, 1])
            Traceback (most recent call last):
            ...
            ValueError: integration constants given twice
            sage: f.integral(4, constants=[0, 1])
>>>>>>> 3dd953c3
            Traceback (most recent call last):
            ...
            ValueError: the number of integrations does not match the number of integration constants

            sage: L.<x,y,z> = LazyPowerSeriesRing(QQ)
<<<<<<< HEAD
            sage: x.integral(y, [2])
=======
            sage: x.integral(y, constants=[2])
>>>>>>> 3dd953c3
            Traceback (most recent call last):
            ...
            ValueError: integration constants must not be given for multivariate series
            sage: x.integral()
            Traceback (most recent call last):
            ...
            ValueError: the integration variable must be specified
        """
        P = self.parent()
        coeff_stream = self._coeff_stream
        R = P._laurent_poly_ring

        if P._arity > 1:
<<<<<<< HEAD
            if integration_constants is not None:
=======
            if constants is not None:
>>>>>>> 3dd953c3
                raise ValueError("integration constants must not be given for multivariate series")
            if variable is None:
                raise ValueError("the integration variable must be specified")

            if isinstance(coeff_stream, Stream_zero):
                return self

            if variable in P.gens():
                variable = variable._coeff_stream[1]
                shift = 1
            else:
                shift = 0

<<<<<<< HEAD
            if isinstance(coeff_stream, Stream_exact): # the constant should be 0
=======
            if isinstance(coeff_stream, Stream_exact): # constant is 0 because arity is at least 2
>>>>>>> 3dd953c3
                ao = coeff_stream._approximate_order
                coeffs = [R(c).integral(variable) for c in coeff_stream._initial_coefficients]
                coeff_stream = Stream_exact(coeffs, order=ao+shift, constant=coeff_stream._constant)
                return P.element_class(P, coeff_stream)

            coeff_stream = Stream_map_coefficients(coeff_stream,
                                                   lambda c: c.integral(variable),
                                                   P.is_sparse())
            if shift:
                coeff_stream = Stream_shift(coeff_stream, 1)
            return P.element_class(P, coeff_stream)

        # the univariate case

        zero = P.base_ring().zero()
        # This is copied from the LazyLaurentSeries.integral
        if variable is None:
<<<<<<< HEAD
            if integration_constants is None:
                integration_constants = [zero]
        elif variable != P.gen():
            if isinstance(variable, (list, tuple)):
                if integration_constants is not None:
                    raise ValueError("integration constants given twice")
                integration_constants = tuple(variable)
                variable = None
            elif variable in ZZ and ZZ(variable) >= 0:
                if integration_constants is None:
                    integration_constants = [zero] * ZZ(variable)
                elif ZZ(variable) != len(integration_constants):
                    raise ValueError("the number of integrations does not match"
                                     " the number of integration constants")
                variable = None
            if integration_constants is None:
                integration_constants = []
        else:
            if integration_constants is None:
                integration_constants = [zero]
            variable = None

        nints = len(integration_constants)

        if isinstance(coeff_stream, Stream_zero):
            if any(integration_constants):
                coeff_stream = Stream_exact([c / ZZ.prod(k for k in range(1, i+1))
                                             for i, c in enumerate(integration_constants)],
=======
            if constants is None:
                constants = [zero]
        elif variable != P.gen():
            if isinstance(variable, (list, tuple)):
                if constants is not None:
                    raise ValueError("integration constants given twice")
                constants = tuple(variable)
                variable = None
            elif variable in ZZ and ZZ(variable) >= 0:
                if constants is None:
                    constants = [zero] * ZZ(variable)
                elif ZZ(variable) != len(constants):
                    raise ValueError("the number of integrations does not match"
                                     " the number of integration constants")
                variable = None
            if constants is None:
                constants = []
        else:
            if constants is None:
                constants = [zero]
            variable = None

        nints = len(constants)

        if isinstance(coeff_stream, Stream_zero):
            if any(constants):
                coeff_stream = Stream_exact([c / ZZ.prod(k for k in range(1, i+1))
                                             for i, c in enumerate(constants)],
>>>>>>> 3dd953c3
                                            order=0,
                                            constant=zero)
                return P.element_class(P, coeff_stream)

            return self

        if (isinstance(coeff_stream, Stream_exact) and not coeff_stream._constant):
            coeffs = [c / ZZ.prod(k for k in range(1, i+1))
<<<<<<< HEAD
                      for i, c in enumerate(integration_constants)]
=======
                      for i, c in enumerate(constants)]
>>>>>>> 3dd953c3
            coeffs += [zero] * coeff_stream._approximate_order
            ic = coeff_stream._initial_coefficients
            ao = coeff_stream._approximate_order
            if variable:
                coeffs += [c.integral(variable) / ZZ.prod(i+k for k in range(1, nints+1))
                           for i, c in enumerate(ic, ao)]
            else:
                coeffs += [c / ZZ.prod(i+k for k in range(1, nints+1))
                           for i, c in enumerate(ic, ao)]
            if not any(coeffs):
                return P.zero()
            coeff_stream = Stream_exact(coeffs, order=0, constant=zero)
            return P.element_class(P, coeff_stream)

        if nints:
<<<<<<< HEAD
            coeff_stream = Stream_integral(coeff_stream, integration_constants, P.is_sparse())
=======
            coeff_stream = Stream_integral(coeff_stream, constants, P.is_sparse())
>>>>>>> 3dd953c3

        if variable is not None:
            coeff_stream = Stream_map_coefficients(coeff_stream,
                                                   lambda c: c.integral(variable),
                                                   P.is_sparse())
        return P.element_class(P, coeff_stream)

    def _format_series(self, formatter, format_strings=False):
        """
        Return nonzero ``self`` formatted by ``formatter``.

        TESTS::

            sage: L.<x,y> = LazyPowerSeriesRing(QQ)
            sage: f = 1 / (2 - x^2 + y)
            sage: f._format_series(repr)
            '1/2 + (-1/4*y) + (1/4*x^2+1/8*y^2) + (-1/4*x^2*y-1/16*y^3)
             + (1/8*x^4+3/16*x^2*y^2+1/32*y^4) + (-3/16*x^4*y-1/8*x^2*y^3-1/64*y^5)
             + (1/16*x^6+3/16*x^4*y^2+5/64*x^2*y^4+1/128*y^6) + O(x,y)^7'

            sage: f = (2 - x^2 + y)
            sage: f._format_series(repr)
            '2 + y + (-x^2)'
        """
        P = self.parent()
        cs = self._coeff_stream
        v = cs._approximate_order
        if isinstance(cs, Stream_exact):
            if not cs._constant:
                m = cs._degree
            else:
                m = cs._degree + P.options.constant_length
        else:
            m = v + P.options.display_length

        atomic_repr = P._internal_poly_ring.base_ring()._repr_option('element_is_atomic')
        mons = [P._monomial(self[i], i) for i in range(v, m) if self[i]]
        if not isinstance(cs, Stream_exact) or cs._constant:
            if P._internal_poly_ring.base_ring() is P.base_ring():
                bigO = ["O(%s)" % P._monomial(1, m)]
            else:
                bigO = ["O(%s)^%s" % (', '.join(str(g) for g in P._names), m)]
        else:
            bigO = []

        from sage.misc.latex import latex
        from sage.typeset.unicode_art import unicode_art
        from sage.typeset.ascii_art import ascii_art
        from sage.misc.repr import repr_lincomb
        from sage.typeset.symbols import ascii_left_parenthesis, ascii_right_parenthesis
        from sage.typeset.symbols import unicode_left_parenthesis, unicode_right_parenthesis
        if formatter == repr:
            poly = repr_lincomb([(1, m) for m in mons + bigO], strip_one=True)
        elif formatter == latex:
            poly = repr_lincomb([(1, m) for m in mons + bigO], is_latex=True, strip_one=True)
        elif formatter == ascii_art:
            if atomic_repr:
                poly = ascii_art(*(mons + bigO), sep=" + ")
            else:
                def parenthesize(m):
                    a = ascii_art(m)
                    h = a.height()
                    return ascii_art(ascii_left_parenthesis.character_art(h),
                                     a, ascii_right_parenthesis.character_art(h))
                poly = ascii_art(*([parenthesize(m) for m in mons] + bigO), sep=" + ")
        elif formatter == unicode_art:
            if atomic_repr:
                poly = unicode_art(*(mons + bigO), sep=" + ")
            else:
                def parenthesize(m):
                    a = unicode_art(m)
                    h = a.height()
                    return unicode_art(unicode_left_parenthesis.character_art(h),
                                       a, unicode_right_parenthesis.character_art(h))
                poly = unicode_art(*([parenthesize(m) for m in mons] + bigO), sep=" + ")

        return poly

    def polynomial(self, degree=None, names=None):
        r"""
        Return ``self`` as a polynomial if ``self`` is actually so.

        INPUT:

        - ``degree`` -- ``None`` or an integer
        - ``names`` -- names of the variables; if it is ``None``, the name of
          the variables of the series is used

        OUTPUT:

        If ``degree`` is not ``None``, the terms of the series of
        degree greater than ``degree`` are first truncated.  If
        ``degree`` is ``None`` and the series is not a polynomial
        polynomial, a ``ValueError`` is raised.

        EXAMPLES::

            sage: L.<x,y> = LazyPowerSeriesRing(ZZ)
            sage: f = x^2 + y*x - x + 2; f
            2 + (-x) + (x^2+x*y)
            sage: f.polynomial()
            x^2 + x*y - x + 2

        TESTS::

            sage: g = 1 / (1 + x + y + x*y)
            sage: g3 = g.truncate(4); g3
            1 + (-x-y) + (x^2+x*y+y^2) + (-x^3-x^2*y-x*y^2-y^3)
            sage: g.polynomial()
            Traceback (most recent call last):
            ...
            ValueError: not a polynomial
            sage: g3.polynomial()
            -x^3 - x^2*y - x*y^2 - y^3 + x^2 + x*y + y^2 - x - y + 1
            sage: L.zero().polynomial()
            0
            sage: g3.polynomial() == g.polynomial(3)
            True
            sage: g3.polynomial(0)
            1

            sage: L.<z> = LazyPowerSeriesRing(ZZ)
            sage: f = z-z^2
            sage: f.polynomial()
            -z^2 + z
        """
        from sage.rings.polynomial.polynomial_ring_constructor import PolynomialRing
        S = self.parent()
        if names is None:
            names = S.variable_names()
        R = PolynomialRing(S.base_ring(), names=names)
        if isinstance(self._coeff_stream, Stream_zero):
            return R.zero()

        if degree is None:
            if (isinstance(self._coeff_stream, Stream_exact)
                and not self._coeff_stream._constant):
                m = self._coeff_stream._degree
            else:
                raise ValueError("not a polynomial")
        else:
            m = degree + 1

        if S._arity == 1:
            return R(self[0:m])
        return R.sum(self[0:m])

    def _floordiv_(self, other):
        r"""
        Return ``self`` floor divided by ``other``.

        INPUT:

        - ``other`` -- nonzero series

        EXAMPLES::

            sage: L.<x,y> = LazyPowerSeriesRing(ZZ)
            sage: g = x^2 + y*x
            sage: x // g
            0
            sage: g = (x^2 + y*x) / (1 - x + x*y)                                       # needs sage.libs.singular
            sage: x // g
            0
            sage: f = (x + y) / (1 - x - y + x*y)                                       # needs sage.libs.singular
            sage: f // g                                                                # needs sage.libs.singular
            0

            sage: L.<x> = LazyPowerSeriesRing(QQ)
            sage: g = (x + 2*x^2) / (1 - x - x^2)
            sage: 3 // g
            0
            sage: x // g
            1 - 3*x + 5*x^2 - 10*x^3 + 20*x^4 - 40*x^5 + 80*x^6 + O(x^7)
            sage: x^2 // g
            x - 3*x^2 + 5*x^3 - 10*x^4 + 20*x^5 - 40*x^6 + 80*x^7 + O(x^8)
            sage: f = (x + x^2) / (1 - x)
            sage: f // g
            1 - x + x^2 - 4*x^3 + 6*x^4 - 14*x^5 + 26*x^6 + O(x^7)
        """
        if isinstance(other._coeff_stream, Stream_zero):
            raise ZeroDivisionError("cannot divide by 0")
        P = self.parent()
        if P not in IntegralDomains():
            raise TypeError("must be an integral domain")
        left = self._coeff_stream
        right_order = other._coeff_stream._approximate_order
        if left._approximate_order < right_order:
            if left._true_order:
                return P.zero()
            while left._approximate_order < right_order:
                # TODO: Implement a bound on computing the order of a Stream
                if left[left._approximate_order]:
                    left._true_order = True
                    return P.zero()
                left._approximate_order += 1
        return super()._floordiv_(other)

class LazyPowerSeries_gcd_mixin:
    """
    A lazy power series that also implements the GCD algorithm.
    """
    def gcd(self, other):
        r"""
        Return the greatest common divisor of ``self`` and ``other``.

        EXAMPLES::

            sage: L.<x> = LazyPowerSeriesRing(QQ)
            sage: a = 16*x^5 / (1 - 5*x)
            sage: b = (22*x^2 + x^8) / (1 - 4*x^2)
            sage: a.gcd(b)
            x^2
        """
        P = self.parent()
        if P._arity != 1:
            raise NotImplementedError("only implemented for arity one")
        if not self or not other:
            return P.zero()
        sv = self.valuation()
        ov = other.valuation()
        val = min(sv, ov)
        assert val is not infinity
        # This assumes the base ring is a field
        return P.gen(0) ** val

    def xgcd(self, f):
        r"""
        Return the extended gcd of ``self`` and ``f``.

        OUTPUT:

        A triple ``(g, s, t)`` such that ``g`` is the gcd of ``self``
        and ``f``, and ``s`` and ``t`` are cofactors satisfying the
        Bezout identity

        .. MATH::

            g = s \cdot \mathrm{self} + t \cdot f.

        EXAMPLES::

            sage: L.<x> = LazyPowerSeriesRing(QQ)
            sage: a = 16*x^5 / (1 - 2*x)
            sage: b = (22*x^3 + x^8) / (1 - 3*x^2)
            sage: g, s, t = a.xgcd(b)
            sage: g
            x^3
            sage: s
            1/22 - 41/242*x^2 - 8/121*x^3 + 120/1331*x^4 + 1205/5324*x^5 + 316/14641*x^6 + O(x^7)
            sage: t
            1/22 - 41/242*x^2 - 8/121*x^3 + 120/1331*x^4 + 1205/5324*x^5 + 316/14641*x^6 + O(x^7)

            sage: LazyPowerSeriesRing.options.halting_precision(20)  # verify up to degree 20

            sage: g == s * a + t * b
            True

            sage: a = 16*x^5 / (1 - 2*x)
            sage: b = (-16*x^5 + x^8) / (1 - 3*x^2)
            sage: g, s, t = a.xgcd(b)
            sage: g
            x^5
            sage: s
            1/16 - 1/16*x - 3/16*x^2 + 1/8*x^3 - 17/256*x^4 + 9/128*x^5 + 1/128*x^6 + O(x^7)
            sage: t
            1/16*x - 1/16*x^2 - 3/16*x^3 + 1/8*x^4 - 17/256*x^5 + 9/128*x^6 + 1/128*x^7 + O(x^8)
            sage: g == s * a + t * b
            True

            sage: # needs sage.rings.finite_rings
            sage: L.<x> = LazyPowerSeriesRing(GF(2))
            sage: a = L(lambda n: n % 2, valuation=3); a
            x^3 + x^5 + x^7 + x^9 + O(x^10)
            sage: b = L(lambda n: binomial(n,2) % 2, valuation=3); b
            x^3 + x^6 + x^7 + O(x^10)
            sage: g, s, t = a.xgcd(b)
            sage: g
            x^3
            sage: s
            1 + x + x^3 + x^4 + x^5 + O(x^7)
            sage: t
            x + x^2 + x^4 + x^5 + x^6 + O(x^8)
            sage: g == s * a + t * b
            True

            sage: LazyPowerSeriesRing.options._reset()  # reset the options
        """
        P = self.parent()
        if P._arity != 1:
            raise NotImplementedError("only implemented for arity one")
        # one of the elements is zero
        if not self:
            return (P.zero(), P.zero(), P.one())
        if not f:
            return (P.zero(), P.one(), P.zero())
        # get the valuations
        sv = self.valuation()
        fv = f.valuation()
        val = min(sv, fv)
        assert val is not infinity
        # This assumes the base ring is a field
        x = P.gen(0)
        unit = (self + f).shift(-val)
        if not unit[0]:
            # this only happens if they have the same valuation
            # we multiply f by the generator to avoid any cancellations
            unit = (self + f.shift(1)).shift(-val)
            unit = ~unit
            return (x**val,
                    unit,
                    unit * x)
        unit = ~unit
        return (x**val, unit, unit)

class LazyCompletionGradedAlgebraElement(LazyCauchyProductSeries):
    """
    An element of a completion of a graded algebra that is computed lazily.
    """
    def _format_series(self, formatter, format_strings=False):
        r"""
        Return nonzero ``self`` formatted by ``formatter``.

        TESTS::

            sage: # needs sage.modules
            sage: h = SymmetricFunctions(ZZ).h()
            sage: e = SymmetricFunctions(ZZ).e()
            sage: L = LazySymmetricFunctions(tensor([h, e]))
            sage: f = L(lambda n: sum(tensor([h[k], e[n-k]]) for k in range(n+1)))
            sage: f._format_series(repr)
            '(h[]#e[])
             + (h[]#e[1]+h[1]#e[])
             + (h[]#e[2]+h[1]#e[1]+h[2]#e[])
             + (h[]#e[3]+h[1]#e[2]+h[2]#e[1]+h[3]#e[])
             + (h[]#e[4]+h[1]#e[3]+h[2]#e[2]+h[3]#e[1]+h[4]#e[])
             + (h[]#e[5]+h[1]#e[4]+h[2]#e[3]+h[3]#e[2]+h[4]#e[1]+h[5]#e[])
             + (h[]#e[6]+h[1]#e[5]+h[2]#e[4]+h[3]#e[3]+h[4]#e[2]+h[5]#e[1]+h[6]#e[])
             + O^7'
        """
        P = self.parent()
        cs = self._coeff_stream
        v = cs._approximate_order
        if isinstance(cs, Stream_exact):
            if not cs._constant:
                m = cs._degree
            else:
                m = cs._degree + P.options.constant_length
        else:
            m = v + P.options.display_length

        atomic_repr = P._internal_poly_ring.base_ring()._repr_option('element_is_atomic')
        mons = [P._monomial(self[i], i) for i in range(v, m) if self[i]]
        if not isinstance(cs, Stream_exact) or cs._constant:
            if P._internal_poly_ring.base_ring() is P.base_ring():
                bigO = ["O(%s)" % P._monomial(1, m)]
            else:
                bigO = ["O^%s" % m]
        else:
            bigO = []

        from sage.misc.latex import latex
        from sage.typeset.unicode_art import unicode_art
        from sage.typeset.ascii_art import ascii_art
        from sage.misc.repr import repr_lincomb
        from sage.typeset.symbols import ascii_left_parenthesis, ascii_right_parenthesis
        from sage.typeset.symbols import unicode_left_parenthesis, unicode_right_parenthesis
        if formatter == repr:
            poly = repr_lincomb([(1, m) for m in mons + bigO], strip_one=True)
        elif formatter == latex:
            poly = repr_lincomb([(1, m) for m in mons + bigO], is_latex=True, strip_one=True)
        elif formatter == ascii_art:
            if atomic_repr:
                poly = ascii_art(*(mons + bigO), sep=" + ")
            else:
                def parenthesize(m):
                    a = ascii_art(m)
                    h = a.height()
                    return ascii_art(ascii_left_parenthesis.character_art(h),
                                     a, ascii_right_parenthesis.character_art(h))
                poly = ascii_art(*([parenthesize(m) for m in mons] + bigO), sep=" + ")
        elif formatter == unicode_art:
            if atomic_repr:
                poly = unicode_art(*(mons + bigO), sep=" + ")
            else:
                def parenthesize(m):
                    a = unicode_art(m)
                    h = a.height()
                    return unicode_art(unicode_left_parenthesis.character_art(h),
                                       a, unicode_right_parenthesis.character_art(h))
                poly = unicode_art(*([parenthesize(m) for m in mons] + bigO), sep=" + ")

        return poly


class LazySymmetricFunction(LazyCompletionGradedAlgebraElement):
    r"""
    A symmetric function where each degree is computed lazily.

    EXAMPLES::

        sage: s = SymmetricFunctions(ZZ).s()                                            # needs sage.modules
        sage: L = LazySymmetricFunctions(s)                                             # needs sage.modules
    """
    def is_unit(self):
        """
        Return whether this element is a unit in the ring.

        EXAMPLES::

            sage: # needs sage.modules
            sage: m = SymmetricFunctions(ZZ).m()
            sage: L = LazySymmetricFunctions(m)
            sage: L(2*m[1]).is_unit()
            False
            sage: L(-1 + 2*m[1]).is_unit()
            True
            sage: L(2 + m[1]).is_unit()
            False
            sage: m = SymmetricFunctions(QQ).m()
            sage: L = LazySymmetricFunctions(m)
            sage: L(2 + 3*m[1]).is_unit()
            True
        """
        if self.is_zero(): # now 0 != 1
            return False
        return self[0].is_unit()

    def __call__(self, *args):
        r"""
        Return the composition of ``self`` with ``g``.

        The arity of ``self`` must be equal to the number of
        arguments provided.

        Given a lazy symmetric function `f` of arity `n` and a tuple
        of lazy symmetric functions `g = (g_1,\dots, g_n)` over the
        same base ring, the composition (or plethysm) `(f \circ g)`
        is defined if and only if for each `1\leq i\leq n`:

        - `g_i = 0`, or
        - setting all alphabets except the `i`-th in `f` to zero
          yields a symmetric function with only finitely many
          non-zero coefficients, or
        - `\mathrm{val}(g) > 0`.

        If `f` is a univariate 'exact' lazy symmetric function, we
        can check whether `f` has only finitely many non-zero
        coefficients.  However, if `f` has larger arity, we have no
        way to test whether setting all but one alphabets of `f` to
        zero yields a polynomial, except if `f` itself is 'exact' and
        therefore a symmetric function with only finitely many
        non-zero coefficients.

        INPUT:

        - ``g`` -- other (lazy) symmetric functions

        .. TODO::

            Allow specification of degree one elements.

        EXAMPLES::

            sage: # needs sage.modules
            sage: P.<q> = QQ[]
            sage: s = SymmetricFunctions(P).s()
            sage: L = LazySymmetricFunctions(s)
            sage: f = s[2]
            sage: g = s[3]
            sage: L(f)(L(g)) - L(f(g))
            0
            sage: f = s[2] + s[2,1]
            sage: g = s[1] + s[2,2]
            sage: L(f)(L(g)) - L(f(g))
            0
            sage: L(f)(g) - L(f(g))
            0
            sage: f = s[2] + s[2,1]
            sage: g = s[1] + s[2,2]
            sage: L(f)(L(q*g)) - L(f(q*g))
            0

        The Frobenius character of the permutation action on set
        partitions is a plethysm::

            sage: # needs sage.modules
            sage: s = SymmetricFunctions(QQ).s()
            sage: S = LazySymmetricFunctions(s)
            sage: E1 = S(lambda n: s[n], valuation=1)
            sage: E = 1 + E1
            sage: P = E(E1)
            sage: P[:5]
            [s[], s[1], 2*s[2], s[2, 1] + 3*s[3], 2*s[2, 2] + 2*s[3, 1] + 5*s[4]]

        The plethysm with a tensor product is also implemented::

            sage: # needs sage.modules
            sage: s = SymmetricFunctions(QQ).s()
            sage: X = tensor([s[1],s[[]]])
            sage: Y = tensor([s[[]],s[1]])
            sage: S = LazySymmetricFunctions(s)
            sage: S2 = LazySymmetricFunctions(tensor([s, s]))
            sage: A = S(s[1,1,1])
            sage: B = S2(X+Y)
            sage: A(B)                                                                  # needs lrcalc_python
            (s[]#s[1,1,1]+s[1]#s[1,1]+s[1,1]#s[1]+s[1,1,1]#s[])

            sage: H = S(lambda n: s[n])                                                 # needs sage.modules
            sage: H(S2(X*Y))                                                            # needs lrcalc_python sage.modules
            (s[]#s[]) + (s[1]#s[1]) + (s[1,1]#s[1,1]+s[2]#s[2])
             + (s[1,1,1]#s[1,1,1]+s[2,1]#s[2,1]+s[3]#s[3]) + O^7
            sage: H(S2(X+Y))                                                            # needs sage.modules
            (s[]#s[]) + (s[]#s[1]+s[1]#s[]) + (s[]#s[2]+s[1]#s[1]+s[2]#s[])
             + (s[]#s[3]+s[1]#s[2]+s[2]#s[1]+s[3]#s[])
             + (s[]#s[4]+s[1]#s[3]+s[2]#s[2]+s[3]#s[1]+s[4]#s[])
             + (s[]#s[5]+s[1]#s[4]+s[2]#s[3]+s[3]#s[2]+s[4]#s[1]+s[5]#s[])
             + (s[]#s[6]+s[1]#s[5]+s[2]#s[4]+s[3]#s[3]+s[4]#s[2]+s[5]#s[1]+s[6]#s[])
             + O^7

        TESTS::

            sage: # needs sage.modules
            sage: s = SymmetricFunctions(QQ).s()
            sage: S = LazySymmetricFunctions(s)
            sage: f = 1 / (1 - S(s[2]))
            sage: g = f(s[2]); g                                                        # needs lrcalc_python
            s[] + (s[2,2]+s[4]) + O^7
            sage: S(sum(f[i](s[2]) for i in range(5))).truncate(10) == g.truncate(10)   # needs lrcalc_python
            True
            sage: f = 1 / (1 - S(s[2]))
            sage: g = S(s[1]) / (1 - S(s[1]))
            sage: f(g)                                                                  # needs lrcalc_python
            s[] + s[2] + (s[1,1,1]+2*s[2,1]+s[3])
             + (2*s[1,1,1,1]+4*s[2,1,1]+5*s[2,2]+5*s[3,1]+3*s[4])
             + (2*s[1,1,1,1,1]+10*s[2,1,1,1]+14*s[2,2,1]+18*s[3,1,1]+16*s[3,2]+14*s[4,1]+4*s[5])
             + (3*s[1,1,1,1,1,1]+22*s[2,1,1,1,1]+38*s[2,2,1,1]+28*s[2,2,2]+48*s[3,1,1,1]+82*s[3,2,1]+25*s[3,3]+51*s[4,1,1]+56*s[4,2]+31*s[5,1]+9*s[6])
             + O^7
            sage: f(0)                                                                  # needs lrcalc_python
            1
            sage: f(s(1))
            Traceback (most recent call last):
            ...
            ValueError: can only compose with a positive valuation series

        Check that composing the zero series with anything yields
        zero in the correct parent::

            sage: # needs sage.modules
            sage: e = SymmetricFunctions(QQ).e()
            sage: h = SymmetricFunctions(QQ).h()
            sage: s = SymmetricFunctions(QQ).s()
            sage: p = SymmetricFunctions(QQ).p()
            sage: L = LazySymmetricFunctions(tensor([e, h]))
            sage: r = (L(0)(s[1], p[1])); r
            0
            sage: r.parent()
            Symmetric Functions over Rational Field in the Schur basis

        Check that composing `f` with zero series yields the constant term of `f`::

            sage: f = 3*L(tensor([s[1], s[1]]))                                         # needs sage.modules
            sage: f(0, 0)                                                               # needs sage.modules
            0
            sage: (3+f)(0, 0)                                                           # needs sage.modules
            3
        """
        fP = parent(self)
        if len(args) != fP._arity:
            raise ValueError("arity must be equal to the number of arguments provided")

        # Find a good parent for the result
        from sage.structure.element import get_coercion_model
        cm = get_coercion_model()
        P = cm.common_parent(self.base_ring(), *[parent(h) for h in args])

        # f = 0
        if isinstance(self._coeff_stream, Stream_zero):
            return P.zero()

        # g = (0, ..., 0)
        if all((not isinstance(h, LazyModuleElement) and not h)
               or (isinstance(h, LazyModuleElement)
                   and isinstance(h._coeff_stream, Stream_zero))
               for h in args):
            f = self[0]
            # FIXME: TypeError: unable to convert 0 to a rational
            if f:
                return P(f.leading_coefficient())
            return P.zero()

        if len(args) == 1:
            g = args[0]
            if (isinstance(self._coeff_stream, Stream_exact)
                and not self._coeff_stream._constant):

                if not isinstance(g, LazySymmetricFunction):
                    f = self.symmetric_function()
                    return f(g)

                if (isinstance(g._coeff_stream, Stream_exact)
                    and not g._coeff_stream._constant):
                    f = self.symmetric_function()
                    gs = g.symmetric_function()
                    return P(f(gs))

            if isinstance(g, LazySymmetricFunction):
                R = P._laurent_poly_ring
            else:
                from sage.rings.lazy_series_ring import LazySymmetricFunctions
                R = g.parent()
                P = LazySymmetricFunctions(R)
                g = P(g)

            if not (isinstance(self._coeff_stream, Stream_exact)
                    and not self._coeff_stream._constant):
                if g._coeff_stream._approximate_order == 0:
                    if not g._coeff_stream.is_uninitialized() and g[0]:
                        raise ValueError("can only compose with a positive valuation series")
                    g._coeff_stream._approximate_order = 1

            if P._arity == 1:
                ps = R.realization_of().p()
            else:
                ps = tensor([R._sets[0].realization_of().p()]*P._arity)
            coeff_stream = Stream_plethysm(self._coeff_stream, g._coeff_stream,
                                           P.is_sparse(), ps, R)
            return P.element_class(P, coeff_stream)

        else:
            raise NotImplementedError("only implemented for arity 1")

    plethysm = __call__

    def revert(self):
        r"""
        Return the compositional inverse of ``self``.

        Given a symmetric function `f`, the compositional inverse is
        a symmetric function `g` over the same base ring, such that
        `f \circ g = p_1`.  Thus, it is the inverse with respect to
        plethystic substitution.

        The compositional inverse exists if and only if:

        - `\mathrm{val}(f) = 1`, or

        - `f = a + b p_1` with `a, b \neq 0`.

        EXAMPLES::

            sage: # needs sage.modules
            sage: h = SymmetricFunctions(QQ).h()
            sage: L = LazySymmetricFunctions(h)
            sage: f = L(lambda n: h[n]) - 1
            sage: f(f.revert())
            h[1] + O^8

        TESTS::

            sage: f = L(lambda n: h[n]) - 1 - h[1]                                      # needs sage.modules
            sage: g = f.revert()                                                        # needs sage.modules
            sage: g[1]                                                                  # needs sage.modules
            Traceback (most recent call last):
            ...
            ValueError: compositional inverse does not exist

            sage: # needs sage.modules
            sage: R.<a,b> = QQ[]
            sage: p = SymmetricFunctions(R.fraction_field()).p()
            sage: L = LazySymmetricFunctions(p)
            sage: f = L(a + b*p[1])
            sage: f.revert()
            (((-a)/b)*p[]) + 1/b*p[1]
            sage: f = L(2*p[1])
            sage: f.revert()
            1/2*p[1]
            sage: f = L(2*p[1] + p[1,1])
            sage: f.revert()
            1/2*p[1] + (-1/8*p[1,1]) + (1/16*p[1,1,1]) + (-5/128*p[1,1,1,1])
                     + (7/256*p[1,1,1,1,1]) + (-21/1024*p[1,1,1,1,1,1])
                     + (33/2048*p[1,1,1,1,1,1,1]) + O^8
            sage: f.revert()(f)
            p[1] + O^8

        ALGORITHM:

        Let `F` be a symmetric function with valuation `1`, i.e.,
        whose constant term vanishes and whose degree one term equals
        `b p_1`.  Then

        .. MATH::

            (F - b p_1) \circ G = F \circ G - b p_1 \circ G = p_1 - b G,

        and therefore `G = (p_1 - (F - b p_1) \circ G) / b`, which
        allows recursive computation of `G`.

        .. SEEALSO::

            The compositional inverse `\Omega` of the symmetric
            function `h_1 + h_2 + \dots` can be handled much more
            efficiently using specialized methods. See
            :func:`~sage.combinat.species.generating_series.LogarithmCycleIndexSeries`

        AUTHORS:

        - Andrew Gainer-Dewar
        - Martin Rubey

        """
        P = self.parent()
        if P._arity != 1:
            raise ValueError("arity must be equal to 1")
        coeff_stream = self._coeff_stream
        if isinstance(coeff_stream, Stream_zero):
            raise ValueError("compositional inverse does not exist")
        R = P._laurent_poly_ring
        if (isinstance(coeff_stream, Stream_exact)
            and coeff_stream.order() >= 0
            and coeff_stream._degree == 2):
            # self = a + b * p_1; self.revert() = -a/b + 1/b * p_1
            a = coeff_stream[0]
            b = coeff_stream[1][Partition([1])]
            X = R(Partition([1]))
            coeff_stream = Stream_exact((-a/b, 1/b * X),
                                        order=0)
            return P.element_class(P, coeff_stream)

        # TODO: coefficients should not be checked here, it prevents
        # us from using self.define in some cases!
        if coeff_stream[0]:
            raise ValueError("cannot determine whether the compositional inverse exists")

        la = Partition([1])
        X = R(la)

        def coefficient(n):
            if n:
                return 0
            c = coeff_stream[1][la]
            if c.is_unit():
                return ~c
            raise ValueError("compositional inverse does not exist")

        b = P(lambda n: 0 if n else coeff_stream[1][la])  # TODO: we want a lazy version of Stream_exact
        b_inv = P(coefficient)  # TODO: we want a lazy version of Stream_exact
        g = P.undefined(valuation=1)
        g.define(b_inv * (X - (self - b * X)(g)))
        return g

    plethystic_inverse = revert

    compositional_inverse = revert

    def derivative_with_respect_to_p1(self, n=1):
        r"""
        Return the symmetric function obtained by taking the
        derivative of ``self`` with respect to the power-sum
        symmetric function `p_1` when the expansion of ``self`` in
        the power-sum basis is considered as a polynomial in `p_k`'s
        (with `k \geq 1`).

        This is the same as skewing ``self`` by the first power-sum
        symmetric function `p_1`.

        INPUT:

        - ``n`` -- (default: 1) nonnegative integer which determines
          which power of the derivative is taken

        EXAMPLES:

        The species `E` of sets satisfies the relationship `E' = E`::

            sage: # needs sage.modules
            sage: h = SymmetricFunctions(QQ).h()
            sage: T = LazySymmetricFunctions(h)
            sage: E = T(lambda n: h[n])
            sage: E - E.derivative_with_respect_to_p1()
            O^6

        The species `C` of cyclic orderings and the species `L` of linear
        orderings satisfy the relationship `C' = L`::

            sage: # needs sage.modules
            sage: p = SymmetricFunctions(QQ).p()
            sage: C = T(lambda n: (sum(euler_phi(k)*p([k])**(n//k)
            ....:                      for k in divisors(n))/n if n > 0 else 0))
            sage: L = T(lambda n: p([1]*n))
            sage: L - C.derivative_with_respect_to_p1()                                 # needs sage.libs.pari
            O^6

        TESTS::

            sage: # needs sage.modules
            sage: T = LazySymmetricFunctions(p)
            sage: a = T(p([1,1,1]))
            sage: a.derivative_with_respect_to_p1()
            (3*p[1,1]) + O^9
            sage: a.derivative_with_respect_to_p1(1)
            (3*p[1,1]) + O^9
            sage: a.derivative_with_respect_to_p1(2)
            6*p[1] + O^8
            sage: a.derivative_with_respect_to_p1(3)
            6*p[] + O^7
        """
        P = self.parent()
        if P._arity != 1:
            raise ValueError("arity must be equal to 1")

        coeff_stream = Stream_map_coefficients(self._coeff_stream,
                                               lambda c: c.derivative_with_respect_to_p1(n),
                                               P.is_sparse())
        coeff_stream = Stream_shift(coeff_stream, -n)
        return P.element_class(P, coeff_stream)

    def functorial_composition(self, *args):
        r"""
        Return the functorial composition of ``self`` and ``g``.

        Let `X` be a finite set of cardinality `m`.  For a group
        action of the symmetric group `g: S_n \to S_X` and a
        (possibly virtual) representation of the symmetric group on
        `X`, `f: S_X \to GL(V)`, the functorial composition is the
        (virtual) representation of the symmetric group `f \Box g:
        S_n \to GL(V)` given by `\sigma \mapsto f(g(\sigma))`.

        This is more naturally phrased in the language of
        combinatorial species.  Let `F` and `G` be species, then
        their functorial composition is the species `F \Box G` with
        `(F \Box G) [A] = F[ G[A] ]`.  In other words, an `(F \Box
        G)`-structure on a set `A` of labels is an `F`-structure
        whose labels are the set of all `G`-structures on `A`.

        The Frobenius character (or cycle index series) of `F \Box G`
        can be computed as follows, see section 2.2 of [BLL1998]_):

        .. MATH::

            \sum_{n \geq 0} \frac{1}{n!} \sum_{\sigma \in
            \mathfrak{S}_{n}} \operatorname{fix} F[ (G[\sigma])_{1},
            (G[\sigma])_{2}, \ldots ] \, p_{1}^{\sigma_{1}}
            p_{2}^{\sigma_{2}} \cdots.

        .. WARNING::

            The operation `f \Box g` only makes sense when `g`
            corresponds to a permutation representation, i.e., a
            group action.

        EXAMPLES:

        The species `G` of simple graphs can be expressed in terms of
        a functorial composition: `G = \mathfrak{p} \Box
        \mathfrak{p}_{2}`, where `\mathfrak{p}` is the
        :class:`~sage.combinat.species.subset_species.SubsetSpecies`.::

            sage: # needs sage.modules
            sage: R.<q> = QQ[]
            sage: h = SymmetricFunctions(R).h()
            sage: m = SymmetricFunctions(R).m()
            sage: L = LazySymmetricFunctions(m)
            sage: P = L(lambda n: sum(q^k*h[n-k]*h[k] for k in range(n+1)))
            sage: P2 = L(lambda n: h[2]*h[n-2], valuation=2)
            sage: P.functorial_composition(P2)[:4]                                      # needs sage.libs.pari
            [m[],
             m[1],
             (q+1)*m[1, 1] + (q+1)*m[2],
             (q^3+3*q^2+3*q+1)*m[1, 1, 1] + (q^3+2*q^2+2*q+1)*m[2, 1] + (q^3+q^2+q+1)*m[3]]

        For example, there are::

            sage: P.functorial_composition(P2)[4].coefficient([4])[3]                   # needs sage.libs.pari sage.modules
            3

        unlabelled graphs on 4 vertices and 3 edges, and::

            sage: P.functorial_composition(P2)[4].coefficient([2,2])[3]                 # needs sage.libs.pari sage.modules
            8

        labellings of their vertices with two 1's and two 2's.

        The symmetric function `h_1 \sum_n h_n` is the neutral
        element with respect to functorial composition::

            sage: # needs sage.modules
            sage: p = SymmetricFunctions(QQ).p()
            sage: h = SymmetricFunctions(QQ).h()
            sage: e = SymmetricFunctions(QQ).e()
            sage: L = LazySymmetricFunctions(h)
            sage: H = L(lambda n: h[n])
            sage: Ep = p[1]*H.derivative_with_respect_to_p1(); Ep
            h[1] + (h[1,1]) + (h[2,1]) + (h[3,1]) + (h[4,1]) + (h[5,1]) + O^7
            sage: f = L(lambda n: h[n-n//2, n//2])
            sage: f - Ep.functorial_composition(f)                                      # needs sage.libs.pari
            O^7

        The symmetric function `\sum_n h_n` is a left absorbing element::

            sage: # needs sage.modules
            sage: H.functorial_composition(f) - H
            O^7

        The functorial composition distributes over the sum::

            sage: # needs sage.modules
            sage: F1 = L(lambda n: h[n])
            sage: F2 = L(lambda n: e[n])
            sage: f1 = F1.functorial_composition(f)
            sage: f2 = F2.functorial_composition(f)
            sage: (F1 + F2).functorial_composition(f) - f1 - f2         # long time
            O^7

        TESTS:

        Check a corner case::

            sage: h = SymmetricFunctions(QQ).h()                                        # needs sage.modules
            sage: L = LazySymmetricFunctions(h)                                         # needs sage.modules
            sage: L(h[2,1]).functorial_composition(3*h[0])                              # needs sage.libs.pari sage.modules
            3*h[] + O^7

        Check an instance of a non-group action::

            sage: # needs sage.modules
            sage: s = SymmetricFunctions(QQ).s()
            sage: p = SymmetricFunctions(QQ).p()
            sage: L = LazySymmetricFunctions(p)
            sage: f = L(lambda n: s[n])
            sage: g = 2*s[2, 1, 1] + s[2, 2] + 3*s[4]
            sage: r = f.functorial_composition(g); r[4]                                 # needs sage.libs.pari
            Traceback (most recent call last):
            ...
            ValueError: the argument is not the Frobenius character of a permutation representation
            sage: g = -p[1, 1, 1]
            sage: r = f.functorial_composition(g); r[3]
            Traceback (most recent call last):
            ...
            ValueError: the argument is not the Frobenius character of a permutation representation
        """
        if len(args) != self.parent()._arity:
            raise ValueError("arity must be equal to the number of arguments provided")
        from sage.combinat.sf.sfa import is_SymmetricFunction
        if not all(isinstance(g, LazySymmetricFunction)
                   or is_SymmetricFunction(g)
                   or not g for g in args):
            raise ValueError("all arguments must be (possibly lazy) symmetric functions")

        if len(args) == 1:
            g = args[0]
            P = g.parent()
            if isinstance(g, LazySymmetricFunction):
                R = P._laurent_poly_ring
            else:
                from sage.rings.lazy_series_ring import LazySymmetricFunctions
                R = g.parent()
                P = LazySymmetricFunctions(R)
                g = P(g)

            p = R.realization_of().p()
            # TODO: does the following introduce a memory leak?
            g = Stream_map_coefficients(g._coeff_stream, p, P.is_sparse())
            f = Stream_map_coefficients(self._coeff_stream, p, P.is_sparse())

            def g_cycle_type(s, n):
                # the cycle type of G[sigma] of any permutation sigma
                # with cycle type s, which is a partition of n
                if not n:
                    if g[0]:
                        return Partition([1]*ZZ(g[0].coefficient([])))
                    return Partition([])

                g_n = g[n]
                if not g_n:
                    return Partition([])
                if any(c < 0 for c in g_n.monomial_coefficients(copy=False).values()):
                    raise ValueError("the argument is not the Frobenius character of a permutation representation")
                res = []
                # k is the length of a cycle in G[sigma], and
                # n! g_n([1]*n) is the number of elements in G[n]
                for k in range(1, 1 + min(lcm(s),
                                          ZZ(factorial(n) * g_n.coefficient([1]*n)))):
                    e = 0
                    for d in divisors(k):
                        m = moebius(d)
                        if not m:
                            continue
                        u = s.power(k // d)
                        e += m * u.aut() * g_n.coefficient(u)
                    # e / k might not be an integer if g is not a
                    # group action, so it is good to check
                    res.extend([k] * ZZ(e / k))
                res.reverse()
                return Partition(res)

            def coefficient(n):
                terms = {}
                t_size = None
                for s in Partitions(n):
                    t = g_cycle_type(s, n)
                    if t_size is None:
                        t_size = sum(t)
                        f_t = f[t_size]
                        if not f_t:
                            break
                    elif t_size != sum(t):
                        raise ValueError("the argument is not the Frobenius character of a permutation representation")

                    terms[s] = t.aut() * f_t.coefficient(t) / s.aut()
                return R(p.element_class(p, terms))

            coeff_stream = Stream_function(coefficient, P._sparse, 0)
            return P.element_class(P, coeff_stream)
        else:
            raise NotImplementedError("only implemented for arity 1")

    def arithmetic_product(self, *args):
        r"""
        Return the arithmetic product of ``self`` with ``g``.

        The arithmetic product is a binary operation `\boxdot` on the
        ring of symmetric functions which is bilinear in its two
        arguments and satisfies

        .. MATH::

            p_{\lambda} \boxdot p_{\mu} = \prod\limits_{i \geq 1, j \geq 1}
            p_{\mathrm{lcm}(\lambda_i, \mu_j)}^{\mathrm{gcd}(\lambda_i, \mu_j)}

        for any two partitions `\lambda = (\lambda_1, \lambda_2, \lambda_3,
        \dots )` and `\mu = (\mu_1, \mu_2, \mu_3, \dots )` (where `p_{\nu}`
        denotes the power-sum symmetric function indexed by the partition
        `\nu`, and `p_i` denotes the `i`-th power-sum symmetric function).
        This is enough to define the arithmetic product if the base ring
        is torsion-free as a `\ZZ`-module; for all other cases the
        arithmetic product is uniquely determined by requiring it to be
        functorial in the base ring. See
        http://mathoverflow.net/questions/138148/ for a discussion of
        this arithmetic product.

        .. WARNING::

            The operation `f \boxdot g` was originally defined only
            for symmetric functions `f` and `g` without constant
            term.  We extend this definition using the convention
            that the least common multiple of any integer with `0` is
            `0`.

        If `f` and `g` are two symmetric functions which are homogeneous
        of degrees `a` and `b`, respectively, then `f \boxdot g` is
        homogeneous of degree `ab`.

        The arithmetic product is commutative and associative and has
        unity `e_1 = p_1 = h_1`.

        For species `M` and `N` such that `M[\varnothing] =
        N[\varnothing] = \varnothing`, their arithmetic product is
        the species `M \boxdot N` of "`M`-assemblies of cloned
        `N`-structures".  This operation is defined and several
        examples are given in [MM2008]_.

        INPUT:

        - ``g`` -- a cycle index series having the same parent as ``self``

        OUTPUT:

        The arithmetic product of ``self`` with ``g``.

        .. SEEALSO::

          :meth:`sage.combinat.sf.sfa.SymmetricFunctionAlgebra_generic_Element.arithmetic_product`

        EXAMPLES:

        For `C` the species of (oriented) cycles and `L_{+}` the
        species of nonempty linear orders, `C \boxdot L_{+}`
        corresponds to the species of "regular octopuses"; a `(C
        \boxdot L_{+})`-structure is a cycle of some length, each of
        whose elements is an ordered list of a length which is
        consistent for all the lists in the structure. ::

            sage: R.<q> = QQ[]
            sage: p = SymmetricFunctions(R).p()                                         # needs sage.modules
            sage: m = SymmetricFunctions(R).m()                                         # needs sage.modules
            sage: L = LazySymmetricFunctions(m)                                         # needs sage.modules

            sage: # needs sage.modules
            sage: C = species.CycleSpecies().cycle_index_series()
            sage: c = L(lambda n: C[n])
            sage: Lplus = L(lambda n: p([1]*n), valuation=1)
            sage: r = c.arithmetic_product(Lplus); r                                    # needs sage.libs.pari
            m[1] + (3*m[1,1]+2*m[2])
             + (8*m[1,1,1]+4*m[2,1]+2*m[3])
             + (42*m[1,1,1,1]+21*m[2,1,1]+12*m[2,2]+7*m[3,1]+3*m[4])
             + (144*m[1,1,1,1,1]+72*m[2,1,1,1]+36*m[2,2,1]+24*m[3,1,1]+12*m[3,2]+6*m[4,1]+2*m[5])
             + ...
             + O^7

        In particular, the number of regular octopuses is::

            sage: [r[n].coefficient([1]*n) for n in range(8)]                           # needs sage.libs.pari sage.modules
            [0, 1, 3, 8, 42, 144, 1440, 5760]

        It is shown in [MM2008]_ that the exponential generating
        function for regular octopuses satisfies `(C \boxdot L_{+})
        (x) = \sum_{n \geq 1} \sigma (n) (n - 1)! \frac{x^{n}}{n!}`
        (where `\sigma (n)` is the sum of the divisors of `n`). ::

            sage: [sum(divisors(i))*factorial(i-1) for i in range(1,8)]                 # needs sage.modules
            [1, 3, 8, 42, 144, 1440, 5760]

        AUTHORS:

        - Andrew Gainer-Dewar (2013)

        REFERENCES:

        - [MM2008]_

        TESTS:

        Check that the product with zero works::

            sage: # needs sage.modules
            sage: s = SymmetricFunctions(QQ).s()
            sage: L = LazySymmetricFunctions(s)
            sage: L(0).arithmetic_product(s[2])
            0
            sage: L(s[2]).arithmetic_product(0)
            0

        Check that the arithmetic product of symmetric functions of
        finite support works::

            sage: L(s([2])).arithmetic_product(s([1,1,1]))                              # needs sage.modules
            s[2, 2, 1, 1] + s[3, 1, 1, 1] + s[3, 2, 1] + s[3, 3] + 2*s[4, 1, 1]

            sage: f = 1/(1-L(s[1]))                                                     # needs sage.modules
            sage: f.arithmetic_product(s[1]) - f                                        # needs lrcalc_python sage.modules
            O^7

        Check that the arithmetic product of symmetric functions with
        constant a term works as advertised::

            sage: p = SymmetricFunctions(QQ).p()                                        # needs sage.modules
            sage: L = LazySymmetricFunctions(p)                                         # needs sage.modules
            sage: L(5).arithmetic_product(3*p[2,1])                                     # needs sage.modules
            15*p[]

        Check the arithmetic product of symmetric functions over a
        finite field works::

            sage: s = SymmetricFunctions(FiniteField(2)).s()                            # needs sage.modules
            sage: L = LazySymmetricFunctions(s)                                         # needs sage.modules
            sage: L(s([2])).arithmetic_product(s([1,1,1]))                              # needs sage.modules
            s[2, 2, 1, 1] + s[3, 1, 1, 1] + s[3, 2, 1] + s[3, 3]

        """
        if len(args) != self.parent()._arity:
            raise ValueError("arity must be equal to the number of arguments provided")
        from sage.combinat.sf.sfa import is_SymmetricFunction
        if not all(isinstance(g, LazySymmetricFunction)
                   or is_SymmetricFunction(g)
                   or not g for g in args):
            raise ValueError("all arguments must be (possibly lazy) symmetric functions")

        if len(args) == 1:
            g = args[0]
            P = g.parent()

            # f = 0 or g = (0, ..., 0)
            if (isinstance(self._coeff_stream, Stream_zero)
                or (not isinstance(g, LazyModuleElement) and not g)
                or (isinstance(g, LazyModuleElement)
                    and isinstance(g._coeff_stream, Stream_zero))):
                return P.zero()

            if (isinstance(self._coeff_stream, Stream_exact)
                and not self._coeff_stream._constant):

                if not isinstance(g, LazySymmetricFunction):
                    f = self.symmetric_function()
                    return f.arithmetic_product(g)

                if (isinstance(g._coeff_stream, Stream_exact)
                    and not g._coeff_stream._constant):
                    f = self.symmetric_function()
                    gs = g.symmetric_function()
                    return P(f.arithmetic_product(gs))

            if isinstance(g, LazySymmetricFunction):
                R = P._laurent_poly_ring
            else:
                from sage.rings.lazy_series_ring import LazySymmetricFunctions
                R = g.parent()
                P = LazySymmetricFunctions(R)
                g = P(g)

            # compute the constant term in the case where not both f
            # and g have finite support
            # TODO: this should be done lazily if possible
            c = R.zero()
            if self[0]:
                if (isinstance(g._coeff_stream, Stream_exact)
                    and not g._coeff_stream._constant):
                    gs = g.symmetric_function()
                    c += self[0].arithmetic_product(gs)
            if g[0]:
                if (isinstance(self._coeff_stream, Stream_exact)
                    and not self._coeff_stream._constant):
                    fs = self.symmetric_function()
                    c += fs.arithmetic_product(g[0])

            p = R.realization_of().p()
            # TODO: does the following introduce a memory leak?
            g = Stream_map_coefficients(g._coeff_stream, p, P.is_sparse())
            f = Stream_map_coefficients(self._coeff_stream, p, P.is_sparse())

            def coefficient(n):
                if not n:
                    return c
                index_set = ((d, n // d) for d in divisors(n))
                return sum(f[i].arithmetic_product(g[j])
                           for i, j in index_set if f[i] and g[j])

            coeff_stream = Stream_function(coefficient, P._sparse, 0)
            return P.element_class(P, coeff_stream)
        else:
            raise NotImplementedError("only implemented for arity 1")

    def symmetric_function(self, degree=None):
        r"""
        Return ``self`` as a symmetric function if ``self`` is actually so.

        INPUT:

        - ``degree`` -- ``None`` or an integer

        OUTPUT:

        If ``degree`` is not ``None``, the terms of the series of
        degree greater than ``degree`` are first truncated.  If
        ``degree`` is ``None`` and the series is not a polynomial
        polynomial, a ``ValueError`` is raised.

        EXAMPLES::

            sage: # needs sage.modules
            sage: s = SymmetricFunctions(QQ).s()
            sage: S = LazySymmetricFunctions(s)
            sage: elt = S(s[2])
            sage: elt.symmetric_function()
            s[2]

        TESTS::

            sage: # needs sage.modules
            sage: s = SymmetricFunctions(QQ).s()
            sage: S = LazySymmetricFunctions(s)
            sage: elt = S(s[2])
            sage: elt.symmetric_function()
            s[2]
            sage: f = 1 / (1 - elt)
            sage: f                                                                     # needs lrcalc_python
            s[] + s[2] + (s[2,2]+s[3,1]+s[4]) + (s[2,2,2]+2*s[3,2,1]+s[3,3]+s[4,1,1]+3*s[4,2]+2*s[5,1]+s[6]) + O^7
            sage: f.symmetric_function()
            Traceback (most recent call last):
            ...
            ValueError: not a symmetric function

            sage: # needs sage.modules
            sage: f4 = f.truncate(5); f4                                                # needs lrcalc_python
            s[] + s[2] + (s[2,2]+s[3,1]+s[4])
            sage: f4.symmetric_function()                                               # needs lrcalc_python
            s[] + s[2] + s[2, 2] + s[3, 1] + s[4]
            sage: f4.symmetric_function() == f.symmetric_function(4)                    # needs lrcalc_python
            True
            sage: S.zero().symmetric_function()
            0
            sage: f4.symmetric_function(0)                                              # needs lrcalc_python
            s[]

        """
        S = self.parent()
        R = S._laurent_poly_ring

        if isinstance(self._coeff_stream, Stream_zero):
            return R.zero()

        if degree is None:
            if (isinstance(self._coeff_stream, Stream_exact)
                and not self._coeff_stream._constant):
                m = self._coeff_stream._degree
            else:
                raise ValueError("not a symmetric function")
        else:
            m = degree + 1

        return R.sum(self[:m])


class LazyDirichletSeries(LazyModuleElement):
    r"""
    A Dirichlet series where the coefficients are computed lazily.

    EXAMPLES::

        sage: L = LazyDirichletSeriesRing(ZZ, "z")
        sage: f = L(constant=1)^2
        sage: f                                                                         # needs sage.symbolic
        1 + 2/2^z + 2/3^z + 3/4^z + 2/5^z + 4/6^z + 2/7^z + O(1/(8^z))
        sage: f.coefficient(100) == number_of_divisors(100)                             # needs sage.libs.pari
        True

    Lazy Dirichlet series is picklable::

        sage: g = loads(dumps(f))
        sage: g                                                                         # needs sage.symbolic
        1 + 2/2^z + 2/3^z + 3/4^z + 2/5^z + 4/6^z + 2/7^z + O(1/(8^z))
        sage: g == f
        True
    """
    def is_unit(self):
        """
        Return whether this element is a unit in the ring.

        EXAMPLES::

            sage: D = LazyDirichletSeriesRing(ZZ, "s")
            sage: D([0, 2]).is_unit()
            False

            sage: D([-1, 2]).is_unit()
            True

            sage: D([3, 2]).is_unit()
            False

            sage: D = LazyDirichletSeriesRing(QQ, "s")
            sage: D([3, 2]).is_unit()
            True
        """
        if self.is_zero(): # now 0 != 1
            return False
        return self[1].is_unit()

    def valuation(self):
        r"""
        Return the valuation of ``self``.

        This method determines the valuation of the series by looking for a
        nonzero coefficient. Hence if the series happens to be zero, then it
        may run forever.

        EXAMPLES::

            sage: L = LazyDirichletSeriesRing(ZZ, "z")
            sage: mu = L(moebius); mu.valuation()                                       # needs sage.libs.pari
            0
            sage: (mu - mu).valuation()                                                 # needs sage.libs.pari
            +Infinity
            sage: g = L(constant=1, valuation=2)
            sage: g.valuation()                                                         # needs sage.symbolic
            log(2)
            sage: (g*g).valuation()                                                     # needs sage.symbolic
            2*log(2)
        """
        if isinstance(self._coeff_stream, Stream_zero):
            return self._coeff_stream.order()
        from sage.functions.log import log
        return log(ZZ(self._coeff_stream.order()))

    def _mul_(self, other):
        """
        Return the product of this series with ``other``.

        INPUT:

        - ``other`` -- other series

        TESTS::

            sage: D = LazyDirichletSeriesRing(QQ, "s")
            sage: zeta = D(constant=1)
            sage: zeta                                                                  # needs sage.symbolic
            1 + 1/(2^s) + 1/(3^s) + O(1/(4^s))
            sage: zeta * zeta                                                           # needs sage.symbolic
            1 + 2/2^s + 2/3^s + 3/4^s + 2/5^s + 4/6^s + 2/7^s + O(1/(8^s))
            sage: [number_of_divisors(n) for n in range(1, 8)]                          # needs sage.libs.pari
            [1, 2, 2, 3, 2, 4, 2]

            sage: mu = D(moebius)
            sage: mu                                                                    # needs sage.symbolic
            1 - 1/(2^s) - 1/(3^s) - 1/(5^s) + 1/(6^s) - 1/(7^s) + O(1/(8^s))
            sage: zeta * mu                                                             # needs sage.symbolic
            1 + O(1/(8^s))
            sage: D.one() * mu is mu
            True
            sage: mu * D.one() is mu
            True

            sage: zeta*(2-zeta)                                                         # needs sage.symbolic
            1 - 1/(4^s) - 2/6^s + O(1/(8^s))

            sage: d1 = D([0,0,1,2,3])
            sage: d2 = D([0,1,2,3])
            sage: d1 * d2                                                               # needs sage.symbolic
            1/(6^s) + 2/8^s + 2/9^s + 3/10^s + 7/12^s + O(1/(13^s))

            sage: d1 * d2                       # not tested                            # needs sage.symbolic
            1/(6^s) + 2/8^s + 2/9^s + 3/10^s + 7/12^s + 6/15^s + 6/16^s + 9/20^s

            sage: L.<t> = LazyLaurentSeriesRing(D)
            sage: 1/(1-t*zeta)                                                          # needs sage.symbolic
            (1 + O(1/(8^s)))
             + (1 + 1/(2^s) + 1/(3^s) + 1/(4^s) + 1/(5^s) + 1/(6^s) + 1/(7^s) + O(1/(8^s)))*t
             + (1 + 2/2^s + 2/3^s + 3/4^s + 2/5^s + 4/6^s + 2/7^s + O(1/(8^s)))*t^2
             + (1 + 3/2^s + 3/3^s + 6/4^s + 3/5^s + 9/6^s + 3/7^s + O(1/(8^s)))*t^3
             + (1 + 4/2^s + 4/3^s + 10/4^s + 4/5^s + 16/6^s + 4/7^s + O(1/(8^s)))*t^4
             + (1 + 5/2^s + 5/3^s + 15/4^s + 5/5^s + 25/6^s + 5/7^s + O(1/(8^s)))*t^5
             + (1 + 6/2^s + 6/3^s + 21/4^s + 6/5^s + 36/6^s + 6/7^s + O(1/(8^s)))*t^6
             + O(t^7)
        """
        P = self.parent()
        left = self._coeff_stream
        right = other._coeff_stream
        if isinstance(left, Stream_zero):
            return self
        if isinstance(right, Stream_zero):
            return other
        if (isinstance(left, Stream_exact)
            and not left._constant
            and left._initial_coefficients == (P._internal_poly_ring.base_ring().one(),)
            and left.order() == 1):
            return other  # self == 1
        if (isinstance(right, Stream_exact)
            and not right._constant
            and right._initial_coefficients == (P._internal_poly_ring.base_ring().one(),)
            and right.order() == 1):
            return self  # other == 1
        coeff = Stream_dirichlet_convolve(left, right, P.is_sparse())
        # Performing exact arithmetic is slow because the series grow large
        #   very quickly as we are multiplying the degree
        #if (isinstance(left, Stream_exact) and not left._constant
        #    and isinstance(right, Stream_exact) and not right._constant):
        #    # Product of finite length Dirichlet series,
        #    #   so the result has finite length
        #    deg = (left._degree - 1) * (right._degree - 1) + 1
        #    order = left._approximate_order * right._approximate_order
        #    coeff_vals = [coeff[i] for i in range(order, deg)]
        #    return P.element_class(P, Stream_exact(coeff_vals,
        #                                           constant=left._constant, order=order, degree=deg))
        return P.element_class(P, coeff)

    def __invert__(self):
        """
        Return the multiplicative inverse of the element.

        TESTS::

            sage: L = LazyDirichletSeriesRing(ZZ, "z", sparse=False)
            sage: ~L(constant=1) - L(moebius)                                           # needs sage.libs.pari
            O(1/(8^z))
            sage: L = LazyDirichletSeriesRing(ZZ, "z", sparse=True)
            sage: ~L(constant=1) - L(moebius)                                           # needs sage.libs.pari
            O(1/(8^z))

        Trying to invert a non-invertible 'exact' series raises a
        ``ZeroDivisionError``::

            sage: f = ~L([0,1], constant=1)
            sage: f[1]
            Traceback (most recent call last):
            ...
            ZeroDivisionError: the Dirichlet inverse only exists if the coefficient with index 1 is non-zero

            sage: f = ~L(lambda n: n-1)
            sage: f[1]
            Traceback (most recent call last):
            ...
            ZeroDivisionError: rational division by zero
        """
        P = self.parent()
        return P.element_class(P, Stream_dirichlet_invert(self._coeff_stream,
                                                          P.is_sparse()))

    def __call__(self, p):
        r"""
        Return the composition of ``self`` with a linear polynomial ``p``.

        Return the series with the variable `s` replaced by a linear
        polynomial `a\cdot s + b`, for positive `a`.

        When `f` is an exact Dirichlet series, we can write

        .. MATH::

            f(s) = \sum_{n=1}^k a_n / n^s + C \zeta(s).

        Thus we can evaluate this for `p \in \CC` by using the analytic
        continuation of the Riemann `\zeta` function for `p \in \CC`
        with the real part of `p` at most `1`. In the case `p = 1`,
        this will return `\infty` if `C \neq 0`.

        EXAMPLES::

            sage: D = LazyDirichletSeriesRing(QQ, "s")
            sage: P.<s> = QQ[]
            sage: Z = D(constant=1)
            sage: from sage.arith.misc import dedekind_psi
            sage: Psi = D(dedekind_psi)
            sage: Z(s)*Z(s-1)/Z(2*s) - Psi                                              # needs sage.symbolic
            O(1/(8^s))

            sage: Z(s)*Z(s-1)/Z(2*s-2) - (1/Psi).map_coefficients(abs)                  # needs sage.symbolic
            O(1/(8^s))

            sage: # needs sage.symbolic
            sage: Z(5)
            zeta(5)
            sage: Z(1+I)
            zeta(I + 1)
            sage: Z(0)
            -1/2
            sage: Z(1)
            Infinity

            sage: f = D([1,2,-3,-4], valuation=2)
            sage: f                                                                     # needs sage.symbolic
            1/(2^s) + 2/3^s - 3/4^s - 4/5^s
            sage: f(2)
            449/3600
            sage: 1/2^2 + 2/3^2 + -3/4^2 + -4/5^2
            449/3600
            sage: f(0)
            -4
            sage: f(1)
            -23/60
            sage: f(-2)
            -126

            sage: f = D([4,2,-3,2])
            sage: f(0)
            5

            sage: f = D([1,2,-3,-4], constant=2)
            sage: bool(f(2) == -1 + -5/3^2 + -6/4^2 + 2*zeta(2))                        # needs sage.symbolic
            True
            sage: f(0)                                                                  # needs sage.symbolic
            -13
            sage: f(1)                                                                  # needs sage.symbolic
            Infinity
        """
        P = self.parent()
        coeff_stream = self._coeff_stream

        # Special behavior for finite series
        if isinstance(coeff_stream, Stream_exact):
            from sage.rings.cc import CC
            if not coeff_stream._constant:
                try:
                    return sum(self[k] * ~(ZZ(k)**p)
                               for k in range(1, coeff_stream._degree))
                except (ValueError, TypeError, ArithmeticError):
                    pass
            elif p in CC:
                from sage.functions.transcendental import zeta
                C = coeff_stream._constant
                ret = sum((self[k] - C) * ~(ZZ(k)**p)
                          for k in range(1, coeff_stream._degree))
                return ret + C * zeta(p)

        R = PolynomialRing(ZZ, P.variable_name())
        p = R(p)
        if p.degree() != 1:
            raise ValueError("the argument must be a linear polynomial of degree 1 with integer coefficients")
        b, a = p
        if a < 0:
            raise ValueError("the leading coefficient must be positive")

        def coefficient(m):
            m = ZZ(m)
            try:
                n = m.nth_root(a)
                return coeff_stream[n] * n ** (-b)
            except ValueError:
                return ZZ.zero()
        R = P._internal_poly_ring.base_ring()
        return P.element_class(P, Stream_function(coefficient, P._sparse, 1))

    def _format_series(self, formatter, format_strings=False):
        """
        Return nonzero ``self`` formatted by ``formatter``.

        TESTS::

            sage: # needs sage.symbolic
            sage: L = LazyDirichletSeriesRing(QQ, "s")
            sage: f = L(constant=1)
            sage: f._format_series(repr)
            '1 + 1/(2^s) + 1/(3^s) + O(1/(4^s))'
            sage: f._format_series(unicode_art)
                 -s    -s
            1 + 2   + 3   + O(1/(4^s))
            sage: L([1,-1,1])._format_series(repr)
            '1 - 1/(2^s) + 1/(3^s)'
            sage: L([1,-1,1])._format_series(ascii_art)
                  -s    -s
            1 + -2   + 3
            sage: R.<x> = QQ[]
            sage: L = LazyDirichletSeriesRing(R, "s")
            sage: L([1,-1 + x,1/3])._format_series(ascii_art)
                                  ( -s)
                                  (3  )
                  ( -s        )   (---)
            (1) + (2  *(x - 1)) + ( 3 )

            sage: L.<z> = LazyLaurentSeriesRing(QQ)
            sage: D = LazyDirichletSeriesRing(L, "s")
            sage: f = D([2, 0, 1/(1-z), 3])
            sage: f                                                                     # needs sage.symbolic
            (2)/1^s + ((1+z+z^2+O(z^3))/3^s) + (3)/4^s
            sage: f._format_series(ascii_art)                                           # needs sage.symbolic
            ((2)/1^s) + ((1 + z + z^2 + O(z^3))/3^s) + ((3)/4^s)
        """
        P = self.parent()
        cs = self._coeff_stream
        v = cs._approximate_order
        if isinstance(cs, Stream_exact):
            if not cs._constant:
                m = cs._degree
            else:
                m = cs._degree + P.options.constant_length
        else:
            m = v + P.options.display_length

        atomic_repr = P._internal_poly_ring.base_ring()._repr_option('element_is_atomic')
        mons = [P._monomial(self[i], i) for i in range(v, m) if self[i]]
        if not isinstance(cs, Stream_exact) or cs._constant:
            if P._internal_poly_ring.base_ring() is P.base_ring():
                bigO = ["O(%s)" % P._monomial(1, m)]
            else:
                bigO = ["O(%s)^%s" % (', '.join(str(g) for g in P._names), m)]
        else:
            bigO = []

        from sage.misc.latex import latex
        from sage.typeset.unicode_art import unicode_art
        from sage.typeset.ascii_art import ascii_art
        from sage.misc.repr import repr_lincomb
        if formatter == repr:
            poly = repr_lincomb([(1, mo) for mo in mons + bigO], strip_one=True)
        elif formatter == latex:
            poly = repr_lincomb([(1, mo) for mo in mons + bigO], is_latex=True, strip_one=True)
        elif formatter in [ascii_art, unicode_art]:
            if formatter == ascii_art:
                from sage.typeset.symbols import ascii_left_parenthesis as left_paren
                from sage.typeset.symbols import ascii_right_parenthesis as right_paren
            else:
                from sage.typeset.symbols import unicode_left_parenthesis as left_paren
                from sage.typeset.symbols import unicode_right_parenthesis as right_paren
            if atomic_repr:
                poly = formatter(*(mons + bigO), sep=" + ")
            else:
                def parenthesize(m):
                    a = formatter(m)
                    h = a.height()
                    return formatter(left_paren.character_art(h),
                                     a, right_paren.character_art(h))
                poly = formatter(*([parenthesize(mo) for mo in mons] + bigO), sep=" + ")

        return poly<|MERGE_RESOLUTION|>--- conflicted
+++ resolved
@@ -4536,22 +4536,14 @@
                                                    P.is_sparse())
         return P.element_class(P, coeff_stream)
 
-<<<<<<< HEAD
-    def integral(self, variable=None, integration_constants=None):
-=======
     def integral(self, variable=None, *, constants=None):
->>>>>>> 3dd953c3
         r"""
         Return the integral of ``self`` with respect to ``variable``.
 
         INPUT:
 
         - ``variable`` -- (optional) the variable to integrate
-<<<<<<< HEAD
-        - ``integration_constants`` -- (optional) list of integration
-=======
         - ``constants`` -- (optional; keyword-only) list of integration
->>>>>>> 3dd953c3
           constants for the integrals of ``self`` (the last constant
           corresponds to the first integral)
 
@@ -4587,11 +4579,7 @@
             sage: R.<a, C> = QQ[]
             sage: L.<x> = LazyLaurentSeriesRing(R)
             sage: f = L.undefined(0)
-<<<<<<< HEAD
-            sage: f.define((a*f).integral([C]))
-=======
             sage: f.define((a*f).integral(constants=[C]))
->>>>>>> 3dd953c3
             sage: f
             C + a*C*x + 1/2*a^2*C*x^2 + 1/6*a^3*C*x^3 + 1/24*a^4*C*x^4
              + 1/120*a^5*C*x^5 + 1/720*a^6*C*x^6 + O(x^7)
@@ -4609,22 +4597,14 @@
             x*y^2*t^-4 + 2*x*y*z*t^-2 + (x^2*y + x*z^2) + x^2*z*t^2 + 1/3*x^3*t^4
             sage: f.integral(t)
             -1/3*y^2*t^-3 - 2*y*z*t^-1 + (2*x*y + z^2)*t + 2/3*x*z*t^3 + 1/5*x^2*t^5
-<<<<<<< HEAD
-            sage: f.integral(y, [x*y*z])
-=======
             sage: f.integral(y, constants=[x*y*z])
->>>>>>> 3dd953c3
             -1/9*y^3*t^-3 - y^2*z*t^-1 + x*y*z + (x*y^2 + y*z^2)*t + 2/3*x*y*z*t^3 + 1/5*x^2*y*t^5
 
         TESTS::
 
             sage: L.<t> = LazyLaurentSeriesRing(QQ)
             sage: f = t^-2
-<<<<<<< HEAD
-            sage: f.integral(t, [0, 0, 0])
-=======
             sage: f.integral(t, constants=[0, 0, 0])
->>>>>>> 3dd953c3
             Traceback (most recent call last):
             ...
             ValueError: cannot integrate 3 times the series t^-2
@@ -4633,19 +4613,11 @@
             Traceback (most recent call last):
             ...
             ValueError: cannot integrate 3 times the series t^-5 + t^-2
-<<<<<<< HEAD
-            sage: f.integral([0, 1], [0, 1])
-            Traceback (most recent call last):
-            ...
-            ValueError: integration constants given twice
-            sage: f.integral(4, [0, 1])
-=======
             sage: f.integral([0, 1], constants=[0, 1])
             Traceback (most recent call last):
             ...
             ValueError: integration constants given twice
             sage: f.integral(4, constants=[0, 1])
->>>>>>> 3dd953c3
             Traceback (most recent call last):
             ...
             ValueError: the number of integrations does not match the number of integration constants
@@ -4653,37 +4625,6 @@
         P = self.parent()
         zero = P.base_ring().zero()
         if variable is None:
-<<<<<<< HEAD
-            if integration_constants is None:
-                integration_constants = [zero]
-        elif variable != P.gen():
-            if isinstance(variable, (list, tuple)):
-                if integration_constants is not None:
-                    raise ValueError("integration constants given twice")
-                integration_constants = tuple(variable)
-                variable = None
-            elif variable in ZZ and ZZ(variable) >= 0:
-                if integration_constants is None:
-                    integration_constants = [zero] * ZZ(variable)
-                elif ZZ(variable) != len(integration_constants):
-                    raise ValueError("the number of integrations does not match"
-                                     " the number of integration constants")
-                variable = None
-            if integration_constants is None:
-                integration_constants = []
-        else:
-            if integration_constants is None:
-                integration_constants = [zero]
-            variable = None
-
-        nints = len(integration_constants)
-
-        coeff_stream = self._coeff_stream
-        if isinstance(coeff_stream, Stream_zero):
-            if any(integration_constants):
-                coeff_stream = Stream_exact([c / ZZ.prod(k for k in range(1, i+1))
-                                             for i, c in enumerate(integration_constants)],
-=======
             if constants is None:
                 constants = [zero]
         elif variable != P.gen():
@@ -4713,7 +4654,6 @@
             if any(constants):
                 coeff_stream = Stream_exact([c / ZZ.prod(k for k in range(1, i+1))
                                              for i, c in enumerate(constants)],
->>>>>>> 3dd953c3
                                             order=0,
                                             constant=zero)
                 return P.element_class(P, coeff_stream)
@@ -4721,11 +4661,7 @@
 
         if (isinstance(coeff_stream, Stream_exact) and not coeff_stream._constant):
             coeffs = [c / ZZ.prod(k for k in range(1, i+1))
-<<<<<<< HEAD
-                      for i, c in enumerate(integration_constants)]
-=======
                       for i, c in enumerate(constants)]
->>>>>>> 3dd953c3
             if coeff_stream._approximate_order < 0:
                 ic = coeff_stream._initial_coefficients
                 ao = coeff_stream._approximate_order
@@ -4758,11 +4694,7 @@
             return P.element_class(P, coeff_stream)
 
         if nints:
-<<<<<<< HEAD
-            coeff_stream = Stream_integral(coeff_stream, integration_constants, P.is_sparse())
-=======
             coeff_stream = Stream_integral(coeff_stream, constants, P.is_sparse())
->>>>>>> 3dd953c3
 
         if variable is not None:
             coeff_stream = Stream_map_coefficients(coeff_stream,
@@ -5692,30 +5624,18 @@
                                                    P.is_sparse())
         return P.element_class(P, coeff_stream)
 
-<<<<<<< HEAD
-    def integral(self, variable=None, integration_constants=None):
-=======
     def integral(self, variable=None, *, constants=None):
->>>>>>> 3dd953c3
         r"""
         Return the integral of ``self`` with respect to ``variable``.
 
         INPUT:
 
         - ``variable`` -- (optional) the variable to integrate
-<<<<<<< HEAD
-        - ``integration_constants`` -- (optional) list of integration
-          constants for the integrals of ``self`` (the last constant
-          corresponds to the first integral)
-
-        For multivariable series, then only ``variable`` should be
-=======
         - ``constants`` -- (optional; keyword-only) list of integration
           constants for the integrals of ``self`` (the last constant
           corresponds to the first integral)
 
         For multivariable series, only ``variable`` should be
->>>>>>> 3dd953c3
         specified; the integration constant is taken to be `0`.
 
         Now we assume the series is univariate. If the first argument is a
@@ -5753,11 +5673,7 @@
             sage: R.<C, D> = QQ[]
             sage: L.<x> = LazyPowerSeriesRing(R)
             sage: f = L.undefined()
-<<<<<<< HEAD
-            sage: f.define((f.derivative() + 2*f).integral([C, D]))
-=======
             sage: f.define((f.derivative() + 2*f).integral(constants=[C, D]))
->>>>>>> 3dd953c3
             sage: f
             C + D*x + ((C+1/2*D)*x^2) + ((1/3*C+1/2*D)*x^3)
              + ((1/4*C+5/24*D)*x^4) + ((1/12*C+11/120*D)*x^5)
@@ -5796,11 +5712,7 @@
             x*z^2 + 2*x*y*z*t + ((x*y^2+x^2*z)*t^2) + x^2*y*t^3 + 1/3*x^3*t^4
             sage: f.integral(t)
             z^2*t + y*z*t^2 + ((1/3*y^2+2/3*x*z)*t^3) + 1/2*x*y*t^4 + 1/5*x^2*t^5
-<<<<<<< HEAD
-            sage: f.integral(y, [x*y*z])
-=======
             sage: f.integral(y, constants=[x*y*z])
->>>>>>> 3dd953c3
             x*y*z + y*z^2*t + 1/2*y^2*z*t^2 + ((1/9*y^3+2/3*x*y*z)*t^3) + 1/4*x*y^2*t^4 + 1/5*x^2*y*t^5
 
         We can integrate multivariate power series::
@@ -5838,29 +5750,17 @@
 
             sage: L.<t> = LazyPowerSeriesRing(QQ)
             sage: f = t^2
-<<<<<<< HEAD
-            sage: f.integral([0, 1], [0, 1])
-            Traceback (most recent call last):
-            ...
-            ValueError: integration constants given twice
-            sage: f.integral(4, [0, 1])
-=======
             sage: f.integral([0, 1], constants=[0, 1])
             Traceback (most recent call last):
             ...
             ValueError: integration constants given twice
             sage: f.integral(4, constants=[0, 1])
->>>>>>> 3dd953c3
             Traceback (most recent call last):
             ...
             ValueError: the number of integrations does not match the number of integration constants
 
             sage: L.<x,y,z> = LazyPowerSeriesRing(QQ)
-<<<<<<< HEAD
-            sage: x.integral(y, [2])
-=======
             sage: x.integral(y, constants=[2])
->>>>>>> 3dd953c3
             Traceback (most recent call last):
             ...
             ValueError: integration constants must not be given for multivariate series
@@ -5874,11 +5774,7 @@
         R = P._laurent_poly_ring
 
         if P._arity > 1:
-<<<<<<< HEAD
-            if integration_constants is not None:
-=======
             if constants is not None:
->>>>>>> 3dd953c3
                 raise ValueError("integration constants must not be given for multivariate series")
             if variable is None:
                 raise ValueError("the integration variable must be specified")
@@ -5892,11 +5788,7 @@
             else:
                 shift = 0
 
-<<<<<<< HEAD
-            if isinstance(coeff_stream, Stream_exact): # the constant should be 0
-=======
             if isinstance(coeff_stream, Stream_exact): # constant is 0 because arity is at least 2
->>>>>>> 3dd953c3
                 ao = coeff_stream._approximate_order
                 coeffs = [R(c).integral(variable) for c in coeff_stream._initial_coefficients]
                 coeff_stream = Stream_exact(coeffs, order=ao+shift, constant=coeff_stream._constant)
@@ -5914,36 +5806,6 @@
         zero = P.base_ring().zero()
         # This is copied from the LazyLaurentSeries.integral
         if variable is None:
-<<<<<<< HEAD
-            if integration_constants is None:
-                integration_constants = [zero]
-        elif variable != P.gen():
-            if isinstance(variable, (list, tuple)):
-                if integration_constants is not None:
-                    raise ValueError("integration constants given twice")
-                integration_constants = tuple(variable)
-                variable = None
-            elif variable in ZZ and ZZ(variable) >= 0:
-                if integration_constants is None:
-                    integration_constants = [zero] * ZZ(variable)
-                elif ZZ(variable) != len(integration_constants):
-                    raise ValueError("the number of integrations does not match"
-                                     " the number of integration constants")
-                variable = None
-            if integration_constants is None:
-                integration_constants = []
-        else:
-            if integration_constants is None:
-                integration_constants = [zero]
-            variable = None
-
-        nints = len(integration_constants)
-
-        if isinstance(coeff_stream, Stream_zero):
-            if any(integration_constants):
-                coeff_stream = Stream_exact([c / ZZ.prod(k for k in range(1, i+1))
-                                             for i, c in enumerate(integration_constants)],
-=======
             if constants is None:
                 constants = [zero]
         elif variable != P.gen():
@@ -5972,7 +5834,6 @@
             if any(constants):
                 coeff_stream = Stream_exact([c / ZZ.prod(k for k in range(1, i+1))
                                              for i, c in enumerate(constants)],
->>>>>>> 3dd953c3
                                             order=0,
                                             constant=zero)
                 return P.element_class(P, coeff_stream)
@@ -5981,11 +5842,7 @@
 
         if (isinstance(coeff_stream, Stream_exact) and not coeff_stream._constant):
             coeffs = [c / ZZ.prod(k for k in range(1, i+1))
-<<<<<<< HEAD
-                      for i, c in enumerate(integration_constants)]
-=======
                       for i, c in enumerate(constants)]
->>>>>>> 3dd953c3
             coeffs += [zero] * coeff_stream._approximate_order
             ic = coeff_stream._initial_coefficients
             ao = coeff_stream._approximate_order
@@ -6001,11 +5858,7 @@
             return P.element_class(P, coeff_stream)
 
         if nints:
-<<<<<<< HEAD
-            coeff_stream = Stream_integral(coeff_stream, integration_constants, P.is_sparse())
-=======
             coeff_stream = Stream_integral(coeff_stream, constants, P.is_sparse())
->>>>>>> 3dd953c3
 
         if variable is not None:
             coeff_stream = Stream_map_coefficients(coeff_stream,
