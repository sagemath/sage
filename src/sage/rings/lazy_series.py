r"""
Lazy Series

Coefficients of lazy series are computed on demand.  They have
infinite precision, although equality can only be decided in special
cases.

AUTHORS:

- Kwankyu Lee (2019-02-24): initial version
- Tejasvi Chebrolu, Martin Rubey, Travis Scrimshaw (2021-08):
  refactored and expanded functionality

EXAMPLES:

Laurent series over the integer ring are particularly useful as
generating functions for sequences arising in combinatorics. ::

    sage: L.<z> = LazyLaurentSeriesRing(ZZ)

The generating function of the Fibonacci sequence is::

    sage: f = 1 / (1 - z - z^2)
    sage: f
    1 + z + 2*z^2 + 3*z^3 + 5*z^4 + 8*z^5 + 13*z^6 + O(z^7)

In principle, we can now compute any coefficient of `f`::

    sage: f.coefficient(100)
    573147844013817084101

Which coefficients are actually computed depends on the type of
implementation.  For the sparse implementation, only the coefficients
which are needed are computed. ::

    sage: s = L(lambda n: n, valuation=0); s
    z + 2*z^2 + 3*z^3 + 4*z^4 + 5*z^5 + 6*z^6 + O(z^7)
    sage: s.coefficient(10)
    10
    sage: s._coeff_stream._cache
    {1: 1, 2: 2, 3: 3, 4: 4, 5: 5, 6: 6, 10: 10}

Using the dense implementation, all coefficients up to the required
coefficient are computed. ::

    sage: L.<x> = LazyLaurentSeriesRing(ZZ, sparse=False)
    sage: s = L(lambda n: n, valuation=0); s
    x + 2*x^2 + 3*x^3 + 4*x^4 + 5*x^5 + 6*x^6 + O(x^7)
    sage: s.coefficient(10)
    10
    sage: s._coeff_stream._cache
    [1, 2, 3, 4, 5, 6, 7, 8, 9, 10]

We can do arithmetic with lazy power series::

    sage: f
    1 + z + 2*z^2 + 3*z^3 + 5*z^4 + 8*z^5 + 13*z^6 + O(z^7)
    sage: f^-1
    1 - z - z^2 + O(z^7)
    sage: f + f^-1
    2 + z^2 + 3*z^3 + 5*z^4 + 8*z^5 + 13*z^6 + O(z^7)
    sage: g = (f + f^-1)*(f - f^-1); g
    4*z + 6*z^2 + 8*z^3 + 19*z^4 + 38*z^5 + 71*z^6 + O(z^7)

We call lazy power series whose coefficients are known to be
eventually constant 'exact'.  In some cases, computations with such
series are much faster.  Moreover, these are the series where
equality can be decided.  For example::

    sage: L.<z> = LazyPowerSeriesRing(ZZ)
    sage: f = 1 + 2*z^2 / (1 - z)
    sage: f - 2 / (1 - z) + 1 + 2*z
    0

However, multivariate Taylor series are actually represented as
streams of multivariate polynomials.  Therefore, the only exact
series in this case are polynomials::

    sage: L.<x,y> = LazyPowerSeriesRing(ZZ)
    sage: 1 / (1-x)
    1 + x + x^2 + x^3 + x^4 + x^5 + x^6 + O(x,y)^7

A similar statement is true for lazy symmetric functions::

    sage: h = SymmetricFunctions(QQ).h()                                                # needs sage.combinat
    sage: L = LazySymmetricFunctions(h)                                                 # needs sage.combinat
    sage: 1 / (1-L(h[1]))                                                               # needs sage.combinat
    h[] + h[1] + (h[1,1]) + (h[1,1,1]) + (h[1,1,1,1]) + (h[1,1,1,1,1]) + (h[1,1,1,1,1,1]) + O^7

We can change the base ring::

    sage: h = g.change_ring(QQ)
    sage: h.parent()                                                                    # needs sage.combinat
    Lazy Laurent Series Ring in z over Rational Field
    sage: h                                                                             # needs sage.combinat
    4*z + 6*z^2 + 8*z^3 + 19*z^4 + 38*z^5 + 71*z^6 + 130*z^7 + O(z^8)
    sage: hinv = h^-1; hinv                                                             # needs sage.combinat
    1/4*z^-1 - 3/8 + 1/16*z - 17/32*z^2 + 5/64*z^3 - 29/128*z^4 + 165/256*z^5 + O(z^6)
    sage: hinv.valuation()                                                              # needs sage.combinat
    -1

TESTS:

We check that -- at least for some simple cases -- division,
composition and reversion do not raise exceptions for univariate lazy
Laurent series, lazy power series and lazy symmetric functions::

    sage: def check(L, z, verbose=False):
    ....:     # division
    ....:     lf = [0, L(0), 1, L(1), z, 1 + z, 2 + z + z^2]
    ....:     lg = [3, L(3), 1 + z, 2 + z + z^2]
    ....:     for f in lf:
    ....:         for g in lg:
    ....:             try:
    ....:                 h = f / g
    ....:                 if verbose: print("(%s) / (%s) = %s" % (f, g, h))
    ....:             except Exception as e:
    ....:                 print("%s in (%s) / (%s)" % (e, f, g))
    ....:     # composition
    ....:     f = L(0)
    ....:     l = [(f, 0), (f, L(0)), (f, 2), (f, L(2)), (f, 2 + z + z^2), (f, 3/(1 - 2*z))]
    ....:     f = L(1)
    ....:     l.extend([(f, 0), (f, L(0)), (f, 2), (f, L(2)), (f, 2 + z + z^2), (f, 3/(1 - 2*z))])
    ....:     f = 2 + z + z^2
    ....:     l.extend([(f, 0), (f, L(0)), (f, 2), (f, L(2)), (f, 2 + z + z^2), (f, 3/(1 - 2*z))])
    ....:     f = 3/(2 - 3*z)
    ....:     l.extend([(f, 0), (f, L(0)), (f, 3*z/(1 - 2*z))])
    ....:     for f, g in l:
    ....:         try:
    ....:             h = f(g)
    ....:             if verbose: print("(%s)(%s) = %s" % (f, g, h))
    ....:         except Exception as e:
    ....:             print("%s in (%s)(%s)" % (e, f, g))
    ....:     # reversion
    ....:     l = [2 + 3*z, 3*z + 2*z^2, 3*z/(1 - 2*z - 3*z^2)]
    ....:     for f in l:
    ....:         try:
    ....:             h = f.revert()
    ....:             if verbose: print("(%s)^{(-1)} = %s" % (f, h))
    ....:         except Exception as e:
    ....:             print("%s in (%s).revert()" % (e, f))

    sage: L.<z> = LazyLaurentSeriesRing(QQ)
    sage: check(L, z)
    sage: L.<z> = LazyPowerSeriesRing(QQ)
    sage: check(L, z)
    sage: p = SymmetricFunctions(QQ).p()                                                # needs sage.combinat
    sage: L = LazySymmetricFunctions(p)                                                 # needs sage.combinat
    sage: check(L, L(p[1]))                                                             # needs sage.combinat

We check that the elements in the cache of the stream of homogeneous
components are in the correct ring::

    sage: def check(L, x, valuation, verbose=False):
    ....:     f = L(x, valuation=valuation)
    ....:     _ = f[2], f[5]
    ....:     if callable(x):
    ....:         assert len(f._coeff_stream._cache) == 2, "the cache is %s" % f._coeff_stream._cache
    ....:     else:
    ....:         m = 6 if valuation is None else 5 - valuation + 1
    ....:         assert len(f._coeff_stream._cache) == m, "the cache is %s" % f._coeff_stream._cache
    ....:     P = f._coeff_stream._cache[2].parent()
    ....:     assert P is L._internal_poly_ring.base_ring(), "the cache is in %s" % P
    ....:     if verbose:
    ....:         print(P)

    sage: def gen():
    ....:     n = 0
    ....:     while True:
    ....:         yield n
    ....:         n += 1

    sage: L.<z> = LazyLaurentSeriesRing(GF(2))
    sage: check(L, lambda n: n, valuation=-5)
    sage: check(L, gen(), valuation=-5)

    sage: L = LazyDirichletSeriesRing(QQbar, "s")                                       # needs sage.rings.number_field
    sage: check(L, lambda n: n, valuation=2)                                            # needs sage.rings.number_field
    sage: check(L, gen(), valuation=2)

    sage: L.<z> = LazyPowerSeriesRing(GF(2))
    sage: check(L, lambda n: n, valuation=0)
    sage: check(L, gen(), valuation=0)

    sage: L.<x,y> = LazyPowerSeriesRing(GF(2))
    sage: check(L, lambda n: (x + y)^n, valuation=None)                                 # needs sage.rings.finite_rings
    sage: def gen():
    ....:     n = 0
    ....:     while True:
    ....:         yield (x+y)^n
    ....:         n += 1
    sage: check(L, gen(), valuation=None)                                               # needs sage.rings.finite_rings

    sage: s = SymmetricFunctions(GF(2)).s()                                             # needs sage.combinat
    sage: L = LazySymmetricFunctions(s)                                                 # needs sage.combinat
    sage: check(L, lambda n: sum(k*s(la) for k, la in enumerate(Partitions(n))),        # needs sage.combinat
    ....:       valuation=0)

Check that we can invert matrices::

    sage: L.<z> = LazyLaurentSeriesRing(QQ)
    sage: a11 = 1 + L(lambda n: 1 if not n else 0, valuation=0)
    sage: a12 = 1 + L(lambda n: 1 if n == 1 else 0, valuation=0)
    sage: a21 = 1 + L(lambda n: 1 if n == 2 else 0, valuation=0)
    sage: a22 = 1 + L(lambda n: 1 if n == 3 else 0, valuation=0)
    sage: m = matrix([[a11, a12], [a21, a22]])
    sage: m.inverse()
    [   1 + z + 2*z^2 + 3*z^3 + 4*z^4 + 5*z^5 + 6*z^6 + O(z^7) -1 - 2*z - 3*z^2 - 4*z^3 - 5*z^4 - 6*z^5 - 7*z^6 + O(z^7)]
    [  -1 - z - 3*z^2 - 3*z^3 - 5*z^4 - 5*z^5 - 7*z^6 + O(z^7)  2 + 2*z + 4*z^2 + 4*z^3 + 6*z^4 + 6*z^5 + 8*z^6 + O(z^7)]
"""

# ****************************************************************************
#       Copyright (C) 2019 Kwankyu Lee <ekwankyu@gmail.com>
#                     2022 Martin Rubey <martin.rubey at tuwien.ac.at>
#                     2022 Travis Scrimshaw <tcscrims at gmail.com>
#
# This program is free software: you can redistribute it and/or modify
# it under the terms of the GNU General Public License as published by
# the Free Software Foundation, either version 2 of the License, or
# (at your option) any later version.
#                  https://www.gnu.org/licenses/
# ****************************************************************************

from sage.structure.element import Element, parent
from sage.structure.richcmp import op_EQ, op_NE
from sage.misc.misc_c import prod
from sage.arith.power import generic_power
from sage.arith.functions import lcm
from sage.arith.misc import divisors, factorial, moebius
from sage.combinat.partition import Partition, Partitions
from sage.misc.derivative import derivative_parse
from sage.categories.integral_domains import IntegralDomains
from sage.categories.rings import Rings
from sage.rings.infinity import infinity
from sage.rings.integer_ring import ZZ
from sage.rings.rational_field import QQ
from sage.rings.polynomial.laurent_polynomial_ring import LaurentPolynomialRing
from sage.rings.polynomial.polynomial_ring_constructor import PolynomialRing
from sage.categories.tensor import tensor
from sage.data_structures.stream import (
    Stream_add,
    Stream_cauchy_mul,
    Stream_cauchy_mul_commutative,
    Stream_sub,
    Stream_cauchy_compose,
    Stream_lmul,
    Stream_rmul,
    Stream_neg,
    Stream_cauchy_invert,
    Stream_map_coefficients,
    Stream_zero,
    Stream_exact,
    Stream_uninitialized,
    Stream_shift,
    Stream_truncated,
    Stream_function,
    Stream_derivative,
    Stream_integral,
    Stream_dirichlet_convolve,
    Stream_dirichlet_invert,
    Stream_plethysm
)


class LazyModuleElement(Element):
    r"""
    A lazy sequence with a module structure given by term-wise
    addition and scalar multiplication.

    EXAMPLES::

        sage: L.<z> = LazyLaurentSeriesRing(ZZ)
        sage: M = L(lambda n: n, valuation=0)
        sage: N = L(lambda n: 1, valuation=0)
        sage: M[0:10]
        [0, 1, 2, 3, 4, 5, 6, 7, 8, 9]
        sage: N[0:10]
        [1, 1, 1, 1, 1, 1, 1, 1, 1, 1]

    Two sequences can be added::

        sage: O = M + N
        sage: O[0:10]
        [1, 2, 3, 4, 5, 6, 7, 8, 9, 10]

    Two sequences can be subtracted::

        sage: P = M - N
        sage: P[0:10]
        [-1, 0, 1, 2, 3, 4, 5, 6, 7, 8]

    A sequence can be multiplied by a scalar::

        sage: Q = 2 * M
        sage: Q[0:10]
        [0, 2, 4, 6, 8, 10, 12, 14, 16, 18]

    The negation of a sequence can also be found::

        sage: R = -M
        sage: R[0:10]
        [0, -1, -2, -3, -4, -5, -6, -7, -8, -9]
    """
    def __init__(self, parent, coeff_stream):
        """
        Initialize the series.

        TESTS::

            sage: L.<z> = LazyLaurentSeriesRing(ZZ)
            sage: TestSuite(L.an_element()).run()

            sage: L = LazyDirichletSeriesRing(QQbar, 'z')                               # needs sage.rings.number_field
            sage: g = L(constant=1)                                                     # needs sage.rings.number_field
            sage: TestSuite(g).run()                                                    # needs sage.rings.number_field
        """
        Element.__init__(self, parent)
        self._coeff_stream = coeff_stream

    def __getitem__(self, n):
        r"""
        Return the homogeneous degree ``n`` part of the series.

        INPUT:

        - ``n`` -- integer; the degree

        For a series ``f``, the slice ``f[start:stop]`` produces the following:

        - if ``start`` and ``stop`` are integers, return the list of
          terms with given degrees

        - if ``start`` is ``None``, return the list of terms
          beginning with the valuation

        - if ``stop`` is ``None``, return a
          :class:`~sage.misc.lazy_list.lazy_list_generic` instead.

        EXAMPLES::

            sage: L.<z> = LazyLaurentSeriesRing(ZZ)
            sage: f = z / (1 - 2*z^3)
            sage: [f[n] for n in range(20)]
            [0, 1, 0, 0, 2, 0, 0, 4, 0, 0, 8, 0, 0, 16, 0, 0, 32, 0, 0, 64]
            sage: f[0:20]
            [0, 1, 0, 0, 2, 0, 0, 4, 0, 0, 8, 0, 0, 16, 0, 0, 32, 0, 0, 64]
            sage: f[:20]
            [1, 0, 0, 2, 0, 0, 4, 0, 0, 8, 0, 0, 16, 0, 0, 32, 0, 0, 64]
            sage: f[::3]
            lazy list [1, 2, 4, ...]

            sage: M = L(lambda n: n, valuation=0)
            sage: [M[n] for n in range(20)]
            [0, 1, 2, 3, 4, 5, 6, 7, 8, 9, 10, 11, 12, 13, 14, 15, 16, 17, 18, 19]

            sage: L.<z> = LazyLaurentSeriesRing(ZZ, sparse=True)
            sage: M = L(lambda n: n, valuation=0)
            sage: [M[n] for n in range(20)]
            [0, 1, 2, 3, 4, 5, 6, 7, 8, 9, 10, 11, 12, 13, 14, 15, 16, 17, 18, 19]

        Similarly for multivariate series::

            sage: L.<x,y> = LazyPowerSeriesRing(QQ)
            sage: sin(x*y)[:11]
            [x*y, 0, 0, 0, -1/6*x^3*y^3, 0, 0, 0, 1/120*x^5*y^5]
            sage: sin(x*y)[2::4]
            lazy list [x*y, -1/6*x^3*y^3, 1/120*x^5*y^5, ...]

        Similarly for Dirichlet series::

            sage: L = LazyDirichletSeriesRing(ZZ, "z")
            sage: L(lambda n: n)[1:11]
            [1, 2, 3, 4, 5, 6, 7, 8, 9, 10]

        TESTS:

        Check that no more elements than necessary are computed::

            sage: L = LazyDirichletSeriesRing(ZZ, "z")
            sage: f = L(lambda n: 0 if n < 5 else n)
            sage: f[:3]
            []
            sage: f._coeff_stream._cache
            {}
        """
        R = self.parent()._internal_poly_ring.base_ring()
        coeff_stream = self._coeff_stream
        if isinstance(n, slice):
            if n.start is None:
                # WARNING: for Dirichlet series, 'degree' and
                # valuation are different
                if n.stop is None:
                    start = coeff_stream.order()
                else:
                    start = coeff_stream._approximate_order
                    while start < n.stop and not coeff_stream[start]:
                        start += 1
                        coeff_stream._approximate_order = start
            else:
                start = n.start
            step = n.step if n.step is not None else 1
            if n.stop is None:
                from sage.misc.lazy_list import lazy_list
                return lazy_list(lambda k: R(self._coeff_stream[start + k * step]))

            return [R(self._coeff_stream[k]) for k in range(start, n.stop, step)]

        return R(self._coeff_stream[n])

    coefficient = __getitem__

    def coefficients(self, n=None):
        r"""
        Return the first `n` nonzero coefficients of ``self``.

        INPUT:

        - ``n`` -- (optional) the number of nonzero coefficients to return

        If the series has fewer than `n` nonzero coefficients, only
        these are returned.

        If ``n`` is ``None``, a
        :class:`~sage.misc.lazy_list.lazy_list_generic` with all
        nonzero coefficients is returned instead.

        .. WARNING::

            If there are fewer than `n` nonzero coefficients, but
            this cannot be detected, this method will not return.

        EXAMPLES::

            sage: L.<x> = LazyPowerSeriesRing(QQ)
            sage: f = L([1,2,3])
            sage: f.coefficients(5)
            doctest:...: DeprecationWarning: the method coefficients now only returns the nonzero coefficients. Use __getitem__ instead.
            See https://github.com/sagemath/sage/issues/32367 for details.
            [1, 2, 3]

            sage: f = sin(x)
            sage: f.coefficients(5)
            [1, -1/6, 1/120, -1/5040, 1/362880]

            sage: L.<x, y> = LazyPowerSeriesRing(QQ)
            sage: f = sin(x^2+y^2)
            sage: f.coefficients(5)
            [1, 1, -1/6, -1/2, -1/2]

            sage: f.coefficients()
            lazy list [1, 1, -1/6, ...]

            sage: L.<x> = LazyPowerSeriesRing(GF(2))
            sage: f = L(lambda n: n)
            sage: f.coefficients(5)
            [1, 1, 1, 1, 1]
        """
        coeff_stream = self._coeff_stream
        if isinstance(coeff_stream, Stream_zero):
            return []
        from itertools import repeat, chain, islice
        from sage.misc.lazy_list import lazy_list
        # prepare a generator of the nonzero coefficients
        P = self.parent()
        if isinstance(coeff_stream, Stream_exact):
            if coeff_stream._constant:
                coeffs = chain((c for c in coeff_stream._initial_coefficients if c),
                               repeat(coeff_stream._constant))
            else:
                coeffs = (c for c in coeff_stream._initial_coefficients if c)
        else:
            coeffs = filter(bool, coeff_stream.iterate_coefficients())

        if n is None:
            if P._internal_poly_ring.base_ring() is not P._laurent_poly_ring:
                return lazy_list(coeffs)

            # flatten out the generator in the multivariate case
            return lazy_list(chain.from_iterable(coeff.coefficients() for coeff in coeffs))

        if isinstance(self, LazyPowerSeries) and self.parent()._arity == 1:
            from sage.misc.superseded import deprecation
            deprecation(32367, 'the method coefficients now only returns the nonzero coefficients. Use __getitem__ instead.')

        if P._internal_poly_ring.base_ring() is not P._laurent_poly_ring:
            return list(islice(coeffs, n))

        # flatten out the generator in the multivariate case
        return list(islice(chain.from_iterable(coeff.coefficients() for coeff in coeffs), n))

    def map_coefficients(self, f):
        r"""
        Return the series with ``f`` applied to each nonzero
        coefficient of ``self``.

        INPUT:

        - ``func`` -- function that takes in a coefficient and returns
          a new coefficient

        EXAMPLES::

            sage: L.<z> = LazyLaurentSeriesRing(ZZ)
            sage: m = L(lambda n: n, valuation=0); m
            z + 2*z^2 + 3*z^3 + 4*z^4 + 5*z^5 + 6*z^6 + O(z^7)
            sage: m.map_coefficients(lambda c: c + 1)
            2*z + 3*z^2 + 4*z^3 + 5*z^4 + 6*z^5 + 7*z^6 + 8*z^7 + O(z^8)

        Similarly for Dirichlet series::

            sage: L = LazyDirichletSeriesRing(ZZ, "z")
            sage: s = L(lambda n: n-1)
            sage: s                                                                     # needs sage.symbolic
            1/(2^z) + 2/3^z + 3/4^z + 4/5^z + 5/6^z + 6/7^z + O(1/(8^z))
            sage: ms = s.map_coefficients(lambda c: c + 1)                              # needs sage.symbolic
            sage: ms                                                                    # needs sage.symbolic
            2/2^z + 3/3^z + 4/4^z + 5/5^z + 6/6^z + 7/7^z + 8/8^z + O(1/(9^z))

        Similarly for multivariate power series::

            sage: L.<x, y> = LazyPowerSeriesRing(QQ)
            sage: f = 1/(1-(x+y)); f
            1 + (x+y) + (x^2+2*x*y+y^2) + (x^3+3*x^2*y+3*x*y^2+y^3)
             + (x^4+4*x^3*y+6*x^2*y^2+4*x*y^3+y^4)
             + (x^5+5*x^4*y+10*x^3*y^2+10*x^2*y^3+5*x*y^4+y^5)
             + (x^6+6*x^5*y+15*x^4*y^2+20*x^3*y^3+15*x^2*y^4+6*x*y^5+y^6)
             + O(x,y)^7
            sage: f.map_coefficients(lambda c: c^2)
            1 + (x+y) + (x^2+4*x*y+y^2) + (x^3+9*x^2*y+9*x*y^2+y^3)
             + (x^4+16*x^3*y+36*x^2*y^2+16*x*y^3+y^4)
             + (x^5+25*x^4*y+100*x^3*y^2+100*x^2*y^3+25*x*y^4+y^5)
             + (x^6+36*x^5*y+225*x^4*y^2+400*x^3*y^3+225*x^2*y^4+36*x*y^5+y^6)
             + O(x,y)^7

        Similarly for lazy symmetric functions::

            sage: # needs sage.combinat
            sage: p = SymmetricFunctions(QQ).p()
            sage: L = LazySymmetricFunctions(p)
            sage: f = 1/(1-2*L(p[1])); f
            p[] + 2*p[1] + (4*p[1,1]) + (8*p[1,1,1]) + (16*p[1,1,1,1])
             + (32*p[1,1,1,1,1]) + (64*p[1,1,1,1,1,1]) + O^7
            sage: f.map_coefficients(lambda c: log(c, 2))
            p[1] + (2*p[1,1]) + (3*p[1,1,1]) + (4*p[1,1,1,1])
             + (5*p[1,1,1,1,1]) + (6*p[1,1,1,1,1,1]) + O^7

        TESTS:

        Dense implementation::

            sage: L.<z> = LazyLaurentSeriesRing(ZZ, sparse=False)
            sage: s = z/(1 - 2*z^2)
            sage: t = s.map_coefficients(lambda c: c + 1)
            sage: s
            z + 2*z^3 + 4*z^5 + 8*z^7 + O(z^8)
            sage: t
            2*z + 3*z^3 + 5*z^5 + 9*z^7 + O(z^8)
            sage: m = L(lambda n: n, valuation=0); m
            z + 2*z^2 + 3*z^3 + 4*z^4 + 5*z^5 + 6*z^6 + O(z^7)
            sage: m.map_coefficients(lambda c: c + 1)
            2*z + 3*z^2 + 4*z^3 + 5*z^4 + 6*z^5 + 7*z^6 + 8*z^7 + O(z^8)

        Test the zero series::

            sage: from sage.data_structures.stream import Stream_zero
            sage: L.<z> = LazyLaurentSeriesRing(ZZ)
            sage: s = L(0).map_coefficients(lambda c: c + 1); s
            0
            sage: isinstance(s._coeff_stream, Stream_zero)
            True

        An example where the series is known to be exact::

            sage: f = z + z^2 + z^3
            sage: f.map_coefficients(lambda c: c + 1)
            2*z + 2*z^2 + 2*z^3
        """
        P = self.parent()
        coeff_stream = self._coeff_stream
        if isinstance(coeff_stream, Stream_zero):
            return self
        R = P._internal_poly_ring.base_ring()
        if R is P._laurent_poly_ring:
            func = lambda c: R(c).map_coefficients(f)
        else:
            func = f
        if isinstance(coeff_stream, Stream_exact):
            initial_coefficients = [func(i) if i else 0
                                    for i in coeff_stream._initial_coefficients]
            c = func(coeff_stream._constant) if coeff_stream._constant else 0
            if not any(initial_coefficients) and not c:
                return P.zero()
            coeff_stream = Stream_exact(initial_coefficients,
                                        order=coeff_stream._approximate_order,
                                        degree=coeff_stream._degree,
                                        constant=P.base_ring()(c))
            return P.element_class(P, coeff_stream)
        coeff_stream = Stream_map_coefficients(self._coeff_stream, func,
                                               P.is_sparse())
        return P.element_class(P, coeff_stream)

    def truncate(self, d):
        r"""
        Return the series obtained by removing all terms of degree at least
        ``d``.

        INPUT:

        - ``d`` -- integer; the degree from which the series is truncated

        EXAMPLES:

        Dense implementation::

            sage: L.<z> = LazyLaurentSeriesRing(ZZ, sparse=False)
            sage: alpha = 1/(1-z)
            sage: alpha
            1 + z + z^2 + O(z^3)
            sage: beta = alpha.truncate(5)
            sage: beta
            1 + z + z^2 + z^3 + z^4
            sage: alpha - beta
            z^5 + z^6 + z^7 + O(z^8)
            sage: M = L(lambda n: n, valuation=0); M
            z + 2*z^2 + 3*z^3 + 4*z^4 + 5*z^5 + 6*z^6 + O(z^7)
            sage: M.truncate(4)
            z + 2*z^2 + 3*z^3

        Sparse Implementation::

            sage: L.<z> = LazyLaurentSeriesRing(ZZ, sparse=True)
            sage: M = L(lambda n: n, valuation=0); M
            z + 2*z^2 + 3*z^3 + 4*z^4 + 5*z^5 + 6*z^6 + O(z^7)
            sage: M.truncate(4)
            z + 2*z^2 + 3*z^3

        Series which are known to be exact can also be truncated::

            sage: M = z + z^2 + z^3 + z^4
            sage: M.truncate(4)
            z + z^2 + z^3

        TESTS:

        Check that :issue:`36154` is fixed::

            sage: L.<z> = LazyPowerSeriesRing(QQ)
            sage: f = L([0,1,2])
            sage: f.truncate(1)
            0
        """
        P = self.parent()
        coeff_stream = self._coeff_stream
        v = coeff_stream._approximate_order
        initial_coefficients = [coeff_stream[i] for i in range(v, d)]
        if not any(initial_coefficients):
            return P.zero()
        return P.element_class(P, Stream_exact(initial_coefficients, order=v))

    def shift(self, n):
        r"""
        Return ``self`` with the indices shifted by ``n``.

        For example, a Laurent series is multiplied by the power `z^n`,
        where `z` is the variable of ``self``. For series with a fixed
        minimal valuation (e.g., power series), this removes any terms
        that are less than the minimal valuation.

        INPUT:

        - ``n`` -- the amount to shift

        EXAMPLES::

            sage: L.<z> = LazyLaurentSeriesRing(ZZ)
            sage: f = 1 / (1 + 2*z)
            sage: f
            1 - 2*z + 4*z^2 - 8*z^3 + 16*z^4 - 32*z^5 + 64*z^6 + O(z^7)
            sage: f.shift(3)
            z^3 - 2*z^4 + 4*z^5 - 8*z^6 + 16*z^7 - 32*z^8 + 64*z^9 + O(z^10)
            sage: f << -3  # shorthand
            z^-3 - 2*z^-2 + 4*z^-1 - 8 + 16*z - 32*z^2 + 64*z^3 + O(z^4)
            sage: g = z^-3 + 3 + z^2
            sage: g.shift(5)
            z^2 + 3*z^5 + z^7
            sage: L([2,0,3], valuation=2, degree=7, constant=1) << -2
            2 + 3*z^2 + z^5 + z^6 + z^7 + O(z^8)

            sage: D = LazyDirichletSeriesRing(QQ, 't')
            sage: f = D([0,1,2])
            sage: f                                                                     # needs sage.symbolic
            1/(2^t) + 2/3^t
            sage: sf = f.shift(3)
            sage: sf                                                                    # needs sage.symbolic
            1/(5^t) + 2/6^t

        Examples with power series (where the minimal valuation is `0`)::

            sage: L.<x> = LazyPowerSeriesRing(QQ)
            sage: f = 1 / (1 - x)
            sage: f.shift(2)
            x^2 + x^3 + x^4 + O(x^5)
            sage: g = f.shift(-1); g
            1 + x + x^2 + O(x^3)
            sage: f == g
            True
            sage: g[-1]
            0
            sage: h = L(lambda n: 1)
            sage: LazyPowerSeriesRing.options.halting_precision(20)  # verify up to degree 20
            sage: f == h
            True
            sage: h == f
            True
            sage: h.shift(-1) == h
            True
            sage: LazyPowerSeriesRing.options._reset()

            sage: fp = L([3,3,3], constant=1)
            sage: fp.shift(2)
            3*x^2 + 3*x^3 + 3*x^4 + x^5 + x^6 + x^7 + O(x^8)
            sage: fp.shift(-2)
            3 + x + x^2 + x^3 + O(x^4)
            sage: fp.shift(-7)
            1 + x + x^2 + O(x^3)
            sage: fp.shift(-5) == g
            True

        We compare the shifting with converting to the fraction field
        (see also :issue:`35293`)::

            sage: M = L.fraction_field()
            sage: f = L([1,2,3,4]); f
            1 + 2*x + 3*x^2 + 4*x^3
            sage: f.shift(-3)
            4
            sage: M(f).shift(-3)
            x^-3 + 2*x^-2 + 3*x^-1 + 4

        An example with a more general function::

            sage: fun = lambda n: 1 if ZZ(n).is_power_of(2) else 0
            sage: f = L(fun); f
            x + x^2 + x^4 + O(x^7)
            sage: fs = f.shift(-4)
            sage: fs
            1 + x^4 + O(x^7)
            sage: fs.shift(4)
            x^4 + x^8 + O(x^11)
            sage: M(f).shift(-4)
            x^-3 + x^-2 + 1 + O(x^4)

        TESTS::

            sage: L.<z> = LazyLaurentSeriesRing(QQ)
            sage: zero = L.zero()
            sage: zero.shift(10) is zero
            True

            sage: f = 1 / (1 + 2*z + z^2)
            sage: f.shift(5).shift(-5) - f
            0

            sage: L.<x> = LazyPowerSeriesRing(QQ)
            sage: M = L.fraction_field()
            sage: f = x.shift(-3); f
            0
            sage: f = M(x).shift(-3); f
            x^-2
            sage: f.parent()
            Lazy Laurent Series Ring in x over Rational Field

            sage: L.<x, y> = LazyPowerSeriesRing(QQ)
            sage: f = x.shift(2)
            Traceback (most recent call last):
            ...
            ValueError: arity must be equal to 1

            sage: L.<x> = LazyPowerSeriesRing(QQ)
            sage: f = L([1,2,3,4])
            sage: f.shift(-10) == L.zero()
            True

        Check the truncation works correctly::

            sage: f = L(lambda n: 1 if ZZ(n).is_power_of(2) else 0)
            sage: f.valuation()
            1
            sage: f._coeff_stream._true_order
            True
            sage: g = f.shift(-5)
            sage: g
            x^3 + O(x^7)
            sage: g._coeff_stream._approximate_order
            3
            sage: g._coeff_stream._true_order
            True
            sage: g.valuation()
            3

            sage: f = L(lambda n: 1 if ZZ(n).is_power_of(2) else 0)
            sage: g = f.shift(-5)
            sage: g._coeff_stream._approximate_order
            0
            sage: g._coeff_stream._true_order
            False
            sage: g.valuation()
            3

            sage: f = L([1,2,3,4], constant=7)
            sage: fs = f.shift(-4)
            sage: fs = f.shift(-4); fs
            7 + 7*x + 7*x^2 + O(x^3)
            sage: fs.shift(4)
            7*x^4 + 7*x^5 + 7*x^6 + O(x^7)

            sage: f = L([1,2,3,4], constant=0)
            sage: type(f.shift(-5)._coeff_stream)
            <class 'sage.data_structures.stream.Stream_zero'>
        """
        P = self.parent()
        if P._arity != 1:
            raise ValueError("arity must be equal to 1")

        if isinstance(self._coeff_stream, Stream_zero):
            return self

        if isinstance(self._coeff_stream, Stream_shift):
            n += self._coeff_stream._shift
            if n:
                if (P._minimal_valuation is not None
                    and P._minimal_valuation > self._coeff_stream._approximate_order + n):
                    coeff_stream = Stream_truncated(self._coeff_stream._series, n, P._minimal_valuation)
                else:
                    coeff_stream = Stream_shift(self._coeff_stream._series, n)
            else:
                coeff_stream = self._coeff_stream._series
        elif isinstance(self._coeff_stream, Stream_exact):
            init_coeff = self._coeff_stream._initial_coefficients
            degree = self._coeff_stream._degree + n
            valuation = self._coeff_stream._approximate_order + n
            if P._minimal_valuation is not None and P._minimal_valuation > valuation:
                # We need to truncate some terms
                init_coeff = init_coeff[P._minimal_valuation-valuation:]
                if not init_coeff and not self._coeff_stream._constant:
                    return P.zero()
                degree = max(degree, P._minimal_valuation)
                valuation = P._minimal_valuation
            coeff_stream = Stream_exact(init_coeff,
                                        constant=self._coeff_stream._constant,
                                        order=valuation, degree=degree)
        elif (P._minimal_valuation is not None
              and P._minimal_valuation > self._coeff_stream._approximate_order + n):
            coeff_stream = Stream_truncated(self._coeff_stream, n, P._minimal_valuation)
        else:
            coeff_stream = Stream_shift(self._coeff_stream, n)

        return P.element_class(P, coeff_stream)

    __lshift__ = shift

    def __rshift__(self, n):
        r"""
        Return ``self`` with the indices shifted right by ``n``.

        For example, a Laurent series is multiplied by the power `z^-n`,
        where `z` is the variable of ``self``.

        EXAMPLES::

            sage: L.<z> = LazyLaurentSeriesRing(ZZ)
            sage: f = 1/(1 + 2*z); f
            1 - 2*z + 4*z^2 - 8*z^3 + 16*z^4 - 32*z^5 + 64*z^6 + O(z^7)
            sage: f >> 3
            z^-3 - 2*z^-2 + 4*z^-1 - 8 + 16*z - 32*z^2 + 64*z^3 + O(z^4)
            sage: f >> -3
            z^3 - 2*z^4 + 4*z^5 - 8*z^6 + 16*z^7 - 32*z^8 + 64*z^9 + O(z^10)
        """
        return self.shift(-n)

    def prec(self):
        """
        Return the precision of the series, which is infinity.

        EXAMPLES::

            sage: L.<z> = LazyLaurentSeriesRing(ZZ)
            sage: f = 1/(1 - z)
            sage: f.prec()
            +Infinity
        """
        return infinity

    def lift_to_precision(self, absprec=None):
        """
        Return another element of the same parent with absolute
        precision at least ``absprec``, congruent to this element
        modulo the precision of this element.

        Since the precision of a lazy series is infinity, this method
        returns the series itself, and the argument is ignored.

        EXAMPLES::

            sage: P.<t> = PowerSeriesRing(QQ, default_prec=2)
            sage: R.<z> = LazyPowerSeriesRing(P)
            sage: f = R(lambda n: 1/(1-t)^n)
            sage: f
            1 + ((1+t+O(t^2))*z) + ((1+2*t+O(t^2))*z^2)
              + ((1+3*t+O(t^2))*z^3)
              + ((1+4*t+O(t^2))*z^4)
              + ((1+5*t+O(t^2))*z^5)
              + ((1+6*t+O(t^2))*z^6) + O(z^7)
            sage: f.lift_to_precision()
            1 + ((1+t+O(t^2))*z) + ((1+2*t+O(t^2))*z^2)
              + ((1+3*t+O(t^2))*z^3)
              + ((1+4*t+O(t^2))*z^4)
              + ((1+5*t+O(t^2))*z^5)
              + ((1+6*t+O(t^2))*z^6) + O(z^7)
        """
        return self

    def _richcmp_(self, other, op):
        r"""
        Compare ``self`` with ``other`` with respect to the comparison
        operator ``op``.

        Equality is verified if the corresponding coefficients of both series
        can be checked for equality without computing coefficients
        indefinitely.  Otherwise an exception is raised to declare that
        equality is not decidable.

        Inequality is not defined for lazy Laurent series.

        INPUT:

        - ``other`` -- another Laurent series
        - ``op`` -- comparison operator

        EXAMPLES::

            sage: L.<z> = LazyLaurentSeriesRing(QQ)
            sage: z + z^2 == z^2 + z
            True
            sage: z + z^2 != z^2 + z
            False
            sage: z + z^2 > z^2 + z
            False
            sage: z + z^2 < z^2 + z
            False

            sage: fz = L(lambda n: 0, valuation=0)
            sage: L.zero() == fz
            False
            sage: fz == L.zero()
            False

        With using secure computations::

            sage: L.options.secure = True
            sage: fz = L(lambda n: 0, valuation=0)
            sage: L.zero() == fz
            Traceback (most recent call last):
            ...
            ValueError: undecidable
            sage: fz == L.zero()
            Traceback (most recent call last):
            ...
            ValueError: undecidable
            sage: fz != L.zero()
            Traceback (most recent call last):
            ...
            ValueError: undecidable

        With using finite halting precision (which ignores
        the ``secure`` option)::

            sage: L.options.halting_precision = 40
            sage: fz = L(lambda n: 0, valuation=0)
            sage: L.zero() == fz
            True
            sage: fz == L.zero()
            True

            sage: L.options._reset()

        TESTS::

            sage: L.<z> = LazyLaurentSeriesRing(QQ)
            sage: f = L([0,0,1,0,1,0,0,1], constant=1)
            sage: g = L([0,0,1,0,1,0,0], degree=7, constant=1)
            sage: f == g
            True
        """
        if op is op_EQ:
            if self._coeff_stream == other._coeff_stream:
                return True

            if (not self.parent().options['secure']
                and self.parent().options['halting_precision'] is None):
                return False

            if self._coeff_stream != other._coeff_stream:
                return False

            # undecidable otherwise
            prec = self.parent().options['halting_precision']
            if prec is None:
                raise ValueError("undecidable")
            # at least one of the approximate orders is not infinity
            m = min(self._coeff_stream._approximate_order,
                    other._coeff_stream._approximate_order)
            return all(self[i] == other[i] for i in range(m, m + prec))

        if op is op_NE:
            ret = (self == other)
            if ret is None:
                return ret
            return not ret

        # FIXME: This should check for equality in <= and >= and other return NotImplemented
        return False

    def __hash__(self):
        """
        Return the hash of ``self``.

        TESTS::

            sage: L = LazyLaurentSeriesRing(ZZ, 'z')
            sage: f = L([1,2,3,4], valuation=-5)
            sage: hash(f) == hash(f)
            True
            sage: g = (1 + f)/(1 - f)^2
            sage: {g: 1}
            {z^5 - 2*z^6 + z^7 + 5*z^9 - 11*z^10 + z^11 + O(z^12): 1}
        """
        return hash(self._coeff_stream)

    def __bool__(self):
        """
        Test whether ``self`` is not zero.

        When the halting precision is infinite, then any series that is
        not known to be zero will be ``True``.

        TESTS::

            sage: # needs sage.rings.finite_rings
            sage: L.<z> = LazyLaurentSeriesRing(GF(2))
            sage: bool(z - z)
            False
            sage: bool(1/(1 - z))
            True
            sage: M = L(lambda n: n, valuation=0); M
            z + z^3 + z^5 + O(z^7)
            sage: M.is_zero()
            False
            sage: M = L(lambda n: 2*n if n < 10 else 1, valuation=0); M
            O(z^7)
            sage: bool(M)
            True

        With the `secure` option, we raise an error if we cannot know
        whether the series is zero or not::

            sage: # needs sage.rings.finite_rings
            sage: L.options.secure = True
            sage: bool(M)
            Traceback (most recent call last):
            ...
            ValueError: undecidable
            sage: M[15]
            1
            sage: bool(M)
            True

            sage: # needs sage.rings.finite_rings
            sage: L.<z> = LazyLaurentSeriesRing(GF(2), sparse=True)
            sage: M = L(lambda n: 2*n if n < 10 else 1, valuation=0); M
            O(z^7)
            sage: bool(M)
            Traceback (most recent call last):
            ...
            ValueError: undecidable
            sage: M[15]
            1
            sage: bool(M)
            True
            sage: L.options._reset()

        Uninitialized series::

            sage: # needs sage.rings.finite_rings
            sage: g = L.undefined(valuation=0)
            sage: bool(g)
            True
            sage: g.define(0)
            sage: bool(g)
            False

            sage: # needs sage.rings.finite_rings
            sage: g = L.undefined(valuation=0)
            sage: bool(g)
            True
            sage: g.define(1 + z)
            sage: bool(g)
            True

            sage: # needs sage.rings.finite_rings
            sage: g = L.undefined(valuation=0)
            sage: bool(g)
            True
            sage: g.define(1 + z*g)
            sage: bool(g)
            True

        Comparison with finite halting precision::

            sage: # needs sage.rings.finite_rings
            sage: M = L(lambda n: 2*n if n < 10 else 0, valuation=0)
            sage: bool(M)
            True
            sage: M.is_zero()
            False

            sage: # needs sage.rings.finite_rings
            sage: L.options.halting_precision = 20
            sage: bool(M)
            False
            sage: M.is_zero()
            True

        With finite halting precision, it can be considered to
        be indistinguishable from zero until possibly enough
        coefficients are computed::

            sage: # needs sage.rings.finite_rings
            sage: L.<z> = LazyLaurentSeriesRing(GF(2))
            sage: L.options.halting_precision = 20
            sage: f = L(lambda n: 0, valuation=0)
            sage: f.is_zero()
            True

            sage: # needs sage.rings.finite_rings
            sage: g = L(lambda n: 0 if n < 50 else 1, valuation=2)
            sage: bool(g)  # checks up to degree 22 = 2 + 20
            False
            sage: bool(g)  # checks up to degree 42 = 22 + 20
            False
            sage: bool(g)  # checks up to degree 62 = 42 + 20
            True
            sage: L.options._reset()
        """
        if isinstance(self._coeff_stream, Stream_zero):
            return False

        prec = self.parent().options['halting_precision']
        if prec is None and not self.parent().options['secure']:
            return True

        if isinstance(self._coeff_stream, Stream_exact):
            return True
        if self._coeff_stream.is_uninitialized():
            return True
        if self._coeff_stream.is_nonzero():
            return True

        if prec is None:
            raise ValueError("undecidable")
        v = self._coeff_stream._approximate_order
        return any(self[i] for i in range(v, v + prec))

    def is_nonzero(self, proof=False):
        r"""
        Return ``True`` if ``self`` is *known* to be nonzero.

        INPUT:

        - ``proof`` -- boolean (default: ``False``); if ``True``, this will
          also return an index such that ``self`` has a nonzero coefficient

        .. WARNING::

            If the stream is exactly zero, this will run forever.

        EXAMPLES:

        A series that it not known to be nonzero with no halting precision::

            sage: L.<z> = LazyLaurentSeriesRing(GF(2))
            sage: f = L(lambda n: 0, valuation=0)
            sage: f.is_nonzero()
            False
            sage: bool(f)
            True
            sage: g = L(lambda n: 0 if n < 50 else 1, valuation=2)
            sage: g.is_nonzero()
            False
            sage: g[60]
            1
            sage: g.is_nonzero()
            True

        With finite halting precision, it can be considered to
        be indistinguishable from zero until possibly enough
        coefficients are computed::

            sage: L.options.halting_precision = 20
            sage: f = L(lambda n: 0, valuation=0)
            sage: f.is_zero()
            True

            sage: g = L(lambda n: 0 if n < 50 else 1, valuation=2)
            sage: g.is_nonzero()  # checks up to degree 22 = 2 + 20
            False
            sage: g.is_nonzero()  # checks up to degree 42 = 22 + 20
            False
            sage: g.is_nonzero()  # checks up to degree 62 = 42 + 20
            True
            sage: L.options._reset()

        With a proof::

            sage: L.<z> = LazyLaurentSeriesRing(GF(5))
            sage: g = L(lambda n: 5 if n < 50 else 1, valuation=2)
            sage: g.is_nonzero(proof=True)
            (True, 50)

            sage: L.zero().is_nonzero(proof=True)
            (False, None)
        """
        if proof:
            if isinstance(self._coeff_stream, Stream_zero):
                return (False, None)

            i = self._coeff_stream._approximate_order
            while True:
                if self[i]:
                    return (True, i)
                i += 1

        if self._coeff_stream.is_nonzero():
            return True
        if self.parent().options['halting_precision'] is not None:
            return bool(self)
        return False

    def is_trivial_zero(self):
        r"""
        Return whether ``self`` is known to be trivially zero.

        EXAMPLES::

            sage: L.<z> = LazyLaurentSeriesRing(ZZ)
            sage: f = L(lambda n: 0, valuation=2)
            sage: f.is_trivial_zero()
            False

            sage: L.zero().is_trivial_zero()
            True
        """
        return isinstance(self._coeff_stream, Stream_zero)

    def define(self, s):
        r"""
        Define an equation by ``self = s``.

        INPUT:

        - ``s`` -- a lazy series

        EXAMPLES:

        We begin by constructing the Catalan numbers::

            sage: L.<z> = LazyPowerSeriesRing(ZZ)
            sage: C = L.undefined()
            sage: C.define(1 + z*C^2)
            sage: C
            1 + z + 2*z^2 + 5*z^3 + 14*z^4 + 42*z^5 + 132*z^6 + O(z^7)
            sage: binomial(2000, 1000) / C[1000]                                        # needs sage.symbolic
            1001

        The Catalan numbers but with a valuation `1`::

            sage: B = L.undefined(valuation=1)
            sage: B.define(z + B^2)
            sage: B
            z + z^2 + 2*z^3 + 5*z^4 + 14*z^5 + 42*z^6 + 132*z^7 + O(z^8)

        We can define multiple series that are linked::

            sage: s = L.undefined()
            sage: t = L.undefined()
            sage: s.define(1 + z*t^3)
            sage: t.define(1 + z*s^2)
            sage: s[0:9]
            [1, 1, 3, 9, 34, 132, 546, 2327, 10191]
            sage: t[0:9]
            [1, 1, 2, 7, 24, 95, 386, 1641, 7150]

        A bigger example::

            sage: L.<z> = LazyPowerSeriesRing(ZZ)
            sage: A = L.undefined(valuation=5)
            sage: B = L.undefined()
            sage: C = L.undefined(valuation=2)
            sage: A.define(z^5 + B^2)
            sage: B.define(z^5 + C^2)
            sage: C.define(z^2 + C^2 + A^2)
            sage: A[0:15]
            [0, 0, 0, 0, 0, 1, 0, 0, 1, 2, 5, 4, 14, 10, 48]
            sage: B[0:15]
            [0, 0, 0, 0, 1, 1, 2, 0, 5, 0, 14, 0, 44, 0, 138]
            sage: C[0:15]
            [0, 0, 1, 0, 1, 0, 2, 0, 5, 0, 15, 0, 44, 2, 142]

        Counting binary trees::

            sage: L.<z> = LazyPowerSeriesRing(QQ)
            sage: s = L.undefined(valuation=1)
            sage: s.define(z + (s^2+s(z^2))/2)
            sage: s[0:9]
            [0, 1, 1, 1, 2, 3, 6, 11, 23]

        The `q`-Catalan numbers::

            sage: R.<q> = ZZ[]
            sage: L.<z> = LazyLaurentSeriesRing(R)
            sage: s = L.undefined(valuation=0)
            sage: s.define(1+z*s*s(q*z))
            sage: s
            1 + z + (q + 1)*z^2 + (q^3 + q^2 + 2*q + 1)*z^3
             + (q^6 + q^5 + 2*q^4 + 3*q^3 + 3*q^2 + 3*q + 1)*z^4
             + (q^10 + q^9 + 2*q^8 + 3*q^7 + 5*q^6 + 5*q^5 + 7*q^4 + 7*q^3 + 6*q^2 + 4*q + 1)*z^5
             + (q^15 + q^14 + 2*q^13 + 3*q^12 + 5*q^11 + 7*q^10 + 9*q^9 + 11*q^8
                + 14*q^7 + 16*q^6 + 16*q^5 + 17*q^4 + 14*q^3 + 10*q^2 + 5*q + 1)*z^6 + O(z^7)

        We count unlabeled ordered trees by total number of nodes
        and number of internal nodes::

            sage: R.<q> = QQ[]
            sage: Q.<z> = LazyPowerSeriesRing(R)
            sage: leaf = z
            sage: internal_node = q * z
            sage: L = Q(constant=1, degree=1)
            sage: T = Q.undefined(valuation=1)
            sage: T.define(leaf + internal_node * L(T))
            sage: T[0:6]
            [0, 1, q, q^2 + q, q^3 + 3*q^2 + q, q^4 + 6*q^3 + 6*q^2 + q]

        Similarly for Dirichlet series::

            sage: L = LazyDirichletSeriesRing(ZZ, "z")
            sage: g = L(constant=1, valuation=2)
            sage: F = L.undefined()
            sage: F.define(1 + g*F)
            sage: F[:16]
            [1, 1, 1, 2, 1, 3, 1, 4, 2, 3, 1, 8, 1, 3, 3]
            sage: oeis(_)                                                       # optional - internet
            0: A002033: Number of perfect partitions of n.
            1: A074206: Kalmár's [Kalmar's] problem: number of ordered factorizations of n.
            ...

            sage: F = L.undefined()
            sage: F.define(1 + g*F*F)
            sage: F[:16]
            [1, 1, 1, 3, 1, 5, 1, 10, 3, 5, 1, 24, 1, 5, 5]

        We can compute the Frobenius character of unlabeled trees::

            sage: # needs sage.combinat
            sage: m = SymmetricFunctions(QQ).m()
            sage: s = SymmetricFunctions(QQ).s()
            sage: L = LazySymmetricFunctions(m)
            sage: E = L(lambda n: s[n], valuation=0)
            sage: X = L(s[1])
            sage: A = L.undefined()
            sage: A.define(X*E(A))
            sage: A[:6]
            [m[1],
             2*m[1, 1] + m[2],
             9*m[1, 1, 1] + 5*m[2, 1] + 2*m[3],
             64*m[1, 1, 1, 1] + 34*m[2, 1, 1] + 18*m[2, 2] + 13*m[3, 1] + 4*m[4],
             625*m[1, 1, 1, 1, 1] + 326*m[2, 1, 1, 1] + 171*m[2, 2, 1] + 119*m[3, 1, 1] + 63*m[3, 2] + 35*m[4, 1] + 9*m[5]]

        TESTS::

            sage: L.<z> = LazyLaurentSeriesRing(ZZ, sparse=True)
            sage: s = L.undefined(valuation=-1)
            sage: s.define(z^-1 + z^3*s^3)
            sage: s[-1:9]
            [1, 1, 3, 12, 55, 273, 1428, 7752, 43263, 246675]

            sage: e = L.undefined(valuation=0)
            sage: e.define(1 + z*e)
            sage: e.define(1 + z*e)
            Traceback (most recent call last):
            ...
            ValueError: series already defined
            sage: z.define(1 + z^2)
            Traceback (most recent call last):
            ...
            ValueError: series already defined

            sage: e = L.undefined(valuation=0)
            sage: e.define(1)
            sage: e
            1

            sage: e = L.undefined(valuation=0)
            sage: e.define((1 + z).polynomial())
            sage: e
            1 + z

            sage: D = LazyDirichletSeriesRing(QQ, "s")
            sage: L.<z> = LazyLaurentSeriesRing(QQ)
            sage: e = L(lambda n: 1/factorial(n), 0)
            sage: g = D.undefined(valuation=2)
            sage: o = D(constant=1, valuation=2)
            sage: g.define(o * e(g))
            sage: g                                                                     # needs sage.symbolic
            1/(2^s) + 1/(3^s) + 2/4^s + 1/(5^s) + 3/6^s + 1/(7^s) + 9/2/8^s + O(1/(9^s))

        For Laurent series there is no minimal valuation, so it has
        to be specified::

            sage: L.<z> = LazyLaurentSeriesRing(QQ)
            sage: L.undefined()
            Traceback (most recent call last):
            ...
            ValueError: the valuation must be specified for undefined series

        For power series and Dirichlet series there is a minimal
        valuation, which is why the following work::

            sage: P.<x> = LazyPowerSeriesRing(QQ)
            sage: f = P.undefined()
            sage: f.define(1 - ~f*x)
            sage: f
            1 - x - x^2 - 2*x^3 - 5*x^4 - 14*x^5 - 42*x^6 + O(x^7)

            sage: D = LazyDirichletSeriesRing(QQ, "s")
            sage: g = D([0, 1])
            sage: f = D.undefined()
            sage: f.define(1 + ~f*g)
            sage: f                                                                     # needs sage.symbolic
            1 + 1/(2^s) - 1/(4^s) + O(1/(8^s))

            sage: oeis(f[:30])                                                  # optional - internet
            0: A122698: a(1)=a(2)=1 then a(n) = Sum_{d|n, 1<d<n} a(d)*a(n/d).

        Note that we cannot use division in the examples above.
        Since we allow division by series with positive valuation,
        the valuation of `x / f` might be zero::

            sage: f = P.undefined()
            sage: f.define(1 - x / f)
            sage: f[0]
            Traceback (most recent call last):
            ...
            ValueError: inverse does not exist

        Check that reversion is lazy enough::

            sage: L.<t> = LazyPowerSeriesRing(QQ)
            sage: f = L.undefined()
            sage: f.define(1+(t*f).revert())
            sage: f
            1 + t - t^2 + 3*t^3 - 13*t^4 + 69*t^5 - 419*t^6 + O(t^7)

            sage: L.<t> = LazyLaurentSeriesRing(QQ)
            sage: f = L.undefined(valuation=0)
            sage: f.define(1+(t*f).revert())
            sage: f
            1 + t - t^2 + 3*t^3 - 13*t^4 + 69*t^5 - 419*t^6 + O(t^7)

            sage: f = L.undefined(valuation=0)
            sage: f.define(1+(t*~f).revert())
            sage: f
            1 + t + t^2 + 2*t^3 + 6*t^4 + 23*t^5 + 104*t^6 + O(t^7)
            sage: oeis(f[1:20])                                                 # optional - internet
            0: A030266: ...
            1: A110447: ...

        The following can only work for power series, where we have a
        minimal valuation of `0`::

            sage: L.<t> = LazyPowerSeriesRing(QQ)
            sage: f = L.undefined(valuation=0)
            sage: f.define(1 - t*~(-f) - (-t*f).revert())
            sage: f
            1 + 2*t + 12*t^3 + 32*t^4 + 368*t^5 + 2192*t^6 + O(t^7)

            sage: # needs sage.combinat
            sage: s = SymmetricFunctions(QQ).s()
            sage: L = LazySymmetricFunctions(s)
            sage: f = L.undefined()
            sage: f.define(1+(s[1]*f).revert())
            sage: f                                                                     # needs lrcalc_python
            s[] + s[1] + (-s[1,1]-s[2])
                + (3*s[1,1,1]+6*s[2,1]+3*s[3])
                + (-13*s[1,1,1,1]-39*s[2,1,1]-26*s[2,2]-39*s[3,1]-13*s[4])
                + (69*s[1,1,1,1,1]+276*s[2,1,1,1]+345*s[2,2,1]+414*s[3,1,1]+345*s[3,2]+276*s[4,1]+69*s[5])
                + (-419*s[1,1,1,1,1,1]-2095*s[2,1,1,1,1]-3771*s[2,2,1,1]-2095*s[2,2,2]-4190*s[3,1,1,1]-6704*s[3,2,1]-2095*s[3,3]-4190*s[4,1,1]-3771*s[4,2]-2095*s[5,1]-419*s[6])
                + O^7

            sage: (f*s[1]).revert() + 1 - f                                             # needs lrcalc_python sage.combinat
            O^7

        Undefined series inside of another series (see :issue:`35071`)::

            sage: L.<z> = LazyPowerSeriesRing(QQ)
            sage: f = z^2
            sage: b = L.undefined(valuation=1)
            sage: b.define(z*f(f(b)))
            sage: b
            O(z^8)

            sage: L.<x> = LazyPowerSeriesRing(ZZ)
            sage: f = L.undefined()
            sage: f.define(L(lambda n: 0 if not n else sigma(f[n-1]+1)))
            sage: f
            x + 3*x^2 + 7*x^3 + 15*x^4 + 31*x^5 + 63*x^6 + O(x^7)
            sage: f = L.undefined()
            sage: f.define((1/(1-L(lambda n: 0 if not n else sigma(f[n-1]+1)))))
            sage: f
            1 + 3*x + 16*x^2 + 87*x^3 + 607*x^4 + 4518*x^5 + 30549*x^6 + O(x^7)
        """
        if (not isinstance(self._coeff_stream, Stream_uninitialized)
            or self._coeff_stream._target is not None
            or self._coeff_stream._eqs is not None):
            raise ValueError("series already defined")

        if not isinstance(s, LazyModuleElement):
            s = self.parent()(s)

        coeff_stream = s._coeff_stream
        # Special case when it has a trivial definition
        if isinstance(coeff_stream, (Stream_zero, Stream_exact)):
            self._coeff_stream = coeff_stream
            return

        self._coeff_stream.define(coeff_stream)

    # an alias for compatibility with padics
    set = define

    def _repr_(self):
        r"""
        Return a string representation of ``self``.

        EXAMPLES::

            sage: L.<z> = LazyLaurentSeriesRing(ZZ)
            sage: z^-3 + z - 5
            z^-3 - 5 + z
            sage: -1/(1 + 2*z)
            -1 + 2*z - 4*z^2 + 8*z^3 - 16*z^4 + 32*z^5 - 64*z^6 + O(z^7)
            sage: -z^-7/(1 + 2*z)
            -z^-7 + 2*z^-6 - 4*z^-5 + 8*z^-4 - 16*z^-3 + 32*z^-2 - 64*z^-1 + O(1)
            sage: L([1,5,0,3], valuation=-1, degree=5, constant=2)
            z^-1 + 5 + 3*z^2 + 2*z^5 + 2*z^6 + 2*z^7 + O(z^8)
            sage: L(constant=5, valuation=2)
            5*z^2 + 5*z^3 + 5*z^4 + O(z^5)
            sage: L(constant=5, degree=-2)
            5*z^-2 + 5*z^-1 + 5 + O(z)
            sage: L(lambda x: x if x < 0 else 0, valuation=-2)
            -2*z^-2 - z^-1 + O(z^5)
            sage: L(lambda x: x if x < 0 else 0, valuation=2)
            O(z^9)
            sage: L(lambda x: x if x > 0 else 0, valuation=-2)
            z + 2*z^2 + 3*z^3 + 4*z^4 + O(z^5)
            sage: L(lambda x: x if x > 0 else 0, valuation=-10)
            O(z^-3)

            sage: s = L.undefined(valuation=0); s
            Uninitialized Lazy Series
            sage: (s + s^2).map_coefficients(lambda f: f % 3)
            Uninitialized Lazy Series
            sage: L(0)
            0

            sage: R.<x,y> = QQ[]
            sage: L.<z> = LazyLaurentSeriesRing(R)
            sage: z^-2 / (1 - (x-y)*z) + x^4*z^-3 + (1-y)*z^-4
            (-y + 1)*z^-4 + x^4*z^-3 + z^-2 + (x - y)*z^-1
             + (x^2 - 2*x*y + y^2) + (x^3 - 3*x^2*y + 3*x*y^2 - y^3)*z
             + (x^4 - 4*x^3*y + 6*x^2*y^2 - 4*x*y^3 + y^4)*z^2 + O(z^3)
        """
        if isinstance(self._coeff_stream, Stream_zero):
            return '0'
        if self._coeff_stream.is_uninitialized():
            return 'Uninitialized Lazy Series'
        return self._format_series(repr)

    def _latex_(self):
        r"""
        Return a latex representation of ``self``.

        EXAMPLES::

            sage: L.<z> = LazyLaurentSeriesRing(ZZ)
            sage: latex(z^-3 + z - 5)
            \frac{1}{z^{3}} - 5 + z
            sage: latex(-1/(1 + 2*z))
            -1 + 2z - 4z^{2} + 8z^{3} - 16z^{4} + 32z^{5} - 64z^{6} + O(z^{7})
            sage: latex(-z^-7/(1 + 2*z))
            \frac{-1}{z^{7}} + \frac{2}{z^{6}} + \frac{-4}{z^{5}} + \frac{8}{z^{4}}
             + \frac{-16}{z^{3}} + \frac{32}{z^{2}} + \frac{-64}{z} + O(1)
            sage: latex(L([1,5,0,3], valuation=-1, degree=5, constant=2))
            \frac{1}{z} + 5 + 3z^{2} + 2z^{5} + 2z^{6} + 2z^{7} + O(z^{8})
            sage: latex(L(constant=5, valuation=2))
            5z^{2} + 5z^{3} + 5z^{4} + O(z^{5})
            sage: latex(L(constant=5, degree=-2))
            \frac{5}{z^{2}} + \frac{5}{z} + 5 + O(z)
            sage: latex(L(lambda x: x if x < 0 else 0, valuation=-2))
            \frac{-2}{z^{2}} + \frac{-1}{z} + O(z^{5})
            sage: latex(L(lambda x: x if x < 0 else 0, valuation=2))
            O(z^{9})
            sage: latex(L(lambda x: x if x > 0 else 0, valuation=-2))
            z + 2z^{2} + 3z^{3} + 4z^{4} + O(z^{5})
            sage: latex(L(lambda x: x if x > 0 else 0, valuation=-10))
            O(\frac{1}{z^{3}})

            sage: s = L.undefined(valuation=0)
            sage: latex(s)
            \text{\texttt{Undef}}
            sage: latex((s + s^2).map_coefficients(lambda f: f % 3))
            \text{\texttt{Undef}}
            sage: latex(L(0))
            0

            sage: R.<x,y> = QQ[]
            sage: L.<z> = LazyLaurentSeriesRing(R)
            sage: latex(z^-2 / (1 - (x-y)*z) + x^4*z^-3 + (1-y)*z^-4)
            \frac{-y + 1}{z^{4}} + \frac{x^{4}}{z^{3}} + \frac{1}{z^{2}}
             + \frac{x - y}{z} + x^{2} - 2 x y + y^{2}
             + \left(x^{3} - 3 x^{2} y + 3 x y^{2} - y^{3}\right)z
             + \left(x^{4} - 4 x^{3} y + 6 x^{2} y^{2} - 4 x y^{3} + y^{4}\right)z^{2}
             + O(z^{3})
        """
        from sage.misc.latex import latex
        if isinstance(self._coeff_stream, Stream_zero):
            return latex('0')
        if self._coeff_stream.is_uninitialized():
            return latex("Undef")
        return self._format_series(latex)

    def _ascii_art_(self):
        r"""
        Return an ascii art representation of ``self``.

        EXAMPLES::

            sage: # needs sage.combinat sage.modules
            sage: e = SymmetricFunctions(QQ).e()
            sage: L.<z> = LazyLaurentSeriesRing(e)
            sage: L.options.display_length = 3
            sage: ascii_art(1 / (1 - e[1]*z))
            e[] + e[1]*z + e[1, 1]*z^2 + O(e[]*z^3)
            sage: x = L.undefined(valuation=0)
            sage: ascii_art(x + x^2 - 5)
            Uninitialized Lazy Series
            sage: L.options._reset()
        """
        from sage.typeset.ascii_art import ascii_art, AsciiArt
        if isinstance(self._coeff_stream, Stream_zero):
            return AsciiArt('0')
        if self._coeff_stream.is_uninitialized():
            return AsciiArt(['Uninitialized Lazy Series'])
        return self._format_series(ascii_art, True)

    def _unicode_art_(self):
        r"""
        Return a unicode art representation of ``self``.

        EXAMPLES::

            sage: # needs sage.combinat sage.modules
            sage: e = SymmetricFunctions(QQ).e()
            sage: L.<z> = LazyLaurentSeriesRing(e)
            sage: L.options.display_length = 3
            sage: unicode_art(1 / (1 - e[1]*z))
            e[] + e[1]*z + e[1, 1]*z^2 + O(e[]*z^3)
            sage: x = L.undefined(valuation=0)
            sage: unicode_art(x + x^2 - 5)
            Uninitialized Lazy Series
            sage: L.options._reset()
        """
        from sage.typeset.unicode_art import unicode_art, UnicodeArt
        if isinstance(self._coeff_stream, Stream_zero):
            return UnicodeArt('0')
        if self._coeff_stream.is_uninitialized():
            return UnicodeArt(['Uninitialized Lazy Series'])
        return self._format_series(unicode_art, True)

    def change_ring(self, ring):
        r"""
        Return ``self`` with coefficients converted to elements of ``ring``.

        INPUT:

        - ``ring`` -- a ring

        EXAMPLES:

        Dense Implementation::

            sage: L.<z> = LazyLaurentSeriesRing(ZZ, sparse=False)
            sage: s = 2 + z
            sage: t = s.change_ring(QQ)
            sage: t^-1
            1/2 - 1/4*z + 1/8*z^2 - 1/16*z^3 + 1/32*z^4 - 1/64*z^5 + 1/128*z^6 + O(z^7)
            sage: M = L(lambda n: n, valuation=0); M
            z + 2*z^2 + 3*z^3 + 4*z^4 + 5*z^5 + 6*z^6 + O(z^7)
            sage: N = M.change_ring(QQ)
            sage: N.parent()
            Lazy Laurent Series Ring in z over Rational Field
            sage: M.parent()
            Lazy Laurent Series Ring in z over Integer Ring

        Sparse Implementation::

            sage: L.<z> = LazyLaurentSeriesRing(ZZ, sparse=True)
            sage: M = L(lambda n: n, valuation=0); M
            z + 2*z^2 + 3*z^3 + 4*z^4 + 5*z^5 + 6*z^6 + O(z^7)
            sage: M.parent()
            Lazy Laurent Series Ring in z over Integer Ring
            sage: N = M.change_ring(QQ)
            sage: N.parent()
            Lazy Laurent Series Ring in z over Rational Field
            sage: M^-1
            z^-1 - 2 + z + O(z^6)

        A Dirichlet series example::

            sage: L = LazyDirichletSeriesRing(ZZ, 'z')
            sage: s = L(constant=2)
            sage: t = s.change_ring(QQ)
            sage: t.parent()
            Lazy Dirichlet Series Ring in z over Rational Field
            sage: it = t^-1
            sage: it                                                                    # needs sage.symbolic
            1/2 - 1/2/2^z - 1/2/3^z - 1/2/5^z + 1/2/6^z - 1/2/7^z + O(1/(8^z))

        A Taylor series example::

            sage: L.<z> = LazyPowerSeriesRing(ZZ)
            sage: s = 2 + z
            sage: t = s.change_ring(QQ)
            sage: t^-1
            1/2 - 1/4*z + 1/8*z^2 - 1/16*z^3 + 1/32*z^4 - 1/64*z^5 + 1/128*z^6 + O(z^7)
            sage: t.parent()
            Lazy Taylor Series Ring in z over Rational Field
        """
        P = self.parent()
        if P._names is None:
            Q = type(P)(ring, sparse=P._sparse)
        else:
            Q = type(P)(ring, names=P.variable_names(), sparse=P._sparse)
        return Q.element_class(Q, self._coeff_stream)

    # === module structure ===

    def _add_(self, other):
        """
        Return the sum of ``self`` and ``other``.

        INPUT:

        - ``other`` -- other series

        EXAMPLES:

        Dense series can be added::

            sage: L.<z> = LazyLaurentSeriesRing(ZZ)
            sage: m = L(lambda n: 1 + n, valuation=0)
            sage: n = L(lambda n: -n, valuation=0)
            sage: s = m + n
            sage: s[0:10]
            [1, 1, 1, 1, 1, 1, 1, 1, 1, 1]

        Sparse series can be added::

            sage: L.<z> = LazyLaurentSeriesRing(ZZ, sparse=True)
            sage: m = L(lambda n: 1 + n, valuation=0)
            sage: n = L(lambda n: -n, valuation=0)
            sage: s = m + n
            sage: s[0:10]
            [1, 1, 1, 1, 1, 1, 1, 1, 1, 1]

        Series which are known to be exact can be added::

            sage: m = L(1)
            sage: n = L([0, 1])
            sage: s = m + n
            sage: s[0:10]
            [1, 1, 0, 0, 0, 0, 0, 0, 0, 0]

        Adding zero gives the same series::

            sage: m = L(lambda n: 1 + n, valuation=0)
            sage: m + 0 is 0 + m is m
            True

        Similarly for Dirichlet series::

            sage: # needs sage.symbolic
            sage: L = LazyDirichletSeriesRing(ZZ, "z")
            sage: s = L(lambda n: n)
            sage: s
            1 + 2/2^z + 3/3^z + 4/4^z + 5/5^z + 6/6^z + 7/7^z + O(1/(8^z))
            sage: t = L(constant=1)
            sage: t
            1 + 1/(2^z) + 1/(3^z) + O(1/(4^z))
            sage: st = s + t
            sage: st
            2 + 3/2^z + 4/3^z + 5/4^z + 6/5^z + 7/6^z + 8/7^z + O(1/(8^z))
            sage: r = L(constant=-1)
            sage: rt = r + t
            sage: rt
            0
            sage: r = L([1,2,3])
            sage: rt = r + t
            sage: rt
            2 + 3/2^z + 4/3^z + 1/(4^z) + 1/(5^z) + 1/(6^z) + O(1/(7^z))
            sage: r = L([1,2,3], constant=-1)
            sage: rt = r + t
            sage: rt
            2 + 3/2^z + 4/3^z
        """
        P = self.parent()
        left = self._coeff_stream
        right = other._coeff_stream
        if isinstance(left, Stream_zero):
            return other
        if isinstance(right, Stream_zero):
            return self
        if (isinstance(left, Stream_exact)
            and isinstance(right, Stream_exact)):
            approximate_order = min(left.order(), right.order())
            degree = max(left._degree, right._degree)
            initial_coefficients = [left[i] + right[i]
                                    for i in range(approximate_order, degree)]
            constant = left._constant + right._constant
            if not any(initial_coefficients) and not constant:
                return P.zero()
            coeff_stream = Stream_exact(initial_coefficients,
                                        constant=constant,
                                        degree=degree,
                                        order=approximate_order)
            return P.element_class(P, coeff_stream)
        return P.element_class(P, Stream_add(self._coeff_stream,
                                             other._coeff_stream,
                                             P.is_sparse()))

    def _sub_(self, other):
        """
        Return the series of this series minus ``other`` series.

        INPUT:

        - ``other`` -- other series

        EXAMPLES:

        Dense series can be subtracted::

            sage: L.<z> = LazyLaurentSeriesRing(ZZ, sparse=False)
            sage: m = L(lambda n: 1 + n, valuation=0)
            sage: n = L(lambda n: -n, valuation=0)
            sage: d = m - n
            sage: d[0:10]
            [1, 3, 5, 7, 9, 11, 13, 15, 17, 19]

        Sparse series can be subtracted::

            sage: L.<z> = LazyLaurentSeriesRing(ZZ, sparse=True)
            sage: m = L(lambda n: 1 + n, valuation=0)
            sage: n = L(lambda n: -n, valuation=0)
            sage: d = m - n
            sage: d[0:10]
            [1, 3, 5, 7, 9, 11, 13, 15, 17, 19]

        Series which are known to be exact can be subtracted::

            sage: m = L.one()
            sage: n = L([0, 1])
            sage: d = m - n
            sage: d[0:10]
            [1, -1, 0, 0, 0, 0, 0, 0, 0, 0]

            sage: m = L([1, 0, 1])
            sage: n = L([0, 0, 1])
            sage: d = m - L.one() - n
            sage: d
            0

        Subtraction involving 0::

            sage: m = L(lambda n: 1 + n, valuation=0)
            sage: m - 0 is m
            True
            sage: 0 - m == -m
            True

            sage: A.<t> = LazyLaurentSeriesRing(QQ)
            sage: B.<z> = LazyLaurentSeriesRing(A)
            sage: 1 - z
            1 - z
        """
        right = other._coeff_stream
        if isinstance(right, Stream_zero):
            return self
        left = self._coeff_stream
        if isinstance(left, Stream_zero):
            return -other
        P = self.parent()
        if (isinstance(left, Stream_exact) and isinstance(right, Stream_exact)):
            approximate_order = min(left.order(), right.order())
            degree = max(left._degree, right._degree)
            initial_coefficients = [left[i] - right[i] for i in range(approximate_order, degree)]
            constant = left._constant - right._constant
            if not any(initial_coefficients) and not constant:
                return P.zero()
            coeff_stream = Stream_exact(initial_coefficients,
                                        constant=constant,
                                        degree=degree,
                                        order=approximate_order)
            return P.element_class(P, coeff_stream)
        if left == right:
            return P.zero()
        return P.element_class(P, Stream_sub(self._coeff_stream,
                                             other._coeff_stream,
                                             P.is_sparse()))

    def _acted_upon_(self, scalar, self_on_left):
        r"""
        Scalar multiplication for ``self`` by ``scalar``.

        INPUT:

        - ``scalar`` -- an element of the base ring
        - ``self_on_left`` -- boolean; if ``True``, compute ``self * scalar``

        EXAMPLES:

        Dense series can be multiplied with a scalar::

            sage: L.<z> = LazyLaurentSeriesRing(ZZ, sparse=False)
            sage: M = L(lambda n: 1 + n, valuation=0)
            sage: O = M * 2
            sage: O[0:10]
            [2, 4, 6, 8, 10, 12, 14, 16, 18, 20]
            sage: type(O._coeff_stream)
            <class 'sage.data_structures.stream.Stream_lmul'>
            sage: M * 1 is M
            True
            sage: M * 0 == 0
            True
            sage: O = 2 * M
            sage: type(O._coeff_stream)
            <class 'sage.data_structures.stream.Stream_lmul'>
            sage: O[0:10]
            [2, 4, 6, 8, 10, 12, 14, 16, 18, 20]
            sage: 1 * M is M
            True
            sage: 0 * M == 0
            True

        Different scalars potentially give different series::

            sage: 2 * M == 3 * M
            False

            sage: L.options.secure = True
            sage: 2 * M == 3 * M
            Traceback (most recent call last):
            ...
            ValueError: undecidable

            sage: L.options.halting_precision = 30
            sage: 2 * M == 3 * M
            False

            sage: L.options._reset()

        Sparse series can be multiplied with a scalar::

            sage: L.<z> = LazyLaurentSeriesRing(ZZ, sparse=True)
            sage: M = L(lambda n: 1 + n, valuation=0)
            sage: O = M * 2
            sage: O[0:10]
            [2, 4, 6, 8, 10, 12, 14, 16, 18, 20]
            sage: type(O._coeff_stream)
            <class 'sage.data_structures.stream.Stream_lmul'>
            sage: M * 1 is M
            True
            sage: M * 0 == 0
            True
            sage: O = 2 * M
            sage: type(O._coeff_stream)
            <class 'sage.data_structures.stream.Stream_lmul'>
            sage: O[0:10]
            [2, 4, 6, 8, 10, 12, 14, 16, 18, 20]
            sage: 1 * M is M
            True
            sage: 0 * M == 0
            True

        Series which are known to be exact can be multiplied with a scalar
        and remain exact::

            sage: N = L([0, 1], degree=5, constant=3)
            sage: O = N * -1
            sage: O[0:10]
            [0, -1, 0, 0, 0, -3, -3, -3, -3, -3]
            sage: N * 1 is N
            True
            sage: N * 0 == 0
            True
            sage: O = -1 * N
            sage: O[0:10]
            [0, -1, 0, 0, 0, -3, -3, -3, -3, -3]
            sage: 1 * N is N
            True
            sage: 0 * N == 0
            True

        Similarly for Dirichlet series::

            sage: # needs sage.symbolic
            sage: L = LazyDirichletSeriesRing(ZZ, "z")
            sage: g = L([0,1])
            sage: 2 * g
            2/2^z
            sage: -1 * g
            -1/(2^z)
            sage: 0*g
            0
            sage: M = L(lambda n: n)
            sage: M
            1 + 2/2^z + 3/3^z + 4/4^z + 5/5^z + 6/6^z + 7/7^z + O(1/(8^z))
            sage: 3 * M
            3 + 6/2^z + 9/3^z + 12/4^z + 15/5^z + 18/6^z + 21/7^z + O(1/(8^z))
            sage: 1 * M is M
            True

        TESTS:

        Check that :issue:`36154` is fixed::

            sage: L.<z> = LazyPowerSeriesRing(Zmod(4))
            sage: f = L(constant=2)
            sage: 2*f
            0

        Check that non-commutativity is taken into account::

            sage: M = MatrixSpace(ZZ, 2)
            sage: L.<z> = LazyPowerSeriesRing(M)
            sage: f = L(lambda n: matrix([[1,n],[0,1]]))
            sage: m = matrix([[1,0],[1,1]])
            sage: (m * f - f * m)[1]
            [-1  0]
            [ 0  1]
            sage: m * f[1] - f[1] * m
            [-1  0]
            [ 0  1]
        """
        # With the current design, the coercion model does not have
        # enough information to detect a priori that this method only
        # accepts scalars; so it tries on some elements(), and we need
        # to make sure to report an error.
        P = self.parent()
        R = P.base_ring()
        if isinstance(scalar, Element) and scalar.parent() is not R:
            # Temporary needed by coercion (see Polynomial/FractionField tests).
            if R.has_coerce_map_from(scalar.parent()):
                scalar = R(scalar)
            else:
                return None

        coeff_stream = self._coeff_stream
        if isinstance(coeff_stream, Stream_zero):
            return self

        if not scalar:
            return P.zero()
        if scalar == R.one():
            return self
        if scalar == -R.one():
            return -self

        if isinstance(coeff_stream, Stream_exact):
            v = coeff_stream.order()
            init_coeffs = coeff_stream._initial_coefficients
            if self_on_left:
                c = coeff_stream._constant * scalar
                initial_coefficients = [val * scalar for val in init_coeffs]
            else:
                c = scalar * coeff_stream._constant
                initial_coefficients = [scalar * val for val in init_coeffs]
            if not any(initial_coefficients) and not c:
                return P.zero()
            return P.element_class(P, Stream_exact(initial_coefficients,
                                                   order=v,
                                                   constant=c,
                                                   degree=coeff_stream._degree))
        if self_on_left or R in Rings().Commutative():
            return P.element_class(P, Stream_lmul(coeff_stream, scalar,
                                                  P.is_sparse()))
        return P.element_class(P, Stream_rmul(coeff_stream, scalar,
                                              P.is_sparse()))

    def _neg_(self):
        """
        Return the negative of ``self``.

        EXAMPLES:

        Dense series can be negated::

            sage: L.<z> = LazyLaurentSeriesRing(ZZ, sparse=False)
            sage: m = L(lambda n: n, valuation=0)
            sage: n = L(lambda n: -n, valuation=0)
            sage: -n
            z + 2*z^2 + 3*z^3 + 4*z^4 + 5*z^5 + 6*z^6 + O(z^7)
            sage: -m
            -z - 2*z^2 - 3*z^3 - 4*z^4 - 5*z^5 - 6*z^6 + O(z^7)
            sage: -(-m) == m
            True

        Sparse series can be negated::

            sage: L.<z> = LazyLaurentSeriesRing(ZZ, sparse=True)
            sage: m = L(lambda n: n, valuation=0)
            sage: n = L(lambda n: -n, valuation=0)
            sage: -n
            z + 2*z^2 + 3*z^3 + 4*z^4 + 5*z^5 + 6*z^6 + O(z^7)
            sage: -m
            -z - 2*z^2 - 3*z^3 - 4*z^4 - 5*z^5 - 6*z^6 + O(z^7)
            sage: -(-m) == m
            True

        The negation of an exact series is exact::

            sage: L.<z> = LazyLaurentSeriesRing(ZZ)
            sage: -z
            -z
            sage: -L.one()
            -1
            sage: -(-L.one()) == L.one()
            True

            sage: L([1, 2, 3], constant=2) - L([0, 1], degree=5, constant=2)
            1 + z + 3*z^2 + 2*z^3 + 2*z^4

            sage: -L(0)
            0
        """
        P = self.parent()
        coeff_stream = self._coeff_stream
        if isinstance(coeff_stream, Stream_zero):
            return self
        if isinstance(coeff_stream, Stream_exact):
            initial_coefficients = [-v for v in coeff_stream._initial_coefficients]
            constant = -coeff_stream._constant
            coeff_stream = Stream_exact(initial_coefficients,
                                        constant=constant,
                                        degree=coeff_stream._degree,
                                        order=coeff_stream.order())
            return P.element_class(P, coeff_stream)
        # -(-f) = f
        if isinstance(coeff_stream, Stream_neg):
            return P.element_class(P, coeff_stream._series)
        return P.element_class(P, Stream_neg(coeff_stream, P.is_sparse()))

    # === special functions ===

    def exp(self):
        r"""
        Return the exponential series of ``self``.

        EXAMPLES::

            sage: L = LazyDirichletSeriesRing(QQ, "s")
            sage: Z = L(constant=1, valuation=2)
            sage: exp(Z)                                                                # needs sage.symbolic
            1 + 1/(2^s) + 1/(3^s) + 3/2/4^s + 1/(5^s) + 2/6^s + 1/(7^s) + O(1/(8^s))
        """
        from .lazy_series_ring import LazyLaurentSeriesRing
        P = LazyLaurentSeriesRing(self.base_ring(), "z", sparse=self.parent()._sparse)
        f = P(coefficients=lambda n: 1/factorial(ZZ(n)), valuation=0)
        return f(self)

    def log(self):
        r"""
        Return the series for the natural logarithm of ``self``.

        EXAMPLES::

            sage: L = LazyDirichletSeriesRing(QQ, "s")
            sage: Z = L(constant=1)
            sage: log(Z)                                                                # needs sage.symbolic
            1/(2^s) + 1/(3^s) + 1/2/4^s + 1/(5^s) + 1/(7^s) + O(1/(8^s))
        """
        from .lazy_series_ring import LazyLaurentSeriesRing
        P = LazyLaurentSeriesRing(self.base_ring(), "z", sparse=self.parent()._sparse)
        f = P(coefficients=lambda n: ((-1) ** (n + 1))/ZZ(n), valuation=1)
        return f(self-1)

    # trigonometric functions

    def sin(self):
        r"""
        Return the sine of ``self``.

        EXAMPLES::

            sage: L.<z> = LazyLaurentSeriesRing(QQ)
            sage: sin(z)
            z - 1/6*z^3 + 1/120*z^5 - 1/5040*z^7 + O(z^8)

            sage: sin(1 + z)
            Traceback (most recent call last):
            ...
            ValueError: can only compose with a positive valuation series

            sage: L.<x,y> = LazyPowerSeriesRing(QQ)
            sage: sin(x/(1-y)).polynomial(3)
            -1/6*x^3 + x*y^2 + x*y + x

        TESTS::

            sage: L.<z> = LazyLaurentSeriesRing(QQ); x = var("x")                       # needs sage.symbolic
            sage: sin(z)[0:6] == sin(x).series(x, 6).coefficients(sparse=False)
            True
        """
        from .lazy_series_ring import LazyLaurentSeriesRing
        P = LazyLaurentSeriesRing(self.base_ring(), "z", sparse=self.parent()._sparse)
        c = lambda n: (n % 2)/factorial(ZZ(n)) if n % 4 == 1 else -(n % 2)/factorial(ZZ(n))
        f = P(coefficients=c, valuation=1)
        return f(self)

    def cos(self):
        r"""
        Return the cosine of ``self``.

        EXAMPLES::

            sage: L.<z> = LazyLaurentSeriesRing(QQ)
            sage: cos(z)
            1 - 1/2*z^2 + 1/24*z^4 - 1/720*z^6 + O(z^7)

            sage: L.<x,y> = LazyPowerSeriesRing(QQ)
            sage: cos(x/(1-y)).polynomial(4)
            1/24*x^4 - 3/2*x^2*y^2 - x^2*y - 1/2*x^2 + 1

        TESTS::

            sage: L.<z> = LazyLaurentSeriesRing(QQ); x = var("x")                       # needs sage.symbolic
            sage: cos(z)[0:6] == cos(x).series(x, 6).coefficients(sparse=False)         # needs sage.symbolic
            True
        """
        from .lazy_series_ring import LazyLaurentSeriesRing
        P = LazyLaurentSeriesRing(self.base_ring(), "z", sparse=self.parent()._sparse)
        c = lambda n: 1/factorial(ZZ(n)) if n % 4 == 0 else (n % 2 - 1)/factorial(ZZ(n))
        f = P(coefficients=c, valuation=0)
        return f(self)

    def tan(self):
        r"""
        Return the tangent of ``self``.

        EXAMPLES::

            sage: L.<z> = LazyLaurentSeriesRing(QQ)
            sage: tan(z)
            z + 1/3*z^3 + 2/15*z^5 + 17/315*z^7 + O(z^8)

            sage: L.<x,y> = LazyPowerSeriesRing(QQ)
            sage: tan(x/(1-y)).polynomial(5)
            2/15*x^5 + 2*x^3*y^2 + x*y^4 + x^3*y + x*y^3 + 1/3*x^3 + x*y^2 + x*y + x

        TESTS::

            sage: L.<z> = LazyLaurentSeriesRing(QQ); x = var("x")                       # needs sage.symbolic
            sage: tan(z)[0:6] == tan(x).series(x, 6).coefficients(sparse=False)         # needs sage.symbolic
            True
        """
        return self.sin() / self.cos()

    def cot(self):
        r"""
        Return the cotangent of ``self``.

        EXAMPLES::

            sage: L.<z> = LazyLaurentSeriesRing(QQ)
            sage: cot(z)
            z^-1 - 1/3*z - 1/45*z^3 - 2/945*z^5 + O(z^6)

            sage: L.<x> = LazyLaurentSeriesRing(QQ)
            sage: cot(x/(1-x)).polynomial(4)
            x^-1 - 1 - 1/3*x - 1/3*x^2 - 16/45*x^3 - 2/5*x^4

        TESTS::

            sage: L.<z> = LazyLaurentSeriesRing(QQ); x = var("x")                       # needs sage.symbolic
            sage: cot(z)[0:6] == cot(x).series(x, 6).coefficients(sparse=False)         # needs sage.symbolic
            True
        """
        return ~self.tan()

    def csc(self):
        r"""
        Return the cosecant of ``self``.

        EXAMPLES::

            sage: L.<z> = LazyLaurentSeriesRing(QQ)
            sage: csc(z)
            z^-1 + 1/6*z + 7/360*z^3 + 31/15120*z^5 + O(z^6)

            sage: L.<x> = LazyLaurentSeriesRing(QQ)
            sage: csc(x/(1-x)).polynomial(4)
            x^-1 - 1 + 1/6*x + 1/6*x^2 + 67/360*x^3 + 9/40*x^4

        TESTS::

            sage: L.<z> = LazyLaurentSeriesRing(QQ); x = var("x")                       # needs sage.symbolic
            sage: (z*csc(z))[0:6] == (x*csc(x)).series(x, 6).coefficients(sparse=False)             # needs sage.symbolic
            True
        """
        return ~self.sin()

    def sec(self):
        r"""
        Return the secant of ``self``.

        EXAMPLES::

            sage: L.<z> = LazyLaurentSeriesRing(QQ)
            sage: sec(z)
            1 + 1/2*z^2 + 5/24*z^4 + 61/720*z^6 + O(z^7)

            sage: L.<x,y> = LazyPowerSeriesRing(QQ)
            sage: sec(x/(1-y)).polynomial(4)
            5/24*x^4 + 3/2*x^2*y^2 + x^2*y + 1/2*x^2 + 1

        TESTS::

            sage: L.<z> = LazyLaurentSeriesRing(QQ); x = var("x")                       # needs sage.symbolic
            sage: sec(z)[0:6] == sec(x).series(x, 6).coefficients(sparse=False)         # needs sage.symbolic
            True
        """
        return ~self.cos()

    # inverse trigonometric functions

    def arcsin(self):
        r"""
        Return the arcsine of ``self``.

        EXAMPLES::

            sage: L.<z> = LazyLaurentSeriesRing(QQ)
            sage: arcsin(z)
            z + 1/6*z^3 + 3/40*z^5 + 5/112*z^7 + O(z^8)

            sage: L.<x,y> = LazyPowerSeriesRing(QQ)
            sage: asin(x/(1-y))
            x + x*y + (1/6*x^3+x*y^2) + (1/2*x^3*y+x*y^3)
             + (3/40*x^5+x^3*y^2+x*y^4) + (3/8*x^5*y+5/3*x^3*y^3+x*y^5)
             + (5/112*x^7+9/8*x^5*y^2+5/2*x^3*y^4+x*y^6) + O(x,y)^8

        TESTS::

            sage: L.<z> = LazyLaurentSeriesRing(QQ); x = var("x")                       # needs sage.symbolic
            sage: asin(z)[0:6] == asin(x).series(x, 6).coefficients(sparse=False)       # needs sage.symbolic
            True
        """
        from .lazy_series_ring import LazyLaurentSeriesRing
        P = LazyLaurentSeriesRing(self.base_ring(), "z", sparse=self.parent()._sparse)

        def f(n):
            n = ZZ(n)
            if n % 2:
                return factorial(n-1)/((4**((n-1)/2))*(factorial((n-1)/2)**2)*n)
            return ZZ.zero()
        return P(f, valuation=1)(self)

    def arccos(self):
        r"""
        Return the arccosine of ``self``.

        EXAMPLES::

            sage: L.<z> = LazyLaurentSeriesRing(RR)
            sage: arccos(z)                                                             # needs sage.symbolic
            1.57079632679490 - 1.00000000000000*z + 0.000000000000000*z^2
             - 0.166666666666667*z^3 + 0.000000000000000*z^4
             - 0.0750000000000000*z^5 + O(1.00000000000000*z^7)

            sage: L.<z> = LazyLaurentSeriesRing(SR)                                     # needs sage.symbolic
            sage: arccos(z/(1-z))                                                       # needs sage.symbolic
            1/2*pi - z - z^2 - 7/6*z^3 - 3/2*z^4 - 83/40*z^5 - 73/24*z^6 + O(z^7)

            sage: L.<x,y> = LazyPowerSeriesRing(SR)                                     # needs sage.symbolic
            sage: arccos(x/(1-y))                                                       # needs sage.symbolic
            1/2*pi + (-x) + (-x*y) + ((-1/6)*x^3-x*y^2) + ((-1/2)*x^3*y-x*y^3)
             + ((-3/40)*x^5-x^3*y^2-x*y^4) + ((-3/8)*x^5*y+(-5/3)*x^3*y^3-x*y^5) + O(x,y)^7

        TESTS::

            sage: L.<z> = LazyLaurentSeriesRing(SR); x = var("x")                       # needs sage.symbolic
            sage: acos(z)[0:6] == acos(x).series(x, 6).coefficients(sparse=False)       # needs sage.symbolic
            True
        """
        from sage.symbolic.constants import pi
        return self.parent()(pi/2) - self.arcsin()

    def arctan(self):
        r"""
        Return the arctangent of ``self``.

        EXAMPLES::

            sage: L.<z> = LazyLaurentSeriesRing(QQ)
            sage: arctan(z)
            z - 1/3*z^3 + 1/5*z^5 - 1/7*z^7 + O(z^8)

            sage: L.<x,y> = LazyPowerSeriesRing(QQ)
            sage: atan(x/(1-y))
            x + x*y - (1/3*x^3-x*y^2) - (x^3*y-x*y^3) + (1/5*x^5-2*x^3*y^2+x*y^4)
            + (x^5*y-10/3*x^3*y^3+x*y^5) - (1/7*x^7-3*x^5*y^2+5*x^3*y^4-x*y^6) + O(x,y)^8

        TESTS::

            sage: L.<z> = LazyLaurentSeriesRing(QQ); x = var("x")                       # needs sage.symbolic
            sage: atan(z)[0:6] == atan(x).series(x, 6).coefficients(sparse=False)       # needs sage.symbolic
            True
        """
        from .lazy_series_ring import LazyLaurentSeriesRing
        P = LazyLaurentSeriesRing(self.base_ring(), "z", sparse=self.parent()._sparse)

        def f(n):
            n = ZZ(n)
            if n % 4 == 1:
                return 1/n
            if n % 2 == 0:
                return ZZ.zero()
            return -1/n
        return P(f, valuation=1)(self)

    def arccot(self):
        r"""
        Return the arctangent of ``self``.

        EXAMPLES::

            sage: L.<z> = LazyLaurentSeriesRing(RR)
            sage: arccot(z)                                                             # needs sage.symbolic
            1.57079632679490 - 1.00000000000000*z + 0.000000000000000*z^2
             + 0.333333333333333*z^3 + 0.000000000000000*z^4
             - 0.200000000000000*z^5 + O(1.00000000000000*z^7)

            sage: L.<z> = LazyLaurentSeriesRing(SR)                                     # needs sage.symbolic
            sage: arccot(z/(1-z))                                                       # needs sage.symbolic
            1/2*pi - z - z^2 - 2/3*z^3 + 4/5*z^5 + 4/3*z^6 + O(z^7)

            sage: L.<x,y> = LazyPowerSeriesRing(SR)                                     # needs sage.symbolic
            sage: acot(x/(1-y))                                                         # needs sage.symbolic
            1/2*pi + (-x) + (-x*y) + (1/3*x^3-x*y^2) + (x^3*y-x*y^3)
             + ((-1/5)*x^5+2*x^3*y^2-x*y^4) + (-x^5*y+10/3*x^3*y^3-x*y^5) + O(x,y)^7

        TESTS::

            sage: L.<z> = LazyLaurentSeriesRing(SR); x = var("x")                       # needs sage.symbolic
            sage: acot(z)[0:6] == acot(x).series(x, 6).coefficients(sparse=False)       # needs sage.symbolic
            True
        """
        from sage.symbolic.constants import pi
        return self.parent()(pi/2) - self.arctan()

    # hyperbolic functions

    def sinh(self):
        r"""
        Return the hyperbolic sine of ``self``.

        EXAMPLES::

            sage: L.<z> = LazyLaurentSeriesRing(QQ)
            sage: sinh(z)
            z + 1/6*z^3 + 1/120*z^5 + 1/5040*z^7 + O(z^8)

            sage: L.<x,y> = LazyPowerSeriesRing(QQ)
            sage: sinh(x/(1-y))
            x + x*y + (1/6*x^3+x*y^2) + (1/2*x^3*y+x*y^3)
             + (1/120*x^5+x^3*y^2+x*y^4) + (1/24*x^5*y+5/3*x^3*y^3+x*y^5)
             + (1/5040*x^7+1/8*x^5*y^2+5/2*x^3*y^4+x*y^6) + O(x,y)^8

        TESTS::

            sage: L.<z> = LazyLaurentSeriesRing(SR); x = var("x")                       # needs sage.symbolic
            sage: sinh(z)[0:6] == sinh(x).series(x, 6).coefficients(sparse=False)       # needs sage.symbolic
            True
        """
        from .lazy_series_ring import LazyLaurentSeriesRing
        P = LazyLaurentSeriesRing(self.base_ring(), "z", sparse=self.parent()._sparse)
        f = P(coefficients=lambda n: 1/factorial(ZZ(n)) if n % 2 else ZZ.zero(),
              valuation=1)
        return f(self)

    def cosh(self):
        r"""
        Return the hyperbolic cosine of ``self``.

        EXAMPLES::

            sage: L.<z> = LazyLaurentSeriesRing(QQ)
            sage: cosh(z)
            1 + 1/2*z^2 + 1/24*z^4 + 1/720*z^6 + O(z^7)

            sage: L.<x,y> = LazyPowerSeriesRing(QQ)
            sage: cosh(x/(1-y))
            1 + 1/2*x^2 + x^2*y + (1/24*x^4+3/2*x^2*y^2) + (1/6*x^4*y+2*x^2*y^3)
             + (1/720*x^6+5/12*x^4*y^2+5/2*x^2*y^4) + O(x,y)^7

        TESTS::

            sage: L.<z> = LazyLaurentSeriesRing(SR); x = var("x")                       # needs sage.symbolic
            sage: cosh(z)[0:6] == cosh(x).series(x, 6).coefficients(sparse=False)       # needs sage.symbolic
            True
        """
        from .lazy_series_ring import LazyLaurentSeriesRing
        P = LazyLaurentSeriesRing(self.base_ring(), "z", sparse=self.parent()._sparse)
        f = P(coefficients=lambda n: ZZ.zero() if n % 2 else 1/factorial(ZZ(n)),
              valuation=0)
        return f(self)

    def tanh(self):
        r"""
        Return the hyperbolic tangent of ``self``.

        EXAMPLES::

            sage: L.<z> = LazyLaurentSeriesRing(QQ)
            sage: tanh(z)                                                               # needs sage.libs.flint
            z - 1/3*z^3 + 2/15*z^5 - 17/315*z^7 + O(z^8)

            sage: L.<x,y> = LazyPowerSeriesRing(QQ)
            sage: tanh(x/(1-y))                                                         # needs sage.libs.flint
            x + x*y - (1/3*x^3-x*y^2) - (x^3*y-x*y^3) + (2/15*x^5-2*x^3*y^2+x*y^4)
            + (2/3*x^5*y-10/3*x^3*y^3+x*y^5) - (17/315*x^7-2*x^5*y^2+5*x^3*y^4-x*y^6) + O(x,y)^8

        TESTS::

            sage: L.<z> = LazyLaurentSeriesRing(SR); x = var("x")                       # needs sage.symbolic
            sage: tanh(z)[0:6] == tanh(x).series(x, 6).coefficients(sparse=False)       # needs sage.symbolic
            True
        """
        from sage.arith.misc import bernoulli
        from .lazy_series_ring import LazyLaurentSeriesRing
        P = LazyLaurentSeriesRing(self.base_ring(), "z", sparse=self.parent()._sparse)

        def f(n):
            n = ZZ(n)
            if n % 2:
                h = 4 ** ((n + 1) // 2)
                return bernoulli(n + 1) * h * (h - 1) / factorial(n + 1)
            return ZZ.zero()
        return P(f, valuation=1)(self)

    def coth(self):
        r"""
        Return the hyperbolic cotangent of ``self``.

        EXAMPLES::

            sage: L.<z> = LazyLaurentSeriesRing(QQ)
            sage: coth(z)                                                               # needs sage.libs.flint
            z^-1 + 1/3*z - 1/45*z^3 + 2/945*z^5 + O(z^6)

            sage: coth(z + z^2)                                                         # needs sage.libs.flint
            z^-1 - 1 + 4/3*z - 2/3*z^2 + 44/45*z^3 - 16/15*z^4 + 884/945*z^5 + O(z^6)

        TESTS::

            sage: L.<z> = LazyLaurentSeriesRing(SR); x = var("x")                       # needs sage.symbolic
            sage: coth(z)[0:6] == coth(x).series(x, 6).coefficients(sparse=False)       # needs sage.symbolic
            True
        """
        from sage.arith.misc import bernoulli
        from .lazy_series_ring import LazyLaurentSeriesRing
        P = LazyLaurentSeriesRing(self.base_ring(), "z", sparse=self.parent()._sparse)

        def f(n):
            n = ZZ(n)
            if n % 2:
                return ((2 ** (n + 1)) * bernoulli(n + 1))/factorial(n + 1)
            return ZZ.zero()
        return P(f, valuation=-1)(self)

    def sech(self):
        r"""
        Return the hyperbolic secant of ``self``.

        EXAMPLES::

            sage: L.<z> = LazyLaurentSeriesRing(QQ)
            sage: sech(z)                                                               # needs sage.libs.flint
            1 - 1/2*z^2 + 5/24*z^4 - 61/720*z^6 + O(z^7)

            sage: L.<x, y> = LazyPowerSeriesRing(QQ)
            sage: sech(x/(1-y))                                                         # needs sage.libs.flint
            1 - 1/2*x^2 - x^2*y + (5/24*x^4-3/2*x^2*y^2) + (5/6*x^4*y-2*x^2*y^3)
            - (61/720*x^6-25/12*x^4*y^2+5/2*x^2*y^4) + O(x,y)^7

        TESTS::

            sage: L.<z> = LazyLaurentSeriesRing(SR); x = var("x")                       # needs sage.symbolic
            sage: sech(z)[0:6] == sech(x).series(x, 6).coefficients(sparse=False)       # needs sage.symbolic
            True
        """
        from sage.combinat.combinat import euler_number
        from .lazy_series_ring import LazyLaurentSeriesRing
        P = LazyLaurentSeriesRing(self.base_ring(), "z", sparse=self.parent()._sparse)

        def f(n):
            n = ZZ(n)
            if n % 2:
                return ZZ.zero()
            return euler_number(n)/factorial(n)
        return P(f, valuation=0)(self)

    def csch(self):
        r"""
        Return the hyperbolic cosecant of ``self``.

        EXAMPLES::

            sage: L.<z> = LazyLaurentSeriesRing(QQ)
            sage: csch(z)                                                               # needs sage.libs.flint
            z^-1 - 1/6*z + 7/360*z^3 - 31/15120*z^5 + O(z^6)

            sage: L.<z> = LazyLaurentSeriesRing(QQ)
            sage: csch(z/(1-z))                                                         # needs sage.libs.flint
            z^-1 - 1 - 1/6*z - 1/6*z^2 - 53/360*z^3 - 13/120*z^4 - 787/15120*z^5 + O(z^6)

        TESTS::

            sage: L.<z> = LazyLaurentSeriesRing(SR); x = var("x")                       # needs sage.symbolic
            sage: csch(z)[0:6] == csch(x).series(x, 6).coefficients(sparse=False)       # needs sage.symbolic
            True
        """
        from sage.arith.misc import bernoulli
        from .lazy_series_ring import LazyLaurentSeriesRing
        P = LazyLaurentSeriesRing(self.base_ring(), "z", sparse=self.parent()._sparse)

        def f(n):
            n = ZZ(n)
            if n % 2:
                return 2 * (1 - ZZ(2) ** n) * bernoulli(n + 1)/factorial(n + 1)
            return ZZ.zero()
        return P(f, valuation=-1)(self)

    # inverse hyperbolic functions

    def arcsinh(self):
        r"""
        Return the inverse of the hyperbolic sine of ``self``.

        EXAMPLES::

            sage: L.<z> = LazyLaurentSeriesRing(QQ)
            sage: asinh(z)
            z - 1/6*z^3 + 3/40*z^5 - 5/112*z^7 + O(z^8)

        ``arcsinh`` is an alias::

            sage: arcsinh(z)
            z - 1/6*z^3 + 3/40*z^5 - 5/112*z^7 + O(z^8)

            sage: L.<x,y> = LazyPowerSeriesRing(QQ)
            sage: asinh(x/(1-y))
            x + x*y - (1/6*x^3-x*y^2) - (1/2*x^3*y-x*y^3) + (3/40*x^5-x^3*y^2+x*y^4)
            + (3/8*x^5*y-5/3*x^3*y^3+x*y^5) - (5/112*x^7-9/8*x^5*y^2+5/2*x^3*y^4-x*y^6) + O(x,y)^8

        TESTS::

            sage: L.<z> = LazyLaurentSeriesRing(SR); x = var("x")                       # needs sage.symbolic
            sage: asinh(z)[0:6] == asinh(x).series(x, 6).coefficients(sparse=False)     # needs sage.symbolic
            True
        """
        from .lazy_series_ring import LazyLaurentSeriesRing
        P = LazyLaurentSeriesRing(self.base_ring(), "z", sparse=self.parent()._sparse)

        def f(n):
            n = ZZ(n)
            if n % 2:
                h = (n - 1) // 2
                return ZZ(-1) ** h * factorial(n - 1)/(ZZ(4) ** h * factorial(h) ** 2 * n)
            return ZZ.zero()
        return P(f, valuation=1)(self)

    def arctanh(self):
        r"""
        Return the inverse of the hyperbolic tangent of ``self``.

        EXAMPLES::

            sage: L.<z> = LazyLaurentSeriesRing(QQ)
            sage: atanh(z)
            z + 1/3*z^3 + 1/5*z^5 + 1/7*z^7 + O(z^8)

        ``arctanh`` is an alias::

            sage: arctanh(z)
            z + 1/3*z^3 + 1/5*z^5 + 1/7*z^7 + O(z^8)

            sage: L.<x, y> = LazyPowerSeriesRing(QQ)
            sage: atanh(x/(1-y))
            x + x*y + (1/3*x^3+x*y^2) + (x^3*y+x*y^3) + (1/5*x^5+2*x^3*y^2+x*y^4)
             + (x^5*y+10/3*x^3*y^3+x*y^5) + (1/7*x^7+3*x^5*y^2+5*x^3*y^4+x*y^6) + O(x,y)^8

        TESTS::

            sage: L.<z> = LazyLaurentSeriesRing(SR); x = var("x")                       # needs sage.symbolic
            sage: atanh(z)[0:6] == atanh(x).series(x, 6).coefficients(sparse=False)     # needs sage.symbolic
            True
        """
        from .lazy_series_ring import LazyLaurentSeriesRing
        P = LazyLaurentSeriesRing(self.base_ring(), "z", sparse=self.parent()._sparse)
        f = P(coefficients=lambda n: 1/ZZ(n) if n % 2 else ZZ.zero(), valuation=1)
        return f(self)

    def hypergeometric(self, a, b):
        r"""
        Return the `{}_{p}F_{q}`-hypergeometric function
        `\,_pF_{q}` where `(p,q)` is the parameterization of ``self``.

        INPUT:

        - ``a`` -- the first parameter of the hypergeometric function
        - ``b`` -- the second parameter of the hypergeometric function

        EXAMPLES::

            sage: L.<z> = LazyLaurentSeriesRing(QQ)
            sage: z.hypergeometric([1, 1], [1])
            1 + z + z^2 + z^3 + z^4 + z^5 + z^6 + O(z^7)
            sage: z.hypergeometric([], []) - exp(z)
            O(z^7)

            sage: L.<x,y> = LazyPowerSeriesRing(QQ)
            sage: (x+y).hypergeometric([1, 1], [1]).polynomial(4)
            x^4 + 4*x^3*y + 6*x^2*y^2 + 4*x*y^3 + y^4 + x^3 + 3*x^2*y
             + 3*x*y^2 + y^3 + x^2 + 2*x*y + y^2 + x + y + 1

        TESTS::

            sage: L.<z> = LazyLaurentSeriesRing(SR); x = var("x")                       # needs sage.symbolic
            sage: z.hypergeometric([1,1],[1])[0:6] == hypergeometric([1,1],[1], x).series(x, 6).coefficients(sparse=False)                                      # needs sage.symbolic
            True
        """
        from .lazy_series_ring import LazyLaurentSeriesRing
        from sage.arith.misc import rising_factorial
        P = LazyLaurentSeriesRing(self.base_ring(), "z", sparse=self.parent()._sparse)

        def coeff(n, c):
            num = 1
            for term in range(len(c)):
                num *= rising_factorial(c[term], n)
            return num
        f = P(coefficients=lambda n: coeff(n, a) / (coeff(n, b) * factorial(ZZ(n))),
              valuation=0)
        return f(self)

    # === named special functions ===

    def q_pochhammer(self, q=None):
        r"""
        Return the infinite ``q``-Pochhammer symbol `(a; q)_{\infty}`,
        where `a` is ``self``.

        This is also one version of the quantum dilogarithm or
        the `q`-Exponential function.

        .. SEEALSO::

            :meth:`sage.rings.lazy_series_ring.LazyLaurentSeriesRing.q_pochhammer`

        INPUT:

        - ``q`` -- (default: `q \in \QQ(q)`) the parameter `q`

        EXAMPLES::

            sage: q = ZZ['q'].fraction_field().gen()
            sage: L.<z> = LazyLaurentSeriesRing(q.parent())
            sage: qp = L.q_pochhammer(q)
            sage: (z + z^2).q_pochhammer(q) - qp(z + z^2)
            O(z^7)
        """
        from .lazy_series_ring import LazyLaurentSeriesRing
        P = LazyLaurentSeriesRing(self.base_ring(), "z", sparse=self.parent()._sparse)
        f = P.q_pochhammer(q)
        return f(self)

    def euler(self):
        r"""
        Return the Euler function evaluated at ``self``.

        The *Euler function* is defined as

        .. MATH::

            \phi(z) = (z; z)_{\infty}
            = \sum_{n=0}^{\infty} (-1)^n q^{(3n^2-n)/2}.

        .. SEEALSO::

            :meth:`sage.rings.lazy_series_ring.LazyLaurentSeriesRing.euler`

        EXAMPLES::

            sage: L.<q> = LazyLaurentSeriesRing(ZZ)
            sage: phi = L.euler()
            sage: (q + q^2).euler() - phi(q + q^2)
            O(q^7)
        """
        from .lazy_series_ring import LazyLaurentSeriesRing
        P = LazyLaurentSeriesRing(self.base_ring(), "z", sparse=self.parent()._sparse)
        phi = P.euler()
        return phi(self)

    def jacobi_theta(self, w, a=0, b=0):
        r"""
        Return the Jacobi theta function `\vartheta_{ab}(w; q)` evaluated
        with the nome `q` at ``self``.

        .. SEEALSO::

            :meth:`sage.rings.lazy_series_ring.LazyLaurentSeriesRing.jacobi_theta`

        EXAMPLES::

            sage: R.<w> = LaurentSeriesRing(QQ)
            sage: L.<q> = LazyLaurentSeriesRing(R)
            sage: theta = L.jacobi_theta(w)
            sage: (q + q^2).jacobi_theta(w) - theta(q + q^2)
            O(q^7)
        """
        from .lazy_series_ring import LazyLaurentSeriesRing
        P = LazyLaurentSeriesRing(self.base_ring(), "q", sparse=self.parent()._sparse)
        phi = P.jacobi_theta(w=w, a=a, b=b)
        return phi(self)

    def polylog(self, s):
        r"""
        Return the polylogarithm in ``s`` evaluated at ``self``.

        EXAMPLES::

            sage: L.<z> = LazyPowerSeriesRing(QQ)
            sage: z.polylog(-2)
            z + 4*z^2 + 9*z^3 + 16*z^4 + 25*z^5 + 36*z^6 + 49*z^7 + O(z^8)
            sage: (z + z^2).polylog(3)
            z + 9/8*z^2 + 31/108*z^3 + 145/576*z^4 + 3269/18000*z^5 + 421/2400*z^6
             + 213859/1234800*z^7 + O(z^8)
            sage: polylog(3, z)
            z + 1/8*z^2 + 1/27*z^3 + 1/64*z^4 + 1/125*z^5 + 1/216*z^6 + 1/343*z^7 + O(z^8)

        We verify an identity due to D.C. Wood (1992)::

            sage: n = 5
            sage: polylog(-n, z)
            z + 32*z^2 + 243*z^3 + 1024*z^4 + 3125*z^5 + 7776*z^6 + 16807*z^7 + O(z^8)
            sage: (-1)^(n+1) * sum(factorial(k) * stirling_number2(n+1,k+1)
            ....:                  * (-1/(1-z))^(k+1) for k in range(n+1))
            z + 32*z^2 + 243*z^3 + 1024*z^4 + 3125*z^5 + 7776*z^6 + O(z^7)

        We can pass more general values::

            sage: L.<z> = LazyPowerSeriesRing(SR)
            sage: s = SR.var('s')
            sage: z.polylog(s)
            z + 1/(2^s)*z^2 + 1/(3^s)*z^3 + 1/(4^s)*z^4 + 1/(5^s)*z^5
             + 1/(6^s)*z^6 + 1/(7^s)*z^7 + O(z^8)

        REFERENCES:

        - :wikipedia:`Polylogarithm`
        """
        from .lazy_series_ring import LazyLaurentSeriesRing
        P = LazyLaurentSeriesRing(self.base_ring(), "z", sparse=self.parent()._sparse)
        phi = P.polylog(s=s)
        return phi(self)

    def dilog(self):
        r"""
        Return the dilogarithm evaluated at ``self``.

        EXAMPLES::

            sage: L.<z> = LazyPowerSeriesRing(QQ)
            sage: z.dilog()
            z + 1/4*z^2 + 1/9*z^3 + 1/16*z^4 + 1/25*z^5 + 1/36*z^6 + 1/49*z^7 + O(z^8)
            sage: dilog(z)
            z + 1/4*z^2 + 1/9*z^3 + 1/16*z^4 + 1/25*z^5 + 1/36*z^6 + 1/49*z^7 + O(z^8)

        We check some dilogarithm identites::

            sage: dilog(z) + dilog(-z)
            1/2*z^2 + 1/8*z^4 + 1/18*z^6 + O(z^8)
            sage: dilog(z^2) / 2
            1/2*z^2 + 1/8*z^4 + 1/18*z^6 + 1/32*z^8 + O(z^9)

            sage: dilog(z) + dilog(z/(z-1))
            -1/2*z^2 - 1/2*z^3 - 11/24*z^4 - 5/12*z^5 - 137/360*z^6 - 7/20*z^7 + O(z^8)
            sage: -1/2 * log(1 - z)^2
            -1/2*z^2 - 1/2*z^3 - 11/24*z^4 - 5/12*z^5 - 137/360*z^6 - 7/20*z^7 - 363/1120*z^8 + O(z^9)

        REFERENCES:

        - :wikipedia:`Dilogarithm`
        """
        return self.polylog(2)

    # === powers ===

    def __pow__(self, n):
        r"""
        Return the ``n``-th power of the series.

        INPUT:

        - ``n`` -- the power to which to raise the series; this may be a
          rational number, an element of the base ring, or an other series

        EXAMPLES::

            sage: # needs sage.symbolic
            sage: D = LazyDirichletSeriesRing(QQ, 's')
            sage: Z = D(constant=1)
            sage: Z^2
            1 + 2/2^s + 2/3^s + 3/4^s + 2/5^s + 4/6^s + 2/7^s + O(1/(8^s))
            sage: f = Z^(1/3)
            sage: f
            1 + 1/3/2^s + 1/3/3^s + 2/9/4^s + 1/3/5^s + 1/9/6^s + 1/3/7^s + O(1/(8^s))
            sage: f^2
            1 + 2/3/2^s + 2/3/3^s + 5/9/4^s + 2/3/5^s + 4/9/6^s + 2/3/7^s + O(1/(8^s))
            sage: f^3 - Z
            O(1/(8^s))

            sage: L.<z> = LazyLaurentSeriesRing(QQ)
            sage: f = 1 + z
            sage: f^(1 / 2)
            1 + 1/2*z - 1/8*z^2 + 1/16*z^3 - 5/128*z^4 + 7/256*z^5 - 21/1024*z^6 + O(z^7)

            sage: f^f
            1 + z + z^2 + 1/2*z^3 + 1/3*z^4 + 1/12*z^5 + 3/40*z^6 + O(z^7)

            sage: q = ZZ['q'].fraction_field().gen()
            sage: L.<z> = LazyLaurentSeriesRing(q.parent())
            sage: f = (1 - z)^q
            sage: f
            1 - q*z + ((q^2 - q)/2)*z^2 + ((-q^3 + 3*q^2 - 2*q)/6)*z^3
             + ((q^4 - 6*q^3 + 11*q^2 - 6*q)/24)*z^4
             + ((-q^5 + 10*q^4 - 35*q^3 + 50*q^2 - 24*q)/120)*z^5
             + ((q^6 - 15*q^5 + 85*q^4 - 225*q^3 + 274*q^2 - 120*q)/720)*z^6
             + O(z^7)
        """
        if n in ZZ:
            return generic_power(self, n)

        from .lazy_series_ring import LazyLaurentSeriesRing
        P = LazyLaurentSeriesRing(self.base_ring(), "z", sparse=self.parent()._sparse)

        if n in QQ or n in self.base_ring():
            f = P(coefficients=lambda k: prod(n - i for i in range(k)) / ZZ(k).factorial(), valuation=0)
            return f(self - 1)

        exp = P(coefficients=lambda k: 1 / ZZ(k).factorial(), valuation=0)
        return exp(self.log() * n)

    def sqrt(self):
        """
        Return ``self^(1/2)``.

        EXAMPLES::

            sage: L.<z> = LazyLaurentSeriesRing(QQ)
            sage: sqrt(1+z)
            1 + 1/2*z - 1/8*z^2 + 1/16*z^3 - 5/128*z^4 + 7/256*z^5 - 21/1024*z^6 + O(z^7)

            sage: L.<x,y> = LazyPowerSeriesRing(QQ)
            sage: sqrt(1+x/(1-y))
            1 + 1/2*x - (1/8*x^2-1/2*x*y) + (1/16*x^3-1/4*x^2*y+1/2*x*y^2)
            - (5/128*x^4-3/16*x^3*y+3/8*x^2*y^2-1/2*x*y^3)
            + (7/256*x^5-5/32*x^4*y+3/8*x^3*y^2-1/2*x^2*y^3+1/2*x*y^4)
            - (21/1024*x^6-35/256*x^5*y+25/64*x^4*y^2-5/8*x^3*y^3+5/8*x^2*y^4-1/2*x*y^5)
            + O(x,y)^7

        This also works for Dirichlet series::

            sage: # needs sage.symbolic
            sage: D = LazyDirichletSeriesRing(SR, "s")
            sage: Z = D(constant=1)
            sage: f = sqrt(Z);  f
            1 + 1/2/2^s + 1/2/3^s + 3/8/4^s + 1/2/5^s + 1/4/6^s + 1/2/7^s + O(1/(8^s))
            sage: f*f - Z
            O(1/(8^s))
        """
        return self ** QQ((1, 2))  # == 1/2


class LazyCauchyProductSeries(LazyModuleElement):
    r"""
    A class for series where multiplication is the Cauchy product.

    EXAMPLES::

        sage: L.<z> = LazyLaurentSeriesRing(ZZ)
        sage: f = 1 / (1 - z)
        sage: f
        1 + z + z^2 + O(z^3)
        sage: f * (1 - z)
        1

        sage: L.<z> = LazyLaurentSeriesRing(ZZ, sparse=True)
        sage: f = 1 / (1 - z)
        sage: f
        1 + z + z^2 + O(z^3)
    """
    def valuation(self):
        r"""
        Return the valuation of ``self``.

        This method determines the valuation of the series by looking for a
        nonzero coefficient. Hence if the series happens to be zero, then it
        may run forever.

        EXAMPLES::

            sage: L.<z> = LazyLaurentSeriesRing(ZZ)
            sage: s = 1/(1 - z) - 1/(1 - 2*z)
            sage: s.valuation()
            1
            sage: t = z - z
            sage: t.valuation()
            +Infinity
            sage: M = L(lambda n: n^2, 0)
            sage: M.valuation()
            1
            sage: (M - M).valuation()
            +Infinity
        """
        if isinstance(self._coeff_stream, Stream_zero):
            return self._coeff_stream.order()
        return ZZ(self._coeff_stream.order())

    def _mul_(self, other):
        """
        Return the product of this series with ``other``.

        INPUT:

        - ``other`` -- other series

        TESTS::

            sage: L.<z> = LazyLaurentSeriesRing(ZZ, sparse=True)
            sage: (1 - z)*(1 - z)
            1 - 2*z + z^2
            sage: (1 - z)*(1 - z)*(1 - z)
            1 - 3*z + 3*z^2 - z^3
            sage: M = L(lambda n: n, valuation=0)
            sage: M
            z + 2*z^2 + 3*z^3 + 4*z^4 + 5*z^5 + 6*z^6 + O(z^7)
            sage: N = M * (1 - M)
            sage: N
            z + z^2 - z^3 - 6*z^4 - 15*z^5 - 29*z^6 - 49*z^7 + O(z^8)

            sage: p = (1 - z)*(1 + z^2)^3 * z^-2
            sage: p
            z^-2 - z^-1 + 3 - 3*z + 3*z^2 - 3*z^3 + z^4 - z^5
            sage: M = L(lambda n: n, valuation=-2, degree=5, constant=2)
            sage: M
            -2*z^-2 - z^-1 + z + 2*z^2 + 3*z^3 + 4*z^4 + 2*z^5 + 2*z^6 + 2*z^7 + O(z^8)
            sage: M * p
            -2*z^-4 + z^-3 - 5*z^-2 + 4*z^-1 - 2 + 7*z + 5*z^2 + 5*z^3
             + 7*z^4 - 2*z^5 + 4*z^6 - 5*z^7 + z^8 - 2*z^9
            sage: M * p == p * M
            True

            sage: q = (1 - 2*z)*(1 + z^2)^3 * z^-2
            sage: q * M
            -2*z^-4 + 3*z^-3 - 4*z^-2 + 10*z^-1 + 11*z + 2*z^2 - 3*z^3
             - 6*z^4 - 22*z^5 - 14*z^6 - 27*z^7 - 16*z^8 - 20*z^9
             - 16*z^10 - 16*z^11 - 16*z^12 + O(z^13)
            sage: q * M == M * q
            True

            sage: L.<z> = LazyLaurentSeriesRing(ZZ, sparse=False)
            sage: M = L(lambda n: n, valuation=0); M
            z + 2*z^2 + 3*z^3 + 4*z^4 + 5*z^5 + 6*z^6 + O(z^7)
            sage: N = L(lambda n: 1, valuation=0); N
            1 + z + z^2 + z^3 + z^4 + z^5 + z^6 + O(z^7)
            sage: M * N
            z + 3*z^2 + 6*z^3 + 10*z^4 + 15*z^5 + 21*z^6 + 28*z^7 + O(z^8)

            sage: L.one() * M is M
            True
            sage: M * L.one() is M
            True

        Multiplication of series with eventually constant
        coefficients may yield another such series::

            sage: # needs sage.symbolic
            sage: L.<z> = LazyLaurentSeriesRing(SR)
            sage: var("a b c d e u v w")
            (a, b, c, d, e, u, v, w)
            sage: s = a/z^2 + b*z + c*z^2 + d*z^3 + e*z^4
            sage: t = L([u, v], constant=w, valuation=-1)
            sage: s1 = s.approximate_series(44)
            sage: t1 = t.approximate_series(44)
            sage: s1 * t1 - (s * t).approximate_series(42)
            O(z^42)

        Check products with exact series::

            sage: L([1], constant=3)^2
            1 + 6*z + 15*z^2 + 24*z^3 + 33*z^4 + 42*z^5 + 51*z^6 + O(z^7)

            sage: (1+z) * L([1,0,1], constant=1)
            1 + z + z^2 + 2*z^3 + 2*z^4 + 2*z^5 + O(z^6)

        Check that :issue:`36154` is fixed::

            sage: L.<z> = LazyLaurentSeriesRing(Zmod(4))
            sage: f = L(constant=2, valuation=0)
            sage: g = L([2])
            sage: f * g
            0
        """
        P = self.parent()
        left = self._coeff_stream
        right = other._coeff_stream

        # Check some trivial products
        if isinstance(left, Stream_zero) or isinstance(right, Stream_zero):
            return P.zero()
        if (isinstance(left, Stream_exact)
            and left._initial_coefficients == (P._internal_poly_ring.base_ring().one(),)
            and left.order() == 0
            and not left._constant):
            return other  # self == 1
        if (isinstance(right, Stream_exact)
            and right._initial_coefficients == (P._internal_poly_ring.base_ring().one(),)
            and right.order() == 0
            and not right._constant):
            return self  # right == 1
        if ((isinstance(left, Stream_cauchy_invert) and left._series == right)
            or (isinstance(right, Stream_cauchy_invert) and right._series == left)):
            return P.one()
        # The product is exact if and only if both factors are exact
        # and one of the factors has eventually 0 coefficients:
        # (p + a x^d/(1-x))(q + b x^e/(1-x))
        # = p q + (a x^d q + b x^e p)/(1-x) + a b x^(d+e)/(1-x)^2
        # TODO: this is not true in characteristic 2
        if (isinstance(left, Stream_exact)
            and isinstance(right, Stream_exact)
            and not (left._constant and right._constant)):
            il = left._initial_coefficients
            ir = right._initial_coefficients
            initial_coefficients = [sum(il[k]*ir[n-k]
                                        for k in range(max(n - len(ir) + 1, 0),
                                                       min(len(il) - 1, n) + 1))
                                    for n in range(len(il) + len(ir) - 1)]
            lv = left.order()
            rv = right.order()
            # The coefficients of the series (a * x^d * q)/(1-x) are
            # eventually equal to `a * q(1)`, and its initial
            # coefficients are the cumulative sums of the
            # coefficients of q.
            if right._constant:
                d = right._degree
                c = left._constant  # this is zero
                initial_coefficients.extend([c]*(d - rv - len(ir)))
                # left._constant must be 0 and thus len(il) >= 1
                for k in range(len(il)-1):
                    c += il[k] * right._constant
                    initial_coefficients[d - rv + k] += c
                c += il[-1] * right._constant
            elif left._constant:
                d = left._degree
                c = right._constant  # this is zero
                initial_coefficients.extend([c]*(d - lv - len(il)))
                # left._constant must be 0 and thus len(il) >= 1
                for k in range(len(ir)-1):
                    c += left._constant * ir[k]
                    initial_coefficients[d - lv + k] += c
                c += left._constant * ir[-1]
            else:
                c = left._constant  # this is zero
            if not any(initial_coefficients) and not c:
                return P.zero()
            coeff_stream = Stream_exact(initial_coefficients,
                                        order=lv + rv,
                                        constant=c)
            return P.element_class(P, coeff_stream)

        if P in Rings().Commutative():
            coeff_stream = Stream_cauchy_mul_commutative(left, right, P.is_sparse())
        else:
            coeff_stream = Stream_cauchy_mul(left, right, P.is_sparse())
        return P.element_class(P, coeff_stream)

    def __pow__(self, n):
        r"""
        Return the ``n``-th power of the series.

        INPUT:

        - ``n`` -- integer; the power to which to raise the series

        EXAMPLES:

        Lazy Laurent series that have a dense implementation can be
        raised to the power ``n``::

            sage: L.<z> = LazyLaurentSeriesRing(ZZ, sparse=False)
            sage: (1 - z)^-1
            1 + z + z^2 + O(z^3)
            sage: (1 - z)^0
            1
            sage: (1 - z)^3
            1 - 3*z + 3*z^2 - z^3
            sage: (1 - z)^-3
            1 + 3*z + 6*z^2 + 10*z^3 + 15*z^4 + 21*z^5 + 28*z^6 + O(z^7)
            sage: M = L(lambda n: n, valuation=0); M
            z + 2*z^2 + 3*z^3 + 4*z^4 + 5*z^5 + 6*z^6 + O(z^7)
            sage: M^2
            z^2 + 4*z^3 + 10*z^4 + 20*z^5 + 35*z^6 + 56*z^7 + 84*z^8 + O(z^9)

        We can create a really large power of a monomial, even with
        the dense implementation::

            sage: z^1000000
            z^1000000

        Lazy Laurent series that have a sparse implementation can be
        raised to the power ``n``::

            sage: L.<z> = LazyLaurentSeriesRing(ZZ, sparse=True)
            sage: M = L(lambda n: n, valuation=0); M
            z + 2*z^2 + 3*z^3 + 4*z^4 + 5*z^5 + 6*z^6 + O(z^7)
            sage: M^2
            z^2 + 4*z^3 + 10*z^4 + 20*z^5 + 35*z^6 + 56*z^7 + 84*z^8 + O(z^9)

        Lazy Laurent series that are known to be exact can be raised
        to the power ``n``::

            sage: z^2
            z^2
            sage: (1 - z)^2
            1 - 2*z + z^2
            sage: (1 + z)^2
            1 + 2*z + z^2

        We also support the general case::

            sage: L.<z> = LazyLaurentSeriesRing(SR)                                     # needs sage.symbolic
            sage: (1 + z)^(1 + z)                                                       # needs sage.symbolic
            1 + z + z^2 + 1/2*z^3 + 1/3*z^4 + 1/12*z^5 + 3/40*z^6 + O(z^7)

        TESTS:

        Check that :issue:`36154` is fixed::

            sage: L.<z> = LazyLaurentSeriesRing(Zmod(4))
            sage: f = L([2])
            sage: f^2
            0
        """
        if n == 0:
            return self.parent().one()

        cs = self._coeff_stream
        if (isinstance(cs, Stream_exact)
            and not cs._constant and n in ZZ
            and (n > 0 or len(cs._initial_coefficients) == 1)):
            # # alternatively:
            # return P(self.finite_part() ** ZZ(n))
            P = self.parent()
            ret = cs._polynomial_part(P._internal_poly_ring) ** ZZ(n)
            if not ret:
                return P.zero()
            val = ret.valuation()
            deg = ret.degree() + 1
            initial_coefficients = [ret[i] for i in range(val, deg)]
            return P.element_class(P, Stream_exact(initial_coefficients,
                                                   constant=cs._constant,
                                                   degree=deg,
                                                   order=val))
        return super().__pow__(n)

    def __invert__(self):
        """
        Return the multiplicative inverse of the element.

        EXAMPLES:

        Lazy Laurent series that have a dense implementation can be inverted::

            sage: L.<z> = LazyLaurentSeriesRing(ZZ, sparse=False)
            sage: ~(1 - z)
            1 + z + z^2 + O(z^3)
            sage: M = L(lambda n: n, valuation=0); M
            z + 2*z^2 + 3*z^3 + 4*z^4 + 5*z^5 + 6*z^6 + O(z^7)
            sage: P = ~M; P
            z^-1 - 2 + z + O(z^6)

        Lazy Laurent series that have a sparse implementation can be inverted::

            sage: L.<z> = LazyLaurentSeriesRing(ZZ, sparse=True)
            sage: M = L(lambda n: n, valuation=0); M
            z + 2*z^2 + 3*z^3 + 4*z^4 + 5*z^5 + 6*z^6 + O(z^7)
            sage: P = ~M; P
            z^-1 - 2 + z + O(z^6)

            sage: ~(~(1 - z))
            1 - z

        Lazy Laurent series that are known to be exact can be inverted::

            sage: ~z
            z^-1

        We can also compute the multiplicative inverse of a symmetric
        function::

            sage: # needs sage.modules
            sage: h = SymmetricFunctions(QQ).h()
            sage: p = SymmetricFunctions(QQ).p()
            sage: L = LazySymmetricFunctions(p)
            sage: E = L(lambda n: h[n])
            sage: (~E)[:4]
            [p[], -p[1], 1/2*p[1, 1] - 1/2*p[2], -1/6*p[1, 1, 1] + 1/2*p[2, 1] - 1/3*p[3]]

            sage: (E * ~E)[:6]                                                          # needs sage.modules
            [p[], 0, 0, 0, 0, 0]

        TESTS::

            sage: L.<x> = LazyLaurentSeriesRing(QQ)
            sage: g = L([2], valuation=-1, constant=1); g
            2*x^-1 + 1 + x + x^2 + O(x^3)
            sage: g * g^-1
            1

            sage: L.<x> = LazyPowerSeriesRing(QQ)
            sage: ~(x + x^2)
            Traceback (most recent call last):
            ...
            ZeroDivisionError: cannot divide by a series of positive valuation

        Check that :issue:`36253` is fixed::

            sage: f = L(lambda n: n)
            sage: ~f
            Traceback (most recent call last):
            ...
            ZeroDivisionError: cannot divide by a series of positive valuation
        """
        P = self.parent()
        coeff_stream = self._coeff_stream
        if (P._minimal_valuation is not None
            and (coeff_stream._approximate_order > 0
                 or not coeff_stream.is_uninitialized() and not coeff_stream[0])):
            raise ZeroDivisionError("cannot divide by a series of positive valuation")

        # the inverse is exact if and only if coeff_stream corresponds to one of
        # cx^d/(1-x) ... (c, ...)
        # cx^d       ... (c, 0, ...)
        # cx^d (1-x) ... (c, -c, 0, ...)
        if isinstance(coeff_stream, Stream_exact):
            initial_coefficients = coeff_stream._initial_coefficients
            if not initial_coefficients:
                i = ~coeff_stream._constant
                v = -coeff_stream.order()
                c = P._internal_poly_ring.base_ring().zero()
                coeff_stream = Stream_exact((i, -i),
                                            order=v,
                                            constant=c)
                return P.element_class(P, coeff_stream)
            if len(initial_coefficients) == 1 and not coeff_stream._constant:
                i = ~initial_coefficients[0]
                v = -coeff_stream.order()
                c = P._internal_poly_ring.base_ring().zero()
                coeff_stream = Stream_exact((i,),
                                            order=v,
                                            constant=c)
                return P.element_class(P, coeff_stream)
            if (len(initial_coefficients) == 2
                and not (initial_coefficients[0] + initial_coefficients[1])
                and not coeff_stream._constant):
                v = -coeff_stream.order()
                c = ~initial_coefficients[0]
                coeff_stream = Stream_exact((),
                                            order=v,
                                            constant=c)
                return P.element_class(P, coeff_stream)

        # (f^-1)^-1 = f
        if isinstance(coeff_stream, Stream_cauchy_invert):
            return P.element_class(P, coeff_stream._series)

        coeff_stream_inverse = Stream_cauchy_invert(coeff_stream,
                                                    approximate_order=P._minimal_valuation)
        return P.element_class(P, coeff_stream_inverse)

    def _div_(self, other):
        r"""
        Return ``self`` divided by ``other``.

        INPUT:

        - ``other`` -- nonzero series

        EXAMPLES:

        Lazy Laurent series that have a dense implementation can be divided::

            sage: L.<z> = LazyLaurentSeriesRing(ZZ, sparse=False)
            sage: z / (1 - z)
            z + z^2 + z^3 + O(z^4)
            sage: 1 / (z*(1-z))
            z^-1 + 1 + z + O(z^2)

            sage: M = L(lambda n: n, 0); M
            z + 2*z^2 + 3*z^3 + 4*z^4 + 5*z^5 + 6*z^6 + O(z^7)
            sage: N = L(lambda n: 1, 0); N
            1 + z + z^2 + z^3 + z^4 + z^5 + z^6 + O(z^7)
            sage: P = M / N; P
            z + z^2 + z^3 + z^4 + z^5 + z^6 + z^7 + O(z^8)

        Lazy Laurent series that have a sparse implementation can be divided::

            sage: L.<z> = LazyLaurentSeriesRing(ZZ, sparse=True)
            sage: M = L(lambda n: n, 0); M
            z + 2*z^2 + 3*z^3 + 4*z^4 + 5*z^5 + 6*z^6 + O(z^7)
            sage: N = L(lambda n: 1, 0); N
            1 + z + z^2 + z^3 + z^4 + z^5 + z^6 + O(z^7)
            sage: P = M / N; P
            z + z^2 + z^3 + z^4 + z^5 + z^6 + z^7 + O(z^8)

        If the division of exact Lazy Laurent series yields a Laurent
        polynomial, it is represented as an exact series::

            sage: L.<z> = LazyLaurentSeriesRing(QQ)
            sage: (3*z^-3 + 3*z^-2 + 2*z^2 + 2*z^3) / (6*z + 4*z^6)
            1/2*z^-4 + 1/2*z^-3

            sage: m = z^2 + 2*z + 1
            sage: n = z + 1
            sage: m / n
            1 + z

        An example over the ring of symmetric functions::

            sage: e = SymmetricFunctions(QQ).e()                                        # needs sage.modules
            sage: R.<z> = LazyLaurentSeriesRing(e)                                      # needs sage.modules
            sage: 1 / (1 - e[1]*z)                                                      # needs sage.modules
            e[] + e[1]*z + e[1, 1]*z^2 + e[1, 1, 1]*z^3 + e[1, 1, 1, 1]*z^4
             + e[1, 1, 1, 1, 1]*z^5 + e[1, 1, 1, 1, 1, 1]*z^6 + O(e[]*z^7)

        Examples for multivariate Taylor series::

            sage: L.<x, y> = LazyPowerSeriesRing(QQ)
            sage: 1 / (1 - y)
            1 + y + y^2 + y^3 + y^4 + y^5 + y^6 + O(x,y)^7

            sage: (x + y) / (1 - y)                                                     # needs sage.libs.singular
            (x+y) + (x*y+y^2) + (x*y^2+y^3) + (x*y^3+y^4) + (x*y^4+y^5) + (x*y^5+y^6) + (x*y^6+y^7) + O(x,y)^8

        TESTS::

            sage: L.<t> = LazyPowerSeriesRing(QQ)
            sage: t / L(1)
            t

            sage: t^3 * (1+2*t+3*t^2+4*t^3) / (t-t^2)
            t^2 + 3*t^3 + 6*t^4 + 10*t^5 + 10*t^6 + 10*t^7 + O(t^8)

            sage: t^3 * ((1+2*t+3*t^2+4*t^3) / (t-t^2))
            t^2 + 3*t^3 + 6*t^4 + 10*t^5 + 10*t^6 + 10*t^7 + O(t^8)

            sage: L(lambda n: n) / (t + t^2)
            1 + t + 2*t^2 + 2*t^3 + 3*t^4 + 3*t^5 + O(t^6)

        Check that division by one does nothing, and division by
        itself gives one::

            sage: s = SymmetricFunctions(ZZ).s()
            sage: S = LazySymmetricFunctions(s)
            sage: f = S(lambda n: s(Partitions(n).random_element()))
            sage: f / S.one() is f
            True

            sage: f / f
            s[]

        Dividing when the coefficient ring is a lazy Dirichlet ring::

            sage: D = LazyDirichletSeriesRing(QQ, "s")
            sage: zeta = D(constant=1)
            sage: L.<t> = LazyLaurentSeriesRing(D)
            sage: 1 / (1 - t*zeta)
            (1 + O(1/(8^s)))
             + (1 + 1/(2^s) + 1/(3^s) + 1/(4^s) + 1/(5^s) + 1/(6^s) + 1/(7^s) + O(1/(8^s)))*t
             + ... + O(t^7)

        Check for dividing by other type of `0` series::

            sage: L.<t> = LazyPowerSeriesRing(QQ)
            sage: f = L(lambda n: 0, valuation=0)
            sage: L.options.halting_precision = 20
            sage: 1 / f
            Traceback (most recent call last):
            ...
            ZeroDivisionError: cannot divide by 0
            sage: L.options._reset()
        """
        # currently __invert__ and _div_ behave differently with
        # respect to division by lazy power series of positive
        # valuation, so we cannot call ~other if self.is_one()
        if not other:
            raise ZeroDivisionError("cannot divide by 0")

        P = self.parent()
        left = self._coeff_stream
        # self == 0
        if isinstance(left, Stream_zero):
            return P.zero()
        right = other._coeff_stream

        # right == 1
        if (isinstance(right, Stream_exact)
            and right._initial_coefficients == (P._internal_poly_ring.base_ring().one(),)
            and right.order() == 0
            and not right._constant):
            return self

        # self is right
        if left == right:
            return P.one()

        if (P._minimal_valuation is not None
            and left._true_order
            and left._approximate_order < right._approximate_order):
            F = P.fraction_field()
            num = F.element_class(F, left)
            den = F.element_class(F, right)
            return num / den

        R = P._internal_poly_ring
        if (isinstance(left, Stream_exact)
            and isinstance(right, Stream_exact)
            and hasattr(R.base_ring(), "fraction_field")
            and hasattr(R, "_gcd_univariate_polynomial")):
            z = R.gen()
            num = left._polynomial_part(R) * (1-z) + left._constant * z**left._degree
            den = right._polynomial_part(R) * (1-z) + right._constant * z**right._degree
            # num / den is not necessarily reduced, but gcd and // seems to work:
            # sage: a = var("a"); R.<z> = SR[]
            # sage: (a*z - a)/(z - 1)
            # (a*z - a)/(z - 1)
            # sage: gcd((a*z - a), (z - 1))
            # z - 1
            g = num.gcd(den)
            # apparently, the gcd is chosen so that den // g is is
            # actually a polynomial, but we do not rely on this
            num = num // g
            den = den // g
            exponents = den.exponents()
            if len(exponents) == 1:
                # dividing by z^k
                d = den[exponents[0]]
                v = num.valuation()
                initial_coefficients = [num[i] / d
                                        for i in range(v, num.degree() + 1)]
                order = v - den.valuation()
                return P.element_class(P, Stream_exact(initial_coefficients,
                                                       order=order,
                                                       constant=0))
            if (len(exponents) == 2
                and exponents[0] + 1 == exponents[1]
                and den[exponents[0]] == -den[exponents[1]]):
                # dividing by z^k (1-z)
                quo, rem = num.quo_rem(den)
                # rem is a unit, i.e., in the Laurent case c*z^v
                v_rem = rem.exponents()[0]
                c = rem[v_rem]
                constant = P.base_ring()(c / den[exponents[0]])
                v = v_rem - exponents[0]
                if quo:
                    d = quo.degree()
                    m = d - v + 1
                    if m > 0:
                        quo += R([constant]*m).shift(v)
                        v = d + 1
                    if quo:
                        order = quo.valuation()
                    else:
                        order = 0
                    initial_coefficients = [quo[i] for i in range(order, quo.degree() + 1)]
                    return P.element_class(P, Stream_exact(initial_coefficients,
                                                           order=order,
                                                           degree=v,
                                                           constant=constant))
                return P.element_class(P, Stream_exact([],
                                                       order=v,
                                                       degree=v,
                                                       constant=constant))

        # we cannot pass the approximate order here, even when
        # P._minimal_valuation is zero, because we allow division by
        # series of positive valuation
        right_inverse = Stream_cauchy_invert(right)
        if P in Rings().Commutative():
            coeff_stream = Stream_cauchy_mul_commutative(left, right_inverse, P.is_sparse())
        else:
            coeff_stream = Stream_cauchy_mul(left, right_inverse, P.is_sparse())
        return P.element_class(P, coeff_stream)

    def _floordiv_(self, other):
        r"""
        Return ``self`` floor divided by ``other``.

        INPUT:

        - ``other`` -- nonzero series

        EXAMPLES::

            sage: L.<x> = LazyLaurentSeriesRing(QQ)
            sage: g = (x + 2*x^2) / (1 - x - x^2)
            sage: x // g
            1 - 3*x + 5*x^2 - 10*x^3 + 20*x^4 - 40*x^5 + 80*x^6 + O(x^7)
            sage: 1 // g
            x^-1 - 3 + 5*x - 10*x^2 + 20*x^3 - 40*x^4 + 80*x^5 + O(x^6)
            sage: x^-3 // g
                x^-4 - 3*x^-3 + 5*x^-2 - 10*x^-1 + 20 - 40*x + 80*x^2 + O(x^3)
            sage: f = (x + x^2) / (1 - x)
            sage: f // g
            1 - x + x^2 - 4*x^3 + 6*x^4 - 14*x^5 + 26*x^6 + O(x^7)
            sage: g // f
            1 + x + 3*x^3 + x^4 + 6*x^5 + 5*x^6 + O(x^7)
        """
        if isinstance(other._coeff_stream, Stream_zero):
            raise ZeroDivisionError("cannot divide by 0")
        P = self.parent()
        if P not in IntegralDomains():
            raise TypeError("must be an integral domain")
        return P(self / other)

    # === fast special functions ===

    def exp(self):
        r"""
        Return the exponential series of ``self``.

        We use the identity

        .. MATH::

            \exp(s) = 1 + \int s' \exp(s).

        EXAMPLES::

            sage: L.<z> = LazyLaurentSeriesRing(QQ)
            sage: exp(z)
            1 + z + 1/2*z^2 + 1/6*z^3 + 1/24*z^4 + 1/120*z^5 + 1/720*z^6 + O(z^7)
            sage: exp(z + z^2)
            1 + z + 3/2*z^2 + 7/6*z^3 + 25/24*z^4 + 27/40*z^5 + 331/720*z^6 + O(z^7)
            sage: exp(0)                                                                # needs sage.symbolic
            1
            sage: exp(1 + z)
            Traceback (most recent call last):
            ...
            ValueError: can only compose with a positive valuation series

            sage: L.<x,y> = LazyPowerSeriesRing(QQ)
            sage: exp(x+y)[4].factor()
            (1/24) * (x + y)^4
            sage: exp(x/(1-y)).polynomial(3)
            1/6*x^3 + x^2*y + x*y^2 + 1/2*x^2 + x*y + x + 1

        TESTS::

            sage: L.<z> = LazyLaurentSeriesRing(QQ); x = var("x")                       # needs sage.symbolic
            sage: exp(z)[0:6] == exp(x).series(x, 6).coefficients(sparse=False)
            True

        Check the exponential when the base ring is a lazy ring::

            sage: L.<t> = LazyPowerSeriesRing(QQ)
            sage: M.<x> = LazyPowerSeriesRing(L)
            sage: exp(x)
            1 + x + 1/2*x^2 + 1/6*x^3 + 1/24*x^4 + 1/120*x^5 + 1/720*x^6 + O(x^7)
        """
        P = self.parent()
        R = self.base_ring()
        coeff_stream = self._coeff_stream
        # coefficients must not be checked here, it prevents
        # us from using self.define in some cases!
        if ((not coeff_stream.is_uninitialized())
            and any(coeff_stream[i] for i in range(coeff_stream._approximate_order, 1))):
            raise ValueError("can only compose with a positive valuation series")
        # WARNING: d_self need not be a proper element of P, e.g. for
        # multivariate power series
        # We make the streams dense, because all coefficients have to be computed anyway
        d_self = Stream_function(lambda n: (n + 1) * coeff_stream[n + 1],
                                 False, 0)
        f = P.undefined(valuation=0)
        # d_self and f._coeff_stream always commute, the coefficients
        # of the product are of the form sum_{k=1}^n a_k a_{n+1-k}.
        d_self_f = Stream_cauchy_mul_commutative(d_self, f._coeff_stream, False)
        int_d_self_f = Stream_function(lambda n: d_self_f[n-1] / R(n) if n else R.one(),
                                       False, 0)
        f._coeff_stream.define(int_d_self_f)
        return f

    def log(self):
        r"""
        Return the series for the natural logarithm of ``self``.

        We use the identity

        .. MATH::

            \log(s) = \int s' / s.

        EXAMPLES::

            sage: L.<z> = LazyLaurentSeriesRing(QQ)
            sage: log(1/(1-z))
            z + 1/2*z^2 + 1/3*z^3 + 1/4*z^4 + 1/5*z^5 + 1/6*z^6 + 1/7*z^7 + O(z^8)

            sage: L.<x, y> = LazyPowerSeriesRing(QQ)
            sage: log((1 + x/(1-y))).polynomial(3)
            1/3*x^3 - x^2*y + x*y^2 - 1/2*x^2 + x*y + x

        TESTS::

            sage: L.<z> = LazyLaurentSeriesRing(QQ); x = var("x")                       # needs sage.symbolic
            sage: log(1+z)[0:6] == log(1+x).series(x, 6).coefficients(sparse=False)     # needs sage.symbolic
            True

            sage: log(z)
            Traceback (most recent call last):
            ...
            ValueError: can only compose with a positive valuation series
        """
        P = self.parent()
        R = self.base_ring()
        coeff_stream = self._coeff_stream
        # coefficients must not be checked here, it prevents
        # us from using self.define in some cases!
        if ((not coeff_stream.is_uninitialized())
            and (any(coeff_stream[i] for i in range(coeff_stream._approximate_order, 0))
                 or coeff_stream[0] != R.one())):
            raise ValueError("can only compose with a positive valuation series")
        # WARNING: d_self need not be a proper element of P, e.g. for
        # multivariate power series
        d_self = Stream_function(lambda n: R(n + 1) * coeff_stream[n + 1],
                                 P.is_sparse(), 0)
        coeff_stream_inverse = Stream_cauchy_invert(coeff_stream)
        # d_self and coeff_stream_inverse always commute
        d_self_quo_self = Stream_cauchy_mul_commutative(d_self,
                                                        coeff_stream_inverse,
                                                        P.is_sparse())
        int_d_self_quo_self = Stream_function(lambda n: d_self_quo_self[n-1] / R(n),
                                              P.is_sparse(), 1)
        return P.element_class(P, int_d_self_quo_self)


class LazyLaurentSeries(LazyCauchyProductSeries):
    r"""
    A Laurent series where the coefficients are computed lazily.

    EXAMPLES::

        sage: L.<z> = LazyLaurentSeriesRing(ZZ)

    We can build a series from a function and specify if the series
    eventually takes a constant value::

        sage: f = L(lambda i: i, valuation=-3, constant=-1, degree=3)
        sage: f
        -3*z^-3 - 2*z^-2 - z^-1 + z + 2*z^2 - z^3 - z^4 - z^5 + O(z^6)
        sage: f[-2]
        -2
        sage: f[10]
        -1
        sage: f[-5]
        0

        sage: f = L(lambda i: i, valuation=-3)
        sage: f
        -3*z^-3 - 2*z^-2 - z^-1 + z + 2*z^2 + 3*z^3 + O(z^4)
        sage: f[20]
        20

    Anything that converts into a polynomial can be input, where
    we can also specify the valuation or if the series eventually
    takes a constant value::

        sage: L([-5,2,0,5])
        -5 + 2*z + 5*z^3
        sage: L([-5,2,0,5], constant=6)
        -5 + 2*z + 5*z^3 + 6*z^4 + 6*z^5 + 6*z^6 + O(z^7)
        sage: L([-5,2,0,5], degree=6, constant=6)
        -5 + 2*z + 5*z^3 + 6*z^6 + 6*z^7 + 6*z^8 + O(z^9)
        sage: L([-5,2,0,5], valuation=-2, degree=3, constant=6)
        -5*z^-2 + 2*z^-1 + 5*z + 6*z^3 + 6*z^4 + 6*z^5 + O(z^6)
        sage: L([-5,2,0,5], valuation=5)
        -5*z^5 + 2*z^6 + 5*z^8
        sage: L({-2:9, 3:4}, constant=2, degree=5)
        9*z^-2 + 4*z^3 + 2*z^5 + 2*z^6 + 2*z^7 + O(z^8)

    We can also perform arithmetic::

        sage: f = 1 / (1 - z - z^2)
        sage: f
        1 + z + 2*z^2 + 3*z^3 + 5*z^4 + 8*z^5 + 13*z^6 + O(z^7)
        sage: f.coefficient(100)
        573147844013817084101
        sage: f = (z^-2 - 1 + 2*z) / (z^-1 - z + 3*z^2)
        sage: f
        z^-1 - z^2 - z^4 + 3*z^5 + O(z^6)

    However, we may not always be able to know when a result is
    exactly a polynomial::

        sage: f * (z^-1 - z + 3*z^2)
        z^-2 - 1 + 2*z + O(z^5)

    TESTS::

        sage: L.<z> = LazyLaurentSeriesRing(ZZ, sparse=True)
        sage: f = 1 / (1 - z - z^2)
        sage: TestSuite(f).run()

        sage: L.<z> = LazyLaurentSeriesRing(ZZ, sparse=False)
        sage: f = 1 / (1 - z - z^2)
        sage: TestSuite(f).run()
    """
    def is_unit(self):
        """
        Return whether this element is a unit in the ring.

        EXAMPLES::

            sage: L.<z> = LazyLaurentSeriesRing(ZZ)
            sage: (2*z).is_unit()
            False

            sage: (1 + 2*z).is_unit()
            True

            sage: (1 + 2*z^-1).is_unit()
            False

            sage: (z^3 + 4 - z^-2).is_unit()
            True
        """
        if self.is_zero(): # now 0 != 1
            return False
        a = self[self.valuation()]
        return a.is_unit()

    def _im_gens_(self, codomain, im_gens, base_map=None):
        """
        Return the image of ``self`` under the map that sends the
        generators of the parent of ``self`` to the elements of the
        tuple ``im_gens``.

        EXAMPLES::

            sage: # needs sage.rings.number_field
            sage: Z.<x> = ZZ[]
            sage: K.<i> = NumberField(x^2 + 1)
            sage: R.<t> = LazyLaurentSeriesRing(K)
            sage: f = R(lambda n: i^n, valuation=-2); f
            -t^-2 - i*t^-1 + 1 + i*t - t^2 - i*t^3 + t^4 + O(t^5)
            sage: f._im_gens_(R, [t + t^2])
            -t^-2 + (-i + 2)*t^-1 + (i - 2) + 4*t + (2*i - 6)*t^2
             + (-2*i + 4)*t^3 + (-2*i - 7)*t^4 + O(t^5)
            sage: cc = K.hom([-i])
            sage: f._im_gens_(R, [t + t^2], base_map=cc)
            -t^-2 + (i + 2)*t^-1 + (-i - 2) + 4*t + (-2*i - 6)*t^2
             + (2*i + 4)*t^3 + (2*i - 7)*t^4 + O(t^5)
        """
        if base_map is None:
            return codomain(self(im_gens[0]))

        return codomain(self.map_coefficients(base_map)(im_gens[0]))

    def __call__(self, g):
        r"""
        Return the composition of ``self`` with ``g``.

        Given two Laurent series `f` and `g` over the same base ring, the
        composition `(f \circ g)(z) = f(g(z))` is defined if and only if:

        - `g = 0` and `\mathrm{val}(f) \geq 0`,
        - `g` is nonzero and `f` has only finitely many nonzero coefficients,
        - `g` is nonzero and `\mathrm{val}(g) > 0`.

        INPUT:

        - ``g`` -- other series

        EXAMPLES::

            sage: L.<z> = LazyLaurentSeriesRing(QQ)
            sage: f = z^2 + 1 + z
            sage: f(0)
            1
            sage: f(L(0))
            1
            sage: f(f)
            3 + 3*z + 4*z^2 + 2*z^3 + z^4
            sage: g = z^-3/(1-2*z); g
            z^-3 + 2*z^-2 + 4*z^-1 + 8 + 16*z + 32*z^2 + 64*z^3 + O(z^4)
            sage: f(g)
            z^-6 + 4*z^-5 + 12*z^-4 + 33*z^-3 + 82*z^-2 + 196*z^-1 + 457 + O(z)
            sage: g^2 + 1 + g
            z^-6 + 4*z^-5 + 12*z^-4 + 33*z^-3 + 82*z^-2 + 196*z^-1 + 457 + O(z)
            sage: f(int(2))
            7

            sage: f = z^-2 + z + 4*z^3
            sage: f(f)
            4*z^-6 + 12*z^-3 + z^-2 + 48*z^-1 + 12 + O(z)
            sage: f^-2 + f + 4*f^3
            4*z^-6 + 12*z^-3 + z^-2 + 48*z^-1 + 12 + O(z)
            sage: f(g)
            4*z^-9 + 24*z^-8 + 96*z^-7 + 320*z^-6 + 960*z^-5 + 2688*z^-4 + 7169*z^-3 + O(z^-2)
            sage: g^-2 + g + 4*g^3
            4*z^-9 + 24*z^-8 + 96*z^-7 + 320*z^-6 + 960*z^-5 + 2688*z^-4 + 7169*z^-3 + O(z^-2)

            sage: f = z^-3 + z^-2 + 1 / (1 + z^2); f
            z^-3 + z^-2 + 1 - z^2 + O(z^4)
            sage: g = z^3 / (1 + z - z^3); g
            z^3 - z^4 + z^5 - z^7 + 2*z^8 - 2*z^9 + O(z^10)
            sage: f(g)
            z^-9 + 3*z^-8 + 3*z^-7 - z^-6 - 4*z^-5 - 2*z^-4 + z^-3 + O(z^-2)
            sage: g^-3 + g^-2 + 1 / (1 + g^2)
            z^-9 + 3*z^-8 + 3*z^-7 - z^-6 - 4*z^-5 - 2*z^-4 + z^-3 + O(z^-2)

            sage: f = z^-3
            sage: g = z^-2 + z^-1
            sage: g^(-3)
            z^6 - 3*z^7 + 6*z^8 - 10*z^9 + 15*z^10 - 21*z^11 + 28*z^12 + O(z^13)
            sage: f(g)
            z^6 - 3*z^7 + 6*z^8 - 10*z^9 + 15*z^10 - 21*z^11 + 28*z^12 + O(z^13)

            sage: f = z^2 + z^3
            sage: g = z^-3 + z^-2
            sage: f^-3 + f^-2
            z^-6 - 3*z^-5 + 7*z^-4 - 12*z^-3 + 18*z^-2 - 25*z^-1 + 33 + O(z)
            sage: g(f)
            z^-6 - 3*z^-5 + 7*z^-4 - 12*z^-3 + 18*z^-2 - 25*z^-1 + 33 + O(z)
            sage: g^2 + g^3
            z^-9 + 3*z^-8 + 3*z^-7 + 2*z^-6 + 2*z^-5 + z^-4
            sage: f(g)
            z^-9 + 3*z^-8 + 3*z^-7 + 2*z^-6 + 2*z^-5 + z^-4

            sage: f = L(lambda n: n, valuation=0); f
            z + 2*z^2 + 3*z^3 + 4*z^4 + 5*z^5 + 6*z^6 + O(z^7)
            sage: f(z^2)
            z^2 + 2*z^4 + 3*z^6 + 4*z^8 + O(z^9)

            sage: f = L(lambda n: n, valuation=-2); f
            -2*z^-2 - z^-1 + z + 2*z^2 + 3*z^3 + 4*z^4 + O(z^5)
            sage: f3 = f(z^3); f3
            -2*z^-6 - z^-3 + O(z)
            sage: [f3[i] for i in range(-6,13)]
            [-2, 0, 0, -1, 0, 0, 0, 0, 0, 1, 0, 0, 2, 0, 0, 3, 0, 0, 4]

        We compose a Laurent polynomial with a generic element::

            sage: R.<x> = QQ[]
            sage: f = z^2 + 1 + z^-1
            sage: g = x^2 + x + 3
            sage: f(g)
            (x^6 + 3*x^5 + 12*x^4 + 19*x^3 + 37*x^2 + 28*x + 31)/(x^2 + x + 3)
            sage: f(g) == g^2 + 1 + g^-1
            True

        We compose with another lazy Laurent series::

            sage: LS.<y> = LazyLaurentSeriesRing(QQ)
            sage: f = z^2 + 1 + z^-1
            sage: fy = f(y); fy
            y^-1 + 1 + y^2
            sage: fy.parent() is LS
            True
            sage: g = y - y
            sage: f(g)
            Traceback (most recent call last):
            ...
            ZeroDivisionError: the valuation of the series must be nonnegative

            sage: g = 1 - y
            sage: f(g)
            3 - y + 2*y^2 + y^3 + y^4 + y^5 + O(y^6)
            sage: g^2 + 1 + g^-1
            3 - y + 2*y^2 + y^3 + y^4 + y^5 + O(y^6)

            sage: f = L(lambda n: n, valuation=0); f
            z + 2*z^2 + 3*z^3 + 4*z^4 + 5*z^5 + 6*z^6 + O(z^7)
            sage: f(0)
            0
            sage: f(y)
            y + 2*y^2 + 3*y^3 + 4*y^4 + 5*y^5 + 6*y^6 + 7*y^7 + O(y^8)
            sage: fp = f(y - y)
            sage: fp == 0
            True
            sage: fp.parent() is LS
            True

            sage: f = z^2 + 3 + z
            sage: f(y - y)
            3

        With both of them sparse::

            sage: L.<z> = LazyLaurentSeriesRing(QQ, sparse=True)
            sage: LS.<y> = LazyLaurentSeriesRing(QQ, sparse=True)
            sage: f = L(lambda n: 1, valuation=0); f
            1 + z + z^2 + z^3 + z^4 + z^5 + z^6 + O(z^7)
            sage: f(y^2)
            1 + y^2 + y^4 + y^6 + O(y^7)

            sage: fp = f - 1 + z^-2; fp
            z^-2 + z + z^2 + z^3 + z^4 + O(z^5)
            sage: fpy = fp(y^2); fpy
            y^-4 + y^2 + O(y^3)
            sage: fpy.parent() is LS
            True
            sage: [fpy[i] for i in range(-4,11)]
            [1, 0, 0, 0, 0, 0, 1, 0, 1, 0, 1, 0, 1, 0, 1]

            sage: g = LS(valuation=2, constant=1); g
            y^2 + y^3 + y^4 + O(y^5)
            sage: fg = f(g); fg
            1 + y^2 + y^3 + 2*y^4 + 3*y^5 + 5*y^6 + O(y^7)
            sage: 1 + g + g^2 + g^3 + g^4 + g^5 + g^6
            1 + y^2 + y^3 + 2*y^4 + 3*y^5 + 5*y^6 + O(y^7)

            sage: h = LS(lambda n: 1 if n % 2 else 0, valuation=2); h
            y^3 + y^5 + y^7 + O(y^9)
            sage: fgh = fg(h); fgh
            1 + y^6 + O(y^7)
            sage: [fgh[i] for i in range(0, 15)]
            [1, 0, 0, 0, 0, 0, 1, 0, 2, 1, 3, 3, 6, 6, 13]
            sage: t = 1 + h^2 + h^3 + 2*h^4 + 3*h^5 + 5*h^6
            sage: [t[i] for i in range(0, 15)]
            [1, 0, 0, 0, 0, 0, 1, 0, 2, 1, 3, 3, 6, 6, 13]

        We look at mixing the sparse and the dense::

            sage: L.<z> = LazyLaurentSeriesRing(QQ)
            sage: f = L(lambda n: 1, valuation=0); f
            1 + z + z^2 + z^3 + z^4 + z^5 + z^6 + O(z^7)
            sage: g = LS(lambda n: 1, valuation=1); g
            y + y^2 + y^3 + y^4 + y^5 + y^6 + y^7 + O(y^8)
            sage: f(g)
            1 + y + 2*y^2 + 4*y^3 + 8*y^4 + 16*y^5 + 32*y^6 + O(y^7)

            sage: f = z^-2 + 1 + z
            sage: g = 1/(y*(1-y)); g
            y^-1 + 1 + y + O(y^2)
            sage: f(g)
            y^-1 + 2 + y + 2*y^2 - y^3 + 2*y^4 + y^5 + y^6 + y^7 + O(y^8)
            sage: g^-2 + 1 + g == f(g)
            True

            sage: f = z^-3 + z^-2 + 1
            sage: g = 1/(y^2*(1-y)); g
            y^-2 + y^-1 + 1 + O(y)
            sage: f(g)
            1 + y^4 - 2*y^5 + 2*y^6 - 3*y^7 + 3*y^8 - y^9
            sage: g^-3 + g^-2 + 1 == f(g)
            True
            sage: z(y)
            y

        We look at cases where the composition does not exist.
        `g = 0` and `\mathrm{val}(f) < 0`::

            sage: g = L(0)
            sage: f = z^-1 + z^-2
            sage: f.valuation() < 0
            True
            sage: f(g)
            Traceback (most recent call last):
            ...
            ZeroDivisionError: the valuation of the series must be nonnegative

        `g \neq 0` and `\mathrm{val}(g) \leq 0` and `f` has infinitely many
        nonzero coefficients::

            sage: g = z^-1 + z^-2
            sage: g.valuation() <= 0
            True
            sage: f = L(lambda n: n, valuation=0)
            sage: f(g)
            Traceback (most recent call last):
            ...
            ValueError: can only compose with a positive valuation series

            sage: f = L(lambda n: n, valuation=1)
            sage: f(1 + z)
            Traceback (most recent call last):
            ...
            ValueError: can only compose with a positive valuation series

        We compose the exponential with a Dirichlet series::

            sage: L.<z> = LazyLaurentSeriesRing(QQ)
            sage: e = L(lambda n: 1/factorial(n), 0)
            sage: D = LazyDirichletSeriesRing(QQ, "s")
            sage: g = D(constant=1)-1
            sage: g                                                                     # needs sage.symbolic
            1/(2^s) + 1/(3^s) + 1/(4^s) + O(1/(5^s))

            sage: e(g)[0:10]
            [0, 1, 1, 1, 3/2, 1, 2, 1, 13/6, 3/2]

            sage: sum(g^k/factorial(k) for k in range(10))[0:10]
            [0, 1, 1, 1, 3/2, 1, 2, 1, 13/6, 3/2]

            sage: g = D([0,1,0,1,1,2])
            sage: g                                                                     # needs sage.symbolic
            1/(2^s) + 1/(4^s) + 1/(5^s) + 2/6^s
            sage: e(g)[0:10]
            [0, 1, 1, 0, 3/2, 1, 2, 0, 7/6, 0]
            sage: sum(g^k/factorial(k) for k in range(10))[0:10]
            [0, 1, 1, 0, 3/2, 1, 2, 0, 7/6, 0]

            sage: e(D([1,0,1]))
            Traceback (most recent call last):
            ...
            ValueError: can only compose with a positive valuation series

            sage: e5 = L(e, degree=5)
            sage: e5
            1 + z + 1/2*z^2 + 1/6*z^3 + 1/24*z^4
            sage: e5(g)                                                                 # needs sage.symbolic
            1 + 1/(2^s) + 3/2/4^s + 1/(5^s) + 2/6^s + O(1/(8^s))
            sage: sum(e5[k] * g^k for k in range(5))                                    # needs sage.symbolic
            1 + 1/(2^s) + 3/2/4^s + 1/(5^s) + 2/6^s + O(1/(8^s))

        The output parent is always the common parent between the base ring
        of `f` and the parent of `g` or extended to the corresponding
        lazy series::

            sage: L.<z> = LazyLaurentSeriesRing(QQ)
            sage: R.<x> = ZZ[]
            sage: parent(z(x))
            Univariate Polynomial Ring in x over Rational Field
            sage: parent(z(R.zero()))
            Univariate Polynomial Ring in x over Rational Field
            sage: parent(z(0))
            Rational Field
            sage: f = 1 / (1 - z)
            sage: f(x)
            1 + x + x^2 + x^3 + x^4 + x^5 + x^6 + O(x^7)
            sage: three = L(3)(x^2); three
            3
            sage: parent(three)
            Univariate Polynomial Ring in x over Rational Field

        Consistency check when `g` is an uninitialized series between a
        polynomial `f` as both a polynomial and a lazy series::

            sage: L.<z> = LazyLaurentSeriesRing(QQ)
            sage: f = 1 + z
            sage: g = L.undefined(valuation=0)
            sage: f(g) == f.polynomial()(g)
            True

        TESTS:

        Check that :issue:`36154` is fixed::

            sage: L.<z> = LazyLaurentSeriesRing(Zmod(4))
            sage: f = L([0,2])
            sage: g = L([2])
            sage: f(g)
            0
        """
        # Find a good parent for the result
        from sage.structure.element import get_coercion_model
        cm = get_coercion_model()
        P = cm.common_parent(self.base_ring(), parent(g))

        # f = 0
        if isinstance(self._coeff_stream, Stream_zero):
            return P.zero()

        # g = 0 case
        if ((not isinstance(g, LazyModuleElement) and not g)
            or (isinstance(g, LazyModuleElement)
                and isinstance(g._coeff_stream, Stream_zero))):
            if self._coeff_stream._approximate_order >= 0:
                return P(self[0])
            # Perhaps we just don't yet know if the valuation is nonnegative
            if any(self._coeff_stream[i] for i in range(self._coeff_stream._approximate_order, 0)):
                raise ZeroDivisionError("the valuation of the series must be nonnegative")
            self._coeff_stream._approximate_order = 0
            return P(self[0])

        # f has finite length and f != 0
        if isinstance(self._coeff_stream, Stream_exact) and not self._coeff_stream._constant:
            # constant polynomial
            R = self.parent()._laurent_poly_ring
            poly = self._coeff_stream._polynomial_part(R)
            if poly.is_constant():
                return P(poly[0])
            if not isinstance(g, LazyModuleElement):
                return poly(g)
            # g also has finite length, compose the polynomials
            # We optimize composition when g is not a Dirichlet series
            #    by composing the polynomial parts explicitly
            if (isinstance(g, LazyCauchyProductSeries)
                and isinstance(g._coeff_stream, Stream_exact)
                and not g._coeff_stream._constant):
                R = P._laurent_poly_ring
                g_poly = g._coeff_stream._polynomial_part(R)
                try:
                    ret = poly(g_poly)
                except (ValueError, TypeError):  # the result is not a Laurent polynomial
                    ret = None
                if ret is not None and ret.parent() is R:
                    if not ret:
                        return P.zero()
                    val = ret.valuation()
                    deg = ret.degree() + 1
                    initial_coefficients = [ret[i] for i in range(val, deg)]
                    coeff_stream = Stream_exact(initial_coefficients,
                                                constant=P.base_ring().zero(),
                                                degree=deg, order=val)
                    return P.element_class(P, coeff_stream)

            # Return the sum since g is not known to be finite or we do not get a Laurent polynomial
            # TODO: Optimize when f has positive valuation
            ret = P.zero()
            # We build this iteratively so each power can benefit from the caching
            # Equivalent to P.sum(poly[i] * g**i for i in range(poly.valuation(), poly.degree()+1))
            # We could just do "return poly(g)" if we don't care about speed
            d = poly.degree()
            v = poly.valuation()
            if d >= 0:
                ind = max(0, v)
                gp = P.one() if ind == 0 else g ** ind
                for i in range(ind, d):
                    if poly[i]:
                        ret += poly[i] * gp
                    gp *= g
                ret += poly[d] * gp
            if v < 0:
                gi = ~g
                ind = min(d, -1)
                gp = gi if ind == -1 else gi ** -ind
                for i in range(ind, v, -1):
                    if poly[i]:
                        ret += poly[i] * gp
                    gp *= gi
                ret += poly[v] * gp
            return ret

        # f is not known to have finite length and g != 0 with val(g) > 0
        if not isinstance(g, LazyModuleElement):
            # Check to see if it belongs to a polynomial ring
            #   that we can extend to a lazy series ring
            from sage.rings.polynomial.polynomial_ring import PolynomialRing_generic
            if isinstance(P, PolynomialRing_generic):
                from sage.rings.lazy_series_ring import LazyLaurentSeriesRing
                R = LazyLaurentSeriesRing(P.base_ring(), P.variable_names(), P.is_sparse())
                g = R(P(g))
                return self(g)

            # TODO: Implement case for a regular (Laurent)PowerSeries element
            #   as we can use the (default?) order given
            raise NotImplementedError("can only compose with a lazy series")

        # Perhaps we just don't yet know if the valuation is positive
        if g._coeff_stream._approximate_order <= 0:
            if (not g._coeff_stream.is_uninitialized()
                and any(g._coeff_stream[i] for i in range(g._coeff_stream._approximate_order, 1))):
                raise ValueError("can only compose with a positive valuation series")
            g._coeff_stream._approximate_order = 1

        if isinstance(g, LazyDirichletSeries):
            if g._coeff_stream._approximate_order == 1:
                if (not g._coeff_stream.is_uninitialized()
                    and g._coeff_stream[1] != 0):
                    raise ValueError("can only compose with a positive valuation series")
                g._coeff_stream._approximate_order = 2
            # we assume that the valuation of self[i](g) is at least i

            def coefficient(n):
                return sum(self[i] * (g**i)[n] for i in range(n+1))

            R = P._internal_poly_ring.base_ring()
            coeff_stream = Stream_function(coefficient, P._sparse, 1)
            return P.element_class(P, coeff_stream)

        coeff_stream = Stream_cauchy_compose(self._coeff_stream,
                                             g._coeff_stream,
                                             P.is_sparse())
        return P.element_class(P, coeff_stream)

    compose = __call__

    def revert(self):
        r"""
        Return the compositional inverse of ``self``.

        Given a Laurent series `f`, the compositional inverse is a
        Laurent series `g` over the same base ring, such that
        `(f \circ g)(z) = f(g(z)) = z`.

        The compositional inverse exists if and only if:

        - `\mathrm{val}(f) = 1`, or

        - `f = a + b z` with `a, b \neq 0`, or

        - `f = a/z` with `a \neq 0`.

        EXAMPLES::

            sage: L.<z> = LazyLaurentSeriesRing(QQ)
            sage: (2*z).revert()
            1/2*z
            sage: (2/z).revert()
            2*z^-1
            sage: (z-z^2).revert()
            z + z^2 + 2*z^3 + 5*z^4 + 14*z^5 + 42*z^6 + 132*z^7 + O(z^8)

            sage: s = L(degree=1, constant=-1)
            sage: s.revert()
            -z - z^2 - z^3 + O(z^4)

            sage: s = L(degree=1, constant=1)
            sage: s.revert()
            z - z^2 + z^3 - z^4 + z^5 - z^6 + z^7 + O(z^8)

        .. WARNING::

            For series not known to be eventually constant (e.g., being
            defined by a function) with approximate valuation `\leq 1`
            (but not necessarily its true valuation), this assumes
            that this is the actual valuation::

                sage: f = L(lambda n: n if n > 2 else 0, valuation=1)
                sage: f.revert()
                <repr(... failed: ValueError: inverse does not exist>

        TESTS::

            sage: L.<z> = LazyLaurentSeriesRing(QQ)
            sage: s = L(lambda n: 2 if n == 1 else 0, valuation=1); s
            2*z + O(z^8)
            sage: s.revert()
            1/2*z + O(z^8)

            sage: (2+3*z).revert()
            -2/3 + 1/3*z

            sage: s = L(lambda n: 2 if n == 0 else 3 if n == 1 else 0, valuation=0); s
            2 + 3*z + O(z^7)
            sage: f = s.revert()
            sage: f[1]
            Traceback (most recent call last):
            ...
            ValueError: inverse does not exist

            sage: s = L(lambda n: 1, valuation=-2); s
            z^-2 + z^-1 + 1 + z + z^2 + z^3 + z^4 + O(z^5)
            sage: f = s.revert()
            sage: f[1]
            Traceback (most recent call last):
            ...
            ValueError: inverse does not exist

            sage: R.<q,t> = QQ[]
            sage: L.<z> = LazyLaurentSeriesRing(R.fraction_field())
            sage: s = L([q], valuation=0, constant=t); s
            q + t*z + t*z^2 + t*z^3 + O(z^4)
            sage: s.revert()
            Traceback (most recent call last):
            ...
            ValueError: compositional inverse does not exist

        We look at some cases where the compositional inverse does not exist:

        `f = 0`::

            sage: L(0).revert()
            Traceback (most recent call last):
            ...
            ValueError: compositional inverse does not exist
            sage: (z - z).revert()
            Traceback (most recent call last):
            ...
            ValueError: compositional inverse does not exist

        `\mathrm{val}(f) != 1` and `f(0) * f(1) = 0`::

            sage: (z^2).revert()
            Traceback (most recent call last):
            ...
            ValueError: compositional inverse does not exist

            sage: L(1).revert()
            Traceback (most recent call last):
            ...
            ValueError: compositional inverse does not exist

        Reversion of exact series::

            sage: f = L([2], valuation=-1, constant=2)
            sage: f.revert()
            Traceback (most recent call last):
            ...
            ValueError: compositional inverse does not exist

            sage: f = L([1, 2], valuation=0, constant=1)
            sage: f.revert()
            Traceback (most recent call last):
            ...
            ValueError: compositional inverse does not exist

            sage: f = L([-1, -1], valuation=1, constant=-1)
            sage: f.revert()
            -z - z^2 - z^3 + O(z^4)

            sage: f = L([-1, 0, -1], valuation=1, constant=-1)
            sage: f.revert()
            (1/(-1))*z + z^3 - z^4 - 2*z^5 + 6*z^6 + z^7 + O(z^8)

            sage: f = L([-1], valuation=1, degree=3, constant=-1)
            sage: f.revert()
            (1/(-1))*z + z^3 - z^4 - 2*z^5 + 6*z^6 + z^7 + O(z^8)
        """
        P = self.parent()
        coeff_stream = self._coeff_stream
        if isinstance(coeff_stream, Stream_zero):
            raise ValueError("compositional inverse does not exist")
        if isinstance(coeff_stream, Stream_exact):
            if coeff_stream._constant:
                if coeff_stream.order() == 1:
                    R = P.base_ring()
                    # we cannot assume that the last initial coefficient
                    # and the constant differ, see stream.Stream_exact
                    # TODO: provide example or remove this claim
                    if (coeff_stream._degree == 1 + len(coeff_stream._initial_coefficients)
                        and coeff_stream._constant == -R.one()
                        and all(c == -R.one() for c in coeff_stream._initial_coefficients)):
                        # self = -z/(1-z); self.revert() = -z/(1-z)
                        return self
                else:
                    raise ValueError("compositional inverse does not exist")
            else:
                if (coeff_stream.order() == -1
                    and coeff_stream._degree == 0):
                    # self = a/z; self.revert() = a/z
                    return self

                if (coeff_stream.order() >= 0
                    and coeff_stream._degree == 2):
                    # self = a + b*z; self.revert() = -a/b + 1/b * z
                    a = coeff_stream[0]
                    b = coeff_stream[1]
                    coeff_stream = Stream_exact((-a/b, 1/b),
                                                order=0)
                    return P.element_class(P, coeff_stream)

                if coeff_stream.order() != 1:
                    raise ValueError("compositional inverse does not exist")

        g = P.undefined(valuation=1)
        # the following is mathematically equivalent to
        # z / ((self / z)(g))
        # but more efficient and more lazy
        g.define((~self.shift(-1)(g)).shift(1))
        return g

    compositional_inverse = revert

    def derivative(self, *args):
        """
        Return the derivative of the Laurent series.

        Multiple variables and iteration counts may be supplied; see
        the documentation of
        :func:`sage.calculus.functional.derivative` function for
        details.

        EXAMPLES::

            sage: L.<z> = LazyLaurentSeriesRing(ZZ)
            sage: z.derivative()
            1
            sage: (1+z+z^2).derivative(3)
            0
            sage: (1/z).derivative()
            -z^-2
            sage: (1/(1-z)).derivative(z)
            1 + 2*z + 3*z^2 + 4*z^3 + 5*z^4 + 6*z^5 + 7*z^6 + O(z^7)

        TESTS:

        Check the derivative of the logarithm::

            sage: L.<z> = LazyLaurentSeriesRing(QQ)
            sage: -log(1-z).derivative()
            1 + z + z^2 + z^3 + z^4 + z^5 + z^6 + O(z^7)

        Check that differentiation of 'exact' series with nonzero
        constant works::

            sage: L.<z> = LazyLaurentSeriesRing(ZZ)
            sage: f = L([1,2], valuation=-2, constant=1)
            sage: f
            z^-2 + 2*z^-1 + 1 + z + z^2 + O(z^3)
            sage: f.derivative()
            -2*z^-3 - 2*z^-2 + 1 + 2*z + 3*z^2 + 4*z^3 + O(z^4)

        Check that differentiation with respect to a variable other
        than the series variable works::

            sage: R.<q> = QQ[]
            sage: L.<z> = LazyLaurentSeriesRing(R)
            sage: (z*q).derivative()
            q

            sage: (z*q).derivative(q)
            z

            sage: (z*q).derivative(q, z)
            1

            sage: f = 1/(1-q*z+z^2)
            sage: f
            1 + q*z + (q^2 - 1)*z^2 + (q^3 - 2*q)*z^3 + (q^4 - 3*q^2 + 1)*z^4 + (q^5 - 4*q^3 + 3*q)*z^5 + (q^6 - 5*q^4 + 6*q^2 - 1)*z^6 + O(z^7)
            sage: f.derivative(q)[3]
            3*q^2 - 2

        Check that :issue:`36154` is fixed::

            sage: L.<z> = LazyLaurentSeriesRing(Zmod(4))
            sage: f = L([0,0,2])
            sage: f.derivative()
            0
        """
        P = self.parent()
        R = P._laurent_poly_ring
        v = R.gen()
        order = 0
        vars = []
        for x in derivative_parse(args):
            if x is None or x == v:
                order += 1
            else:
                vars.append(x)

        coeff_stream = self._coeff_stream
        if isinstance(coeff_stream, Stream_zero):
            return self
        if (isinstance(coeff_stream, Stream_exact)
            and not coeff_stream._constant):
            if coeff_stream._approximate_order >= 0 and coeff_stream._degree <= order:
                return P.zero()
            if vars:
                coeffs = [prod(i-k for k in range(order)) * c.derivative(vars)
                          for i, c in enumerate(coeff_stream._initial_coefficients,
                                                coeff_stream._approximate_order)]
            else:
                coeffs = [prod(i-k for k in range(order)) * c
                          for i, c in enumerate(coeff_stream._initial_coefficients,
                                                coeff_stream._approximate_order)]
            if not any(coeffs):
                return P.zero()
            coeff_stream = Stream_exact(coeffs,
                                        order=coeff_stream._approximate_order - order,
                                        constant=coeff_stream._constant)
            return P.element_class(P, coeff_stream)

        coeff_stream = Stream_derivative(self._coeff_stream, order,
                                         P.is_sparse())
        if vars:
            coeff_stream = Stream_map_coefficients(coeff_stream,
                                                   lambda c: c.derivative(vars),
                                                   P.is_sparse())
        return P.element_class(P, coeff_stream)

    def integral(self, variable=None, *, constants=None):
        r"""
        Return the integral of ``self`` with respect to ``variable``.

        INPUT:

        - ``variable`` -- (optional) the variable to integrate
        - ``constants`` -- (optional; keyword-only) list of integration
          constants for the integrals of ``self`` (the last constant
          corresponds to the first integral)

        If the first argument is a list, then this method interprets it as
        integration constants. If it is a positive integer, the method
        interprets it as the number of times to integrate the function.
        If ``variable`` is not the variable of the Laurent series, then
        the coefficients are integrated with respect to ``variable``.

        If the integration constants are not specified, they are considered
        to be `0`.

        EXAMPLES::

            sage: L.<t> = LazyLaurentSeriesRing(QQ)
            sage: f = t^-3 + 2 + 3*t + t^5
            sage: f.integral()
            -1/2*t^-2 + 2*t + 3/2*t^2 + 1/6*t^6
            sage: f.integral([-2, -2])
            1/2*t^-1 - 2 - 2*t + t^2 + 1/2*t^3 + 1/42*t^7
            sage: f.integral(t)
            -1/2*t^-2 + 2*t + 3/2*t^2 + 1/6*t^6
            sage: f.integral(2)
            1/2*t^-1 + t^2 + 1/2*t^3 + 1/42*t^7
            sage: L.zero().integral()
            0
            sage: L.zero().integral([0, 1, 2, 3])
            t + t^2 + 1/2*t^3

        We solve the ODE `f' = a f` by integrating both sides and
        the recursive definition::

            sage: R.<a, C> = QQ[]
            sage: L.<x> = LazyLaurentSeriesRing(R)
            sage: f = L.undefined(0)
            sage: f.define((a*f).integral(constants=[C]))
            sage: f
            C + a*C*x + 1/2*a^2*C*x^2 + 1/6*a^3*C*x^3 + 1/24*a^4*C*x^4
             + 1/120*a^5*C*x^5 + 1/720*a^6*C*x^6 + O(x^7)
            sage: C * exp(a*x)
            C + a*C*x + 1/2*a^2*C*x^2 + 1/6*a^3*C*x^3 + 1/24*a^4*C*x^4
             + 1/120*a^5*C*x^5 + 1/720*a^6*C*x^6 + O(x^7)

        We can integrate both the series and coefficients::

            sage: R.<x,y,z> = QQ[]
            sage: L.<t> = LazyLaurentSeriesRing(R)
            sage: f = (x*t^2 + y*t^-2 + z)^2; f
            y^2*t^-4 + 2*y*z*t^-2 + (2*x*y + z^2) + 2*x*z*t^2 + x^2*t^4
            sage: f.integral(x)
            x*y^2*t^-4 + 2*x*y*z*t^-2 + (x^2*y + x*z^2) + x^2*z*t^2 + 1/3*x^3*t^4
            sage: f.integral(t)
            -1/3*y^2*t^-3 - 2*y*z*t^-1 + (2*x*y + z^2)*t + 2/3*x*z*t^3 + 1/5*x^2*t^5
            sage: f.integral(y, constants=[x*y*z])
            -1/9*y^3*t^-3 - y^2*z*t^-1 + x*y*z + (x*y^2 + y*z^2)*t + 2/3*x*y*z*t^3 + 1/5*x^2*y*t^5

        TESTS::

            sage: L.<t> = LazyLaurentSeriesRing(QQ)
            sage: f = t^-2
            sage: f.integral(t, constants=[0, 0, 0])
            Traceback (most recent call last):
            ...
            ValueError: cannot integrate 3 times the series t^-2
            sage: f = t^-5 + t^-2
            sage: f.integral(3)
            Traceback (most recent call last):
            ...
            ValueError: cannot integrate 3 times the series t^-5 + t^-2
            sage: f.integral([0, 1], constants=[0, 1])
            Traceback (most recent call last):
            ...
            ValueError: integration constants given twice
            sage: f.integral(4, constants=[0, 1])
            Traceback (most recent call last):
            ...
            ValueError: the number of integrations does not match the number of integration constants
        """
        P = self.parent()
        zero = P.base_ring().zero()
        if variable is None:
            if constants is None:
                constants = [zero]
        elif variable != P.gen():
            if isinstance(variable, (list, tuple)):
                if constants is not None:
                    raise ValueError("integration constants given twice")
                constants = tuple(variable)
                variable = None
            elif variable in ZZ and ZZ(variable) >= 0:
                if constants is None:
                    constants = [zero] * ZZ(variable)
                elif ZZ(variable) != len(constants):
                    raise ValueError("the number of integrations does not match"
                                     " the number of integration constants")
                variable = None
            if constants is None:
                constants = []
        else:
            if constants is None:
                constants = [zero]
            variable = None

        nints = len(constants)

        coeff_stream = self._coeff_stream
        if isinstance(coeff_stream, Stream_zero):
            if any(constants):
                coeff_stream = Stream_exact([c / ZZ.prod(k for k in range(1, i+1))
                                             for i, c in enumerate(constants)],
                                            order=0,
                                            constant=zero)
                return P.element_class(P, coeff_stream)
            return self

        if (isinstance(coeff_stream, Stream_exact) and not coeff_stream._constant):
            coeffs = [c / ZZ.prod(k for k in range(1, i+1))
                      for i, c in enumerate(constants)]
            if coeff_stream._approximate_order < 0:
                ic = coeff_stream._initial_coefficients
                ao = coeff_stream._approximate_order
                if nints > -ao or any(ic[-ao-nints:-ao]):
                    raise ValueError(f"cannot integrate {nints} times the series {self}")
                if variable is not None:
                    coeffs = [c.integral(variable) / ZZ.prod(i+k for k in range(1, nints+1))
                              for i, c in enumerate(ic[:-ao-nints], ao)] + coeffs
                else:
                    coeffs = [c / ZZ.prod(i+k for k in range(1, nints+1))
                              for i, c in enumerate(ic[:-ao-nints], ao)] + coeffs

                ic = ic[-ao:]
                val = ao + nints
                ao = 0
            else:
                coeffs += [zero] * coeff_stream._approximate_order
                ic = coeff_stream._initial_coefficients
                val = 0
                ao = coeff_stream._approximate_order
            if variable:
                coeffs += [c.integral(variable) / ZZ.prod(i+k for k in range(1, nints+1))
                           for i, c in enumerate(ic, ao)]
            else:
                coeffs += [c / ZZ.prod(i+k for k in range(1, nints+1))
                           for i, c in enumerate(ic, ao)]
            if not any(coeffs):
                return P.zero()
            coeff_stream = Stream_exact(coeffs, order=val, constant=zero)
            return P.element_class(P, coeff_stream)

        if nints:
            coeff_stream = Stream_integral(coeff_stream, constants, P.is_sparse())

        if variable is not None:
            coeff_stream = Stream_map_coefficients(coeff_stream,
                                                   lambda c: c.integral(variable),
                                                   P.is_sparse())
        return P.element_class(P, coeff_stream)

    def approximate_series(self, prec, name=None):
        r"""
        Return the Laurent series with absolute precision ``prec`` approximated
        from this series.

        INPUT:

        - ``prec`` -- integer
        - ``name`` -- name of the variable; if it is ``None``, the name of
          the variable of the series is used

        OUTPUT: a Laurent series with absolute precision ``prec``

        EXAMPLES::

            sage: L = LazyLaurentSeriesRing(ZZ, 'z')
            sage: z = L.gen()
            sage: f = (z - 2*z^3)^5/(1 - 2*z)
            sage: f
            z^5 + 2*z^6 - 6*z^7 - 12*z^8 + 16*z^9 + 32*z^10 - 16*z^11 + O(z^12)
            sage: g = f.approximate_series(10)
            sage: g
            z^5 + 2*z^6 - 6*z^7 - 12*z^8 + 16*z^9 + O(z^10)
            sage: g.parent()
            Power Series Ring in z over Integer Ring
            sage: h = (f^-1).approximate_series(3)
            sage: h
            z^-5 - 2*z^-4 + 10*z^-3 - 20*z^-2 + 60*z^-1 - 120 + 280*z - 560*z^2 + O(z^3)
            sage: h.parent()
            Laurent Series Ring in z over Integer Ring
        """
        S = self.parent()

        if name is None:
            name = S.variable_name()

        if self.valuation() < 0:
            from sage.rings.laurent_series_ring import LaurentSeriesRing
            R = LaurentSeriesRing(S.base_ring(), name=name)
            n = self.valuation()
            return R([self[i] for i in range(n, prec)], n).add_bigoh(prec)
        else:
            from sage.rings.power_series_ring import PowerSeriesRing
            R = PowerSeriesRing(S.base_ring(), name=name)
            return R([self[i] for i in range(prec)]).add_bigoh(prec)

    add_bigoh = approximate_series
    O = approximate_series

    def polynomial(self, degree=None, name=None):
        r"""
        Return ``self`` as a Laurent polynomial if ``self`` is actually so.

        INPUT:

        - ``degree`` -- ``None`` or an integer
        - ``name`` -- name of the variable; if it is ``None``, the name of
          the variable of the series is used

        OUTPUT:

        A Laurent polynomial if the valuation of the series is negative or
        a polynomial otherwise.

        If ``degree`` is not ``None``, the terms of the series of
        degree greater than ``degree`` are first truncated.  If
        ``degree`` is ``None`` and the series is not a polynomial or
        a Laurent polynomial, a :exc:`ValueError` is raised.

        EXAMPLES::

            sage: L.<z> = LazyLaurentSeriesRing(ZZ)
            sage: f = L([1,0,0,2,0,0,0,3], valuation=5); f
            z^5 + 2*z^8 + 3*z^12
            sage: f.polynomial()
            3*z^12 + 2*z^8 + z^5

        TESTS::

            sage: g = L([1,0,0,2,0,0,0,3], valuation=-5); g
            z^-5 + 2*z^-2 + 3*z^2
            sage: g.polynomial()
            z^-5 + 2*z^-2 + 3*z^2
            sage: z = L.gen()
            sage: f = (1 + z)/(z^3 - z^5)
            sage: f
            z^-3 + z^-2 + z^-1 + O(1)
            sage: f.polynomial(5)
            z^-3 + z^-2 + z^-1 + 1 + z + z^2 + z^3 + z^4 + z^5
            sage: f.polynomial(0)
            z^-3 + z^-2 + z^-1 + 1
            sage: f.polynomial(-5)
            0
            sage: M = L(lambda n: n^2, valuation=0)
            sage: M.polynomial(3)
            9*z^3 + 4*z^2 + z
            sage: M = L(lambda n: n^2, valuation=0)
            sage: M.polynomial(5)
            25*z^5 + 16*z^4 + 9*z^3 + 4*z^2 + z

            sage: f = 1/(1 + z)
            sage: f.polynomial()
            Traceback (most recent call last):
            ...
            ValueError: not a polynomial

            sage: L.zero().polynomial()
            0
        """
        S = self.parent()

        if isinstance(self._coeff_stream, Stream_zero):
            from sage.rings.polynomial.polynomial_ring_constructor import PolynomialRing
            return PolynomialRing(S.base_ring(), name=name).zero()

        if degree is None:
            if isinstance(self._coeff_stream, Stream_exact) and not self._coeff_stream._constant:
                m = self._coeff_stream._degree
            else:
                raise ValueError("not a polynomial")
        else:
            m = degree + 1

        if name is None:
            name = S.variable_name()

        if self.valuation() < 0:
            R = LaurentPolynomialRing(S.base_ring(), name=name)
            n = self.valuation()
            return R([self[i] for i in range(n, m)]).shift(n)
        else:
            from sage.rings.polynomial.polynomial_ring_constructor import PolynomialRing
            R = PolynomialRing(S.base_ring(), name=name)
            return R([self[i] for i in range(m)])

    def _format_series(self, formatter, format_strings=False):
        """
        Return ``self`` formatted by ``formatter``.

        TESTS::

            sage: L.<z> = LazyLaurentSeriesRing(QQ)
            sage: f = 1 / (2 - z^2)
            sage: f._format_series(ascii_art, True)
            1/2 + 1/4*z^2 + 1/8*z^4 + 1/16*z^6 + O(z^7)
        """
        P = self.parent()
        R = P._internal_poly_ring
        z = R.gen()
        cs = self._coeff_stream
        v = cs._approximate_order
        if format_strings:
            strformat = formatter
        else:
            strformat = lambda x: x

        if isinstance(cs, Stream_exact):
            poly = cs._polynomial_part(R)
            if not cs._constant:
                return formatter(poly)
            m = cs._degree + P.options.constant_length
            poly += sum(cs._constant * z**k for k in range(cs._degree, m))
            return formatter(poly) + strformat(" + O({})".format(formatter(z**m)))

        # This is an inexact series
        m = v + P.options.display_length

        # Use the polynomial printing
        poly = R([self._coeff_stream[i] for i in range(v, m)]).shift(v)
        if not poly:
            return strformat("O({})".format(formatter(z**m)))
        return formatter(poly) + strformat(" + O({})".format(formatter(z**m)))


class LazyPowerSeries(LazyCauchyProductSeries):
    r"""
    A Taylor series where the coefficients are computed lazily.

    EXAMPLES::

        sage: L.<x, y> = LazyPowerSeriesRing(ZZ)
        sage: f = 1 / (1 - x^2 + y^3); f
        1 + x^2 - y^3 + x^4 - 2*x^2*y^3 + (x^6+y^6) + O(x,y)^7
        sage: P.<x, y> = PowerSeriesRing(ZZ, default_prec=101)
        sage: g = 1 / (1 - x^2 + y^3); f[100] - g[100]
        0

    Lazy Taylor series is picklable::

        sage: g = loads(dumps(f))
        sage: g
        1 + x^2 - y^3 + x^4 - 2*x^2*y^3 + (x^6+y^6) + O(x,y)^7
        sage: g == f
        True
    """
    def is_unit(self):
        """
        Return whether this element is a unit in the ring.

        EXAMPLES::

            sage: L.<z> = LazyPowerSeriesRing(ZZ)
            sage: (2*z).is_unit()
            False

            sage: (1 + 2*z).is_unit()
            True

            sage: (3 + 2*z).is_unit()
            False

            sage: L.<x,y> = LazyPowerSeriesRing(ZZ)
            sage: (-1 + 2*x + 3*x*y).is_unit()
            True
        """
        if self.is_zero(): # now 0 != 1
            return False
        return self[0].is_unit()

    def exponential(self):
        r"""
        Return the exponential series of ``self``.

        This method is deprecated, use :meth:`exp` instead.

        TESTS::

            sage: L.<x> = LazyPowerSeriesRing(QQ)
            sage: lazy_exp = x.exponential(); lazy_exp
            doctest:...: DeprecationWarning: the method exponential is deprecated. Use exp instead.
            See https://github.com/sagemath/sage/issues/32367 for details.
            1 + x + 1/2*x^2 + 1/6*x^3 + 1/24*x^4 + 1/120*x^5 + 1/720*x^6 + O(x^7)
        """
        from sage.misc.superseded import deprecation
        deprecation(32367, 'the method exponential is deprecated. Use exp instead.')
        return self.exp()

    def compute_coefficients(self, i):
        r"""
        Compute all the coefficients of ``self`` up to ``i``.

        This method is deprecated, it has no effect anymore.

        TESTS::

            sage: L.<z> = LazyPowerSeriesRing(QQ)
            sage: a = L([1,2,3], constant=3)
            sage: a.compute_coefficients(5)
            doctest:...: DeprecationWarning: the method compute_coefficients obsolete and has no effect.
            See https://github.com/sagemath/sage/issues/32367 for details.
            sage: a
            1 + 2*z + 3*z^2 + 3*z^3 + 3*z^4 + O(z^5)
        """
        from sage.misc.superseded import deprecation
        deprecation(32367, "the method compute_coefficients obsolete and has no effect.")

    def _im_gens_(self, codomain, im_gens, base_map=None):
        """
        Return the image of ``self`` under the map that sends the
        generators of the parent of ``self`` to the elements of the
        tuple ``im_gens``.

        EXAMPLES::

            sage: Z.<x> = QQ[]
            sage: R.<q, t> = LazyPowerSeriesRing(Z)
            sage: f = 1/(1-q-t)
            sage: f
            1 + (q+t) + (q^2+2*q*t+t^2) + (q^3+3*q^2*t+3*q*t^2+t^3) + (q^4+4*q^3*t+6*q^2*t^2+4*q*t^3+t^4) + (q^5+5*q^4*t+10*q^3*t^2+10*q^2*t^3+5*q*t^4+t^5) + (q^6+6*q^5*t+15*q^4*t^2+20*q^3*t^3+15*q^2*t^4+6*q*t^5+t^6) + O(q,t)^7
            sage: S.<s> = LazyPowerSeriesRing(Z)
            sage: f._im_gens_(S, [s, x*s])
            1 + ((x+1)*s) + ((x^2+2*x+1)*s^2) + ((x^3+3*x^2+3*x+1)*s^3) + ((x^4+4*x^3+6*x^2+4*x+1)*s^4) + ((x^5+5*x^4+10*x^3+10*x^2+5*x+1)*s^5) + ((x^6+6*x^5+15*x^4+20*x^3+15*x^2+6*x+1)*s^6) + O(s^7)

            sage: cc = Z.hom([-x])
            sage: f = 1/(1+x*q-t)
            sage: f._im_gens_(S, [s, x*s], base_map=cc)
            1 + 2*x*s + 4*x^2*s^2 + 8*x^3*s^3 + 16*x^4*s^4 + 32*x^5*s^5 + 64*x^6*s^6 + O(s^7)
        """
        if base_map is None:
            return codomain(self(*im_gens))

        return codomain(self.map_coefficients(base_map)(*im_gens))

    def __call__(self, *g):
        r"""
        Return the composition of ``self`` with ``g``.

        The arity of ``self`` must be equal to the number of
        arguments provided.

        Given a Taylor series `f` of arity `n` and a tuple of Taylor
        series `g = (g_1,\dots, g_n)` over the same base ring, the
        composition `f \circ g` is defined if and only if for each
        `1\leq i\leq n`:

        - `g_i` is zero, or
        - setting all variables except the `i`-th in `f` to zero
          yields a polynomial, or
        - `\mathrm{val}(g_i) > 0`.

        If `f` is a univariate 'exact' series, we can check whether
        `f` is a actually a polynomial.  However, if `f` is a
        multivariate series, we have no way to test whether setting
        all but one variable of `f` to zero yields a polynomial,
        except if `f` itself is 'exact' and therefore a polynomial.

        INPUT:

        - ``g`` -- other series, all can be coerced into the same parent

        EXAMPLES::

            sage: L.<x, y, z> = LazyPowerSeriesRing(QQ)
            sage: M.<a, b> = LazyPowerSeriesRing(ZZ)
            sage: g1 = 1 / (1 - x)
            sage: g2 = x + y^2
            sage: p = a^2 + b + 1
            sage: p(g1, g2) - g1^2 - g2 - 1
            O(x,y,z)^7

        The number of mappings from a set with `m` elements to a set
        with `n` elements::

            sage: M.<a> = LazyPowerSeriesRing(QQ)
            sage: Ea = M(lambda n: 1/factorial(n))
            sage: Ex = L(lambda n: 1/factorial(n)*x^n)
            sage: Ea(Ex*y)[5]
            1/24*x^4*y + 2/3*x^3*y^2 + 3/4*x^2*y^3 + 1/6*x*y^4 + 1/120*y^5

        So, there are `3! 2! 2/3 = 8` mappings from a three element
        set to a two element set.

        We perform the composition with a lazy Laurent series::

            sage: N.<w> = LazyLaurentSeriesRing(QQ)
            sage: f1 = 1 / (1 - w)
            sage: f2 = cot(w / (1 - w))
            sage: p(f1, f2)
            w^-1 + 1 + 5/3*w + 8/3*w^2 + 164/45*w^3 + 23/5*w^4 + 5227/945*w^5 + O(w^6)

        We perform the composition with a lazy Dirichlet series::

            sage: # needs sage.symbolic
            sage: D = LazyDirichletSeriesRing(QQ, "s")
            sage: g = D(constant=1)-1
            sage: g
            1/(2^s) + 1/(3^s) + 1/(4^s) + O(1/(5^s))
            sage: f = 1 / (1 - x - y*z); f
            1 + x + (x^2+y*z) + (x^3+2*x*y*z) + (x^4+3*x^2*y*z+y^2*z^2)
             + (x^5+4*x^3*y*z+3*x*y^2*z^2)
             + (x^6+5*x^4*y*z+6*x^2*y^2*z^2+y^3*z^3)
             + O(x,y,z)^7
            sage: fog = f(g, g, g)
            sage: fog
            1 + 1/(2^s) + 1/(3^s) + 3/4^s + 1/(5^s) + 5/6^s + O(1/(7^s))
            sage: fg = 1 / (1 - g - g*g)
            sage: fg
            1 + 1/(2^s) + 1/(3^s) + 3/4^s + 1/(5^s) + 5/6^s + 1/(7^s) + O(1/(8^s))
            sage: fog - fg
            O(1/(8^s))

            sage: f = 1 / (1 - 2*a)
            sage: f(g)                                                                  # needs sage.symbolic
            1 + 2/2^s + 2/3^s + 6/4^s + 2/5^s + 10/6^s + 2/7^s + O(1/(8^s))
            sage: 1 / (1 - 2*g)                                                         # needs sage.symbolic
            1 + 2/2^s + 2/3^s + 6/4^s + 2/5^s + 10/6^s + 2/7^s + O(1/(8^s))

        The output parent is always the common parent between the base ring
        of `f` and the parent of `g` or extended to the corresponding
        lazy series::

            sage: T.<x,y> = LazyPowerSeriesRing(QQ)
            sage: R.<a,b,c> = ZZ[]
            sage: S.<v> = R[]
            sage: L.<z> = LaurentPolynomialRing(ZZ)
            sage: parent(x(a, b))
            Multivariate Polynomial Ring in a, b, c over Rational Field
            sage: parent(x(CC(2), a))
            Multivariate Polynomial Ring in a, b, c over Complex Field with 53 bits of precision
            sage: parent(x(0, 0))
            Rational Field
            sage: f = 1 / (1 - x - y); f
            1 + (x+y) + (x^2+2*x*y+y^2) + (x^3+3*x^2*y+3*x*y^2+y^3)
             + (x^4+4*x^3*y+6*x^2*y^2+4*x*y^3+y^4)
             + (x^5+5*x^4*y+10*x^3*y^2+10*x^2*y^3+5*x*y^4+y^5)
             + (x^6+6*x^5*y+15*x^4*y^2+20*x^3*y^3+15*x^2*y^4+6*x*y^5+y^6)
             + O(x,y)^7
            sage: f(a^2, b*c)
            1 + (a^2+b*c) + (a^4+2*a^2*b*c+b^2*c^2) + (a^6+3*a^4*b*c+3*a^2*b^2*c^2+b^3*c^3) + O(a,b,c)^7
            sage: f(v, v^2)
            1 + v + 2*v^2 + 3*v^3 + 5*v^4 + 8*v^5 + 13*v^6 + O(v^7)
            sage: f(z, z^2 + z)
            1 + 2*z + 5*z^2 + 12*z^3 + 29*z^4 + 70*z^5 + 169*z^6 + O(z^7)
            sage: three = T(3)(a^2, b); three
            3
            sage: parent(three)
            Multivariate Polynomial Ring in a, b, c over Rational Field

        TESTS::

            sage: L.<x,y> = LazyPowerSeriesRing(ZZ)
            sage: f = 1 / (1 - x - y)
            sage: f(f)
            Traceback (most recent call last):
            ...
            ValueError: arity of must be equal to the number of arguments provided

            sage: f(1, x*y)
            Traceback (most recent call last):
            ...
            ValueError: can only compose with a positive valuation series

        This test will pass once pushouts are implemented::

            sage: R.<a,b> = QQ[]
            sage: f(1/2*a, x)
            Traceback (most recent call last):
            ...
            TypeError: no common canonical parent for objects with parents: ...

        Consistency check when `g` is an uninitialized series between a
        polynomial `f` as both a polynomial and a lazy series::

            sage: L.<z> = LazyPowerSeriesRing(QQ)
            sage: f = 1 - z
            sage: g = L.undefined(valuation=1)
            sage: f(g) == f.polynomial()(g)
            True

            sage: g = L.undefined(valuation=1)
            sage: g.define(z / (1 - g))
            sage: g
            z + z^2 + 2*z^3 + 5*z^4 + 14*z^5 + 42*z^6 + 132*z^7 + O(z^8)
            sage: gp = L.undefined(valuation=1)
            sage: gp.define(z / f(gp))
            sage: gp
            z + z^2 + 2*z^3 + 5*z^4 + 14*z^5 + 42*z^6 + 132*z^7 + O(z^8)

        Check that composing the zero series with anything yields zero::

            sage: T.<x,y> = LazyPowerSeriesRing(QQ)
            sage: M.<a, b> = LazyPowerSeriesRing(QQ)
            sage: T(0)(1/(1-a), a+b)
            0

        Check that composing `f` with zero series yields the constant term of `f`::

            sage: T(3/(1-x-2*y))(0, 0)
            3

        Check that we can compose a polynomial with anything::

            sage: T(1-x-2*y + x*y^2)(1, 3)
            3

            sage: T(1-x-2*y + x*y^2)(1 + a, 3)
            3 + 8*a

            sage: T(1-x-2*y + x*y^2)(1/(1-a), 3)
            3 + 8*a + 8*a^2 + 8*a^3 + 8*a^4 + 8*a^5 + 8*a^6 + O(a,b)^7

        Check that issue :issue:`35261` is fixed::

            sage: L.<z> = LazyPowerSeriesRing(QQ)
            sage: fun = lambda n: 1 if ZZ(n).is_power_of(2) else 0
            sage: f = L(fun)
            sage: g = L.undefined(valuation=1)
            sage: g.define((~f.shift(-1)(g)).shift(1))
            sage: g
            z - z^2 + 2*z^3 - 6*z^4 + 20*z^5 - 70*z^6 + 256*z^7 + O(z^8)

            sage: f = L(fun)
            sage: g = L.undefined(valuation=1)
            sage: g.define((z - (f - z)(g)))
            sage: g
            z - z^2 + 2*z^3 - 6*z^4 + 20*z^5 - 70*z^6 + 256*z^7 + O(z^8)
        """
        fP = parent(self)
        if len(g) != fP._arity:
            raise ValueError("arity of must be equal to the number of arguments provided")

        # Find a good parent for the result
        from sage.structure.element import get_coercion_model
        cm = get_coercion_model()
        P = cm.common_parent(self.base_ring(), *[parent(h) for h in g])

        coeff_stream = self._coeff_stream
        # f = 0
        if isinstance(coeff_stream, Stream_zero):
            return P.zero()

        # g = (0, ..., 0)
        if all((not isinstance(h, LazyModuleElement) and not h)
               or (isinstance(h, LazyModuleElement)
                   and isinstance(h._coeff_stream, Stream_zero))
               for h in g):
            return P(self[0])

        # f has finite length and f != 0
        if (isinstance(coeff_stream, Stream_exact)
            and not coeff_stream._constant):
            # constant polynomial
            poly = self.polynomial()
            if poly.is_constant():
                return P(poly)
            return P(poly(g))

        # f now has (potentially) infinitely many terms
        # Lift the resulting parent to a lazy series (if possible)
        # Also make sure each element of g is a LazyModuleElement
        from sage.rings.polynomial.polynomial_ring import PolynomialRing_generic
        from sage.rings.polynomial.multi_polynomial_ring_base import MPolynomialRing_base
        from sage.rings.polynomial.laurent_polynomial_ring import LaurentPolynomialRing_univariate
        from sage.rings.lazy_series_ring import LazySeriesRing
        if not isinstance(P, LazySeriesRing):
            if fP._laurent_poly_ring.has_coerce_map_from(P):
                S = fP._laurent_poly_ring
                P = fP
            if isinstance(P, (PolynomialRing_generic, MPolynomialRing_base)):
                from sage.rings.lazy_series_ring import LazyPowerSeriesRing
                S = P
                try:
                    sparse = S.is_sparse()
                except AttributeError:
                    sparse = fP.is_sparse()
                P = LazyPowerSeriesRing(S.base_ring(), S.variable_names(), sparse)
            elif isinstance(P, LaurentPolynomialRing_univariate):
                from sage.rings.lazy_series_ring import LazyLaurentSeriesRing
                S = P
                P = LazyLaurentSeriesRing(S.base_ring(), S.variable_names(), fP.is_sparse())
            else:
                raise ValueError("unable to evaluate the series at {}".format(g))
            g = [P(S(h)) for h in g]
        else:
            g = [P(h) for h in g]
        R = P._internal_poly_ring.base_ring()

        for h in g:
            if h._coeff_stream._approximate_order == 0:
                if not h._coeff_stream.is_uninitialized() and h[0]:
                    raise ValueError("can only compose with a positive valuation series")
                h._coeff_stream._approximate_order = 1

            if isinstance(h, LazyDirichletSeries):
                if h._coeff_stream._approximate_order == 1:
                    if not h._coeff_stream.is_uninitialized() and h._coeff_stream[1] != 0:
                        raise ValueError("can only compose with a positive valuation series")
                    h._coeff_stream._approximate_order = 2

        # We now have that every element of g has a _coeff_stream
        sorder = coeff_stream._approximate_order
        if len(g) == 1:
            g0 = g[0]
            if isinstance(g0, LazyDirichletSeries):
                # we assume that the valuation of self[i](g) is at least i
                def coefficient(n):
                    return sum(self[i] * (g0**i)[n] for i in range(n+1))

                return P.element_class(P, Stream_function(coefficient,
                                                          P._sparse, 1))

            return P.element_class(P, Stream_cauchy_compose(coeff_stream,
                                                            g0._coeff_stream,
                                                            P.is_sparse()))

        # The arity is at least 2
        gv = min(h._coeff_stream._approximate_order for h in g)

        def coefficient(n):
            r = R.zero()
            for i in range(n // gv + 1):
                c = coeff_stream[i]
                B = c.parent()
                if B is ZZ or B is QQ or B == self.base_ring() or B == self.base_ring().fraction_field():
                    c = P(c)
                    r += c[n]
                else:
                    d = c(g)
                    r += d[n]
            return r

        return P.element_class(P, Stream_function(coefficient,
                                                  P._sparse, sorder * gv))

    compose = __call__

    def revert(self):
        r"""
        Return the compositional inverse of ``self``.

        Given a Taylor series `f` in one variable, the compositional
        inverse is a power series `g` over the same base ring, such that
        `(f \circ g)(z) = f(g(z)) = z`.

        The compositional inverse exists if and only if:

        - `\mathrm{val}(f) = 1`, or

        - `f = a + b z` with `a, b \neq 0`.

        EXAMPLES::

            sage: L.<z> = LazyPowerSeriesRing(QQ)
            sage: (2*z).revert()
            1/2*z
            sage: (z-z^2).revert()
            z + z^2 + 2*z^3 + 5*z^4 + 14*z^5 + 42*z^6 + 132*z^7 + O(z^8)

            sage: s = L(degree=1, constant=-1)
            sage: s.revert()
            -z - z^2 - z^3 + O(z^4)

            sage: s = L(degree=1, constant=1)
            sage: s.revert()
            z - z^2 + z^3 - z^4 + z^5 - z^6 + z^7 + O(z^8)

        .. WARNING::

            For series not known to be eventually constant (e.g., being
            defined by a function) with approximate valuation `\leq 1`
            (but not necessarily its true valuation), this assumes
            that this is the actual valuation::

                sage: f = L(lambda n: n if n > 2 else 0)
                sage: f.revert()
                <repr(... failed: ValueError: generator already executing>

        TESTS::

            sage: L.<z> = LazyPowerSeriesRing(QQ)
            sage: s = L(lambda n: 2 if n == 1 else 0, valuation=1); s
            2*z + O(z^8)
            sage: s.revert()
            1/2*z + O(z^8)

            sage: (2 + 3*z).revert()
            -2/3 + 1/3*z

            sage: s = L(lambda n: 2 if n == 0 else 3 if n == 1 else 0, valuation=0); s
            2 + 3*z + O(z^7)
            sage: s.revert()
            Traceback (most recent call last):
            ...
            ValueError: cannot determine whether the compositional inverse exists

            sage: R.<q,t> = QQ[]
            sage: L.<z> = LazyPowerSeriesRing(R.fraction_field())
            sage: s = L([q], valuation=0, constant=t); s
            q + t*z + t*z^2 + t*z^3 + O(z^4)
            sage: s.revert()
            Traceback (most recent call last):
            ...
            ValueError: compositional inverse does not exist

        We look at some cases where the compositional inverse does not exist:

        `f = 0`::

            sage: L(0).revert()
            Traceback (most recent call last):
            ...
            ValueError: compositional inverse does not exist
            sage: (z - z).revert()
            Traceback (most recent call last):
            ...
            ValueError: compositional inverse does not exist

        `\mathrm{val}(f) != 1` and `f(0) * f(1) = 0`::

            sage: (z^2).revert()
            Traceback (most recent call last):
            ...
            ValueError: compositional inverse does not exist

            sage: L(1).revert()
            Traceback (most recent call last):
            ...
            ValueError: compositional inverse does not exist

        `\mathrm{val}(f) > 1`::

            sage: L(lambda n: n, valuation=2).revert()
            Traceback (most recent call last):
            ...
            ValueError: compositional inverse does not exist

        Reversion of exact series::

            sage: f = L([1, 2], valuation=0, constant=1)
            sage: f.revert()
            Traceback (most recent call last):
            ...
            ValueError: compositional inverse does not exist

            sage: f = L([-1, -1], valuation=1, constant=-1)
            sage: f.revert()
            (-z) + (-z^2) + (-z^3) + O(z^4)

            sage: f = L([-1, 0, -1], valuation=1, constant=-1)
            sage: f.revert()
            (-z) + z^3 + (-z^4) + (-2*z^5) + 6*z^6 + z^7 + O(z^8)

            sage: f = L([-1], valuation=1, degree=3, constant=-1)
            sage: f.revert()
            (-z) + z^3 + (-z^4) + (-2*z^5) + 6*z^6 + z^7 + O(z^8)

        Check that issue :issue:`35261` is fixed::

            sage: L.<z> = LazyPowerSeriesRing(QQ)
            sage: f = L(lambda n: 1 if ZZ(n).is_power_of(2) else 0)
            sage: f
            z + z^2 + z^4 + O(z^7)
            sage: f.revert()
            z - z^2 + 2*z^3 - 6*z^4 + 20*z^5 - 70*z^6 + 256*z^7 + O(z^8)
        """
        P = self.parent()
        if P._arity != 1:
            raise ValueError("arity must be equal to 1")
        coeff_stream = self._coeff_stream
        if isinstance(coeff_stream, Stream_zero):
            raise ValueError("compositional inverse does not exist")
        if isinstance(coeff_stream, Stream_exact):
            if coeff_stream._constant:
                if coeff_stream.order() == 1:
                    R = P.base_ring()
                    # we cannot assume that the last initial coefficient
                    # and the constant differ, see stream.Stream_exact
                    if (coeff_stream._degree == 1 + len(coeff_stream._initial_coefficients)
                        and coeff_stream._constant == -R.one()
                        and all(c == -R.one() for c in coeff_stream._initial_coefficients)):
                        # self = -z/(1-z); self.revert() = -z/(1-z)
                        return self
                else:
                    raise ValueError("compositional inverse does not exist")
            else:
                if coeff_stream._degree == 2:
                    # self = a + b*z; self.revert() = -a/b + 1/b * z
                    a = coeff_stream[0]
                    b = coeff_stream[1]
                    coeff_stream = Stream_exact((-a/b, 1/b),
                                                order=0)
                    return P.element_class(P, coeff_stream)

                if coeff_stream.order() != 1:
                    raise ValueError("compositional inverse does not exist")

        if coeff_stream._approximate_order > 1:
            raise ValueError("compositional inverse does not exist")
        # TODO: coefficients should not be checked here, it prevents
        # us from using self.define in some cases!
        if coeff_stream._approximate_order == 0 and coeff_stream[0]:
            raise ValueError("cannot determine whether the compositional inverse exists")

        g = P.undefined(valuation=1)
        # the following is mathematically equivalent to
        # z / ((self / z)(g))
        # but more efficient and more lazy
        g.define((~self.shift(-1)(g)).shift(1))
        return g

    compositional_inverse = revert

    def derivative(self, *args):
        """
        Return the derivative of the Taylor series.

        Multiple variables and iteration counts may be supplied; see
        the documentation of
        :func:`sage.calculus.functional.derivative` function for
        details.

        EXAMPLES::

            sage: T.<z> = LazyPowerSeriesRing(ZZ)
            sage: z.derivative()
            1
            sage: (1 + z + z^2).derivative(3)
            0
            sage: (z^2 + z^4 + z^10).derivative(3)
            24*z + 720*z^7
            sage: (1 / (1-z)).derivative()
            1 + 2*z + 3*z^2 + 4*z^3 + 5*z^4 + 6*z^5 + 7*z^6 + O(z^7)
            sage: T([1, 1, 1], constant=4).derivative()
            1 + 2*z + 12*z^2 + 16*z^3 + 20*z^4 + 24*z^5 + 28*z^6 + O(z^7)

            sage: R.<q> = QQ[]
            sage: L.<x, y> = LazyPowerSeriesRing(R)
            sage: f = 1 / (1-q*x+y); f
            1 + (q*x-y) + (q^2*x^2+(-2*q)*x*y+y^2)
             + (q^3*x^3+(-3*q^2)*x^2*y+3*q*x*y^2-y^3)
             + (q^4*x^4+(-4*q^3)*x^3*y+6*q^2*x^2*y^2+(-4*q)*x*y^3+y^4)
             + (q^5*x^5+(-5*q^4)*x^4*y+10*q^3*x^3*y^2+(-10*q^2)*x^2*y^3+5*q*x*y^4-y^5)
             + (q^6*x^6+(-6*q^5)*x^5*y+15*q^4*x^4*y^2+(-20*q^3)*x^3*y^3+15*q^2*x^2*y^4+(-6*q)*x*y^5+y^6)
             + O(x,y)^7
            sage: f.derivative(q)
            x + (2*q*x^2+(-2)*x*y) + (3*q^2*x^3+(-6*q)*x^2*y+3*x*y^2)
             + (4*q^3*x^4+(-12*q^2)*x^3*y+12*q*x^2*y^2+(-4)*x*y^3)
             + (5*q^4*x^5+(-20*q^3)*x^4*y+30*q^2*x^3*y^2+(-20*q)*x^2*y^3+5*x*y^4)
             + (6*q^5*x^6+(-30*q^4)*x^5*y+60*q^3*x^4*y^2+(-60*q^2)*x^3*y^3+30*q*x^2*y^4+(-6)*x*y^5)
             + O(x,y)^7

        Multivariate::

            sage: L.<x,y,z> = LazyPowerSeriesRing(QQ)
            sage: f = (x + y^2 + z)^3; f
            (x^3+3*x^2*z+3*x*z^2+z^3) + (3*x^2*y^2+6*x*y^2*z+3*y^2*z^2) + (3*x*y^4+3*y^4*z) + y^6
            sage: f.derivative(x)
            (3*x^2+6*x*z+3*z^2) + (6*x*y^2+6*y^2*z) + 3*y^4
            sage: f.derivative(y, 5)
            720*y
            sage: f.derivative(z, 5)
            0
            sage: f.derivative(x, y, z)
            12*y

            sage: f = (1 + x + y^2 + z)^-1
            sage: f.derivative(x)
            -1 + (2*x+2*z) - (3*x^2-2*y^2+6*x*z+3*z^2) + ... + O(x,y,z)^6
            sage: f.derivative(y, 2)
            -2 + (4*x+4*z) - (6*x^2-12*y^2+12*x*z+6*z^2) + ... + O(x,y,z)^5
            sage: f.derivative(x, y)
            4*y - (12*x*y+12*y*z) + (24*x^2*y-12*y^3+48*x*y*z+24*y*z^2)
            - (40*x^3*y-48*x*y^3+120*x^2*y*z-48*y^3*z+120*x*y*z^2+40*y*z^3) + O(x,y,z)^5
            sage: f.derivative(x, y, z)
            -12*y + (48*x*y+48*y*z) - (120*x^2*y-48*y^3+240*x*y*z+120*y*z^2) + O(x,y,z)^4

            sage: R.<t> = QQ[]
            sage: L.<x,y,z> = LazyPowerSeriesRing(R)
            sage: f = ((t^2-3)*x + t*y^2 - t*z)^2
            sage: f.derivative(t,x,t,y)
            24*t*y
            sage: f.derivative(t, 2)
            ((12*t^2-12)*x^2+(-12*t)*x*z+2*z^2) + (12*t*x*y^2+(-4)*y^2*z) + 2*y^4
            sage: f.derivative(z, t)
            ((-6*t^2+6)*x+4*t*z) + ((-4*t)*y^2)
            sage: f.derivative(t, 10)
            0

            sage: f = (1 + t*(x + y + z))^-1
            sage: f.derivative(x, t, y)
            4*t + ((-18*t^2)*x+(-18*t^2)*y+(-18*t^2)*z)
             + (48*t^3*x^2+96*t^3*x*y+48*t^3*y^2+96*t^3*x*z+96*t^3*y*z+48*t^3*z^2)
             + ... + O(x,y,z)^5
            sage: f.derivative(t, 2)
            (2*x^2+4*x*y+2*y^2+4*x*z+4*y*z+2*z^2) + ... + O(x,y,z)^7
            sage: f.derivative(x, y, z, t)
            (-18*t^2) + (96*t^3*x+96*t^3*y+96*t^3*z) + ... + O(x,y,z)^4

        TESTS:

        Check that :issue:`36154` is fixed::

            sage: L.<z> = LazyPowerSeriesRing(Zmod(4))
            sage: f = L([0,0,2])
            sage: f.derivative()
            0
        """
        P = self.parent()
        R = P._laurent_poly_ring
        V = R.gens()
        order = 0
        vars = []
        gen_vars = []
        for x in derivative_parse(args):
            if x is None:
                order += 1
            elif x in V:
                gen_vars.append(x._coeff_stream[1])
            else:
                vars.append(x)

        if P._arity > 1 and order:
            raise ValueError("for multivariate series you have to specify the variable with respect to which the derivative should be taken")
        else:
            order += len(gen_vars)

        coeff_stream = self._coeff_stream
        if isinstance(coeff_stream, Stream_zero):
            return self

        if P._arity > 1:
            v = gen_vars + vars
            d = -len(gen_vars)

            if isinstance(coeff_stream, Stream_exact): # the constant should be 0
                ao = coeff_stream._approximate_order
                val = max(ao + d, 0)
                coeffs = [R(c).derivative(v) for c in coeff_stream._initial_coefficients[val-(ao+d):]]
                if any(coeffs):
                    coeff_stream = Stream_exact(coeffs, order=val, constant=coeff_stream._constant)
                    return P.element_class(P, coeff_stream)
                return P.zero()

            coeff_stream = Stream_map_coefficients(coeff_stream,
                                                   lambda c: R(c).derivative(v),
                                                   P.is_sparse())
            coeff_stream = Stream_shift(coeff_stream, d)
            return P.element_class(P, coeff_stream)

        if (isinstance(coeff_stream, Stream_exact)
            and not coeff_stream._constant):
            if coeff_stream._degree <= order:
                return P.zero()
            if vars:
                coeffs = [prod(i-k for k in range(order)) * c.derivative(vars)
                          for i, c in enumerate(coeff_stream._initial_coefficients,
                                                coeff_stream._approximate_order)]
            else:
                coeffs = [prod(i-k for k in range(order)) * c
                          for i, c in enumerate(coeff_stream._initial_coefficients,
                                                coeff_stream._approximate_order)]
            if not any(coeffs):
                return P.zero()
            coeff_stream = Stream_exact(coeffs,
                                        order=coeff_stream._approximate_order - order,
                                        constant=coeff_stream._constant)
            return P.element_class(P, coeff_stream)

        coeff_stream = Stream_derivative(self._coeff_stream, order,
                                         P.is_sparse())
        if vars:
            coeff_stream = Stream_map_coefficients(coeff_stream,
                                                   lambda c: c.derivative(vars),
                                                   P.is_sparse())
        return P.element_class(P, coeff_stream)

    def adams_operator(self, p):
        """
        Return the image of ``self`` under the Adams operator of index ``p``.

        This raises all variables to the power ``p``, both the power
        series variables and the variables inside the coefficient ring.

        INPUT:

        - ``p`` -- positive integer

        EXAMPLES:

        With no variables in the base ring::

            sage: A = LazyPowerSeriesRing(QQ,'t')
            sage: f = A([1,2,3,4]); f
            1 + 2*t + 3*t^2 + 4*t^3
            sage: f.adams_operator(2)
            1 + 2*t^2 + 3*t^4 + 4*t^6

        With variables in the base ring::

            sage: q = polygen(QQ,'q')
            sage: A = LazyPowerSeriesRing(q.parent(),'t')
            sage: f = A([0,1+q,2,3+q**2]); f
            ((q+1)*t) + 2*t^2 + ((q^2+3)*t^3)
            sage: f.adams_operator(2)
            ((q^2+1)*t^2) + 2*t^4 + ((q^4+3)*t^6)

        In the multivariate case::

            sage: A = LazyPowerSeriesRing(ZZ,'t,u')
            sage: f = A({(1,2):4,(2,3):6}); f
            4*t*u^2 + 6*t^2*u^3
            sage: f.adams_operator(3)
            4*t^3*u^6 + 6*t^6*u^9

        TESTS::

            sage: A = LazyPowerSeriesRing(QQ,'t')
            sage: f = A([1,2,3,4])
            sage: f.adams_operator(1)
            1 + 2*t + 3*t^2 + 4*t^3
            sage: f.adams_operator(-1)
            Traceback (most recent call last):
            ...
            ValueError: p must be a positive integer
        """
        if p <= 0:
            raise ValueError("p must be a positive integer")

        if p == 1:
            return self

        stretched = self(*[g**p for g in self.parent().gens()])
        BR = self.base_ring()
        try:
            D = {v: v**p for v in BR.gens()}
            BR.one().subs(D)
        except AttributeError:
            return stretched

        return stretched.map_coefficients(lambda cf: cf.subs(D))

    def integral(self, variable=None, *, constants=None):
        r"""
        Return the integral of ``self`` with respect to ``variable``.

        INPUT:

        - ``variable`` -- (optional) the variable to integrate
        - ``constants`` -- (optional; keyword-only) list of integration
          constants for the integrals of ``self`` (the last constant
          corresponds to the first integral)

        For multivariable series, only ``variable`` should be
        specified; the integration constant is taken to be `0`.

        Now we assume the series is univariate. If the first argument is a
        list, then this method interprets it as integration constants. If it
        is a positive integer, the method interprets it as the number of times
        to integrate the function. If ``variable`` is not the variable of
        the power series, then the coefficients are integrated with respect
        to ``variable``. If the integration constants are not specified,
        they are considered to be `0`.

        EXAMPLES::

            sage: L.<t> = LazyPowerSeriesRing(QQ)
            sage: f = 2 + 3*t + t^5
            sage: f.integral()
            2*t + 3/2*t^2 + 1/6*t^6
            sage: f.integral([-2, -2])
            -2 - 2*t + t^2 + 1/2*t^3 + 1/42*t^7
            sage: f.integral(t)
            2*t + 3/2*t^2 + 1/6*t^6
            sage: f.integral(2)
            t^2 + 1/2*t^3 + 1/42*t^7
            sage: (t^3 + t^5).integral()
            1/4*t^4 + 1/6*t^6
            sage: L.zero().integral()
            0
            sage: L.zero().integral([0, 1, 2, 3])
            t + t^2 + 1/2*t^3
            sage: L([1, 2 ,3], constant=4).integral()
            t + t^2 + t^3 + t^4 + 4/5*t^5 + 2/3*t^6 + O(t^7)

        We solve the ODE `f'' - f' - 2 f = 0` by solving for `f''`, then
        integrating and applying a recursive definition::

            sage: R.<C, D> = QQ[]
            sage: L.<x> = LazyPowerSeriesRing(R)
            sage: f = L.undefined()
            sage: f.define((f.derivative() + 2*f).integral(constants=[C, D]))
            sage: f
            C + D*x + ((C+1/2*D)*x^2) + ((1/3*C+1/2*D)*x^3)
             + ((1/4*C+5/24*D)*x^4) + ((1/12*C+11/120*D)*x^5)
             + ((11/360*C+7/240*D)*x^6) + O(x^7)
            sage: f.derivative(2) - f.derivative() - 2*f
            O(x^7)

        We compare this with the answer we get from the
        characteristic polynomial::

            sage: g = C * exp(-x) + D * exp(2*x); g
            (C+D) + ((-C+2*D)*x) + ((1/2*C+2*D)*x^2) + ((-1/6*C+4/3*D)*x^3)
             + ((1/24*C+2/3*D)*x^4) + ((-1/120*C+4/15*D)*x^5)
             + ((1/720*C+4/45*D)*x^6) + O(x^7)
            sage: g.derivative(2) - g.derivative() - 2*g
            O(x^7)

        Note that ``C`` and ``D`` are playing different roles, so we need
        to perform a substitution to the coefficients of ``f`` to recover
        the solution ``g``::

            sage: fp = f.map_coefficients(lambda c: c(C=C+D, D=2*D-C)); fp
            (C+D) + ((-C+2*D)*x) + ((1/2*C+2*D)*x^2) + ((-1/6*C+4/3*D)*x^3)
             + ((1/24*C+2/3*D)*x^4) + ((-1/120*C+4/15*D)*x^5)
             + ((1/720*C+4/45*D)*x^6) + O(x^7)
            sage: fp - g
            O(x^7)

        We can integrate both the series and coefficients::

            sage: R.<x,y,z> = QQ[]
            sage: L.<t> = LazyPowerSeriesRing(R)
            sage: f = (x*t^2 + y*t + z)^2; f
            z^2 + 2*y*z*t + ((y^2+2*x*z)*t^2) + 2*x*y*t^3 + x^2*t^4
            sage: f.integral(x)
            x*z^2 + 2*x*y*z*t + ((x*y^2+x^2*z)*t^2) + x^2*y*t^3 + 1/3*x^3*t^4
            sage: f.integral(t)
            z^2*t + y*z*t^2 + ((1/3*y^2+2/3*x*z)*t^3) + 1/2*x*y*t^4 + 1/5*x^2*t^5
            sage: f.integral(y, constants=[x*y*z])
            x*y*z + y*z^2*t + 1/2*y^2*z*t^2 + ((1/9*y^3+2/3*x*y*z)*t^3) + 1/4*x*y^2*t^4 + 1/5*x^2*y*t^5

        We can integrate multivariate power series::

            sage: R.<t> = QQ[]
            sage: L.<x,y,z> = LazyPowerSeriesRing(R)
            sage: f = ((t^2 + t) - t * y^2 + t^2 * (y + z))^2; f
            (t^4+2*t^3+t^2) + ((2*t^4+2*t^3)*y+(2*t^4+2*t^3)*z)
             + ((t^4-2*t^3-2*t^2)*y^2+2*t^4*y*z+t^4*z^2)
             + ((-2*t^3)*y^3+(-2*t^3)*y^2*z) + t^2*y^4
            sage: g = f.integral(x); g
            ((t^4+2*t^3+t^2)*x) + ((2*t^4+2*t^3)*x*y+(2*t^4+2*t^3)*x*z)
             + ((t^4-2*t^3-2*t^2)*x*y^2+2*t^4*x*y*z+t^4*x*z^2)
             + ((-2*t^3)*x*y^3+(-2*t^3)*x*y^2*z) + t^2*x*y^4
            sage: g[0]
            0
            sage: g[1]
            (t^4 + 2*t^3 + t^2)*x
            sage: g[2]
            (2*t^4 + 2*t^3)*x*y + (2*t^4 + 2*t^3)*x*z
            sage: f.integral(z)
            ((t^4+2*t^3+t^2)*z) + ((2*t^4+2*t^3)*y*z+(t^4+t^3)*z^2)
             + ((t^4-2*t^3-2*t^2)*y^2*z+t^4*y*z^2+1/3*t^4*z^3)
             + ((-2*t^3)*y^3*z+(-t^3)*y^2*z^2) + t^2*y^4*z
            sage: f.integral(t)
            (1/5*t^5+1/2*t^4+1/3*t^3) + ((2/5*t^5+1/2*t^4)*y+(2/5*t^5+1/2*t^4)*z)
             + ((1/5*t^5-1/2*t^4-2/3*t^3)*y^2+2/5*t^5*y*z+1/5*t^5*z^2)
             + ((-1/2*t^4)*y^3+(-1/2*t^4)*y^2*z) + 1/3*t^3*y^4

            sage: L.<x,y,z> = LazyPowerSeriesRing(QQ)
            sage: (x + y - z^2).integral(z)
            (x*z+y*z) - 1/3*z^3

        TESTS::

            sage: L.<t> = LazyPowerSeriesRing(QQ)
            sage: f = t^2
            sage: f.integral([0, 1], constants=[0, 1])
            Traceback (most recent call last):
            ...
            ValueError: integration constants given twice
            sage: f.integral(4, constants=[0, 1])
            Traceback (most recent call last):
            ...
            ValueError: the number of integrations does not match the number of integration constants

            sage: L.<x,y,z> = LazyPowerSeriesRing(QQ)
            sage: x.integral(y, constants=[2])
            Traceback (most recent call last):
            ...
            ValueError: integration constants must not be given for multivariate series
            sage: x.integral()
            Traceback (most recent call last):
            ...
            ValueError: the integration variable must be specified
        """
        P = self.parent()
        coeff_stream = self._coeff_stream
        R = P._laurent_poly_ring

        if P._arity > 1:
            if constants is not None:
                raise ValueError("integration constants must not be given for multivariate series")
            if variable is None:
                raise ValueError("the integration variable must be specified")

            if isinstance(coeff_stream, Stream_zero):
                return self

            if variable in P.gens():
                variable = variable._coeff_stream[1]
                shift = 1
            else:
                shift = 0

            if isinstance(coeff_stream, Stream_exact): # constant is 0 because arity is at least 2
                ao = coeff_stream._approximate_order
                coeffs = [R(c).integral(variable) for c in coeff_stream._initial_coefficients]
                coeff_stream = Stream_exact(coeffs, order=ao+shift, constant=coeff_stream._constant)
                return P.element_class(P, coeff_stream)

            coeff_stream = Stream_map_coefficients(coeff_stream,
                                                   lambda c: c.integral(variable),
                                                   P.is_sparse())
            if shift:
                coeff_stream = Stream_shift(coeff_stream, 1)
            return P.element_class(P, coeff_stream)

        # the univariate case

        zero = P.base_ring().zero()
        # This is copied from the LazyLaurentSeries.integral
        if variable is None:
            if constants is None:
                constants = [zero]
        elif variable != P.gen():
            if isinstance(variable, (list, tuple)):
                if constants is not None:
                    raise ValueError("integration constants given twice")
                constants = tuple(variable)
                variable = None
            elif variable in ZZ and ZZ(variable) >= 0:
                if constants is None:
                    constants = [zero] * ZZ(variable)
                elif ZZ(variable) != len(constants):
                    raise ValueError("the number of integrations does not match"
                                     " the number of integration constants")
                variable = None
            if constants is None:
                constants = []
        else:
            if constants is None:
                constants = [zero]
            variable = None

        nints = len(constants)

        if isinstance(coeff_stream, Stream_zero):
            if any(constants):
                coeff_stream = Stream_exact([c / ZZ.prod(k for k in range(1, i+1))
                                             for i, c in enumerate(constants)],
                                            order=0,
                                            constant=zero)
                return P.element_class(P, coeff_stream)

            return self

        if (isinstance(coeff_stream, Stream_exact) and not coeff_stream._constant):
            coeffs = [c / ZZ.prod(k for k in range(1, i+1))
                      for i, c in enumerate(constants)]
            coeffs += [zero] * coeff_stream._approximate_order
            ic = coeff_stream._initial_coefficients
            ao = coeff_stream._approximate_order
            if variable:
                coeffs += [c.integral(variable) / ZZ.prod(i+k for k in range(1, nints+1))
                           for i, c in enumerate(ic, ao)]
            else:
                coeffs += [c / ZZ.prod(i+k for k in range(1, nints+1))
                           for i, c in enumerate(ic, ao)]
            if not any(coeffs):
                return P.zero()
            coeff_stream = Stream_exact(coeffs, order=0, constant=zero)
            return P.element_class(P, coeff_stream)

        if nints:
            coeff_stream = Stream_integral(coeff_stream, constants, P.is_sparse())

        if variable is not None:
            coeff_stream = Stream_map_coefficients(coeff_stream,
                                                   lambda c: c.integral(variable),
                                                   P.is_sparse())
        return P.element_class(P, coeff_stream)

    def _format_series(self, formatter, format_strings=False):
        """
        Return nonzero ``self`` formatted by ``formatter``.

        TESTS::

            sage: L.<x,y> = LazyPowerSeriesRing(QQ)
            sage: f = 1 / (2 - x^2 + y)
            sage: f._format_series(repr)
            '1/2 - 1/4*y + (1/4*x^2+1/8*y^2) - (1/4*x^2*y+1/16*y^3)
             + (1/8*x^4+3/16*x^2*y^2+1/32*y^4) - (3/16*x^4*y+1/8*x^2*y^3+1/64*y^5)
             + (1/16*x^6+3/16*x^4*y^2+5/64*x^2*y^4+1/128*y^6) + O(x,y)^7'

            sage: f = (2 - x^2 + y)
            sage: f._format_series(repr)
            '2 + y - x^2'
        """
        P = self.parent()
        cs = self._coeff_stream
        v = cs._approximate_order
        if isinstance(cs, Stream_exact):
            if not cs._constant:
                m = cs._degree
            else:
                m = cs._degree + P.options.constant_length
        else:
            m = v + P.options.display_length

        atomic_repr = P._internal_poly_ring.base_ring()._repr_option('element_is_atomic')
        mons = [P._monomial(self[i], i) for i in range(v, m) if self[i]]
        if not isinstance(cs, Stream_exact) or cs._constant:
            if P._internal_poly_ring.base_ring() is P.base_ring():
                bigO = ["O(%s)" % P._monomial(1, m)]
            else:
                bigO = ["O(%s)^%s" % (', '.join(str(g) for g in P._names), m)]
        else:
            bigO = []

        from sage.misc.latex import latex
        from sage.typeset.unicode_art import unicode_art
        from sage.typeset.ascii_art import ascii_art
        from sage.misc.repr import repr_lincomb
        from sage.typeset.symbols import ascii_left_parenthesis, ascii_right_parenthesis
        from sage.typeset.symbols import unicode_left_parenthesis, unicode_right_parenthesis
        if formatter == repr:
            poly = repr_lincomb([(1, m) for m in mons + bigO], strip_one=True)
        elif formatter == latex:
            poly = repr_lincomb([(1, m) for m in mons + bigO], is_latex=True, strip_one=True)
        elif formatter == ascii_art:
            if atomic_repr:
                poly = ascii_art(*(mons + bigO), sep=" + ")
            else:
                def parenthesize(m):
                    a = ascii_art(m)
                    h = a.height()
                    return ascii_art(ascii_left_parenthesis.character_art(h),
                                     a, ascii_right_parenthesis.character_art(h))
                poly = ascii_art(*([parenthesize(m) for m in mons] + bigO), sep=" + ")
        elif formatter == unicode_art:
            if atomic_repr:
                poly = unicode_art(*(mons + bigO), sep=" + ")
            else:
                def parenthesize(m):
                    a = unicode_art(m)
                    h = a.height()
                    return unicode_art(unicode_left_parenthesis.character_art(h),
                                       a, unicode_right_parenthesis.character_art(h))
                poly = unicode_art(*([parenthesize(m) for m in mons] + bigO), sep=" + ")

        return poly

    def polynomial(self, degree=None, names=None):
        r"""
        Return ``self`` as a polynomial if ``self`` is actually so.

        INPUT:

        - ``degree`` -- ``None`` or an integer
        - ``names`` -- names of the variables; if it is ``None``, the name of
          the variables of the series is used

        OUTPUT:

        If ``degree`` is not ``None``, the terms of the series of
        degree greater than ``degree`` are first truncated.  If
        ``degree`` is ``None`` and the series is not a polynomial
        polynomial, a :exc:`ValueError` is raised.

        EXAMPLES::

            sage: L.<x,y> = LazyPowerSeriesRing(ZZ)
            sage: f = x^2 + y*x - x + 2; f
            2 - x + (x^2+x*y)
            sage: f.polynomial()
            x^2 + x*y - x + 2

        TESTS::

            sage: g = 1 / (1 + x + y + x*y)
            sage: g3 = g.truncate(4); g3
            1 - (x+y) + (x^2+x*y+y^2) - (x^3+x^2*y+x*y^2+y^3)
            sage: g.polynomial()
            Traceback (most recent call last):
            ...
            ValueError: not a polynomial
            sage: g3.polynomial()
            -x^3 - x^2*y - x*y^2 - y^3 + x^2 + x*y + y^2 - x - y + 1
            sage: L.zero().polynomial()
            0
            sage: g3.polynomial() == g.polynomial(3)
            True
            sage: g3.polynomial(0)
            1

            sage: L.<z> = LazyPowerSeriesRing(ZZ)
            sage: f = z-z^2
            sage: f.polynomial()
            -z^2 + z
        """
        from sage.rings.polynomial.polynomial_ring_constructor import PolynomialRing
        S = self.parent()
        if names is None:
            names = S.variable_names()
        R = PolynomialRing(S.base_ring(), names=names)
        if isinstance(self._coeff_stream, Stream_zero):
            return R.zero()

        if degree is None:
            if (isinstance(self._coeff_stream, Stream_exact)
                and not self._coeff_stream._constant):
                m = self._coeff_stream._degree
            else:
                raise ValueError("not a polynomial")
        else:
            m = degree + 1

        if S._arity == 1:
            return R(self[0:m])
        return R.sum(self[0:m])

    def add_bigoh(self, prec):
        r"""
        Return the power series of precision at most ``prec`` obtained by
        adding `O(q^\text{prec})` to `f`, where `q` is the (tuple of)
        variable(s).

        EXAMPLES::

            sage: L.<x,y> = LazyPowerSeriesRing(QQ)
            sage: f = 1 / (1 - x + y)
            sage: f
            1 + (x-y) + (x^2-2*x*y+y^2) + (x^3-3*x^2*y+3*x*y^2-y^3)
             + (x^4-4*x^3*y+6*x^2*y^2-4*x*y^3+y^4)
             + (x^5-5*x^4*y+10*x^3*y^2-10*x^2*y^3+5*x*y^4-y^5)
             + (x^6-6*x^5*y+15*x^4*y^2-20*x^3*y^3+15*x^2*y^4-6*x*y^5+y^6)
             + O(x,y)^7
            sage: f3 = f.add_bigoh(3); f3
            1 + x - y + x^2 - 2*x*y + y^2 + O(x, y)^3
            sage: f3.parent()
            Multivariate Power Series Ring in x, y over Rational Field

            sage: R.<t> = QQ[]
            sage: L.<x> = LazyPowerSeriesRing(R)
            sage: f = 1 / (1 - t^3*x)
            sage: f
            1 + t^3*x + t^6*x^2 + t^9*x^3 + t^12*x^4 + t^15*x^5 + t^18*x^6 + O(x^7)
            sage: f3 = f.add_bigoh(3); f3
            1 + t^3*x + t^6*x^2 + O(x^3)
            sage: f3.parent()
            Power Series Ring in x over Univariate Polynomial Ring in t
             over Rational Field
        """
        from sage.rings.power_series_ring import PowerSeriesRing
        P = self.parent()
        PSR = PowerSeriesRing(P.base_ring(), names=P.variable_names())
        return PSR(self.polynomial(degree=prec-1), prec=prec)

    O = add_bigoh

    def _floordiv_(self, other):
        r"""
        Return ``self`` floor divided by ``other``.

        INPUT:

        - ``other`` -- nonzero series

        EXAMPLES::

            sage: L.<x,y> = LazyPowerSeriesRing(ZZ)
            sage: g = x^2 + y*x
            sage: x // g
            0
            sage: g = (x^2 + y*x) / (1 - x + x*y)                                       # needs sage.libs.singular
            sage: x // g
            0
            sage: f = (x + y) / (1 - x - y + x*y)                                       # needs sage.libs.singular
            sage: f // g                                                                # needs sage.libs.singular
            0

            sage: L.<x> = LazyPowerSeriesRing(QQ)
            sage: g = (x + 2*x^2) / (1 - x - x^2)
            sage: 3 // g
            0
            sage: x // g
            1 - 3*x + 5*x^2 - 10*x^3 + 20*x^4 - 40*x^5 + 80*x^6 + O(x^7)
            sage: x^2 // g
            x - 3*x^2 + 5*x^3 - 10*x^4 + 20*x^5 - 40*x^6 + 80*x^7 + O(x^8)
            sage: f = (x + x^2) / (1 - x)
            sage: f // g
            1 - x + x^2 - 4*x^3 + 6*x^4 - 14*x^5 + 26*x^6 + O(x^7)
        """
        if isinstance(other._coeff_stream, Stream_zero):
            raise ZeroDivisionError("cannot divide by 0")
        P = self.parent()
        if P not in IntegralDomains():
            raise TypeError("must be an integral domain")
        left = self._coeff_stream
        right_order = other._coeff_stream._approximate_order
        if left._approximate_order < right_order:
            if left._true_order:
                return P.zero()
            while left._approximate_order < right_order:
                # TODO: Implement a bound on computing the order of a Stream
                if left[left._approximate_order]:
                    left._true_order = True
                    return P.zero()
                left._approximate_order += 1
        return super()._floordiv_(other)


class LazyPowerSeries_gcd_mixin:
    """
    A lazy power series that also implements the GCD algorithm.
    """
    def gcd(self, other):
        r"""
        Return the greatest common divisor of ``self`` and ``other``.

        EXAMPLES::

            sage: L.<x> = LazyPowerSeriesRing(QQ)
            sage: a = 16*x^5 / (1 - 5*x)
            sage: b = (22*x^2 + x^8) / (1 - 4*x^2)
            sage: a.gcd(b)
            x^2
        """
        P = self.parent()
        if P._arity != 1:
            raise NotImplementedError("only implemented for arity one")
        if not self or not other:
            return P.zero()
        sv = self.valuation()
        ov = other.valuation()
        val = min(sv, ov)
        assert val is not infinity
        # This assumes the base ring is a field
        return P.gen(0) ** val

    def xgcd(self, f):
        r"""
        Return the extended gcd of ``self`` and ``f``.

        OUTPUT:

        A triple ``(g, s, t)`` such that ``g`` is the gcd of ``self``
        and ``f``, and ``s`` and ``t`` are cofactors satisfying the
        Bezout identity

        .. MATH::

            g = s \cdot \mathrm{self} + t \cdot f.

        EXAMPLES::

            sage: L.<x> = LazyPowerSeriesRing(QQ)
            sage: a = 16*x^5 / (1 - 2*x)
            sage: b = (22*x^3 + x^8) / (1 - 3*x^2)
            sage: g, s, t = a.xgcd(b)
            sage: g
            x^3
            sage: s
            1/22 - 41/242*x^2 - 8/121*x^3 + 120/1331*x^4 + 1205/5324*x^5 + 316/14641*x^6 + O(x^7)
            sage: t
            1/22 - 41/242*x^2 - 8/121*x^3 + 120/1331*x^4 + 1205/5324*x^5 + 316/14641*x^6 + O(x^7)

            sage: LazyPowerSeriesRing.options.halting_precision(20)  # verify up to degree 20

            sage: g == s * a + t * b
            True

            sage: a = 16*x^5 / (1 - 2*x)
            sage: b = (-16*x^5 + x^8) / (1 - 3*x^2)
            sage: g, s, t = a.xgcd(b)
            sage: g
            x^5
            sage: s
            1/16 - 1/16*x - 3/16*x^2 + 1/8*x^3 - 17/256*x^4 + 9/128*x^5 + 1/128*x^6 + O(x^7)
            sage: t
            1/16*x - 1/16*x^2 - 3/16*x^3 + 1/8*x^4 - 17/256*x^5 + 9/128*x^6 + 1/128*x^7 + O(x^8)
            sage: g == s * a + t * b
            True

            sage: # needs sage.rings.finite_rings
            sage: L.<x> = LazyPowerSeriesRing(GF(2))
            sage: a = L(lambda n: n % 2, valuation=3); a
            x^3 + x^5 + x^7 + x^9 + O(x^10)
            sage: b = L(lambda n: binomial(n,2) % 2, valuation=3); b
            x^3 + x^6 + x^7 + O(x^10)
            sage: g, s, t = a.xgcd(b)
            sage: g
            x^3
            sage: s
            1 + x + x^3 + x^4 + x^5 + O(x^7)
            sage: t
            x + x^2 + x^4 + x^5 + x^6 + O(x^8)
            sage: g == s * a + t * b
            True

            sage: LazyPowerSeriesRing.options._reset()  # reset the options
        """
        P = self.parent()
        if P._arity != 1:
            raise NotImplementedError("only implemented for arity one")
        # one of the elements is zero
        if not self:
            return (P.zero(), P.zero(), P.one())
        if not f:
            return (P.zero(), P.one(), P.zero())
        # get the valuations
        sv = self.valuation()
        fv = f.valuation()
        val = min(sv, fv)
        assert val is not infinity
        # This assumes the base ring is a field
        x = P.gen(0)
        unit = (self + f).shift(-val)
        if not unit[0]:
            # this only happens if they have the same valuation
            # we multiply f by the generator to avoid any cancellations
            unit = (self + f.shift(1)).shift(-val)
            unit = ~unit
            return (x**val,
                    unit,
                    unit * x)
        unit = ~unit
        return (x**val, unit, unit)


class LazyCompletionGradedAlgebraElement(LazyCauchyProductSeries):
    """
    An element of a completion of a graded algebra that is computed lazily.
    """
    def _format_series(self, formatter, format_strings=False):
        r"""
        Return nonzero ``self`` formatted by ``formatter``.

        TESTS::

            sage: # needs sage.modules
            sage: h = SymmetricFunctions(ZZ).h()
            sage: e = SymmetricFunctions(ZZ).e()
            sage: L = LazySymmetricFunctions(tensor([h, e]))
            sage: f = L(lambda n: sum(tensor([h[k], e[n-k]]) for k in range(n+1)))
            sage: f._format_series(repr)
            '(h[]#e[])
             + (h[]#e[1]+h[1]#e[])
             + (h[]#e[2]+h[1]#e[1]+h[2]#e[])
             + (h[]#e[3]+h[1]#e[2]+h[2]#e[1]+h[3]#e[])
             + (h[]#e[4]+h[1]#e[3]+h[2]#e[2]+h[3]#e[1]+h[4]#e[])
             + (h[]#e[5]+h[1]#e[4]+h[2]#e[3]+h[3]#e[2]+h[4]#e[1]+h[5]#e[])
             + (h[]#e[6]+h[1]#e[5]+h[2]#e[4]+h[3]#e[3]+h[4]#e[2]+h[5]#e[1]+h[6]#e[])
             + O^7'
        """
        P = self.parent()
        cs = self._coeff_stream
        v = cs._approximate_order
        if isinstance(cs, Stream_exact):
            if not cs._constant:
                m = cs._degree
            else:
                m = cs._degree + P.options.constant_length
        else:
            m = v + P.options.display_length

        atomic_repr = P._internal_poly_ring.base_ring()._repr_option('element_is_atomic')
        mons = [P._monomial(self[i], i) for i in range(v, m) if self[i]]
        if not isinstance(cs, Stream_exact) or cs._constant:
            if P._internal_poly_ring.base_ring() is P.base_ring():
                bigO = ["O(%s)" % P._monomial(1, m)]
            else:
                bigO = ["O^%s" % m]
        else:
            bigO = []

        from sage.misc.latex import latex
        from sage.typeset.unicode_art import unicode_art
        from sage.typeset.ascii_art import ascii_art
        from sage.misc.repr import repr_lincomb
        from sage.typeset.symbols import ascii_left_parenthesis, ascii_right_parenthesis
        from sage.typeset.symbols import unicode_left_parenthesis, unicode_right_parenthesis
        if formatter == repr:
            poly = repr_lincomb([(1, m) for m in mons + bigO], strip_one=True)
        elif formatter == latex:
            poly = repr_lincomb([(1, m) for m in mons + bigO], is_latex=True, strip_one=True)
        elif formatter == ascii_art:
            if atomic_repr:
                poly = ascii_art(*(mons + bigO), sep=" + ")
            else:
                def parenthesize(m):
                    a = ascii_art(m)
                    h = a.height()
                    return ascii_art(ascii_left_parenthesis.character_art(h),
                                     a, ascii_right_parenthesis.character_art(h))
                poly = ascii_art(*([parenthesize(m) for m in mons] + bigO), sep=" + ")
        elif formatter == unicode_art:
            if atomic_repr:
                poly = unicode_art(*(mons + bigO), sep=" + ")
            else:
                def parenthesize(m):
                    a = unicode_art(m)
                    h = a.height()
                    return unicode_art(unicode_left_parenthesis.character_art(h),
                                       a, unicode_right_parenthesis.character_art(h))
                poly = unicode_art(*([parenthesize(m) for m in mons] + bigO), sep=" + ")

        return poly


class LazySymmetricFunction(LazyCompletionGradedAlgebraElement):
    r"""
    A symmetric function where each degree is computed lazily.

    EXAMPLES::

        sage: s = SymmetricFunctions(ZZ).s()                                            # needs sage.modules
        sage: L = LazySymmetricFunctions(s)                                             # needs sage.modules
    """
    def is_unit(self):
        """
        Return whether this element is a unit in the ring.

        EXAMPLES::

            sage: # needs sage.modules
            sage: m = SymmetricFunctions(ZZ).m()
            sage: L = LazySymmetricFunctions(m)
            sage: L(2*m[1]).is_unit()
            False
            sage: L(-1 + 2*m[1]).is_unit()
            True
            sage: L(2 + m[1]).is_unit()
            False
            sage: m = SymmetricFunctions(QQ).m()
            sage: L = LazySymmetricFunctions(m)
            sage: L(2 + 3*m[1]).is_unit()
            True
        """
        if self.is_zero(): # now 0 != 1
            return False
        return self[0].is_unit()

    def __call__(self, *args):
        r"""
        Return the composition of ``self`` with ``g``.

        The arity of ``self`` must be equal to the number of
        arguments provided.

        Given a lazy symmetric function `f` of arity `n` and a tuple
        of lazy symmetric functions `g = (g_1,\dots, g_n)` over the
        same base ring, the composition (or plethysm) `(f \circ g)`
        is defined if and only if for each `1\leq i\leq n`:

        - `g_i = 0`, or
        - setting all alphabets except the `i`-th in `f` to zero
          yields a symmetric function with only finitely many
          nonzero coefficients, or
        - `\mathrm{val}(g) > 0`.

        If `f` is a univariate 'exact' lazy symmetric function, we
        can check whether `f` has only finitely many nonzero
        coefficients.  However, if `f` has larger arity, we have no
        way to test whether setting all but one alphabets of `f` to
        zero yields a polynomial, except if `f` itself is 'exact' and
        therefore a symmetric function with only finitely many
        nonzero coefficients.

        INPUT:

        - ``g`` -- other (lazy) symmetric functions

        .. TODO::

            Allow specification of degree one elements.

        EXAMPLES::

            sage: # needs sage.modules
            sage: P.<q> = QQ[]
            sage: s = SymmetricFunctions(P).s()
            sage: L = LazySymmetricFunctions(s)
            sage: f = s[2]
            sage: g = s[3]
            sage: L(f)(L(g)) - L(f(g))
            0
            sage: f = s[2] + s[2,1]
            sage: g = s[1] + s[2,2]
            sage: L(f)(L(g)) - L(f(g))
            0
            sage: L(f)(g) - L(f(g))
            0
            sage: f = s[2] + s[2,1]
            sage: g = s[1] + s[2,2]
            sage: L(f)(L(q*g)) - L(f(q*g))
            0

        The Frobenius character of the permutation action on set
        partitions is a plethysm::

            sage: # needs sage.modules
            sage: s = SymmetricFunctions(QQ).s()
            sage: S = LazySymmetricFunctions(s)
            sage: E1 = S(lambda n: s[n], valuation=1)
            sage: E = 1 + E1
            sage: P = E(E1)
            sage: P[:5]
            [s[], s[1], 2*s[2], s[2, 1] + 3*s[3], 2*s[2, 2] + 2*s[3, 1] + 5*s[4]]

        The plethysm with a tensor product is also implemented::

            sage: # needs sage.modules
            sage: s = SymmetricFunctions(QQ).s()
            sage: X = tensor([s[1],s[[]]])
            sage: Y = tensor([s[[]],s[1]])
            sage: S = LazySymmetricFunctions(s)
            sage: S2 = LazySymmetricFunctions(tensor([s, s]))
            sage: A = S(s[1,1,1])
            sage: B = S2(X+Y)
            sage: A(B)                                                                  # needs lrcalc_python
            (s[]#s[1,1,1]+s[1]#s[1,1]+s[1,1]#s[1]+s[1,1,1]#s[])

            sage: H = S(lambda n: s[n])                                                 # needs sage.modules
            sage: H(S2(X*Y))                                                            # needs lrcalc_python sage.modules
            (s[]#s[]) + (s[1]#s[1]) + (s[1,1]#s[1,1]+s[2]#s[2])
             + (s[1,1,1]#s[1,1,1]+s[2,1]#s[2,1]+s[3]#s[3]) + O^7
            sage: H(S2(X+Y))                                                            # needs sage.modules
            (s[]#s[]) + (s[]#s[1]+s[1]#s[]) + (s[]#s[2]+s[1]#s[1]+s[2]#s[])
             + (s[]#s[3]+s[1]#s[2]+s[2]#s[1]+s[3]#s[])
             + (s[]#s[4]+s[1]#s[3]+s[2]#s[2]+s[3]#s[1]+s[4]#s[])
             + (s[]#s[5]+s[1]#s[4]+s[2]#s[3]+s[3]#s[2]+s[4]#s[1]+s[5]#s[])
             + (s[]#s[6]+s[1]#s[5]+s[2]#s[4]+s[3]#s[3]+s[4]#s[2]+s[5]#s[1]+s[6]#s[])
             + O^7

        TESTS::

            sage: # needs sage.modules
            sage: s = SymmetricFunctions(QQ).s()
            sage: S = LazySymmetricFunctions(s)
            sage: f = 1 / (1 - S(s[2]))
            sage: g = f(s[2]); g                                                        # needs lrcalc_python
            s[] + (s[2,2]+s[4]) + O^7
            sage: S(sum(f[i](s[2]) for i in range(5))).truncate(10) == g.truncate(10)   # needs lrcalc_python
            True
            sage: f = 1 / (1 - S(s[2]))
            sage: g = S(s[1]) / (1 - S(s[1]))
            sage: f(g)                                                                  # needs lrcalc_python
            s[] + s[2] + (s[1,1,1]+2*s[2,1]+s[3])
             + (2*s[1,1,1,1]+4*s[2,1,1]+5*s[2,2]+5*s[3,1]+3*s[4])
             + (2*s[1,1,1,1,1]+10*s[2,1,1,1]+14*s[2,2,1]+18*s[3,1,1]+16*s[3,2]+14*s[4,1]+4*s[5])
             + (3*s[1,1,1,1,1,1]+22*s[2,1,1,1,1]+38*s[2,2,1,1]+28*s[2,2,2]+48*s[3,1,1,1]+82*s[3,2,1]+25*s[3,3]+51*s[4,1,1]+56*s[4,2]+31*s[5,1]+9*s[6])
             + O^7
            sage: f(0)                                                                  # needs lrcalc_python
            1
            sage: f(s(1))
            Traceback (most recent call last):
            ...
            ValueError: can only compose with a positive valuation series

        Check that composing the zero series with anything yields
        zero in the correct parent::

            sage: # needs sage.modules
            sage: e = SymmetricFunctions(QQ).e()
            sage: h = SymmetricFunctions(QQ).h()
            sage: s = SymmetricFunctions(QQ).s()
            sage: p = SymmetricFunctions(QQ).p()
            sage: L = LazySymmetricFunctions(tensor([e, h]))
            sage: r = (L(0)(s[1], p[1])); r
            0
            sage: r.parent()
            Symmetric Functions over Rational Field in the Schur basis

        Check that composing `f` with zero series yields the constant term of `f`::

            sage: f = 3*L(tensor([s[1], s[1]]))                                         # needs sage.modules
            sage: f(0, 0)                                                               # needs sage.modules
            0
            sage: (3+f)(0, 0)                                                           # needs sage.modules
            3
        """
        fP = parent(self)
        if len(args) != fP._arity:
            raise ValueError("arity must be equal to the number of arguments provided")

        # Find a good parent for the result
        from sage.structure.element import get_coercion_model
        cm = get_coercion_model()
        P = cm.common_parent(self.base_ring(), *[parent(h) for h in args])

        # f = 0
        if isinstance(self._coeff_stream, Stream_zero):
            return P.zero()

        # g = (0, ..., 0)
        if all((not isinstance(h, LazyModuleElement) and not h)
               or (isinstance(h, LazyModuleElement)
                   and isinstance(h._coeff_stream, Stream_zero))
               for h in args):
            f = self[0]
            # FIXME: TypeError: unable to convert 0 to a rational
            if f:
                return P(f.leading_coefficient())
            return P.zero()

        if len(args) == 1:
            g = args[0]
            if (isinstance(self._coeff_stream, Stream_exact)
                and not self._coeff_stream._constant):

                if not isinstance(g, LazySymmetricFunction):
                    f = self.symmetric_function()
                    return f(g)

                if (isinstance(g._coeff_stream, Stream_exact)
                    and not g._coeff_stream._constant):
                    f = self.symmetric_function()
                    gs = g.symmetric_function()
                    return P(f(gs))

            if isinstance(g, LazySymmetricFunction):
                R = P._laurent_poly_ring
            else:
                from sage.rings.lazy_series_ring import LazySymmetricFunctions
                R = g.parent()
                P = LazySymmetricFunctions(R)
                g = P(g)

            if not (isinstance(self._coeff_stream, Stream_exact)
                    and not self._coeff_stream._constant):
                if g._coeff_stream._approximate_order == 0:
                    if not g._coeff_stream.is_uninitialized() and g[0]:
                        raise ValueError("can only compose with a positive valuation series")
                    g._coeff_stream._approximate_order = 1

            if P._arity == 1:
                ps = R.realization_of().p()
            else:
                ps = tensor([R._sets[0].realization_of().p()]*P._arity)
            coeff_stream = Stream_plethysm(self._coeff_stream, g._coeff_stream,
                                           P.is_sparse(), ps, R)
            return P.element_class(P, coeff_stream)

        else:
            raise NotImplementedError("only implemented for arity 1")

    plethysm = __call__

    def revert(self):
        r"""
        Return the compositional inverse of ``self``.

        Given a symmetric function `f`, the compositional inverse is
        a symmetric function `g` over the same base ring, such that
        `f \circ g = p_1`.  Thus, it is the inverse with respect to
        plethystic substitution.

        The compositional inverse exists if and only if:

        - `\mathrm{val}(f) = 1`, or

        - `f = a + b p_1` with `a, b \neq 0`.

        .. SEEALSO:: :meth:`legendre_transform`

        EXAMPLES::

            sage: # needs sage.modules
            sage: h = SymmetricFunctions(QQ).h()
            sage: L = LazySymmetricFunctions(h)
            sage: f = L(lambda n: h[n]) - 1
            sage: f(f.revert())
            h[1] + O^8

        TESTS::

            sage: f = L(lambda n: h[n]) - 1 - h[1]                                      # needs sage.modules
            sage: g = f.revert()                                                        # needs sage.modules
            sage: g[1]                                                                  # needs sage.modules
            Traceback (most recent call last):
            ...
            ValueError: compositional inverse does not exist

            sage: # needs sage.modules
            sage: R.<a,b> = QQ[]
            sage: p = SymmetricFunctions(R.fraction_field()).p()
            sage: L = LazySymmetricFunctions(p)
            sage: f = L(a + b*p[1])
            sage: f.revert()
            (-a/b*p[]) + 1/b*p[1]
            sage: f = L(2*p[1])
            sage: f.revert()
            1/2*p[1]
            sage: f = L(2*p[1] + p[1,1])
            sage: f.revert()
            1/2*p[1] + (-1/8*p[1,1]) + (1/16*p[1,1,1]) + (-5/128*p[1,1,1,1])
                     + (7/256*p[1,1,1,1,1]) + (-21/1024*p[1,1,1,1,1,1])
                     + (33/2048*p[1,1,1,1,1,1,1]) + O^8
            sage: f.revert()(f)
            p[1] + O^8

        ALGORITHM:

        Let `F` be a symmetric function with valuation `1`, i.e.,
        whose constant term vanishes and whose degree one term equals
        `b p_1`.  Then

        .. MATH::

            (F - b p_1) \circ G = F \circ G - b p_1 \circ G = p_1 - b G,

        and therefore `G = (p_1 - (F - b p_1) \circ G) / b`, which
        allows recursive computation of `G`.

        .. SEEALSO::

            The compositional inverse `\Omega` of the symmetric
            function `h_1 + h_2 + \dots` can be handled much more
            efficiently using specialized methods. See
            :func:`~sage.combinat.species.generating_series.LogarithmCycleIndexSeries`

        AUTHORS:

        - Andrew Gainer-Dewar
        - Martin Rubey
        """
        P = self.parent()
        if P._arity != 1:
            raise ValueError("arity must be equal to 1")
        coeff_stream = self._coeff_stream
        if isinstance(coeff_stream, Stream_zero):
            raise ValueError("compositional inverse does not exist")
        R = P._laurent_poly_ring
        if (isinstance(coeff_stream, Stream_exact)
            and coeff_stream.order() >= 0
            and coeff_stream._degree == 2):
            # self = a + b * p_1; self.revert() = -a/b + 1/b * p_1
            a = coeff_stream[0]
            b = coeff_stream[1][Partition([1])]
            X = R(Partition([1]))
            coeff_stream = Stream_exact((-a/b, 1/b * X),
                                        order=0)
            return P.element_class(P, coeff_stream)

        # TODO: coefficients should not be checked here, it prevents
        # us from using self.define in some cases!
        if coeff_stream[0]:
            raise ValueError("cannot determine whether the compositional inverse exists")

        la = Partition([1])
        X = R(la)

        def coefficient(n):
            if n:
                return 0
            c = coeff_stream[1][la]
            if c.is_unit():
                return ~c
            raise ValueError("compositional inverse does not exist")

        b = P(lambda n: 0 if n else coeff_stream[1][la])  # TODO: we want a lazy version of Stream_exact
        b_inv = P(coefficient)  # TODO: we want a lazy version of Stream_exact
        g = P.undefined(valuation=1)
        g.define(b_inv * (X - (self - b * X)(g)))
        return g

    plethystic_inverse = revert

    compositional_inverse = revert

    def legendre_transform(self):
        r"""
        Return the Legendre transform of ``self``.

        Given a symmetric function `f` of valuation 2, the Legendre
        transform of `f` is the unique symmetric function `g` of
        valuation 2 over the same base ring, such that

        .. MATH::

            g \circ \partial_{p_1} f + f = p_1 \partial_{p_1} f.

        This implies that the derivatives of `f` and `g` with respect to `p_1`
        are inverses of each other with respect to plethystic substitution.

        The Legendre transform is an involution.

        .. SEEALSO:: :meth:`revert`

        EXAMPLES::

            sage: p = SymmetricFunctions(QQ).p()
            sage: s = SymmetricFunctions(QQ).s()
            sage: lp = LazySymmetricFunctions(p)
            sage: A = lp(s([2]))
            sage: A.legendre_transform()
            (1/2*p[1,1]-1/2*p[2]) + O^9

            sage: def asso(n):
            ....:     return p.sum_of_terms((Partition([d] * (n // d)),
            ....:          euler_phi(d) / n) for d in divisors(n))

            sage: A = lp(asso, valuation=2)
            sage: A.legendre_transform()[:5]
            [1/2*p[1, 1] - 1/2*p[2],
            -1/3*p[1, 1, 1] - 2/3*p[3],
            1/4*p[1, 1, 1, 1] + 1/4*p[2, 2] - 1/2*p[4]]

        TESTS::

            sage: p = SymmetricFunctions(QQ).p()
            sage: lp = LazySymmetricFunctions(p)
            sage: A = lp(p([1]))
            sage: A.legendre_transform()
            Traceback (most recent call last):
            ...
            ValueError: only for series of valuation 2
        """
        if self.valuation() != 2:
            raise ValueError("only for series of valuation 2")
        p1 = self.parent()([1])
        derived_p1 = self.derivative_with_respect_to_p1()
        return (p1 * derived_p1 - self).plethysm(derived_p1.revert())

    def derivative_with_respect_to_p1(self, n=1):
        r"""
        Return the symmetric function obtained by taking the
        derivative of ``self`` with respect to the power-sum
        symmetric function `p_1` when the expansion of ``self`` in
        the power-sum basis is considered as a polynomial in `p_k`'s
        (with `k \geq 1`).

        This is the same as skewing ``self`` by the first power-sum
        symmetric function `p_1`.

        INPUT:

        - ``n`` -- (default: 1) nonnegative integer which determines
          which power of the derivative is taken

        EXAMPLES:

        The species `E` of sets satisfies the relationship `E' = E`::

            sage: # needs sage.modules
            sage: h = SymmetricFunctions(QQ).h()
            sage: T = LazySymmetricFunctions(h)
            sage: E = T(lambda n: h[n])
            sage: E - E.derivative_with_respect_to_p1()
            O^6

        The species `C` of cyclic orderings and the species `L` of linear
        orderings satisfy the relationship `C' = L`::

            sage: # needs sage.modules
            sage: p = SymmetricFunctions(QQ).p()
            sage: C = T(lambda n: (sum(euler_phi(k)*p([k])**(n//k)
            ....:                      for k in divisors(n))/n if n > 0 else 0))
            sage: L = T(lambda n: p([1]*n))
            sage: L - C.derivative_with_respect_to_p1()                                 # needs sage.libs.pari
            O^6

        TESTS::

            sage: # needs sage.modules
            sage: T = LazySymmetricFunctions(p)
            sage: a = T(p([1,1,1]))
            sage: a.derivative_with_respect_to_p1()
            (3*p[1,1]) + O^9
            sage: a.derivative_with_respect_to_p1(1)
            (3*p[1,1]) + O^9
            sage: a.derivative_with_respect_to_p1(2)
            6*p[1] + O^8
            sage: a.derivative_with_respect_to_p1(3)
            6*p[] + O^7
        """
        P = self.parent()
        if P._arity != 1:
            raise ValueError("arity must be equal to 1")

        coeff_stream = Stream_map_coefficients(self._coeff_stream,
                                               lambda c: c.derivative_with_respect_to_p1(n),
                                               P.is_sparse())
        coeff_stream = Stream_shift(coeff_stream, -n)
        return P.element_class(P, coeff_stream)

    def suspension(self):
        r"""
        Return the suspension of ``self``.

        This is an involution, that maps the homogeneous component
        `f_n` of degree `n` to `(-1)^{n - 1} \omega(f_n)`, where
        `omega` is the usual involution of symmetric functions.

        EXAMPLES::

            sage: s = SymmetricFunctions(QQ).s()
            sage: ls = LazySymmetricFunctions(s)
            sage: f = ls(lambda n: s([n]), valuation=1)
            sage: g = f.revert().suspension(); g
            s[1] + (s[1,1]) + (s[2,1]) + (s[2,1,1]+s[3,1]) + ...
            sage: g.revert().suspension()
            s[1] + s[2] + s[3] + s[4] + s[5] + ...
        """
        P = self.parent()
        coeff_stream = Stream_map_coefficients(self._coeff_stream,
                                               lambda c: (-1)**(c.degree() + 1) * c.omega(),
                                               P.is_sparse())
        return P.element_class(P, coeff_stream)

    def functorial_composition(self, *args):
        r"""
        Return the functorial composition of ``self`` and ``g``.

        Let `X` be a finite set of cardinality `m`.  For a group
        action of the symmetric group `g: S_n \to S_X` and a
        (possibly virtual) representation of the symmetric group on
        `X`, `f: S_X \to GL(V)`, the functorial composition is the
        (virtual) representation of the symmetric group `f \Box g:
        S_n \to GL(V)` given by `\sigma \mapsto f(g(\sigma))`.

        This is more naturally phrased in the language of
        combinatorial species.  Let `F` and `G` be species, then
        their functorial composition is the species `F \Box G` with
        `(F \Box G) [A] = F[ G[A] ]`.  In other words, an `(F \Box
        G)`-structure on a set `A` of labels is an `F`-structure
        whose labels are the set of all `G`-structures on `A`.

        The Frobenius character (or cycle index series) of `F \Box G`
        can be computed as follows, see section 2.2 of [BLL1998]_):

        .. MATH::

            \sum_{n \geq 0} \frac{1}{n!} \sum_{\sigma \in
            \mathfrak{S}_{n}} \operatorname{fix} F[ (G[\sigma])_{1},
            (G[\sigma])_{2}, \ldots ] \, p_{1}^{\sigma_{1}}
            p_{2}^{\sigma_{2}} \cdots.

        .. WARNING::

            The operation `f \Box g` only makes sense when `g`
            corresponds to a permutation representation, i.e., a
            group action.

        EXAMPLES:

        The species `G` of simple graphs can be expressed in terms of
        a functorial composition: `G = \mathfrak{p} \Box
        \mathfrak{p}_{2}`, where `\mathfrak{p}` is the
        :class:`~sage.combinat.species.subset_species.SubsetSpecies`.::

            sage: # needs sage.modules
            sage: R.<q> = QQ[]
            sage: h = SymmetricFunctions(R).h()
            sage: m = SymmetricFunctions(R).m()
            sage: L = LazySymmetricFunctions(m)
            sage: P = L(lambda n: sum(q^k*h[n-k]*h[k] for k in range(n+1)))
            sage: P2 = L(lambda n: h[2]*h[n-2], valuation=2)
            sage: P.functorial_composition(P2)[:4]                                      # needs sage.libs.pari
            [m[],
             m[1],
             (q+1)*m[1, 1] + (q+1)*m[2],
             (q^3+3*q^2+3*q+1)*m[1, 1, 1] + (q^3+2*q^2+2*q+1)*m[2, 1] + (q^3+q^2+q+1)*m[3]]

        For example, there are::

            sage: P.functorial_composition(P2)[4].coefficient([4])[3]                   # needs sage.libs.pari sage.modules
            3

        unlabelled graphs on 4 vertices and 3 edges, and::

            sage: P.functorial_composition(P2)[4].coefficient([2,2])[3]                 # needs sage.libs.pari sage.modules
            8

        labellings of their vertices with two 1s and two 2s.

        The symmetric function `h_1 \sum_n h_n` is the neutral
        element with respect to functorial composition::

            sage: # needs sage.modules
            sage: p = SymmetricFunctions(QQ).p()
            sage: h = SymmetricFunctions(QQ).h()
            sage: e = SymmetricFunctions(QQ).e()
            sage: L = LazySymmetricFunctions(h)
            sage: H = L(lambda n: h[n])
            sage: Ep = p[1]*H.derivative_with_respect_to_p1(); Ep
            h[1] + (h[1,1]) + (h[2,1]) + (h[3,1]) + (h[4,1]) + (h[5,1]) + O^7
            sage: f = L(lambda n: h[n-n//2, n//2])
            sage: f - Ep.functorial_composition(f)                                      # needs sage.libs.pari
            O^7

        The symmetric function `\sum_n h_n` is a left absorbing element::

            sage: # needs sage.modules
            sage: H.functorial_composition(f) - H
            O^7

        The functorial composition distributes over the sum::

            sage: # needs sage.modules
            sage: F1 = L(lambda n: h[n])
            sage: F2 = L(lambda n: e[n])
            sage: f1 = F1.functorial_composition(f)
            sage: f2 = F2.functorial_composition(f)
            sage: (F1 + F2).functorial_composition(f) - f1 - f2         # long time
            O^7

        TESTS:

        Check a corner case::

            sage: h = SymmetricFunctions(QQ).h()                                        # needs sage.modules
            sage: L = LazySymmetricFunctions(h)                                         # needs sage.modules
            sage: L(h[2,1]).functorial_composition(3*h[0])                              # needs sage.libs.pari sage.modules
            3*h[] + O^7

        Check an instance of a non-group action::

            sage: # needs sage.modules
            sage: s = SymmetricFunctions(QQ).s()
            sage: p = SymmetricFunctions(QQ).p()
            sage: L = LazySymmetricFunctions(p)
            sage: f = L(lambda n: s[n])
            sage: g = 2*s[2, 1, 1] + s[2, 2] + 3*s[4]
            sage: r = f.functorial_composition(g); r[4]                                 # needs sage.libs.pari
            Traceback (most recent call last):
            ...
            ValueError: the argument is not the Frobenius character of a permutation representation
            sage: g = -p[1, 1, 1]
            sage: r = f.functorial_composition(g); r[3]
            Traceback (most recent call last):
            ...
            ValueError: the argument is not the Frobenius character of a permutation representation
        """
        if len(args) != self.parent()._arity:
            raise ValueError("arity must be equal to the number of arguments provided")
        from sage.combinat.sf.sfa import SymmetricFunctionAlgebra_generic
        if not all(isinstance(g, (LazySymmetricFunction, SymmetricFunctionAlgebra_generic.Element))
                   or not g for g in args):
            raise ValueError("all arguments must be (possibly lazy) symmetric functions")

        if len(args) == 1:
            g = args[0]
            P = g.parent()
            if isinstance(g, LazySymmetricFunction):
                R = P._laurent_poly_ring
            else:
                from sage.rings.lazy_series_ring import LazySymmetricFunctions
                R = g.parent()
                P = LazySymmetricFunctions(R)
                g = P(g)

            p = R.realization_of().p()
            # TODO: does the following introduce a memory leak?
            g = Stream_map_coefficients(g._coeff_stream, p, P.is_sparse())
            f = Stream_map_coefficients(self._coeff_stream, p, P.is_sparse())

            def g_cycle_type(s, n):
                # the cycle type of G[sigma] of any permutation sigma
                # with cycle type s, which is a partition of n
                if not n:
                    if g[0]:
                        return Partition([1]*ZZ(g[0].coefficient([])))
                    return Partition([])

                g_n = g[n]
                if not g_n:
                    return Partition([])
                if any(c < 0 for c in g_n.monomial_coefficients(copy=False).values()):
                    raise ValueError("the argument is not the Frobenius character of a permutation representation")
                res = []
                # k is the length of a cycle in G[sigma], and
                # n! g_n([1]*n) is the number of elements in G[n]
                for k in range(1, 1 + min(lcm(s),
                                          ZZ(factorial(n) * g_n.coefficient([1]*n)))):
                    e = 0
                    for d in divisors(k):
                        m = moebius(d)
                        if not m:
                            continue
                        u = s.power(k // d)
                        e += m * u.aut() * g_n.coefficient(u)
                    # e / k might not be an integer if g is not a
                    # group action, so it is good to check
                    res.extend([k] * ZZ(e / k))
                res.reverse()
                return Partition(res)

            def coefficient(n):
                terms = {}
                t_size = None
                for s in Partitions(n):
                    t = g_cycle_type(s, n)
                    if t_size is None:
                        t_size = sum(t)
                        f_t = f[t_size]
                        if not f_t:
                            break
                    elif t_size != sum(t):
                        raise ValueError("the argument is not the Frobenius character of a permutation representation")

                    terms[s] = t.aut() * f_t.coefficient(t) / s.aut()
                return R(p.element_class(p, terms))

            coeff_stream = Stream_function(coefficient, P._sparse, 0)
            return P.element_class(P, coeff_stream)
        else:
            raise NotImplementedError("only implemented for arity 1")

    def arithmetic_product(self, *args):
        r"""
        Return the arithmetic product of ``self`` with ``g``.

        The arithmetic product is a binary operation `\boxdot` on the
        ring of symmetric functions which is bilinear in its two
        arguments and satisfies

        .. MATH::

            p_{\lambda} \boxdot p_{\mu} = \prod\limits_{i \geq 1, j \geq 1}
            p_{\mathrm{lcm}(\lambda_i, \mu_j)}^{\mathrm{gcd}(\lambda_i, \mu_j)}

        for any two partitions `\lambda = (\lambda_1, \lambda_2, \lambda_3,
        \dots )` and `\mu = (\mu_1, \mu_2, \mu_3, \dots )` (where `p_{\nu}`
        denotes the power-sum symmetric function indexed by the partition
        `\nu`, and `p_i` denotes the `i`-th power-sum symmetric function).
        This is enough to define the arithmetic product if the base ring
        is torsion-free as a `\ZZ`-module; for all other cases the
        arithmetic product is uniquely determined by requiring it to be
        functorial in the base ring. See
        http://mathoverflow.net/questions/138148/ for a discussion of
        this arithmetic product.

        .. WARNING::

            The operation `f \boxdot g` was originally defined only
            for symmetric functions `f` and `g` without constant
            term.  We extend this definition using the convention
            that the least common multiple of any integer with `0` is
            `0`.

        If `f` and `g` are two symmetric functions which are homogeneous
        of degrees `a` and `b`, respectively, then `f \boxdot g` is
        homogeneous of degree `ab`.

        The arithmetic product is commutative and associative and has
        unity `e_1 = p_1 = h_1`.

        For species `M` and `N` such that `M[\varnothing] =
        N[\varnothing] = \varnothing`, their arithmetic product is
        the species `M \boxdot N` of "`M`-assemblies of cloned
        `N`-structures".  This operation is defined and several
        examples are given in [MM2008]_.

        INPUT:

        - ``g`` -- a cycle index series having the same parent as ``self``

        OUTPUT: the arithmetic product of ``self`` with ``g``

        .. SEEALSO::

          :meth:`sage.combinat.sf.sfa.SymmetricFunctionAlgebra_generic_Element.arithmetic_product`

        EXAMPLES:

        For `C` the species of (oriented) cycles and `L_{+}` the
        species of nonempty linear orders, `C \boxdot L_{+}`
        corresponds to the species of "regular octopuses"; a `(C
        \boxdot L_{+})`-structure is a cycle of some length, each of
        whose elements is an ordered list of a length which is
        consistent for all the lists in the structure. ::

            sage: R.<q> = QQ[]
            sage: p = SymmetricFunctions(R).p()                                         # needs sage.modules
            sage: m = SymmetricFunctions(R).m()                                         # needs sage.modules
            sage: L = LazySymmetricFunctions(m)                                         # needs sage.modules

            sage: # needs sage.modules
<<<<<<< HEAD
            sage: c = LazySpecies(QQ, "X").Cycles().cycle_index_series()
=======
            sage: c = LazyCombinatorialSpecies(QQ, "X").Cycles().cycle_index_series()
>>>>>>> 46f021c6
            sage: Lplus = L(lambda n: p([1]*n), valuation=1)
            sage: r = c.arithmetic_product(Lplus); r                                    # needs sage.libs.pari
            m[1] + (3*m[1,1]+2*m[2])
             + (8*m[1,1,1]+4*m[2,1]+2*m[3])
             + (42*m[1,1,1,1]+21*m[2,1,1]+12*m[2,2]+7*m[3,1]+3*m[4])
             + (144*m[1,1,1,1,1]+72*m[2,1,1,1]+36*m[2,2,1]+24*m[3,1,1]+12*m[3,2]+6*m[4,1]+2*m[5])
             + ...
             + O^7

        In particular, the number of regular octopuses is::

            sage: [r[n].coefficient([1]*n) for n in range(8)]                           # needs sage.libs.pari sage.modules
            [0, 1, 3, 8, 42, 144, 1440, 5760]

        It is shown in [MM2008]_ that the exponential generating
        function for regular octopuses satisfies `(C \boxdot L_{+})
        (x) = \sum_{n \geq 1} \sigma (n) (n - 1)! \frac{x^{n}}{n!}`
        (where `\sigma (n)` is the sum of the divisors of `n`). ::

            sage: [sum(divisors(i))*factorial(i-1) for i in range(1,8)]                 # needs sage.modules
            [1, 3, 8, 42, 144, 1440, 5760]

        AUTHORS:

        - Andrew Gainer-Dewar (2013)

        REFERENCES:

        - [MM2008]_

        TESTS:

        Check that the product with zero works::

            sage: # needs sage.modules
            sage: s = SymmetricFunctions(QQ).s()
            sage: L = LazySymmetricFunctions(s)
            sage: L(0).arithmetic_product(s[2])
            0
            sage: L(s[2]).arithmetic_product(0)
            0

        Check that the arithmetic product of symmetric functions of
        finite support works::

            sage: L(s([2])).arithmetic_product(s([1,1,1]))                              # needs sage.modules
            s[2, 2, 1, 1] + s[3, 1, 1, 1] + s[3, 2, 1] + s[3, 3] + 2*s[4, 1, 1]

            sage: f = 1/(1-L(s[1]))                                                     # needs sage.modules
            sage: f.arithmetic_product(s[1]) - f                                        # needs lrcalc_python sage.modules
            O^7

        Check that the arithmetic product of symmetric functions with
        constant a term works as advertised::

            sage: p = SymmetricFunctions(QQ).p()                                        # needs sage.modules
            sage: L = LazySymmetricFunctions(p)                                         # needs sage.modules
            sage: L(5).arithmetic_product(3*p[2,1])                                     # needs sage.modules
            15*p[]

        Check the arithmetic product of symmetric functions over a
        finite field works::

            sage: s = SymmetricFunctions(FiniteField(2)).s()                            # needs sage.modules
            sage: L = LazySymmetricFunctions(s)                                         # needs sage.modules
            sage: L(s([2])).arithmetic_product(s([1,1,1]))                              # needs sage.modules
            s[2, 2, 1, 1] + s[3, 1, 1, 1] + s[3, 2, 1] + s[3, 3]
        """
        if len(args) != self.parent()._arity:
            raise ValueError("arity must be equal to the number of arguments provided")
        from sage.combinat.sf.sfa import SymmetricFunctionAlgebra_generic
        if not all(isinstance(g, (LazySymmetricFunction, SymmetricFunctionAlgebra_generic.Element))
                   or not g for g in args):
            raise ValueError("all arguments must be (possibly lazy) symmetric functions")

        if len(args) == 1:
            g = args[0]
            P = g.parent()

            # f = 0 or g = (0, ..., 0)
            if (isinstance(self._coeff_stream, Stream_zero)
                or (not isinstance(g, LazyModuleElement) and not g)
                or (isinstance(g, LazyModuleElement)
                    and isinstance(g._coeff_stream, Stream_zero))):
                return P.zero()

            if (isinstance(self._coeff_stream, Stream_exact)
                and not self._coeff_stream._constant):

                if not isinstance(g, LazySymmetricFunction):
                    f = self.symmetric_function()
                    return f.arithmetic_product(g)

                if (isinstance(g._coeff_stream, Stream_exact)
                    and not g._coeff_stream._constant):
                    f = self.symmetric_function()
                    gs = g.symmetric_function()
                    return P(f.arithmetic_product(gs))

            if isinstance(g, LazySymmetricFunction):
                R = P._laurent_poly_ring
            else:
                from sage.rings.lazy_series_ring import LazySymmetricFunctions
                R = g.parent()
                P = LazySymmetricFunctions(R)
                g = P(g)

            # compute the constant term in the case where not both f
            # and g have finite support
            # TODO: this should be done lazily if possible
            c = R.zero()
            if self[0]:
                if (isinstance(g._coeff_stream, Stream_exact)
                    and not g._coeff_stream._constant):
                    gs = g.symmetric_function()
                    c += self[0].arithmetic_product(gs)
            if g[0]:
                if (isinstance(self._coeff_stream, Stream_exact)
                    and not self._coeff_stream._constant):
                    fs = self.symmetric_function()
                    c += fs.arithmetic_product(g[0])

            p = R.realization_of().p()
            # TODO: does the following introduce a memory leak?
            g = Stream_map_coefficients(g._coeff_stream, p, P.is_sparse())
            f = Stream_map_coefficients(self._coeff_stream, p, P.is_sparse())

            def coefficient(n):
                if not n:
                    return c
                index_set = ((d, n // d) for d in divisors(n))
                return sum(f[i].arithmetic_product(g[j])
                           for i, j in index_set if f[i] and g[j])

            coeff_stream = Stream_function(coefficient, P._sparse, 0)
            return P.element_class(P, coeff_stream)
        else:
            raise NotImplementedError("only implemented for arity 1")

    def symmetric_function(self, degree=None):
        r"""
        Return ``self`` as a symmetric function if ``self`` is actually so.

        INPUT:

        - ``degree`` -- ``None`` or an integer

        OUTPUT:

        If ``degree`` is not ``None``, the terms of the series of
        degree greater than ``degree`` are first truncated.  If
        ``degree`` is ``None`` and the series is not a polynomial
        polynomial, a :exc:`ValueError` is raised.

        EXAMPLES::

            sage: # needs sage.modules
            sage: s = SymmetricFunctions(QQ).s()
            sage: S = LazySymmetricFunctions(s)
            sage: elt = S(s[2])
            sage: elt.symmetric_function()
            s[2]

        TESTS::

            sage: # needs sage.modules
            sage: s = SymmetricFunctions(QQ).s()
            sage: S = LazySymmetricFunctions(s)
            sage: elt = S(s[2])
            sage: elt.symmetric_function()
            s[2]
            sage: f = 1 / (1 - elt)
            sage: f                                                                     # needs lrcalc_python
            s[] + s[2] + (s[2,2]+s[3,1]+s[4]) + (s[2,2,2]+2*s[3,2,1]+s[3,3]+s[4,1,1]+3*s[4,2]+2*s[5,1]+s[6]) + O^7
            sage: f.symmetric_function()
            Traceback (most recent call last):
            ...
            ValueError: not a symmetric function

            sage: # needs sage.modules
            sage: f4 = f.truncate(5); f4                                                # needs lrcalc_python
            s[] + s[2] + (s[2,2]+s[3,1]+s[4])
            sage: f4.symmetric_function()                                               # needs lrcalc_python
            s[] + s[2] + s[2, 2] + s[3, 1] + s[4]
            sage: f4.symmetric_function() == f.symmetric_function(4)                    # needs lrcalc_python
            True
            sage: S.zero().symmetric_function()
            0
            sage: f4.symmetric_function(0)                                              # needs lrcalc_python
            s[]
        """
        S = self.parent()
        R = S._laurent_poly_ring

        if isinstance(self._coeff_stream, Stream_zero):
            return R.zero()

        if degree is None:
            if (isinstance(self._coeff_stream, Stream_exact)
                and not self._coeff_stream._constant):
                m = self._coeff_stream._degree
            else:
                raise ValueError("not a symmetric function")
        else:
            m = degree + 1

        return R.sum(self[:m])


class LazyDirichletSeries(LazyModuleElement):
    r"""
    A Dirichlet series where the coefficients are computed lazily.

    EXAMPLES::

        sage: L = LazyDirichletSeriesRing(ZZ, "z")
        sage: f = L(constant=1)^2
        sage: f                                                                         # needs sage.symbolic
        1 + 2/2^z + 2/3^z + 3/4^z + 2/5^z + 4/6^z + 2/7^z + O(1/(8^z))
        sage: f.coefficient(100) == number_of_divisors(100)                             # needs sage.libs.pari
        True

    Lazy Dirichlet series is picklable::

        sage: g = loads(dumps(f))
        sage: g                                                                         # needs sage.symbolic
        1 + 2/2^z + 2/3^z + 3/4^z + 2/5^z + 4/6^z + 2/7^z + O(1/(8^z))
        sage: g == f
        True
    """
    def is_unit(self):
        """
        Return whether this element is a unit in the ring.

        EXAMPLES::

            sage: D = LazyDirichletSeriesRing(ZZ, "s")
            sage: D([0, 2]).is_unit()
            False

            sage: D([-1, 2]).is_unit()
            True

            sage: D([3, 2]).is_unit()
            False

            sage: D = LazyDirichletSeriesRing(QQ, "s")
            sage: D([3, 2]).is_unit()
            True
        """
        if self.is_zero(): # now 0 != 1
            return False
        return self[1].is_unit()

    def valuation(self):
        r"""
        Return the valuation of ``self``.

        This method determines the valuation of the series by looking for a
        nonzero coefficient. Hence if the series happens to be zero, then it
        may run forever.

        EXAMPLES::

            sage: L = LazyDirichletSeriesRing(ZZ, "z")
            sage: mu = L(moebius); mu.valuation()                                       # needs sage.libs.pari
            0
            sage: (mu - mu).valuation()                                                 # needs sage.libs.pari
            +Infinity
            sage: g = L(constant=1, valuation=2)
            sage: g.valuation()                                                         # needs sage.symbolic
            log(2)
            sage: (g*g).valuation()                                                     # needs sage.symbolic
            2*log(2)
        """
        if isinstance(self._coeff_stream, Stream_zero):
            return self._coeff_stream.order()
        from sage.functions.log import log
        return log(ZZ(self._coeff_stream.order()))

    def _mul_(self, other):
        """
        Return the product of this series with ``other``.

        INPUT:

        - ``other`` -- other series

        TESTS::

            sage: D = LazyDirichletSeriesRing(QQ, "s")
            sage: zeta = D(constant=1)
            sage: zeta                                                                  # needs sage.symbolic
            1 + 1/(2^s) + 1/(3^s) + O(1/(4^s))
            sage: zeta * zeta                                                           # needs sage.symbolic
            1 + 2/2^s + 2/3^s + 3/4^s + 2/5^s + 4/6^s + 2/7^s + O(1/(8^s))
            sage: [number_of_divisors(n) for n in range(1, 8)]                          # needs sage.libs.pari
            [1, 2, 2, 3, 2, 4, 2]

            sage: mu = D(moebius)
            sage: mu                                                                    # needs sage.symbolic
            1 - 1/(2^s) - 1/(3^s) - 1/(5^s) + 1/(6^s) - 1/(7^s) + O(1/(8^s))
            sage: zeta * mu                                                             # needs sage.symbolic
            1 + O(1/(8^s))
            sage: D.one() * mu is mu
            True
            sage: mu * D.one() is mu
            True

            sage: zeta*(2-zeta)                                                         # needs sage.symbolic
            1 - 1/(4^s) - 2/6^s + O(1/(8^s))

            sage: d1 = D([0,0,1,2,3])
            sage: d2 = D([0,1,2,3])
            sage: d1 * d2                                                               # needs sage.symbolic
            1/(6^s) + 2/8^s + 2/9^s + 3/10^s + 7/12^s + O(1/(13^s))

            sage: d1 * d2                       # not tested                            # needs sage.symbolic
            1/(6^s) + 2/8^s + 2/9^s + 3/10^s + 7/12^s + 6/15^s + 6/16^s + 9/20^s

            sage: L.<t> = LazyLaurentSeriesRing(D)
            sage: 1/(1-t*zeta)                                                          # needs sage.symbolic
            (1 + O(1/(8^s)))
             + (1 + 1/(2^s) + 1/(3^s) + 1/(4^s) + 1/(5^s) + 1/(6^s) + 1/(7^s) + O(1/(8^s)))*t
             + (1 + 2/2^s + 2/3^s + 3/4^s + 2/5^s + 4/6^s + 2/7^s + O(1/(8^s)))*t^2
             + (1 + 3/2^s + 3/3^s + 6/4^s + 3/5^s + 9/6^s + 3/7^s + O(1/(8^s)))*t^3
             + (1 + 4/2^s + 4/3^s + 10/4^s + 4/5^s + 16/6^s + 4/7^s + O(1/(8^s)))*t^4
             + (1 + 5/2^s + 5/3^s + 15/4^s + 5/5^s + 25/6^s + 5/7^s + O(1/(8^s)))*t^5
             + (1 + 6/2^s + 6/3^s + 21/4^s + 6/5^s + 36/6^s + 6/7^s + O(1/(8^s)))*t^6
             + O(t^7)
        """
        P = self.parent()
        left = self._coeff_stream
        right = other._coeff_stream
        if isinstance(left, Stream_zero):
            return self
        if isinstance(right, Stream_zero):
            return other
        if (isinstance(left, Stream_exact)
            and not left._constant
            and left._initial_coefficients == (P._internal_poly_ring.base_ring().one(),)
            and left.order() == 1):
            return other  # self == 1
        if (isinstance(right, Stream_exact)
            and not right._constant
            and right._initial_coefficients == (P._internal_poly_ring.base_ring().one(),)
            and right.order() == 1):
            return self  # other == 1
        coeff = Stream_dirichlet_convolve(left, right, P.is_sparse())
        # Performing exact arithmetic is slow because the series grow large
        #   very quickly as we are multiplying the degree
        #if (isinstance(left, Stream_exact) and not left._constant
        #    and isinstance(right, Stream_exact) and not right._constant):
        #    # Product of finite length Dirichlet series,
        #    #   so the result has finite length
        #    deg = (left._degree - 1) * (right._degree - 1) + 1
        #    order = left._approximate_order * right._approximate_order
        #    coeff_vals = [coeff[i] for i in range(order, deg)]
        #    return P.element_class(P, Stream_exact(coeff_vals,
        #                                           constant=left._constant, order=order, degree=deg))
        return P.element_class(P, coeff)

    def __invert__(self):
        """
        Return the multiplicative inverse of the element.

        TESTS::

            sage: L = LazyDirichletSeriesRing(ZZ, "z", sparse=False)
            sage: ~L(constant=1) - L(moebius)                                           # needs sage.libs.pari
            O(1/(8^z))
            sage: L = LazyDirichletSeriesRing(ZZ, "z", sparse=True)
            sage: ~L(constant=1) - L(moebius)                                           # needs sage.libs.pari
            O(1/(8^z))

        Trying to invert a non-invertible 'exact' series raises a
        :exc:`ZeroDivisionError`::

            sage: f = ~L([0,1], constant=1)
            sage: f[1]
            Traceback (most recent call last):
            ...
            ZeroDivisionError: the Dirichlet inverse only exists if the coefficient with index 1 is nonzero

            sage: f = ~L(lambda n: n-1)
            sage: f[1]
            Traceback (most recent call last):
            ...
            ZeroDivisionError: rational division by zero
        """
        P = self.parent()
        return P.element_class(P, Stream_dirichlet_invert(self._coeff_stream,
                                                          P.is_sparse()))

    def __call__(self, p):
        r"""
        Return the composition of ``self`` with a linear polynomial ``p``.

        Return the series with the variable `s` replaced by a linear
        polynomial `a\cdot s + b`, for positive `a`.

        When `f` is an exact Dirichlet series, we can write

        .. MATH::

            f(s) = \sum_{n=1}^k a_n / n^s + C \zeta(s).

        Thus we can evaluate this for `p \in \CC` by using the analytic
        continuation of the Riemann `\zeta` function for `p \in \CC`
        with the real part of `p` at most `1`. In the case `p = 1`,
        this will return `\infty` if `C \neq 0`.

        EXAMPLES::

            sage: D = LazyDirichletSeriesRing(QQ, "s")
            sage: P.<s> = QQ[]
            sage: Z = D(constant=1)
            sage: from sage.arith.misc import dedekind_psi
            sage: Psi = D(dedekind_psi)
            sage: Z(s)*Z(s-1)/Z(2*s) - Psi                                              # needs sage.symbolic
            O(1/(8^s))

            sage: Z(s)*Z(s-1)/Z(2*s-2) - (1/Psi).map_coefficients(abs)                  # needs sage.symbolic
            O(1/(8^s))

            sage: # needs sage.symbolic
            sage: Z(5)
            zeta(5)
            sage: Z(1+I)
            zeta(I + 1)
            sage: Z(0)
            -1/2
            sage: Z(1)
            Infinity

            sage: f = D([1,2,-3,-4], valuation=2)
            sage: f                                                                     # needs sage.symbolic
            1/(2^s) + 2/3^s - 3/4^s - 4/5^s
            sage: f(2)
            449/3600
            sage: 1/2^2 + 2/3^2 + -3/4^2 + -4/5^2
            449/3600
            sage: f(0)
            -4
            sage: f(1)
            -23/60
            sage: f(-2)
            -126

            sage: f = D([4,2,-3,2])
            sage: f(0)
            5

            sage: f = D([1,2,-3,-4], constant=2)
            sage: bool(f(2) == -1 + -5/3^2 + -6/4^2 + 2*zeta(2))                        # needs sage.symbolic
            True
            sage: f(0)                                                                  # needs sage.symbolic
            -13
            sage: f(1)                                                                  # needs sage.symbolic
            Infinity
        """
        P = self.parent()
        coeff_stream = self._coeff_stream

        # Special behavior for finite series
        if isinstance(coeff_stream, Stream_exact):
            from sage.rings.cc import CC
            if not coeff_stream._constant:
                try:
                    return sum(self[k] * ~(ZZ(k)**p)
                               for k in range(1, coeff_stream._degree))
                except (ValueError, TypeError, ArithmeticError):
                    pass
            elif p in CC:
                from sage.functions.transcendental import zeta
                C = coeff_stream._constant
                ret = sum((self[k] - C) * ~(ZZ(k)**p)
                          for k in range(1, coeff_stream._degree))
                return ret + C * zeta(p)

        R = PolynomialRing(ZZ, P.variable_name())
        p = R(p)
        if p.degree() != 1:
            raise ValueError("the argument must be a linear polynomial of degree 1 with integer coefficients")
        b, a = p
        if a < 0:
            raise ValueError("the leading coefficient must be positive")

        def coefficient(m):
            m = ZZ(m)
            try:
                n = m.nth_root(a)
                return coeff_stream[n] * n ** (-b)
            except ValueError:
                return ZZ.zero()
        R = P._internal_poly_ring.base_ring()
        return P.element_class(P, Stream_function(coefficient, P._sparse, 1))

    def _format_series(self, formatter, format_strings=False):
        """
        Return nonzero ``self`` formatted by ``formatter``.

        TESTS::

            sage: # needs sage.symbolic
            sage: L = LazyDirichletSeriesRing(QQ, "s")
            sage: f = L(constant=1)
            sage: f._format_series(repr)
            '1 + 1/(2^s) + 1/(3^s) + O(1/(4^s))'
            sage: f._format_series(unicode_art)
                 -s    -s
            1 + 2   + 3   + O(1/(4^s))
            sage: L([1,-1,1])._format_series(repr)
            '1 - 1/(2^s) + 1/(3^s)'
            sage: L([1,-1,1])._format_series(ascii_art)
                  -s    -s
            1 + -2   + 3
            sage: R.<x> = QQ[]
            sage: L = LazyDirichletSeriesRing(R, "s")
            sage: L([1,-1 + x,1/3])._format_series(ascii_art)
                                  ( -s)
                                  (3  )
                  ( -s        )   (---)
            (1) + (2  *(x - 1)) + ( 3 )

            sage: L.<z> = LazyLaurentSeriesRing(QQ)
            sage: D = LazyDirichletSeriesRing(L, "s")
            sage: f = D([2, 0, 1/(1-z), 3])
            sage: f                                                                     # needs sage.symbolic
            (2)/1^s + ((1+z+z^2+O(z^3))/3^s) + (3)/4^s
            sage: f._format_series(ascii_art)                                           # needs sage.symbolic
            ((2)/1^s) + ((1 + z + z^2 + O(z^3))/3^s) + ((3)/4^s)
        """
        P = self.parent()
        cs = self._coeff_stream
        v = cs._approximate_order
        if isinstance(cs, Stream_exact):
            if not cs._constant:
                m = cs._degree
            else:
                m = cs._degree + P.options.constant_length
        else:
            m = v + P.options.display_length

        atomic_repr = P._internal_poly_ring.base_ring()._repr_option('element_is_atomic')
        mons = [P._monomial(self[i], i) for i in range(v, m) if self[i]]
        if not isinstance(cs, Stream_exact) or cs._constant:
            if P._internal_poly_ring.base_ring() is P.base_ring():
                bigO = ["O(%s)" % P._monomial(1, m)]
            else:
                bigO = ["O(%s)^%s" % (', '.join(str(g) for g in P._names), m)]
        else:
            bigO = []

        from sage.misc.latex import latex
        from sage.typeset.unicode_art import unicode_art
        from sage.typeset.ascii_art import ascii_art
        from sage.misc.repr import repr_lincomb
        if formatter == repr:
            poly = repr_lincomb([(1, mo) for mo in mons + bigO], strip_one=True)
        elif formatter == latex:
            poly = repr_lincomb([(1, mo) for mo in mons + bigO], is_latex=True, strip_one=True)
        elif formatter in [ascii_art, unicode_art]:
            if formatter == ascii_art:
                from sage.typeset.symbols import ascii_left_parenthesis as left_paren
                from sage.typeset.symbols import ascii_right_parenthesis as right_paren
            else:
                from sage.typeset.symbols import unicode_left_parenthesis as left_paren
                from sage.typeset.symbols import unicode_right_parenthesis as right_paren
            if atomic_repr:
                poly = formatter(*(mons + bigO), sep=" + ")
            else:
                def parenthesize(m):
                    a = formatter(m)
                    h = a.height()
                    return formatter(left_paren.character_art(h),
                                     a, right_paren.character_art(h))
                poly = formatter(*([parenthesize(mo) for mo in mons] + bigO), sep=" + ")

        return poly<|MERGE_RESOLUTION|>--- conflicted
+++ resolved
@@ -7219,11 +7219,7 @@
             sage: L = LazySymmetricFunctions(m)                                         # needs sage.modules
 
             sage: # needs sage.modules
-<<<<<<< HEAD
-            sage: c = LazySpecies(QQ, "X").Cycles().cycle_index_series()
-=======
             sage: c = LazyCombinatorialSpecies(QQ, "X").Cycles().cycle_index_series()
->>>>>>> 46f021c6
             sage: Lplus = L(lambda n: p([1]*n), valuation=1)
             sage: r = c.arithmetic_product(Lplus); r                                    # needs sage.libs.pari
             m[1] + (3*m[1,1]+2*m[2])
