--- conflicted
+++ resolved
@@ -4053,9 +4053,9 @@
         if P._arity > 1:
             v = gen_vars + vars
             d = -len(gen_vars)
-            coeff_stream = Stream_shift(Stream_map_coefficients(coeff_stream,
-                                                                lambda c: R(c).derivative(v)),
-                                        d)
+            coeff_stream = Stream_map_coefficients(coeff_stream,
+                                                   lambda c: R(c).derivative(v))
+            coeff_stream = Stream_shift(coeff_stream, d)
             return P.element_class(P, coeff_stream)
 
         if (isinstance(coeff_stream, Stream_exact)
@@ -4666,10 +4666,8 @@
         if P._arity != 1:
             raise ValueError("arity must be equal to 1")
 
-<<<<<<< HEAD
         coeff_stream = Stream_map_coefficients(self._coeff_stream,
-                                               lambda c: c.derivative_with_respect_to_p1(n),
-                                               P._laurent_poly_ring)
+                                               lambda c: c.derivative_with_respect_to_p1(n))
         coeff_stream = Stream_shift(coeff_stream, -n)
         return P.element_class(P, coeff_stream)
 
@@ -4770,8 +4768,8 @@
             R = P._laurent_poly_ring
             p = R.realization_of().p()
             # TODO: does the following introduce a memory leak?
-            g = Stream_map_coefficients(g._coeff_stream, lambda x: x, p)
-            f = Stream_map_coefficients(self._coeff_stream, lambda x: x, p)
+            g = Stream_map_coefficients(g._coeff_stream, p)
+            f = Stream_map_coefficients(self._coeff_stream, p)
 
             def g_cycle_type(s):
                 # the cycle type of G[sigma] of any permutation sigma
@@ -4807,17 +4805,10 @@
                         res += q * p(s)
                 return res
 
-            coeff_stream = Stream_function(coefficient, R, P._sparse, 0)
-
+            coeff_stream = Stream_function(coefficient, P._sparse, 0)
+            return P.element_class(P, coeff_stream)
         else:
             raise NotImplementedError("only implemented for arity 1")
-
-=======
-        coeff_stream = Stream_shift(Stream_map_coefficients(self._coeff_stream,
-                                                            lambda c: c.derivative_with_respect_to_p1(n)),
-                                    -n)
->>>>>>> 60103619
-        return P.element_class(P, coeff_stream)
 
     def symmetric_function(self, degree=None):
         r"""
