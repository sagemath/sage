# -*- coding: utf-8 -*-
r"""
Lazy Series

Coefficients of lazy series are computed on demand.  They have
infinite precision, although equality can only be decided in special
cases.

AUTHORS:

- Kwankyu Lee (2019-02-24): initial version
- Tejasvi Chebrolu, Martin Rubey, Travis Scrimshaw (2021-08):
  refactored and expanded functionality

EXAMPLES:

Laurent series over the integer ring are particularly useful as
generating functions for sequences arising in combinatorics. ::

    sage: L.<z> = LazyLaurentSeriesRing(ZZ)

The generating function of the Fibonacci sequence is::

    sage: f = 1 / (1 - z - z^2)
    sage: f
    1 + z + 2*z^2 + 3*z^3 + 5*z^4 + 8*z^5 + 13*z^6 + O(z^7)

In principle, we can now compute any coefficient of `f`::

    sage: f.coefficient(100)
    573147844013817084101

Which coefficients are actually computed depends on the type of
implementation.  For the sparse implementation, only the coefficients
which are needed are computed. ::

    sage: s = L(lambda n: n, valuation=0); s
    z + 2*z^2 + 3*z^3 + 4*z^4 + 5*z^5 + 6*z^6 + O(z^7)
    sage: s.coefficient(10)
    10
    sage: s._coeff_stream._cache
    {1: 1, 2: 2, 3: 3, 4: 4, 5: 5, 6: 6, 10: 10}

Using the dense implementation, all coefficients up to the required
coefficient are computed. ::

    sage: L.<x> = LazyLaurentSeriesRing(ZZ, sparse=False)
    sage: s = L(lambda n: n, valuation=0); s
    x + 2*x^2 + 3*x^3 + 4*x^4 + 5*x^5 + 6*x^6 + O(x^7)
    sage: s.coefficient(10)
    10
    sage: s._coeff_stream._cache
    [1, 2, 3, 4, 5, 6, 7, 8, 9, 10]

We can do arithmetic with lazy power series::

    sage: f
    1 + z + 2*z^2 + 3*z^3 + 5*z^4 + 8*z^5 + 13*z^6 + O(z^7)
    sage: f^-1
    1 - z - z^2 + O(z^7)
    sage: f + f^-1
    2 + z^2 + 3*z^3 + 5*z^4 + 8*z^5 + 13*z^6 + O(z^7)
    sage: g = (f + f^-1)*(f - f^-1); g
    4*z + 6*z^2 + 8*z^3 + 19*z^4 + 38*z^5 + 71*z^6 + O(z^7)

We call lazy power series whose coefficients are known to be
eventually constant 'exact'.  In some cases, computations with such
series are much faster.  Moreover, these are the series where
equality can be decided.  For example::

    sage: L.<z> = LazyPowerSeriesRing(ZZ)
    sage: f = 1 + 2*z^2 / (1 - z)
    sage: f - 2 / (1 - z) + 1 + 2*z
    0

However, multivariate Taylor series are actually represented as
streams of multivariate polynomials.  Therefore, the only exact
series in this case are polynomials::

    sage: L.<x,y> = LazyPowerSeriesRing(ZZ)
    sage: 1 / (1-x)
    1 + x + x^2 + x^3 + x^4 + x^5 + x^6 + O(x,y)^7

A similar statement is true for lazy symmetric functions::

    sage: h = SymmetricFunctions(QQ).h()                                                # optional - sage.combinat
    sage: L = LazySymmetricFunctions(h)                                                 # optional - sage.combinat
    sage: 1 / (1-L(h[1]))                                                               # optional - sage.combinat
    h[] + h[1] + (h[1,1]) + (h[1,1,1]) + (h[1,1,1,1]) + (h[1,1,1,1,1]) + (h[1,1,1,1,1,1]) + O^7

We can change the base ring::

    sage: h = g.change_ring(QQ)
    sage: h.parent()
    Lazy Laurent Series Ring in z over Rational Field
    sage: h
    4*z + 6*z^2 + 8*z^3 + 19*z^4 + 38*z^5 + 71*z^6 + 130*z^7 + O(z^8)
    sage: hinv = h^-1; hinv
    1/4*z^-1 - 3/8 + 1/16*z - 17/32*z^2 + 5/64*z^3 - 29/128*z^4 + 165/256*z^5 + O(z^6)
    sage: hinv.valuation()
    -1

TESTS:

We check that -- at least for some simple cases -- division,
composition and reversion do not raise exceptions for univariate lazy
Laurent series, lazy power series and lazy symmetric functions::

    sage: def check(L, z, verbose=False):
    ....:     # division
    ....:     lf = [0, L(0), 1, L(1), z, 1 + z, 2 + z + z^2]
    ....:     lg = [3, L(3), 1 + z, 2 + z + z^2]
    ....:     for f in lf:
    ....:         for g in lg:
    ....:             try:
    ....:                 h = f / g
    ....:                 if verbose: print("(%s) / (%s) = %s" % (f, g, h))
    ....:             except Exception as e:
    ....:                 print("%s in (%s) / (%s)" % (e, f, g))
    ....:     # composition
    ....:     f = L(0)
    ....:     l = [(f, 0), (f, L(0)), (f, 2), (f, L(2)), (f, 2 + z + z^2), (f, 3/(1 - 2*z))]
    ....:     f = L(1)
    ....:     l.extend([(f, 0), (f, L(0)), (f, 2), (f, L(2)), (f, 2 + z + z^2), (f, 3/(1 - 2*z))])
    ....:     f = 2 + z + z^2
    ....:     l.extend([(f, 0), (f, L(0)), (f, 2), (f, L(2)), (f, 2 + z + z^2), (f, 3/(1 - 2*z))])
    ....:     f = 3/(2 - 3*z)
    ....:     l.extend([(f, 0), (f, L(0)), (f, 3*z/(1 - 2*z))])
    ....:     for f, g in l:
    ....:         try:
    ....:             h = f(g)
    ....:             if verbose: print("(%s)(%s) = %s" % (f, g, h))
    ....:         except Exception as e:
    ....:             print("%s in (%s)(%s)" % (e, f, g))
    ....:     # reversion
    ....:     l = [2 + 3*z, 3*z + 2*z^2, 3*z/(1 - 2*z - 3*z^2)]
    ....:     for f in l:
    ....:         try:
    ....:             h = f.revert()
    ....:             if verbose: print("(%s)^{(-1)} = %s" % (f, h))
    ....:         except Exception as e:
    ....:             print("%s in (%s).revert()" % (e, f))

    sage: L.<z> = LazyLaurentSeriesRing(QQ)
    sage: check(L, z)
    sage: L.<z> = LazyPowerSeriesRing(QQ)
    sage: check(L, z)
    sage: p = SymmetricFunctions(QQ).p()                                                # optional - sage.combinat
    sage: L = LazySymmetricFunctions(p)                                                 # optional - sage.combinat
    sage: check(L, L(p[1]))                                                             # optional - sage.combinat

We check that the elements in the cache of the stream of homogeneous
components are in the correct ring::

    sage: def check(L, x, valuation, verbose=False):
    ....:     f = L(x, valuation=valuation)
    ....:     _ = f[2], f[5]
    ....:     if callable(x):
    ....:         assert len(f._coeff_stream._cache) == 2, "the cache is %s" % f._coeff_stream._cache
    ....:     else:
    ....:         m = 6 if valuation is None else 5 - valuation + 1
    ....:         assert len(f._coeff_stream._cache) == m, "the cache is %s" % f._coeff_stream._cache
    ....:     P = f._coeff_stream._cache[2].parent()
    ....:     assert P is L._internal_poly_ring.base_ring(), "the cache is in %s" % P
    ....:     if verbose:
    ....:         print(P)

    sage: def gen():
    ....:     n = 0
    ....:     while True:
    ....:         yield n
    ....:         n += 1

    sage: L.<z> = LazyLaurentSeriesRing(GF(2))                                          # optional - sage.rings.finite_rings
    sage: check(L, lambda n: n, valuation=-5)                                           # optional - sage.rings.finite_rings
    sage: check(L, gen(), valuation=-5)                                                 # optional - sage.rings.finite_rings

    sage: L = LazyDirichletSeriesRing(QQbar, "s")                                       # optional - sage.rings.number_field
    sage: check(L, lambda n: n, valuation=2)                                            # optional - sage.rings.number_field
    sage: check(L, gen(), valuation=2)                                                  # optional - sage.rings.number_field

    sage: L.<z> = LazyPowerSeriesRing(GF(2))                                            # optional - sage.rings.finite_rings
    sage: check(L, lambda n: n, valuation=0)                                            # optional - sage.rings.finite_rings
    sage: check(L, gen(), valuation=0)                                                  # optional - sage.rings.finite_rings

    sage: L.<x,y> = LazyPowerSeriesRing(GF(2))                                          # optional - sage.rings.finite_rings
    sage: check(L, lambda n: (x + y)^n, valuation=None)                                 # optional - sage.rings.finite_rings
    sage: def gen():                                                                    # optional - sage.rings.finite_rings
    ....:     n = 0
    ....:     while True:
    ....:         yield (x+y)^n
    ....:         n += 1
    sage: check(L, gen(), valuation=None)                                               # optional - sage.rings.finite_rings

    sage: s = SymmetricFunctions(GF(2)).s()                                             # optional - sage.combinat sage.rings.finite_rings
    sage: L = LazySymmetricFunctions(s)                                                 # optional - sage.combinat sage.rings.finite_rings
    sage: check(L, lambda n: sum(k*s(la) for k, la in enumerate(Partitions(n))),        # optional - sage.combinat sage.rings.finite_rings
    ....:       valuation=0)

Check that we can invert matrices::

    sage: L.<z> = LazyLaurentSeriesRing(QQ)
    sage: a11 = 1 + L(lambda n: 1 if not n else 0, valuation=0)
    sage: a12 = 1 + L(lambda n: 1 if n == 1 else 0, valuation=0)
    sage: a21 = 1 + L(lambda n: 1 if n == 2 else 0, valuation=0)
    sage: a22 = 1 + L(lambda n: 1 if n == 3 else 0, valuation=0)
    sage: m = matrix([[a11, a12], [a21, a22]])
    sage: m.inverse()
    [   1 + z + 2*z^2 + 3*z^3 + 4*z^4 + 5*z^5 + 6*z^6 + O(z^7) -1 - 2*z - 3*z^2 - 4*z^3 - 5*z^4 - 6*z^5 - 7*z^6 + O(z^7)]
    [  -1 - z - 3*z^2 - 3*z^3 - 5*z^4 - 5*z^5 - 7*z^6 + O(z^7)  2 + 2*z + 4*z^2 + 4*z^3 + 6*z^4 + 6*z^5 + 8*z^6 + O(z^7)]

"""

# ****************************************************************************
#       Copyright (C) 2019 Kwankyu Lee <ekwankyu@gmail.com>
#                     2022 Martin Rubey <martin.rubey at tuwien.ac.at>
#                     2022 Travis Scrimshaw <tcscrims at gmail.com>
#
# This program is free software: you can redistribute it and/or modify
# it under the terms of the GNU General Public License as published by
# the Free Software Foundation, either version 2 of the License, or
# (at your option) any later version.
#                  https://www.gnu.org/licenses/
# ****************************************************************************

from sage.structure.element import Element, parent
from sage.structure.richcmp import op_EQ, op_NE
from sage.misc.misc_c import prod
from sage.arith.power import generic_power
from sage.arith.functions import lcm
from sage.arith.misc import divisors, factorial, moebius
from sage.combinat.partition import Partition, Partitions
from sage.misc.derivative import derivative_parse
from sage.categories.integral_domains import IntegralDomains
from sage.categories.rings import Rings
from sage.rings.infinity import infinity
from sage.rings.integer_ring import ZZ
from sage.rings.rational_field import QQ
from sage.rings.polynomial.laurent_polynomial_ring import LaurentPolynomialRing
from sage.rings.polynomial.polynomial_ring_constructor import PolynomialRing
from sage.categories.tensor import tensor
from sage.data_structures.stream import (
    Stream_add,
    Stream_cauchy_mul,
    Stream_cauchy_mul_commutative,
    Stream_sub,
    Stream_cauchy_compose,
    Stream_lmul,
    Stream_rmul,
    Stream_neg,
    Stream_cauchy_invert,
    Stream_map_coefficients,
    Stream_zero,
    Stream_exact,
    Stream_uninitialized,
    Stream_shift,
    Stream_truncated,
    Stream_function,
    Stream_derivative,
    Stream_dirichlet_convolve,
    Stream_dirichlet_invert,
    Stream_plethysm
)


class LazyModuleElement(Element):
    r"""
    A lazy sequence with a module structure given by term-wise
    addition and scalar multiplication.

    EXAMPLES::

        sage: L.<z> = LazyLaurentSeriesRing(ZZ)
        sage: M = L(lambda n: n, valuation=0)
        sage: N = L(lambda n: 1, valuation=0)
        sage: M[0:10]
        [0, 1, 2, 3, 4, 5, 6, 7, 8, 9]
        sage: N[0:10]
        [1, 1, 1, 1, 1, 1, 1, 1, 1, 1]

    Two sequences can be added::

        sage: O = M + N
        sage: O[0:10]
        [1, 2, 3, 4, 5, 6, 7, 8, 9, 10]

    Two sequences can be subtracted::

        sage: P = M - N
        sage: P[0:10]
        [-1, 0, 1, 2, 3, 4, 5, 6, 7, 8]

    A sequence can be multiplied by a scalar::

        sage: Q = 2 * M
        sage: Q[0:10]
        [0, 2, 4, 6, 8, 10, 12, 14, 16, 18]

    The negation of a sequence can also be found::

        sage: R = -M
        sage: R[0:10]
        [0, -1, -2, -3, -4, -5, -6, -7, -8, -9]
    """
    def __init__(self, parent, coeff_stream):
        """
        Initialize the series.

        TESTS::

            sage: L.<z> = LazyLaurentSeriesRing(ZZ)
            sage: TestSuite(L.an_element()).run()

            sage: L = LazyDirichletSeriesRing(QQbar, 'z')                               # optional - sage.rings.number_field
            sage: g = L(constant=1)                                                     # optional - sage.rings.number_field
            sage: TestSuite(g).run()                                                    # optional - sage.rings.number_field
        """
        Element.__init__(self, parent)
        self._coeff_stream = coeff_stream

    def __getitem__(self, n):
        r"""
        Return the homogeneous degree ``n`` part of the series.

        INPUT:

        - ``n`` -- integer; the degree

        For a series ``f``, the slice ``f[start:stop]`` produces the following:

        - if ``start`` and ``stop`` are integers, return the list of
          terms with given degrees

        - if ``start`` is ``None``, return the list of terms
          beginning with the valuation

        - if ``stop`` is ``None``, return a
          :class:`~sage.misc.lazy_list.lazy_list_generic` instead.

        EXAMPLES::

            sage: L.<z> = LazyLaurentSeriesRing(ZZ)
            sage: f = z / (1 - 2*z^3)
            sage: [f[n] for n in range(20)]
            [0, 1, 0, 0, 2, 0, 0, 4, 0, 0, 8, 0, 0, 16, 0, 0, 32, 0, 0, 64]
            sage: f[0:20]
            [0, 1, 0, 0, 2, 0, 0, 4, 0, 0, 8, 0, 0, 16, 0, 0, 32, 0, 0, 64]
            sage: f[:20]
            [1, 0, 0, 2, 0, 0, 4, 0, 0, 8, 0, 0, 16, 0, 0, 32, 0, 0, 64]
            sage: f[::3]
            lazy list [1, 2, 4, ...]

            sage: M = L(lambda n: n, valuation=0)
            sage: [M[n] for n in range(20)]
            [0, 1, 2, 3, 4, 5, 6, 7, 8, 9, 10, 11, 12, 13, 14, 15, 16, 17, 18, 19]

            sage: L.<z> = LazyLaurentSeriesRing(ZZ, sparse=True)
            sage: M = L(lambda n: n, valuation=0)
            sage: [M[n] for n in range(20)]
            [0, 1, 2, 3, 4, 5, 6, 7, 8, 9, 10, 11, 12, 13, 14, 15, 16, 17, 18, 19]

        Similarly for multivariate series::

            sage: L.<x,y> = LazyPowerSeriesRing(QQ)
            sage: sin(x*y)[:11]
            [x*y, 0, 0, 0, -1/6*x^3*y^3, 0, 0, 0, 1/120*x^5*y^5]
            sage: sin(x*y)[2::4]
            lazy list [x*y, -1/6*x^3*y^3, 1/120*x^5*y^5, ...]

        Similarly for Dirichlet series::

            sage: L = LazyDirichletSeriesRing(ZZ, "z")
            sage: L(lambda n: n)[1:11]
            [1, 2, 3, 4, 5, 6, 7, 8, 9, 10]

        TESTS:

        Check that no more elements than necessary are computed::

            sage: L = LazyDirichletSeriesRing(ZZ, "z")
            sage: f = L(lambda n: 0 if n < 5 else n)
            sage: f[:3]
            []
            sage: f._coeff_stream._cache
            {}
        """
        R = self.parent()._internal_poly_ring.base_ring()
        coeff_stream = self._coeff_stream
        if isinstance(n, slice):
            if n.start is None:
                # WARNING: for Dirichlet series, 'degree' and
                # valuation are different
                if n.stop is None:
                    start = coeff_stream.order()
                else:
                    start = coeff_stream._approximate_order
                    while start < n.stop and not coeff_stream[start]:
                        start += 1
                        coeff_stream._approximate_order = start
            else:
                start = n.start
            step = n.step if n.step is not None else 1
            if n.stop is None:
                from sage.misc.lazy_list import lazy_list
                return lazy_list(lambda k: R(self._coeff_stream[start + k * step]))

            return [R(self._coeff_stream[k]) for k in range(start, n.stop, step)]

        return R(self._coeff_stream[n])

    coefficient = __getitem__

    def coefficients(self, n=None):
        r"""
        Return the first `n` non-zero coefficients of ``self``.

        INPUT:

        - ``n`` -- (optional) the number of non-zero coefficients to return

        If the series has fewer than `n` non-zero coefficients, only
        these are returned.

        If ``n`` is ``None``, a
        :class:`~sage.misc.lazy_list.lazy_list_generic` with all
        non-zero coefficients is returned instead.

        .. WARNING::

            If there are fewer than `n` non-zero coefficients, but
            this cannot be detected, this method will not return.

        EXAMPLES::

            sage: L.<x> = LazyPowerSeriesRing(QQ)
            sage: f = L([1,2,3])
            sage: f.coefficients(5)
            doctest:...: DeprecationWarning: the method coefficients now only returns the non-zero coefficients. Use __getitem__ instead.
            See https://github.com/sagemath/sage/issues/32367 for details.
            [1, 2, 3]

            sage: f = sin(x)
            sage: f.coefficients(5)
            [1, -1/6, 1/120, -1/5040, 1/362880]

            sage: L.<x, y> = LazyPowerSeriesRing(QQ)
            sage: f = sin(x^2+y^2)
            sage: f.coefficients(5)
            [1, 1, -1/6, -1/2, -1/2]

            sage: f.coefficients()
            lazy list [1, 1, -1/6, ...]

            sage: L.<x> = LazyPowerSeriesRing(GF(2))                                    # optional - sage.rings.finite_rings
            sage: f = L(lambda n: n)                                                    # optional - sage.rings.finite_rings
            sage: f.coefficients(5)                                                     # optional - sage.rings.finite_rings
            [1, 1, 1, 1, 1]
        """
        coeff_stream = self._coeff_stream
        if isinstance(coeff_stream, Stream_zero):
            return []
        from itertools import repeat, chain, islice
        from sage.misc.lazy_list import lazy_list
        # prepare a generator of the non-zero coefficients
        P = self.parent()
        if isinstance(coeff_stream, Stream_exact):
            if coeff_stream._constant:
                coeffs = chain((c for c in coeff_stream._initial_coefficients if c),
                               repeat(coeff_stream._constant))
            else:
                coeffs = (c for c in coeff_stream._initial_coefficients if c)
        else:
            coeffs = filter(bool, coeff_stream.iterate_coefficients())

        if n is None:
            if P._internal_poly_ring.base_ring() is not P._laurent_poly_ring:
                return lazy_list(coeffs)

            # flatten out the generator in the multivariate case
            return lazy_list(chain.from_iterable(map(lambda coeff: coeff.coefficients(), coeffs)))

        if isinstance(self, LazyPowerSeries) and self.parent()._arity == 1:
            from sage.misc.superseded import deprecation
            deprecation(32367, 'the method coefficients now only returns the non-zero coefficients. Use __getitem__ instead.')

        if P._internal_poly_ring.base_ring() is not P._laurent_poly_ring:
            return list(islice(coeffs, n))

        # flatten out the generator in the multivariate case
        return list(islice(chain.from_iterable(map(lambda coeff: coeff.coefficients(), coeffs)), n))

    def map_coefficients(self, f):
        r"""
        Return the series with ``f`` applied to each nonzero
        coefficient of ``self``.

        INPUT:

        - ``func`` -- function that takes in a coefficient and returns
          a new coefficient

        EXAMPLES::

            sage: L.<z> = LazyLaurentSeriesRing(ZZ)
            sage: m = L(lambda n: n, valuation=0); m
            z + 2*z^2 + 3*z^3 + 4*z^4 + 5*z^5 + 6*z^6 + O(z^7)
            sage: m.map_coefficients(lambda c: c + 1)
            2*z + 3*z^2 + 4*z^3 + 5*z^4 + 6*z^5 + 7*z^6 + 8*z^7 + O(z^8)

        Similarly for Dirichlet series::

            sage: L = LazyDirichletSeriesRing(ZZ, "z")
            sage: s = L(lambda n: n-1)
            sage: s                                                                     # optional - sage.symbolic
            1/(2^z) + 2/3^z + 3/4^z + 4/5^z + 5/6^z + 6/7^z + O(1/(8^z))
            sage: ms = s.map_coefficients(lambda c: c + 1)
            sage: ms                                                                    # optional - sage.symbolic
            2/2^z + 3/3^z + 4/4^z + 5/5^z + 6/6^z + 7/7^z + 8/8^z + O(1/(9^z))

        Similarly for multivariate power series::

            sage: L.<x, y> = LazyPowerSeriesRing(QQ)
            sage: f = 1/(1-(x+y)); f
            1 + (x+y) + (x^2+2*x*y+y^2) + (x^3+3*x^2*y+3*x*y^2+y^3)
             + (x^4+4*x^3*y+6*x^2*y^2+4*x*y^3+y^4)
             + (x^5+5*x^4*y+10*x^3*y^2+10*x^2*y^3+5*x*y^4+y^5)
             + (x^6+6*x^5*y+15*x^4*y^2+20*x^3*y^3+15*x^2*y^4+6*x*y^5+y^6)
             + O(x,y)^7
            sage: f.map_coefficients(lambda c: c^2)
            1 + (x+y) + (x^2+4*x*y+y^2) + (x^3+9*x^2*y+9*x*y^2+y^3)
             + (x^4+16*x^3*y+36*x^2*y^2+16*x*y^3+y^4)
             + (x^5+25*x^4*y+100*x^3*y^2+100*x^2*y^3+25*x*y^4+y^5)
             + (x^6+36*x^5*y+225*x^4*y^2+400*x^3*y^3+225*x^2*y^4+36*x*y^5+y^6)
             + O(x,y)^7

        Similarly for lazy symmetric functions::

            sage: p = SymmetricFunctions(QQ).p()                                        # optional - sage.combinat
            sage: L = LazySymmetricFunctions(p)                                         # optional - sage.combinat
            sage: f = 1/(1-2*L(p[1])); f                                                # optional - sage.combinat
            p[] + 2*p[1] + (4*p[1,1]) + (8*p[1,1,1]) + (16*p[1,1,1,1])
             + (32*p[1,1,1,1,1]) + (64*p[1,1,1,1,1,1]) + O^7
            sage: f.map_coefficients(lambda c: log(c, 2))                               # optional - sage.combinat
            p[1] + (2*p[1,1]) + (3*p[1,1,1]) + (4*p[1,1,1,1])
             + (5*p[1,1,1,1,1]) + (6*p[1,1,1,1,1,1]) + O^7

        TESTS:

        Dense implementation::

            sage: L.<z> = LazyLaurentSeriesRing(ZZ, sparse=False)
            sage: s = z/(1 - 2*z^2)
            sage: t = s.map_coefficients(lambda c: c + 1)
            sage: s
            z + 2*z^3 + 4*z^5 + 8*z^7 + O(z^8)
            sage: t
            2*z + 3*z^3 + 5*z^5 + 9*z^7 + O(z^8)
            sage: m = L(lambda n: n, valuation=0); m
            z + 2*z^2 + 3*z^3 + 4*z^4 + 5*z^5 + 6*z^6 + O(z^7)
            sage: m.map_coefficients(lambda c: c + 1)
            2*z + 3*z^2 + 4*z^3 + 5*z^4 + 6*z^5 + 7*z^6 + 8*z^7 + O(z^8)

        Test the zero series::

            sage: from sage.data_structures.stream import Stream_zero
            sage: L.<z> = LazyLaurentSeriesRing(ZZ)
            sage: s = L(0).map_coefficients(lambda c: c + 1); s
            0
            sage: isinstance(s._coeff_stream, Stream_zero)
            True

        An example where the series is known to be exact::

            sage: f = z + z^2 + z^3
            sage: f.map_coefficients(lambda c: c + 1)
            2*z + 2*z^2 + 2*z^3

        """
        P = self.parent()
        coeff_stream = self._coeff_stream
        if isinstance(coeff_stream, Stream_zero):
            return self
        R = P._internal_poly_ring.base_ring()
        if R is P._laurent_poly_ring:
            func = lambda c: R(c).map_coefficients(f)
        else:
            func = f
        if isinstance(coeff_stream, Stream_exact):
            initial_coefficients = [func(i) if i else 0
                                    for i in coeff_stream._initial_coefficients]
            c = func(coeff_stream._constant) if coeff_stream._constant else 0
            if not any(initial_coefficients) and not c:
                return P.zero()
            coeff_stream = Stream_exact(initial_coefficients,
                                        order=coeff_stream._approximate_order,
                                        degree=coeff_stream._degree,
                                        constant=P.base_ring()(c))
            return P.element_class(P, coeff_stream)
        coeff_stream = Stream_map_coefficients(self._coeff_stream, func,
                                               P.is_sparse())
        return P.element_class(P, coeff_stream)

    def truncate(self, d):
        r"""
        Return the series obtained by removing all terms of degree at least
        ``d``.

        INPUT:

        - ``d`` -- integer; the degree from which the series is truncated

        EXAMPLES:

        Dense implementation::

            sage: L.<z> = LazyLaurentSeriesRing(ZZ, sparse=False)
            sage: alpha = 1/(1-z)
            sage: alpha
            1 + z + z^2 + O(z^3)
            sage: beta = alpha.truncate(5)
            sage: beta
            1 + z + z^2 + z^3 + z^4
            sage: alpha - beta
            z^5 + z^6 + z^7 + O(z^8)
            sage: M = L(lambda n: n, valuation=0); M
            z + 2*z^2 + 3*z^3 + 4*z^4 + 5*z^5 + 6*z^6 + O(z^7)
            sage: M.truncate(4)
            z + 2*z^2 + 3*z^3

        Sparse Implementation::

            sage: L.<z> = LazyLaurentSeriesRing(ZZ, sparse=True)
            sage: M = L(lambda n: n, valuation=0); M
            z + 2*z^2 + 3*z^3 + 4*z^4 + 5*z^5 + 6*z^6 + O(z^7)
            sage: M.truncate(4)
            z + 2*z^2 + 3*z^3

        Series which are known to be exact can also be truncated::

            sage: M = z + z^2 + z^3 + z^4
            sage: M.truncate(4)
            z + z^2 + z^3

        TESTS:

        Check that :issue:`36154` is fixed::

            sage: L.<z> = LazyPowerSeriesRing(QQ)
            sage: f = L([0,1,2])
            sage: f.truncate(1)
            0
        """
        P = self.parent()
        coeff_stream = self._coeff_stream
        v = coeff_stream._approximate_order
        initial_coefficients = [coeff_stream[i] for i in range(v, d)]
        if not any(initial_coefficients):
            return P.zero()
        return P.element_class(P, Stream_exact(initial_coefficients, order=v))

    def shift(self, n):
        r"""
        Return ``self`` with the indices shifted by ``n``.

        For example, a Laurent series is multiplied by the power `z^n`,
        where `z` is the variable of ``self``. For series with a fixed
        minimal valuation (e.g., power series), this removes any terms
        that are less than the minimal valuation.

        INPUT:

        - ``n`` -- the amount to shift

        EXAMPLES::

            sage: L.<z> = LazyLaurentSeriesRing(ZZ)
            sage: f = 1 / (1 + 2*z)
            sage: f
            1 - 2*z + 4*z^2 - 8*z^3 + 16*z^4 - 32*z^5 + 64*z^6 + O(z^7)
            sage: f.shift(3)
            z^3 - 2*z^4 + 4*z^5 - 8*z^6 + 16*z^7 - 32*z^8 + 64*z^9 + O(z^10)
            sage: f << -3  # shorthand
            z^-3 - 2*z^-2 + 4*z^-1 - 8 + 16*z - 32*z^2 + 64*z^3 + O(z^4)
            sage: g = z^-3 + 3 + z^2
            sage: g.shift(5)
            z^2 + 3*z^5 + z^7
            sage: L([2,0,3], valuation=2, degree=7, constant=1) << -2
            2 + 3*z^2 + z^5 + z^6 + z^7 + O(z^8)

            sage: D = LazyDirichletSeriesRing(QQ, 't')
            sage: f = D([0,1,2])
            sage: f                                                                     # optional - sage.symbolic
            1/(2^t) + 2/3^t
            sage: sf = f.shift(3)
            sage: sf                                                                    # optional - sage.symbolic
            1/(5^t) + 2/6^t

        Examples with power series (where the minimal valuation is `0`)::

            sage: L.<x> = LazyPowerSeriesRing(QQ)
            sage: f = 1 / (1 - x)
            sage: f.shift(2)
            x^2 + x^3 + x^4 + O(x^5)
            sage: g = f.shift(-1); g
            1 + x + x^2 + O(x^3)
            sage: f == g
            True
            sage: g[-1]
            0
            sage: h = L(lambda n: 1)
            sage: LazyPowerSeriesRing.options.halting_precision(20)  # verify up to degree 20
            sage: f == h
            True
            sage: h == f
            True
            sage: h.shift(-1) == h
            True
            sage: LazyPowerSeriesRing.options._reset()

            sage: fp = L([3,3,3], constant=1)
            sage: fp.shift(2)
            3*x^2 + 3*x^3 + 3*x^4 + x^5 + x^6 + x^7 + O(x^8)
            sage: fp.shift(-2)
            3 + x + x^2 + x^3 + O(x^4)
            sage: fp.shift(-7)
            1 + x + x^2 + O(x^3)
            sage: fp.shift(-5) == g
            True

        We compare the shifting with converting to the fraction field
        (see also :trac:`35293`)::

            sage: M = L.fraction_field()
            sage: f = L([1,2,3,4]); f
            1 + 2*x + 3*x^2 + 4*x^3
            sage: f.shift(-3)
            4
            sage: M(f).shift(-3)
            x^-3 + 2*x^-2 + 3*x^-1 + 4

        An example with a more general function::

            sage: fun = lambda n: 1 if ZZ(n).is_power_of(2) else 0
            sage: f = L(fun); f
            x + x^2 + x^4 + O(x^7)
            sage: fs = f.shift(-4)
            sage: fs
            1 + x^4 + O(x^7)
            sage: fs.shift(4)
            x^4 + x^8 + O(x^11)
            sage: M(f).shift(-4)
            x^-3 + x^-2 + 1 + O(x^4)

        TESTS::

            sage: L.<z> = LazyLaurentSeriesRing(QQ)
            sage: zero = L.zero()
            sage: zero.shift(10) is zero
            True

            sage: f = 1 / (1 + 2*z + z^2)
            sage: f.shift(5).shift(-5) - f
            0

            sage: L.<x> = LazyPowerSeriesRing(QQ)
            sage: M = L.fraction_field()
            sage: f = x.shift(-3); f
            0
            sage: f = M(x).shift(-3); f
            x^-2
            sage: f.parent()
            Lazy Laurent Series Ring in x over Rational Field

            sage: L.<x, y> = LazyPowerSeriesRing(QQ)
            sage: f = x.shift(2)
            Traceback (most recent call last):
            ...
            ValueError: arity must be equal to 1

            sage: L.<x> = LazyPowerSeriesRing(QQ)
            sage: f = L([1,2,3,4])
            sage: f.shift(-10) == L.zero()
            True

        Check the truncation works correctly::

            sage: f = L(lambda n: 1 if ZZ(n).is_power_of(2) else 0)
            sage: f.valuation()
            1
            sage: f._coeff_stream._true_order
            True
            sage: g = f.shift(-5)
            sage: g
            x^3 + O(x^7)
            sage: g._coeff_stream._approximate_order
            3
            sage: g._coeff_stream._true_order
            True
            sage: g.valuation()
            3

            sage: f = L(lambda n: 1 if ZZ(n).is_power_of(2) else 0)
            sage: g = f.shift(-5)
            sage: g._coeff_stream._approximate_order
            0
            sage: g._coeff_stream._true_order
            False
            sage: g.valuation()
            3

            sage: f = L([1,2,3,4], constant=7)
            sage: fs = f.shift(-4)
            sage: fs = f.shift(-4); fs
            7 + 7*x + 7*x^2 + O(x^3)
            sage: fs.shift(4)
            7*x^4 + 7*x^5 + 7*x^6 + O(x^7)

            sage: f = L([1,2,3,4], constant=0)
            sage: type(f.shift(-5)._coeff_stream)
            <class 'sage.data_structures.stream.Stream_zero'>
        """
        P = self.parent()
        if P._arity != 1:
            raise ValueError("arity must be equal to 1")

        if isinstance(self._coeff_stream, Stream_zero):
            return self

        if isinstance(self._coeff_stream, Stream_shift):
            n += self._coeff_stream._shift
            if n:
                if (P._minimal_valuation is not None
                    and P._minimal_valuation > self._coeff_stream._approximate_order + n):
                    coeff_stream = Stream_truncated(self._coeff_stream._series, n, P._minimal_valuation)
                else:
                    coeff_stream = Stream_shift(self._coeff_stream._series, n)
            else:
                coeff_stream = self._coeff_stream._series
        elif isinstance(self._coeff_stream, Stream_exact):
            init_coeff = self._coeff_stream._initial_coefficients
            degree = self._coeff_stream._degree + n
            valuation = self._coeff_stream._approximate_order + n
            if P._minimal_valuation is not None and P._minimal_valuation > valuation:
                # We need to truncate some terms
                init_coeff = init_coeff[P._minimal_valuation-valuation:]
                if not init_coeff and not self._coeff_stream._constant:
                    return P.zero()
                degree = max(degree, P._minimal_valuation)
                valuation = P._minimal_valuation
            coeff_stream = Stream_exact(init_coeff,
                                        constant=self._coeff_stream._constant,
                                        order=valuation, degree=degree)
        else:
            if (P._minimal_valuation is not None
                and P._minimal_valuation > self._coeff_stream._approximate_order + n):
                coeff_stream = Stream_truncated(self._coeff_stream, n, P._minimal_valuation)
            else:
                coeff_stream = Stream_shift(self._coeff_stream, n)

        return P.element_class(P, coeff_stream)

    __lshift__ = shift

    def __rshift__(self, n):
        r"""
        Return ``self`` with the indices shifted right by ``n``.

        For example, a Laurent series is multiplied by the power `z^-n`,
        where `z` is the variable of ``self``.

        EXAMPLES::

            sage: L.<z> = LazyLaurentSeriesRing(ZZ)
            sage: f = 1/(1 + 2*z); f
            1 - 2*z + 4*z^2 - 8*z^3 + 16*z^4 - 32*z^5 + 64*z^6 + O(z^7)
            sage: f >> 3
            z^-3 - 2*z^-2 + 4*z^-1 - 8 + 16*z - 32*z^2 + 64*z^3 + O(z^4)
            sage: f >> -3
            z^3 - 2*z^4 + 4*z^5 - 8*z^6 + 16*z^7 - 32*z^8 + 64*z^9 + O(z^10)
        """
        return self.shift(-n)

    def prec(self):
        """
        Return the precision of the series, which is infinity.

        EXAMPLES::

            sage: L.<z> = LazyLaurentSeriesRing(ZZ)
            sage: f = 1/(1 - z)
            sage: f.prec()
            +Infinity
        """
        return infinity

    def lift_to_precision(self, absprec=None):
        """
        Return another element of the same parent with absolute
        precision at least ``absprec``, congruent to this element
        modulo the precision of this element.

        Since the precision of a lazy series is infinity, this method
        returns the series itself, and the argument is ignored.

        EXAMPLES::

            sage: P.<t> = PowerSeriesRing(QQ, default_prec=2)
            sage: R.<z> = LazyPowerSeriesRing(P)
            sage: f = R(lambda n: 1/(1-t)^n)
            sage: f
            1 + ((1+t+O(t^2))*z) + ((1+2*t+O(t^2))*z^2)
              + ((1+3*t+O(t^2))*z^3)
              + ((1+4*t+O(t^2))*z^4)
              + ((1+5*t+O(t^2))*z^5)
              + ((1+6*t+O(t^2))*z^6) + O(z^7)
            sage: f.lift_to_precision()
            1 + ((1+t+O(t^2))*z) + ((1+2*t+O(t^2))*z^2)
              + ((1+3*t+O(t^2))*z^3)
              + ((1+4*t+O(t^2))*z^4)
              + ((1+5*t+O(t^2))*z^5)
              + ((1+6*t+O(t^2))*z^6) + O(z^7)
        """
        return self

    def _richcmp_(self, other, op):
        r"""
        Compare ``self`` with ``other`` with respect to the comparison
        operator ``op``.

        Equality is verified if the corresponding coefficients of
        both series can be checked for equality without computing
        coefficients indefinitely.  This is the case if ``self`` and
        ``other`` are trivially equal, either by construction, or
        because they are known to have only finitely many
        coefficients.

        INPUT:

        - ``other`` -- another Laurent series
        - ``op`` -- comparison operator

        EXAMPLES::

            sage: L.<z> = LazyLaurentSeriesRing(QQ)
            sage: z + z^2 == z^2 + z
            True
            sage: z + z^2 != z^2 + z
            False
            sage: z + z^2 > z^2 + z
            False
            sage: z + z^2 < z^2 + z
            False

            sage: fz = L(lambda n: 0, valuation=0)
            sage: L.zero() == fz
            False
            sage: fz == L.zero()
            False

        TESTS::

            sage: L.<z> = LazyLaurentSeriesRing(QQ)
            sage: f = L([0,0,1,0,1,0,0,1], constant=1)
            sage: g = L([0,0,1,0,1,0,0], degree=7, constant=1)
            sage: f == g
            True

        """
        if op is op_EQ:
            prec = self.parent().options['halting_precision']
            if prec is None:
                return self._coeff_stream == other._coeff_stream

            # they may be trivially equal
            if self._coeff_stream == other._coeff_stream:
                return True
            # otherwise we check the first prec coefficients
            m = min(self._coeff_stream._approximate_order,
                    other._coeff_stream._approximate_order)
            return all(self[i] == other[i] for i in range(m, m + prec))

        if op is op_NE:
            return not (self == other)
        return False

    def __hash__(self):
        """
        Return the hash of ``self``

        TESTS::

            sage: L = LazyLaurentSeriesRing(ZZ, 'z')
            sage: f = L([1,2,3,4], valuation=-5)
            sage: hash(f) == hash(f)
            True
            sage: g = (1 + f)/(1 - f)^2
            sage: {g: 1}
            {z^5 - 2*z^6 + z^7 + 5*z^9 - 11*z^10 + z^11 + O(z^12): 1}
        """
        return hash(self._coeff_stream)

    def define(self, s):
        r"""
        Define an equation by ``self = s``.

        INPUT:

        - ``s`` -- a lazy series

        EXAMPLES:

        We begin by constructing the Catalan numbers::

            sage: L.<z> = LazyPowerSeriesRing(ZZ)
            sage: C = L.undefined()
            sage: C.define(1 + z*C^2)
            sage: C
            1 + z + 2*z^2 + 5*z^3 + 14*z^4 + 42*z^5 + 132*z^6 + O(z^7)
            sage: binomial(2000, 1000) / C[1000]
            1001

        The Catalan numbers but with a valuation `1`::

            sage: B = L.undefined(valuation=1)
            sage: B.define(z + B^2)
            sage: B
            z + z^2 + 2*z^3 + 5*z^4 + 14*z^5 + 42*z^6 + 132*z^7 + O(z^8)

        We can define multiple series that are linked::

            sage: s = L.undefined()
            sage: t = L.undefined()
            sage: s.define(1 + z*t^3)
            sage: t.define(1 + z*s^2)
            sage: s[0:9]
            [1, 1, 3, 9, 34, 132, 546, 2327, 10191]
            sage: t[0:9]
            [1, 1, 2, 7, 24, 95, 386, 1641, 7150]

        A bigger example::

            sage: L.<z> = LazyPowerSeriesRing(ZZ)
            sage: A = L.undefined(valuation=5)
            sage: B = L.undefined()
            sage: C = L.undefined(valuation=2)
            sage: A.define(z^5 + B^2)
            sage: B.define(z^5 + C^2)
            sage: C.define(z^2 + C^2 + A^2)
            sage: A[0:15]
            [0, 0, 0, 0, 0, 1, 0, 0, 1, 2, 5, 4, 14, 10, 48]
            sage: B[0:15]
            [0, 0, 0, 0, 1, 1, 2, 0, 5, 0, 14, 0, 44, 0, 138]
            sage: C[0:15]
            [0, 0, 1, 0, 1, 0, 2, 0, 5, 0, 15, 0, 44, 2, 142]

        Counting binary trees::

            sage: L.<z> = LazyPowerSeriesRing(QQ)
            sage: s = L.undefined(valuation=1)
            sage: s.define(z + (s^2+s(z^2))/2)
            sage: s[0:9]
            [0, 1, 1, 1, 2, 3, 6, 11, 23]

        The `q`-Catalan numbers::

            sage: R.<q> = ZZ[]
            sage: L.<z> = LazyLaurentSeriesRing(R)
            sage: s = L.undefined(valuation=0)
            sage: s.define(1+z*s*s(q*z))
            sage: s
            1 + z + (q + 1)*z^2 + (q^3 + q^2 + 2*q + 1)*z^3
             + (q^6 + q^5 + 2*q^4 + 3*q^3 + 3*q^2 + 3*q + 1)*z^4
             + (q^10 + q^9 + 2*q^8 + 3*q^7 + 5*q^6 + 5*q^5 + 7*q^4 + 7*q^3 + 6*q^2 + 4*q + 1)*z^5
             + (q^15 + q^14 + 2*q^13 + 3*q^12 + 5*q^11 + 7*q^10 + 9*q^9 + 11*q^8
                + 14*q^7 + 16*q^6 + 16*q^5 + 17*q^4 + 14*q^3 + 10*q^2 + 5*q + 1)*z^6 + O(z^7)

        We count unlabeled ordered trees by total number of nodes
        and number of internal nodes::

            sage: R.<q> = QQ[]
            sage: Q.<z> = LazyPowerSeriesRing(R)
            sage: leaf = z
            sage: internal_node = q * z
            sage: L = Q(constant=1, degree=1)
            sage: T = Q.undefined(valuation=1)
            sage: T.define(leaf + internal_node * L(T))
            sage: T[0:6]
            [0, 1, q, q^2 + q, q^3 + 3*q^2 + q, q^4 + 6*q^3 + 6*q^2 + q]

        Similarly for Dirichlet series::

            sage: L = LazyDirichletSeriesRing(ZZ, "z")
            sage: g = L(constant=1, valuation=2)
            sage: F = L.undefined()
            sage: F.define(1 + g*F)
            sage: F[:16]
            [1, 1, 1, 2, 1, 3, 1, 4, 2, 3, 1, 8, 1, 3, 3]
            sage: oeis(_)                                                       # optional - internet
            0: A002033: Number of perfect partitions of n.
            1: A074206: Kalmár's [Kalmar's] problem: number of ordered factorizations of n.
            ...

            sage: F = L.undefined()
            sage: F.define(1 + g*F*F)
            sage: F[:16]
            [1, 1, 1, 3, 1, 5, 1, 10, 3, 5, 1, 24, 1, 5, 5]

        We can compute the Frobenius character of unlabeled trees::

            sage: m = SymmetricFunctions(QQ).m()                                        # optional - sage.combinat
            sage: s = SymmetricFunctions(QQ).s()                                        # optional - sage.combinat
            sage: L = LazySymmetricFunctions(m)                                         # optional - sage.combinat
            sage: E = L(lambda n: s[n], valuation=0)                                    # optional - sage.combinat
            sage: X = L(s[1])                                                           # optional - sage.combinat
            sage: A = L.undefined()                                                     # optional - sage.combinat
            sage: A.define(X*E(A, check=False))                                         # optional - sage.combinat
            sage: A[:6]                                                                 # optional - sage.combinat
            [m[1],
             2*m[1, 1] + m[2],
             9*m[1, 1, 1] + 5*m[2, 1] + 2*m[3],
             64*m[1, 1, 1, 1] + 34*m[2, 1, 1] + 18*m[2, 2] + 13*m[3, 1] + 4*m[4],
             625*m[1, 1, 1, 1, 1] + 326*m[2, 1, 1, 1] + 171*m[2, 2, 1] + 119*m[3, 1, 1] + 63*m[3, 2] + 35*m[4, 1] + 9*m[5]]

        TESTS::

            sage: L.<z> = LazyLaurentSeriesRing(ZZ, sparse=True)
            sage: s = L.undefined(valuation=-1)
            sage: s.define(z^-1 + z^3*s^3)
            sage: s[-1:9]
            [1, 1, 3, 12, 55, 273, 1428, 7752, 43263, 246675]

            sage: e = L.undefined(valuation=0)
            sage: e.define(1 + z*e)
            sage: e.define(1 + z*e)
            Traceback (most recent call last):
            ...
            ValueError: series already defined
            sage: z.define(1 + z^2)
            Traceback (most recent call last):
            ...
            ValueError: series already defined

            sage: e = L.undefined(valuation=0)
            sage: e.define(1)
            sage: e
            1

            sage: e = L.undefined(valuation=0)
            sage: e.define((1 + z).polynomial())
            sage: e
            1 + z

            sage: D = LazyDirichletSeriesRing(QQ, "s")
            sage: L.<z> = LazyLaurentSeriesRing(QQ)
            sage: e = L(lambda n: 1/factorial(n), 0)
            sage: g = D.undefined(valuation=2)
            sage: o = D(constant=1, valuation=2)
            sage: g.define(o * e(g))
            sage: g                                                                     # optional - sage.symbolic
            1/(2^s) + 1/(3^s) + 2/4^s + 1/(5^s) + 3/6^s + 1/(7^s) + 9/2/8^s + O(1/(9^s))

        For Laurent series there is no minimal valuation, so it has
        to be specified::

            sage: L.<z> = LazyLaurentSeriesRing(QQ)
            sage: L.undefined()
            Traceback (most recent call last):
            ...
            ValueError: the valuation must be specified for undefined series

        For power series and Dirichlet series there is a minimal
        valuation, which is why the following work::

            sage: P.<x> = LazyPowerSeriesRing(QQ)
            sage: f = P.undefined()
            sage: f.define(1 - ~f*x)
            sage: f
            1 - x - x^2 - 2*x^3 - 5*x^4 - 14*x^5 - 42*x^6 + O(x^7)

            sage: D = LazyDirichletSeriesRing(QQ, "s")
            sage: g = D([0, 1])
            sage: f = D.undefined()
            sage: f.define(1 + ~f*g)
            sage: f                                                                     # optional - sage.symbolic
            1 + 1/(2^s) - 1/(4^s) + O(1/(8^s))

            sage: oeis(f[:30])                                                  # optional - internet
            0: A122698: a(1)=a(2)=1 then a(n) = Sum_{d|n, 1<d<n} a(d)*a(n/d).

        Note that we cannot use division in the examples above.
        Since we allow division by series with positive valuation,
        the valuation of `x / f` might be zero::

            sage: f = P.undefined()
            sage: f.define(1 - x / f)
            sage: f[0]
            Traceback (most recent call last):
            ...
            ValueError: inverse does not exist

        Check that reversion is lazy enough::

            sage: L.<t> = LazyPowerSeriesRing(QQ)
            sage: f = L.undefined()
            sage: f.define(1+(t*f).revert())
            sage: f
            1 + t - t^2 + 3*t^3 - 13*t^4 + 69*t^5 - 419*t^6 + O(t^7)

            sage: L.<t> = LazyLaurentSeriesRing(QQ)
            sage: f = L.undefined(valuation=0)
            sage: f.define(1+(t*f).revert())
            sage: f
            1 + t - t^2 + 3*t^3 - 13*t^4 + 69*t^5 - 419*t^6 + O(t^7)

            sage: f = L.undefined(valuation=0)
            sage: f.define(1+(t*~f).revert())
            sage: f
            1 + t + t^2 + 2*t^3 + 6*t^4 + 23*t^5 + 104*t^6 + O(t^7)
            sage: oeis(f[1:20])                                                 # optional - internet
            0: A030266: Shifts left under COMPOSE transform with itself.
            1: A110447: Permutations containing 3241 patterns only as part of 35241 patterns.

        The following can only work for power series, where we have a
        minimal valuation of `0`::

            sage: L.<t> = LazyPowerSeriesRing(QQ)
            sage: f = L.undefined(valuation=0)
            sage: f.define(1 - t*~(-f) - (-t*f).revert())
            sage: f
            1 + 2*t + 12*t^3 + 32*t^4 + 368*t^5 + 2192*t^6 + O(t^7)

            sage: s = SymmetricFunctions(QQ).s()                                        # optional - sage.combinat
            sage: L = LazySymmetricFunctions(s)                                         # optional - sage.combinat
            sage: f = L.undefined()                                                     # optional - sage.combinat
            sage: f.define(1+(s[1]*f).revert())                                         # optional - sage.combinat
            sage: f                                                                     # optional - sage.combinat
            s[] + s[1] + (-s[1,1]-s[2])
                + (3*s[1,1,1]+6*s[2,1]+3*s[3])
                + (-13*s[1,1,1,1]-39*s[2,1,1]-26*s[2,2]-39*s[3,1]-13*s[4])
                + (69*s[1,1,1,1,1]+276*s[2,1,1,1]+345*s[2,2,1]+414*s[3,1,1]+345*s[3,2]+276*s[4,1]+69*s[5])
                + (-419*s[1,1,1,1,1,1]-2095*s[2,1,1,1,1]-3771*s[2,2,1,1]-2095*s[2,2,2]-4190*s[3,1,1,1]-6704*s[3,2,1]-2095*s[3,3]-4190*s[4,1,1]-3771*s[4,2]-2095*s[5,1]-419*s[6])
                + O^7

            sage: (f*s[1]).revert() + 1 - f                                             # optional - sage.combinat
            O^7

        Undefined series inside of another series (see :issue:`35071`)::

            sage: L.<z> = LazyPowerSeriesRing(QQ)
            sage: f = z^2
            sage: b = L.undefined(valuation=1)
            sage: b.define(z*f(f(b)))
            sage: b
            O(z^8)

            sage: L.<x> = LazyPowerSeriesRing(ZZ)
            sage: f = L.undefined()
            sage: f.define(L(lambda n: 0 if not n else sigma(f[n-1]+1)))
            sage: f
            x + 3*x^2 + 7*x^3 + 15*x^4 + 31*x^5 + 63*x^6 + O(x^7)
            sage: f = L.undefined()
            sage: f.define((1/(1-L(lambda n: 0 if not n else sigma(f[n-1]+1)))))
            sage: f
            1 + 3*x + 16*x^2 + 87*x^3 + 607*x^4 + 4518*x^5 + 30549*x^6 + O(x^7)
        """
        if not isinstance(self._coeff_stream, Stream_uninitialized) or self._coeff_stream._target is not None:
            raise ValueError("series already defined")

        if not isinstance(s, LazyModuleElement):
            s = self.parent()(s)

        coeff_stream = s._coeff_stream
        # Special case when it has a trivial definition
        if isinstance(coeff_stream, (Stream_zero, Stream_exact)):
            self._coeff_stream = coeff_stream
            return

        self._coeff_stream._target = coeff_stream

    # an alias for compatibility with padics
    set = define

    def _repr_(self):
        r"""
        Return a string representation of ``self``.

        EXAMPLES::

            sage: L.<z> = LazyLaurentSeriesRing(ZZ)
            sage: z^-3 + z - 5
            z^-3 - 5 + z
            sage: -1/(1 + 2*z)
            -1 + 2*z - 4*z^2 + 8*z^3 - 16*z^4 + 32*z^5 - 64*z^6 + O(z^7)
            sage: -z^-7/(1 + 2*z)
            -z^-7 + 2*z^-6 - 4*z^-5 + 8*z^-4 - 16*z^-3 + 32*z^-2 - 64*z^-1 + O(1)
            sage: L([1,5,0,3], valuation=-1, degree=5, constant=2)
            z^-1 + 5 + 3*z^2 + 2*z^5 + 2*z^6 + 2*z^7 + O(z^8)
            sage: L(constant=5, valuation=2)
            5*z^2 + 5*z^3 + 5*z^4 + O(z^5)
            sage: L(constant=5, degree=-2)
            5*z^-2 + 5*z^-1 + 5 + O(z)
            sage: L(lambda x: x if x < 0 else 0, valuation=-2)
            -2*z^-2 - z^-1 + O(z^5)
            sage: L(lambda x: x if x < 0 else 0, valuation=2)
            O(z^9)
            sage: L(lambda x: x if x > 0 else 0, valuation=-2)
            z + 2*z^2 + 3*z^3 + 4*z^4 + O(z^5)
            sage: L(lambda x: x if x > 0 else 0, valuation=-10)
            O(z^-3)

            sage: L.undefined(valuation=0)
            Uninitialized Lazy Laurent Series
            sage: L(0)
            0

            sage: R.<x,y> = QQ[]
            sage: L.<z> = LazyLaurentSeriesRing(R)
            sage: z^-2 / (1 - (x-y)*z) + x^4*z^-3 + (1-y)*z^-4
            (-y + 1)*z^-4 + x^4*z^-3 + z^-2 + (x - y)*z^-1
             + (x^2 - 2*x*y + y^2) + (x^3 - 3*x^2*y + 3*x*y^2 - y^3)*z
             + (x^4 - 4*x^3*y + 6*x^2*y^2 - 4*x*y^3 + y^4)*z^2 + O(z^3)
        """
        if isinstance(self._coeff_stream, Stream_zero):
            return '0'
        if isinstance(self._coeff_stream, Stream_uninitialized) and self._coeff_stream._target is None:
            return 'Uninitialized Lazy Laurent Series'
        return self._format_series(repr)

    def _latex_(self):
        r"""
        Return a latex representation of ``self``.

        EXAMPLES::

            sage: L.<z> = LazyLaurentSeriesRing(ZZ)
            sage: latex(z^-3 + z - 5)
            \frac{1}{z^{3}} - 5 + z
            sage: latex(-1/(1 + 2*z))
            -1 + 2z - 4z^{2} + 8z^{3} - 16z^{4} + 32z^{5} - 64z^{6} + O(z^{7})
            sage: latex(-z^-7/(1 + 2*z))
            \frac{-1}{z^{7}} + \frac{2}{z^{6}} + \frac{-4}{z^{5}} + \frac{8}{z^{4}}
             + \frac{-16}{z^{3}} + \frac{32}{z^{2}} + \frac{-64}{z} + O(1)
            sage: latex(L([1,5,0,3], valuation=-1, degree=5, constant=2))
            \frac{1}{z} + 5 + 3z^{2} + 2z^{5} + 2z^{6} + 2z^{7} + O(z^{8})
            sage: latex(L(constant=5, valuation=2))
            5z^{2} + 5z^{3} + 5z^{4} + O(z^{5})
            sage: latex(L(constant=5, degree=-2))
            \frac{5}{z^{2}} + \frac{5}{z} + 5 + O(z)
            sage: latex(L(lambda x: x if x < 0 else 0, valuation=-2))
            \frac{-2}{z^{2}} + \frac{-1}{z} + O(z^{5})
            sage: latex(L(lambda x: x if x < 0 else 0, valuation=2))
            O(z^{9})
            sage: latex(L(lambda x: x if x > 0 else 0, valuation=-2))
            z + 2z^{2} + 3z^{3} + 4z^{4} + O(z^{5})
            sage: latex(L(lambda x: x if x > 0 else 0, valuation=-10))
            O(\frac{1}{z^{3}})

            sage: latex(L.undefined(valuation=0))
            \text{\texttt{Undef}}
            sage: latex(L(0))
            0

            sage: R.<x,y> = QQ[]
            sage: L.<z> = LazyLaurentSeriesRing(R)
            sage: latex(z^-2 / (1 - (x-y)*z) + x^4*z^-3 + (1-y)*z^-4)
            \frac{-y + 1}{z^{4}} + \frac{x^{4}}{z^{3}} + \frac{1}{z^{2}}
             + \frac{x - y}{z} + x^{2} - 2 x y + y^{2}
             + \left(x^{3} - 3 x^{2} y + 3 x y^{2} - y^{3}\right)z
             + \left(x^{4} - 4 x^{3} y + 6 x^{2} y^{2} - 4 x y^{3} + y^{4}\right)z^{2}
             + O(z^{3})
        """
        from sage.misc.latex import latex
        if isinstance(self._coeff_stream, Stream_zero):
            return latex('0')
        if isinstance(self._coeff_stream, Stream_uninitialized) and self._coeff_stream._target is None:
            return latex("Undef")
        return self._format_series(latex)

    def _ascii_art_(self):
        r"""
        Return an ascii art representation of ``self``.

        EXAMPLES::

            sage: e = SymmetricFunctions(QQ).e()                                        # optional - sage.combinat
            sage: L.<z> = LazyLaurentSeriesRing(e)                                      # optional - sage.combinat
            sage: L.options.display_length = 3                                          # optional - sage.combinat
            sage: ascii_art(1 / (1 - e[1]*z))                                           # optional - sage.combinat
            e[] + e[1]*z + e[1, 1]*z^2 + O(e[]*z^3)
            sage: L.options._reset()                                                    # optional - sage.combinat
        """
        from sage.typeset.ascii_art import ascii_art, AsciiArt
        if isinstance(self._coeff_stream, Stream_zero):
            return AsciiArt('0')
        if isinstance(self._coeff_stream, Stream_uninitialized) and self._coeff_stream._target is None:
            return AsciiArt('Uninitialized Lazy Laurent Series')
        return self._format_series(ascii_art, True)

    def _unicode_art_(self):
        r"""
        Return a unicode art representation of ``self``.

        EXAMPLES::

            sage: e = SymmetricFunctions(QQ).e()                                        # optional - sage.combinat
            sage: L.<z> = LazyLaurentSeriesRing(e)                                      # optional - sage.combinat
            sage: L.options.display_length = 3                                          # optional - sage.combinat
            sage: unicode_art(1 / (1 - e[1]*z))                                         # optional - sage.combinat
            e[] + e[1]*z + e[1, 1]*z^2 + O(e[]*z^3)
            sage: L.options._reset()                                                    # optional - sage.combinat
        """
        from sage.typeset.unicode_art import unicode_art, UnicodeArt
        if isinstance(self._coeff_stream, Stream_zero):
            return UnicodeArt('0')
        if isinstance(self._coeff_stream, Stream_uninitialized) and self._coeff_stream._target is None:
            return UnicodeArt('Uninitialized Lazy Laurent Series')
        return self._format_series(unicode_art, True)

    def change_ring(self, ring):
        r"""
        Return ``self`` with coefficients converted to elements of ``ring``.

        INPUT:

        - ``ring`` -- a ring

        EXAMPLES:

        Dense Implementation::

            sage: L.<z> = LazyLaurentSeriesRing(ZZ, sparse=False)
            sage: s = 2 + z
            sage: t = s.change_ring(QQ)
            sage: t^-1
            1/2 - 1/4*z + 1/8*z^2 - 1/16*z^3 + 1/32*z^4 - 1/64*z^5 + 1/128*z^6 + O(z^7)
            sage: M = L(lambda n: n, valuation=0); M
            z + 2*z^2 + 3*z^3 + 4*z^4 + 5*z^5 + 6*z^6 + O(z^7)
            sage: N = M.change_ring(QQ)
            sage: N.parent()
            Lazy Laurent Series Ring in z over Rational Field
            sage: M.parent()
            Lazy Laurent Series Ring in z over Integer Ring

        Sparse Implementation::

            sage: L.<z> = LazyLaurentSeriesRing(ZZ, sparse=True)
            sage: M = L(lambda n: n, valuation=0); M
            z + 2*z^2 + 3*z^3 + 4*z^4 + 5*z^5 + 6*z^6 + O(z^7)
            sage: M.parent()
            Lazy Laurent Series Ring in z over Integer Ring
            sage: N = M.change_ring(QQ)
            sage: N.parent()
            Lazy Laurent Series Ring in z over Rational Field
            sage: M^-1
            z^-1 - 2 + z + O(z^6)

        A Dirichlet series example::

            sage: L = LazyDirichletSeriesRing(ZZ, 'z')
            sage: s = L(constant=2)
            sage: t = s.change_ring(QQ)
            sage: t.parent()
            Lazy Dirichlet Series Ring in z over Rational Field
            sage: it = t^-1
            sage: it                                                                    # optional - sage.symbolic
            1/2 - 1/2/2^z - 1/2/3^z - 1/2/5^z + 1/2/6^z - 1/2/7^z + O(1/(8^z))

        A Taylor series example::

            sage: L.<z> = LazyPowerSeriesRing(ZZ)
            sage: s = 2 + z
            sage: t = s.change_ring(QQ)
            sage: t^-1
            1/2 - 1/4*z + 1/8*z^2 - 1/16*z^3 + 1/32*z^4 - 1/64*z^5 + 1/128*z^6 + O(z^7)
            sage: t.parent()
            Lazy Taylor Series Ring in z over Rational Field
        """
        P = self.parent()
        if P._names is None:
            Q = type(P)(ring, sparse=P._sparse)
        else:
            Q = type(P)(ring, names=P.variable_names(), sparse=P._sparse)
        return Q.element_class(Q, self._coeff_stream)

    # === module structure ===

    def _add_(self, other):
        """
        Return the sum of ``self`` and ``other``.

        INPUT:

        - ``other`` -- other series

        EXAMPLES:

        Dense series can be added::

            sage: L.<z> = LazyLaurentSeriesRing(ZZ)
            sage: m = L(lambda n: 1 + n, valuation=0)
            sage: n = L(lambda n: -n, valuation=0)
            sage: s = m + n
            sage: s[0:10]
            [1, 1, 1, 1, 1, 1, 1, 1, 1, 1]

        Sparse series can be added::

            sage: L.<z> = LazyLaurentSeriesRing(ZZ, sparse=True)
            sage: m = L(lambda n: 1 + n, valuation=0)
            sage: n = L(lambda n: -n, valuation=0)
            sage: s = m + n
            sage: s[0:10]
            [1, 1, 1, 1, 1, 1, 1, 1, 1, 1]

        Series which are known to be exact can be added::

            sage: m = L(1)
            sage: n = L([0, 1])
            sage: s = m + n
            sage: s[0:10]
            [1, 1, 0, 0, 0, 0, 0, 0, 0, 0]

        Adding zero gives the same series::

            sage: m = L(lambda n: 1 + n, valuation=0)
            sage: m + 0 is 0 + m is m
            True

        Similarly for Dirichlet series::

            sage: L = LazyDirichletSeriesRing(ZZ, "z")
            sage: s = L(lambda n: n)
            sage: s                                                                     # optional - sage.symbolic
            1 + 2/2^z + 3/3^z + 4/4^z + 5/5^z + 6/6^z + 7/7^z + O(1/(8^z))
            sage: t = L(constant=1)
            sage: t                                                                     # optional - sage.symbolic
            1 + 1/(2^z) + 1/(3^z) + O(1/(4^z))
            sage: st = s + t
            sage: st                                                                    # optional - sage.symbolic
            2 + 3/2^z + 4/3^z + 5/4^z + 6/5^z + 7/6^z + 8/7^z + O(1/(8^z))

            sage: r = L(constant=-1)
            sage: rt = r + t
            sage: rt                                                                    # optional - sage.symbolic
            0

            sage: r = L([1,2,3])
            sage: rt = r + t
            sage: rt                                                                    # optional - sage.symbolic
            2 + 3/2^z + 4/3^z + 1/(4^z) + 1/(5^z) + 1/(6^z) + O(1/(7^z))

            sage: r = L([1,2,3], constant=-1)
            sage: rt = r + t
            sage: rt                                                                    # optional - sage.symbolic
            2 + 3/2^z + 4/3^z
        """
        P = self.parent()
        left = self._coeff_stream
        right = other._coeff_stream
        if isinstance(left, Stream_zero):
            return other
        if isinstance(right, Stream_zero):
            return self
        if (isinstance(left, Stream_exact)
            and isinstance(right, Stream_exact)):
            approximate_order = min(left.order(), right.order())
            degree = max(left._degree, right._degree)
            initial_coefficients = [left[i] + right[i]
                                    for i in range(approximate_order, degree)]
            constant = left._constant + right._constant
            if not any(initial_coefficients) and not constant:
                return P.zero()
            coeff_stream = Stream_exact(initial_coefficients,
                                        constant=constant,
                                        degree=degree,
                                        order=approximate_order)
            return P.element_class(P, coeff_stream)
        return P.element_class(P, Stream_add(self._coeff_stream,
                                             other._coeff_stream,
                                             P.is_sparse()))

    def _sub_(self, other):
        """
        Return the series of this series minus ``other`` series.

        INPUT:

        - ``other`` -- other series

        EXAMPLES:

        Dense series can be subtracted::

            sage: L.<z> = LazyLaurentSeriesRing(ZZ, sparse=False)
            sage: m = L(lambda n: 1 + n, valuation=0)
            sage: n = L(lambda n: -n, valuation=0)
            sage: d = m - n
            sage: d[0:10]
            [1, 3, 5, 7, 9, 11, 13, 15, 17, 19]

        Sparse series can be subtracted::

            sage: L.<z> = LazyLaurentSeriesRing(ZZ, sparse=True)
            sage: m = L(lambda n: 1 + n, valuation=0)
            sage: n = L(lambda n: -n, valuation=0)
            sage: d = m - n
            sage: d[0:10]
            [1, 3, 5, 7, 9, 11, 13, 15, 17, 19]

        Series which are known to be exact can be subtracted::

            sage: m = L.one()
            sage: n = L([0, 1])
            sage: d = m - n
            sage: d[0:10]
            [1, -1, 0, 0, 0, 0, 0, 0, 0, 0]

            sage: m = L([1, 0, 1])
            sage: n = L([0, 0, 1])
            sage: d = m - L.one() - n
            sage: d
            0

        Subtraction involving 0::

            sage: m = L(lambda n: 1 + n, valuation=0)
            sage: m - 0 is m
            True
            sage: 0 - m == -m
            True

            sage: A.<t> = LazyLaurentSeriesRing(QQ)
            sage: B.<z> = LazyLaurentSeriesRing(A)
            sage: 1 - z
            1 - z
        """
        right = other._coeff_stream
        if isinstance(right, Stream_zero):
            return self
        left = self._coeff_stream
        if isinstance(left, Stream_zero):
            return -other
        P = self.parent()
        if (isinstance(left, Stream_exact) and isinstance(right, Stream_exact)):
            approximate_order = min(left.order(), right.order())
            degree = max(left._degree, right._degree)
            initial_coefficients = [left[i] - right[i] for i in range(approximate_order, degree)]
            constant = left._constant - right._constant
            if not any(initial_coefficients) and not constant:
                return P.zero()
            coeff_stream = Stream_exact(initial_coefficients,
                                        constant=constant,
                                        degree=degree,
                                        order=approximate_order)
            return P.element_class(P, coeff_stream)
        if left == right:
            return P.zero()
        return P.element_class(P, Stream_sub(self._coeff_stream,
                                             other._coeff_stream,
                                             P.is_sparse()))

    def _acted_upon_(self, scalar, self_on_left):
        r"""
        Scalar multiplication for ``self`` by ``scalar``.

        INPUT:

        - ``scalar`` -- an element of the base ring
        - ``self_on_left`` -- boolean; if ``True``, compute ``self * scalar``

        EXAMPLES:

        Dense series can be multiplied with a scalar::

            sage: L.<z> = LazyLaurentSeriesRing(ZZ, sparse=False)
            sage: M = L(lambda n: 1 + n, valuation=0)
            sage: O = M * 2
            sage: O[0:10]
            [2, 4, 6, 8, 10, 12, 14, 16, 18, 20]
            sage: type(O._coeff_stream)
            <class 'sage.data_structures.stream.Stream_lmul'>
            sage: M * 1 is M
            True
            sage: M * 0 == 0
            True
            sage: O = 2 * M
            sage: type(O._coeff_stream)
            <class 'sage.data_structures.stream.Stream_lmul'>
            sage: O[0:10]
            [2, 4, 6, 8, 10, 12, 14, 16, 18, 20]
            sage: 1 * M is M
            True
            sage: 0 * M == 0
            True

        Different scalars potentially give different series::

            sage: 2 * M == 3 * M
            False

        Sparse series can be multiplied with a scalar::

            sage: L.<z> = LazyLaurentSeriesRing(ZZ, sparse=True)
            sage: M = L(lambda n: 1 + n, valuation=0)
            sage: O = M * 2
            sage: O[0:10]
            [2, 4, 6, 8, 10, 12, 14, 16, 18, 20]
            sage: type(O._coeff_stream)
            <class 'sage.data_structures.stream.Stream_lmul'>
            sage: M * 1 is M
            True
            sage: M * 0 == 0
            True
            sage: O = 2 * M
            sage: type(O._coeff_stream)
            <class 'sage.data_structures.stream.Stream_lmul'>
            sage: O[0:10]
            [2, 4, 6, 8, 10, 12, 14, 16, 18, 20]
            sage: 1 * M is M
            True
            sage: 0 * M == 0
            True

        Series which are known to be exact can be multiplied with a scalar
        and remain exact::

            sage: N = L([0, 1], degree=5, constant=3)
            sage: O = N * -1
            sage: O[0:10]
            [0, -1, 0, 0, 0, -3, -3, -3, -3, -3]
            sage: N * 1 is N
            True
            sage: N * 0 == 0
            True
            sage: O = -1 * N
            sage: O[0:10]
            [0, -1, 0, 0, 0, -3, -3, -3, -3, -3]
            sage: 1 * N is N
            True
            sage: 0 * N == 0
            True

        Similarly for Dirichlet series::

            sage: L = LazyDirichletSeriesRing(ZZ, "z")
            sage: g = L([0,1])
            sage: 2 * g                                                                 # optional - sage.symbolic
            2/2^z
            sage: -1 * g                                                                # optional - sage.symbolic
            -1/(2^z)
            sage: 0*g                                                                   # optional - sage.symbolic
            0
            sage: M = L(lambda n: n)
            sage: M                                                                     # optional - sage.symbolic
            1 + 2/2^z + 3/3^z + 4/4^z + 5/5^z + 6/6^z + 7/7^z + O(1/(8^z))
            sage: 3 * M                                                                 # optional - sage.symbolic
            3 + 6/2^z + 9/3^z + 12/4^z + 15/5^z + 18/6^z + 21/7^z + O(1/(8^z))

            sage: 1 * M is M
            True

        TESTS:

<<<<<<< HEAD
        Check that non-commutativity is taken into account::

            sage: M = MatrixSpace(ZZ, 2)
            sage: L.<z> = LazyPowerSeriesRing(M)
            sage: f = L(lambda n: matrix([[1,n],[0,1]]))
            sage: m = matrix([[1,0],[1,1]])
            sage: (m * f - f * m)[1]
            [-1  0]
            [ 0  1]
            sage: m * f[1] - f[1] * m
            [-1  0]
            [ 0  1]
=======
        Check that :issue:`36154` is fixed::

            sage: L.<z> = LazyPowerSeriesRing(Zmod(4))
            sage: f = L(constant=2)
            sage: 2*f
            0
>>>>>>> 6ea1fe93
        """
        # With the current design, the coercion model does not have
        # enough information to detect a priori that this method only
        # accepts scalars; so it tries on some elements(), and we need
        # to make sure to report an error.
        P = self.parent()
        R = P.base_ring()
        if isinstance(scalar, Element) and scalar.parent() is not R:
            # Temporary needed by coercion (see Polynomial/FractionField tests).
            if R.has_coerce_map_from(scalar.parent()):
                scalar = R(scalar)
            else:
                return None

        coeff_stream = self._coeff_stream
        if isinstance(coeff_stream, Stream_zero):
            return self

        if not scalar:
            return P.zero()
        if scalar == R.one():
            return self
        if scalar == -R.one():
            return -self

        if isinstance(coeff_stream, Stream_exact):
            v = coeff_stream.order()
            init_coeffs = coeff_stream._initial_coefficients
            if self_on_left:
                c = coeff_stream._constant * scalar
                initial_coefficients = [val * scalar for val in init_coeffs]
            else:
                c = scalar * coeff_stream._constant
                initial_coefficients = [scalar * val for val in init_coeffs]
            if not any(initial_coefficients) and not c:
                return P.zero()
            return P.element_class(P, Stream_exact(initial_coefficients,
                                                   order=v,
                                                   constant=c,
                                                   degree=coeff_stream._degree))
        if self_on_left or R in Rings().Commutative():
            return P.element_class(P, Stream_lmul(coeff_stream, scalar,
                                                  P.is_sparse()))
        return P.element_class(P, Stream_rmul(coeff_stream, scalar,
                                              P.is_sparse()))

    def _neg_(self):
        """
        Return the negative of ``self``.

        EXAMPLES:

        Dense series can be negated::

            sage: L.<z> = LazyLaurentSeriesRing(ZZ, sparse=False)
            sage: m = L(lambda n: n, valuation=0)
            sage: n = L(lambda n: -n, valuation=0)
            sage: -n
            z + 2*z^2 + 3*z^3 + 4*z^4 + 5*z^5 + 6*z^6 + O(z^7)
            sage: -m
            -z - 2*z^2 - 3*z^3 - 4*z^4 - 5*z^5 - 6*z^6 + O(z^7)
            sage: -(-m) == m
            True

        Sparse series can be negated::

            sage: L.<z> = LazyLaurentSeriesRing(ZZ, sparse=True)
            sage: m = L(lambda n: n, valuation=0)
            sage: n = L(lambda n: -n, valuation=0)
            sage: -n
            z + 2*z^2 + 3*z^3 + 4*z^4 + 5*z^5 + 6*z^6 + O(z^7)
            sage: -m
            -z - 2*z^2 - 3*z^3 - 4*z^4 - 5*z^5 - 6*z^6 + O(z^7)
            sage: -(-m) == m
            True

        The negation of an exact series is exact::

            sage: L.<z> = LazyLaurentSeriesRing(ZZ)
            sage: -z
            -z
            sage: -L.one()
            -1
            sage: -(-L.one()) == L.one()
            True

            sage: L([1, 2, 3], constant=2) - L([0, 1], degree=5, constant=2)
            1 + z + 3*z^2 + 2*z^3 + 2*z^4

            sage: -L(0)
            0
        """
        P = self.parent()
        coeff_stream = self._coeff_stream
        if isinstance(coeff_stream, Stream_zero):
            return self
        if isinstance(coeff_stream, Stream_exact):
            initial_coefficients = [-v for v in coeff_stream._initial_coefficients]
            constant = -coeff_stream._constant
            coeff_stream = Stream_exact(initial_coefficients,
                                        constant=constant,
                                        degree=coeff_stream._degree,
                                        order=coeff_stream.order())
            return P.element_class(P, coeff_stream)
        # -(-f) = f
        if isinstance(coeff_stream, Stream_neg):
            return P.element_class(P, coeff_stream._series)
        return P.element_class(P, Stream_neg(coeff_stream, P.is_sparse()))

    # === special functions ===

    def exp(self):
        r"""
        Return the exponential series of ``self``.

        EXAMPLES::

            sage: L = LazyDirichletSeriesRing(QQ, "s")
            sage: Z = L(constant=1, valuation=2)
            sage: exp(Z)                                                                # optional - sage.symbolic
            1 + 1/(2^s) + 1/(3^s) + 3/2/4^s + 1/(5^s) + 2/6^s + 1/(7^s) + O(1/(8^s))
        """
        from .lazy_series_ring import LazyLaurentSeriesRing
        P = LazyLaurentSeriesRing(self.base_ring(), "z", sparse=self.parent()._sparse)
        f = P(coefficients=lambda n: 1/factorial(ZZ(n)), valuation=0)
        return f(self)

    def log(self):
        r"""
        Return the series for the natural logarithm of ``self``.

        EXAMPLES::

            sage: L = LazyDirichletSeriesRing(QQ, "s")
            sage: Z = L(constant=1)
            sage: log(Z)                                                                # optional - sage.symbolic
            1/(2^s) + 1/(3^s) + 1/2/4^s + 1/(5^s) + 1/(7^s) + O(1/(8^s))
        """
        from .lazy_series_ring import LazyLaurentSeriesRing
        P = LazyLaurentSeriesRing(self.base_ring(), "z", sparse=self.parent()._sparse)
        f = P(coefficients=lambda n: ((-1) ** (n + 1))/ZZ(n), valuation=1)
        return f(self-1)

    # trigonometric functions

    def sin(self):
        r"""
        Return the sine of ``self``.

        EXAMPLES::

            sage: L.<z> = LazyLaurentSeriesRing(QQ)
            sage: sin(z)
            z - 1/6*z^3 + 1/120*z^5 - 1/5040*z^7 + O(z^8)

            sage: sin(1 + z)
            Traceback (most recent call last):
            ...
            ValueError: can only compose with a positive valuation series

            sage: L.<x,y> = LazyPowerSeriesRing(QQ)
            sage: sin(x/(1-y)).polynomial(3)
            -1/6*x^3 + x*y^2 + x*y + x

        TESTS::

            sage: L.<z> = LazyLaurentSeriesRing(QQ); x = var("x")
            sage: sin(z)[0:6] == sin(x).series(x, 6).coefficients(sparse=False)
            True
        """
        from .lazy_series_ring import LazyLaurentSeriesRing
        P = LazyLaurentSeriesRing(self.base_ring(), "z", sparse=self.parent()._sparse)
        c = lambda n: (n % 2)/factorial(ZZ(n)) if n % 4 == 1 else -(n % 2)/factorial(ZZ(n))
        f = P(coefficients=c, valuation=1)
        return f(self)

    def cos(self):
        r"""
        Return the cosine of ``self``.

        EXAMPLES::

            sage: L.<z> = LazyLaurentSeriesRing(QQ)
            sage: cos(z)
            1 - 1/2*z^2 + 1/24*z^4 - 1/720*z^6 + O(z^7)

            sage: L.<x,y> = LazyPowerSeriesRing(QQ)
            sage: cos(x/(1-y)).polynomial(4)
            1/24*x^4 - 3/2*x^2*y^2 - x^2*y - 1/2*x^2 + 1

        TESTS::

            sage: L.<z> = LazyLaurentSeriesRing(QQ); x = var("x")
            sage: cos(z)[0:6] == cos(x).series(x, 6).coefficients(sparse=False)
            True
        """
        from .lazy_series_ring import LazyLaurentSeriesRing
        P = LazyLaurentSeriesRing(self.base_ring(), "z", sparse=self.parent()._sparse)
        c = lambda n: 1/factorial(ZZ(n)) if n % 4 == 0 else (n % 2 - 1)/factorial(ZZ(n))
        f = P(coefficients=c, valuation=0)
        return f(self)

    def tan(self):
        r"""
        Return the tangent of ``self``.

        EXAMPLES::

            sage: L.<z> = LazyLaurentSeriesRing(QQ)
            sage: tan(z)
            z + 1/3*z^3 + 2/15*z^5 + 17/315*z^7 + O(z^8)

            sage: L.<x,y> = LazyPowerSeriesRing(QQ)
            sage: tan(x/(1-y)).polynomial(5)
            2/15*x^5 + 2*x^3*y^2 + x*y^4 + x^3*y + x*y^3 + 1/3*x^3 + x*y^2 + x*y + x

        TESTS::

            sage: L.<z> = LazyLaurentSeriesRing(QQ); x = var("x")
            sage: tan(z)[0:6] == tan(x).series(x, 6).coefficients(sparse=False)
            True
        """
        return self.sin() / self.cos()

    def cot(self):
        r"""
        Return the cotangent of ``self``.

        EXAMPLES::

            sage: L.<z> = LazyLaurentSeriesRing(QQ)
            sage: cot(z)
            z^-1 - 1/3*z - 1/45*z^3 - 2/945*z^5 + O(z^6)

            sage: L.<x> = LazyLaurentSeriesRing(QQ)
            sage: cot(x/(1-x)).polynomial(4)
            x^-1 - 1 - 1/3*x - 1/3*x^2 - 16/45*x^3 - 2/5*x^4

        TESTS::

            sage: L.<z> = LazyLaurentSeriesRing(QQ); x = var("x")
            sage: cot(z)[0:6] == cot(x).series(x, 6).coefficients(sparse=False)
            True
        """
        return ~self.tan()

    def csc(self):
        r"""
        Return the cosecant of ``self``.

        EXAMPLES::

            sage: L.<z> = LazyLaurentSeriesRing(QQ)
            sage: csc(z)
            z^-1 + 1/6*z + 7/360*z^3 + 31/15120*z^5 + O(z^6)

            sage: L.<x> = LazyLaurentSeriesRing(QQ)
            sage: csc(x/(1-x)).polynomial(4)
            x^-1 - 1 + 1/6*x + 1/6*x^2 + 67/360*x^3 + 9/40*x^4

        TESTS::

            sage: L.<z> = LazyLaurentSeriesRing(QQ); x = var("x")
            sage: (z*csc(z))[0:6] == (x*csc(x)).series(x, 6).coefficients(sparse=False)
            True
        """
        return ~self.sin()

    def sec(self):
        r"""
        Return the secant of ``self``.

        EXAMPLES::

            sage: L.<z> = LazyLaurentSeriesRing(QQ)
            sage: sec(z)
            1 + 1/2*z^2 + 5/24*z^4 + 61/720*z^6 + O(z^7)

            sage: L.<x,y> = LazyPowerSeriesRing(QQ)
            sage: sec(x/(1-y)).polynomial(4)
            5/24*x^4 + 3/2*x^2*y^2 + x^2*y + 1/2*x^2 + 1

        TESTS::

            sage: L.<z> = LazyLaurentSeriesRing(QQ); x = var("x")
            sage: sec(z)[0:6] == sec(x).series(x, 6).coefficients(sparse=False)
            True
        """
        return ~self.cos()

    # inverse trigonometric functions

    def arcsin(self):
        r"""
        Return the arcsine of ``self``.

        EXAMPLES::

            sage: L.<z> = LazyLaurentSeriesRing(QQ)
            sage: arcsin(z)
            z + 1/6*z^3 + 3/40*z^5 + 5/112*z^7 + O(z^8)

            sage: L.<x,y> = LazyPowerSeriesRing(QQ)
            sage: asin(x/(1-y))
            x + x*y + (1/6*x^3+x*y^2) + (1/2*x^3*y+x*y^3)
             + (3/40*x^5+x^3*y^2+x*y^4) + (3/8*x^5*y+5/3*x^3*y^3+x*y^5)
             + (5/112*x^7+9/8*x^5*y^2+5/2*x^3*y^4+x*y^6) + O(x,y)^8

        TESTS::

            sage: L.<z> = LazyLaurentSeriesRing(QQ); x = var("x")
            sage: asin(z)[0:6] == asin(x).series(x, 6).coefficients(sparse=False)
            True
        """
        from .lazy_series_ring import LazyLaurentSeriesRing
        P = LazyLaurentSeriesRing(self.base_ring(), "z", sparse=self.parent()._sparse)

        def f(n):
            n = ZZ(n)
            if n % 2:
                return factorial(n-1)/((4**((n-1)/2))*(factorial((n-1)/2)**2)*n)
            return ZZ.zero()
        return P(f, valuation=1)(self)

    def arccos(self):
        r"""
        Return the arccosine of ``self``.

        EXAMPLES::

            sage: L.<z> = LazyLaurentSeriesRing(RR)
            sage: arccos(z)
            1.57079632679490 - 1.00000000000000*z + 0.000000000000000*z^2
             - 0.166666666666667*z^3 + 0.000000000000000*z^4
             - 0.0750000000000000*z^5 + O(1.00000000000000*z^7)

            sage: L.<z> = LazyLaurentSeriesRing(SR)
            sage: arccos(z/(1-z))
            1/2*pi - z - z^2 - 7/6*z^3 - 3/2*z^4 - 83/40*z^5 - 73/24*z^6 + O(z^7)

            sage: L.<x,y> = LazyPowerSeriesRing(SR)
            sage: arccos(x/(1-y))
            1/2*pi + (-x) + (-x*y) + ((-1/6)*x^3-x*y^2) + ((-1/2)*x^3*y-x*y^3)
             + ((-3/40)*x^5-x^3*y^2-x*y^4) + ((-3/8)*x^5*y+(-5/3)*x^3*y^3-x*y^5) + O(x,y)^7

        TESTS::

            sage: L.<z> = LazyLaurentSeriesRing(SR); x = var("x")
            sage: acos(z)[0:6] == acos(x).series(x, 6).coefficients(sparse=False)
            True
        """
        from sage.symbolic.constants import pi
        return self.parent()(pi/2) - self.arcsin()

    def arctan(self):
        r"""
        Return the arctangent of ``self``.

        EXAMPLES::

            sage: L.<z> = LazyLaurentSeriesRing(QQ)
            sage: arctan(z)
            z - 1/3*z^3 + 1/5*z^5 - 1/7*z^7 + O(z^8)

            sage: L.<x,y> = LazyPowerSeriesRing(QQ)
            sage: atan(x/(1-y))
            x + x*y + (-1/3*x^3+x*y^2) + (-x^3*y+x*y^3) + (1/5*x^5-2*x^3*y^2+x*y^4)
             + (x^5*y-10/3*x^3*y^3+x*y^5) + (-1/7*x^7+3*x^5*y^2-5*x^3*y^4+x*y^6) + O(x,y)^8

        TESTS::

            sage: L.<z> = LazyLaurentSeriesRing(QQ); x = var("x")
            sage: atan(z)[0:6] == atan(x).series(x, 6).coefficients(sparse=False)
            True
        """
        from .lazy_series_ring import LazyLaurentSeriesRing
        P = LazyLaurentSeriesRing(self.base_ring(), "z", sparse=self.parent()._sparse)

        def f(n):
            n = ZZ(n)
            if n % 4 == 1:
                return 1/n
            if n % 2 == 0:
                return ZZ.zero()
            return -1/n
        return P(f, valuation=1)(self)

    def arccot(self):
        r"""
        Return the arctangent of ``self``.

        EXAMPLES::

            sage: L.<z> = LazyLaurentSeriesRing(RR)
            sage: arccot(z)
            1.57079632679490 - 1.00000000000000*z + 0.000000000000000*z^2
             + 0.333333333333333*z^3 + 0.000000000000000*z^4
             - 0.200000000000000*z^5 + O(1.00000000000000*z^7)

            sage: L.<z> = LazyLaurentSeriesRing(SR)
            sage: arccot(z/(1-z))
            1/2*pi - z - z^2 - 2/3*z^3 + 4/5*z^5 + 4/3*z^6 + O(z^7)

            sage: L.<x,y> = LazyPowerSeriesRing(SR)
            sage: acot(x/(1-y))
            1/2*pi + (-x) + (-x*y) + (1/3*x^3-x*y^2) + (x^3*y-x*y^3)
             + ((-1/5)*x^5+2*x^3*y^2-x*y^4) + (-x^5*y+10/3*x^3*y^3-x*y^5) + O(x,y)^7

        TESTS::

            sage: L.<z> = LazyLaurentSeriesRing(SR); x = var("x")
            sage: acot(z)[0:6] == acot(x).series(x, 6).coefficients(sparse=False)
            True
        """
        from sage.symbolic.constants import pi
        return self.parent()(pi/2) - self.arctan()

    # hyperbolic functions

    def sinh(self):
        r"""
        Return the hyperbolic sine of ``self``.

        EXAMPLES::

            sage: L.<z> = LazyLaurentSeriesRing(QQ)
            sage: sinh(z)
            z + 1/6*z^3 + 1/120*z^5 + 1/5040*z^7 + O(z^8)

            sage: L.<x,y> = LazyPowerSeriesRing(QQ)
            sage: sinh(x/(1-y))
            x + x*y + (1/6*x^3+x*y^2) + (1/2*x^3*y+x*y^3)
             + (1/120*x^5+x^3*y^2+x*y^4) + (1/24*x^5*y+5/3*x^3*y^3+x*y^5)
             + (1/5040*x^7+1/8*x^5*y^2+5/2*x^3*y^4+x*y^6) + O(x,y)^8

        TESTS::

            sage: L.<z> = LazyLaurentSeriesRing(SR); x = var("x")
            sage: sinh(z)[0:6] == sinh(x).series(x, 6).coefficients(sparse=False)
            True
        """
        from .lazy_series_ring import LazyLaurentSeriesRing
        P = LazyLaurentSeriesRing(self.base_ring(), "z", sparse=self.parent()._sparse)
        f = P(coefficients=lambda n: 1/factorial(ZZ(n)) if n % 2 else ZZ.zero(),
              valuation=1)
        return f(self)

    def cosh(self):
        r"""
        Return the hyperbolic cosine of ``self``.

        EXAMPLES::

            sage: L.<z> = LazyLaurentSeriesRing(QQ)
            sage: cosh(z)
            1 + 1/2*z^2 + 1/24*z^4 + 1/720*z^6 + O(z^7)

            sage: L.<x,y> = LazyPowerSeriesRing(QQ)
            sage: cosh(x/(1-y))
            1 + 1/2*x^2 + x^2*y + (1/24*x^4+3/2*x^2*y^2) + (1/6*x^4*y+2*x^2*y^3)
             + (1/720*x^6+5/12*x^4*y^2+5/2*x^2*y^4) + O(x,y)^7

        TESTS::

            sage: L.<z> = LazyLaurentSeriesRing(SR); x = var("x")
            sage: cosh(z)[0:6] == cosh(x).series(x, 6).coefficients(sparse=False)
            True
        """
        from .lazy_series_ring import LazyLaurentSeriesRing
        P = LazyLaurentSeriesRing(self.base_ring(), "z", sparse=self.parent()._sparse)
        f = P(coefficients=lambda n: ZZ.zero() if n % 2 else 1/factorial(ZZ(n)),
              valuation=0)
        return f(self)

    def tanh(self):
        r"""
        Return the hyperbolic tangent of ``self``.

        EXAMPLES::

            sage: L.<z> = LazyLaurentSeriesRing(QQ)
            sage: tanh(z)
            z - 1/3*z^3 + 2/15*z^5 - 17/315*z^7 + O(z^8)

            sage: L.<x,y> = LazyPowerSeriesRing(QQ)
            sage: tanh(x/(1-y))
            x + x*y + (-1/3*x^3+x*y^2) + (-x^3*y+x*y^3) + (2/15*x^5-2*x^3*y^2+x*y^4)
             + (2/3*x^5*y-10/3*x^3*y^3+x*y^5) + (-17/315*x^7+2*x^5*y^2-5*x^3*y^4+x*y^6) + O(x,y)^8

        TESTS::

            sage: L.<z> = LazyLaurentSeriesRing(SR); x = var("x")
            sage: tanh(z)[0:6] == tanh(x).series(x, 6).coefficients(sparse=False)
            True
        """
        from sage.arith.misc import bernoulli
        from .lazy_series_ring import LazyLaurentSeriesRing
        P = LazyLaurentSeriesRing(self.base_ring(), "z", sparse=self.parent()._sparse)

        def f(n):
            n = ZZ(n)
            if n % 2:
                h = 4 ** ((n + 1) // 2)
                return bernoulli(n + 1) * h * (h - 1) / factorial(n + 1)
            return ZZ.zero()
        return P(f, valuation=1)(self)

    def coth(self):
        r"""
        Return the hyperbolic cotangent of ``self``.

        EXAMPLES::

            sage: L.<z> = LazyLaurentSeriesRing(QQ)
            sage: coth(z)
            z^-1 + 1/3*z - 1/45*z^3 + 2/945*z^5 + O(z^6)

            sage: coth(z + z^2)
            z^-1 - 1 + 4/3*z - 2/3*z^2 + 44/45*z^3 - 16/15*z^4 + 884/945*z^5 + O(z^6)

        TESTS::

            sage: L.<z> = LazyLaurentSeriesRing(SR); x = var("x")
            sage: coth(z)[0:6] == coth(x).series(x, 6).coefficients(sparse=False)
            True
        """
        from sage.arith.misc import bernoulli
        from .lazy_series_ring import LazyLaurentSeriesRing
        P = LazyLaurentSeriesRing(self.base_ring(), "z", sparse=self.parent()._sparse)

        def f(n):
            n = ZZ(n)
            if n % 2:
                return ((2 ** (n + 1)) * bernoulli(n + 1))/factorial(n + 1)
            return ZZ.zero()
        return P(f, valuation=-1)(self)

    def sech(self):
        r"""
        Return the hyperbolic secant of ``self``.

        EXAMPLES::

            sage: L.<z> = LazyLaurentSeriesRing(QQ)
            sage: sech(z)
            1 - 1/2*z^2 + 5/24*z^4 - 61/720*z^6 + O(z^7)

            sage: L.<x, y> = LazyPowerSeriesRing(QQ)
            sage: sech(x/(1-y))
            1 + (-1/2*x^2) + (-x^2*y) + (5/24*x^4-3/2*x^2*y^2) + (5/6*x^4*y-2*x^2*y^3)
             + (-61/720*x^6+25/12*x^4*y^2-5/2*x^2*y^4) + O(x,y)^7

        TESTS::

            sage: L.<z> = LazyLaurentSeriesRing(SR); x = var("x")
            sage: sech(z)[0:6] == sech(x).series(x, 6).coefficients(sparse=False)
            True
        """
        from sage.combinat.combinat import euler_number
        from .lazy_series_ring import LazyLaurentSeriesRing
        P = LazyLaurentSeriesRing(self.base_ring(), "z", sparse=self.parent()._sparse)

        def f(n):
            n = ZZ(n)
            if n % 2:
                return ZZ.zero()
            return euler_number(n)/factorial(n)
        return P(f, valuation=0)(self)

    def csch(self):
        r"""
        Return the hyperbolic cosecant of ``self``.

        EXAMPLES::

            sage: L.<z> = LazyLaurentSeriesRing(QQ)
            sage: csch(z)
            z^-1 - 1/6*z + 7/360*z^3 - 31/15120*z^5 + O(z^6)

            sage: L.<z> = LazyLaurentSeriesRing(QQ)
            sage: csch(z/(1-z))
            z^-1 - 1 - 1/6*z - 1/6*z^2 - 53/360*z^3 - 13/120*z^4 - 787/15120*z^5 + O(z^6)

        TESTS::

            sage: L.<z> = LazyLaurentSeriesRing(SR); x = var("x")
            sage: csch(z)[0:6] == csch(x).series(x, 6).coefficients(sparse=False)
            True
        """
        from sage.arith.misc import bernoulli
        from .lazy_series_ring import LazyLaurentSeriesRing
        P = LazyLaurentSeriesRing(self.base_ring(), "z", sparse=self.parent()._sparse)

        def f(n):
            n = ZZ(n)
            if n % 2:
                return 2 * (1 - ZZ(2) ** n) * bernoulli(n + 1)/factorial(n + 1)
            return ZZ.zero()
        return P(f, valuation=-1)(self)

    # inverse hyperbolic functions

    def arcsinh(self):
        r"""
        Return the inverse of the hyperbolic sine of ``self``.

        EXAMPLES::

            sage: L.<z> = LazyLaurentSeriesRing(QQ)
            sage: asinh(z)
            z - 1/6*z^3 + 3/40*z^5 - 5/112*z^7 + O(z^8)

        ``arcsinh`` is an alias::

            sage: arcsinh(z)
            z - 1/6*z^3 + 3/40*z^5 - 5/112*z^7 + O(z^8)

            sage: L.<x,y> = LazyPowerSeriesRing(QQ)
            sage: asinh(x/(1-y))
            x + x*y + (-1/6*x^3+x*y^2) + (-1/2*x^3*y+x*y^3) + (3/40*x^5-x^3*y^2+x*y^4)
             + (3/8*x^5*y-5/3*x^3*y^3+x*y^5) + (-5/112*x^7+9/8*x^5*y^2-5/2*x^3*y^4+x*y^6) + O(x,y)^8

        TESTS::

            sage: L.<z> = LazyLaurentSeriesRing(SR); x = var("x")
            sage: asinh(z)[0:6] == asinh(x).series(x, 6).coefficients(sparse=False)
            True

        """
        from .lazy_series_ring import LazyLaurentSeriesRing
        P = LazyLaurentSeriesRing(self.base_ring(), "z", sparse=self.parent()._sparse)

        def f(n):
            n = ZZ(n)
            if n % 2:
                h = (n - 1) // 2
                return ZZ(-1) ** h * factorial(n - 1)/(ZZ(4) ** h * factorial(h) ** 2 * n)
            return ZZ.zero()
        return P(f, valuation=1)(self)

    def arctanh(self):
        r"""
        Return the inverse of the hyperbolic tangent of ``self``.

        EXAMPLES::

            sage: L.<z> = LazyLaurentSeriesRing(QQ)
            sage: atanh(z)
            z + 1/3*z^3 + 1/5*z^5 + 1/7*z^7 + O(z^8)

        ``arctanh`` is an alias::

            sage: arctanh(z)
            z + 1/3*z^3 + 1/5*z^5 + 1/7*z^7 + O(z^8)

            sage: L.<x, y> = LazyPowerSeriesRing(QQ)
            sage: atanh(x/(1-y))
            x + x*y + (1/3*x^3+x*y^2) + (x^3*y+x*y^3) + (1/5*x^5+2*x^3*y^2+x*y^4)
             + (x^5*y+10/3*x^3*y^3+x*y^5) + (1/7*x^7+3*x^5*y^2+5*x^3*y^4+x*y^6) + O(x,y)^8

        TESTS::

            sage: L.<z> = LazyLaurentSeriesRing(SR); x = var("x")
            sage: atanh(z)[0:6] == atanh(x).series(x, 6).coefficients(sparse=False)
            True

        """
        from .lazy_series_ring import LazyLaurentSeriesRing
        P = LazyLaurentSeriesRing(self.base_ring(), "z", sparse=self.parent()._sparse)
        f = P(coefficients=lambda n: 1/ZZ(n) if n % 2 else ZZ.zero(), valuation=1)
        return f(self)

    def hypergeometric(self, a, b):
        r"""
        Return the `{}_{p}F_{q}`-hypergeometric function
        `\,_pF_{q}` where `(p,q)` is the parameterization of ``self``.

        INPUT:

        - ``a`` -- the first parameter of the hypergeometric function
        - ``b`` -- the second parameter of the hypergeometric function

        EXAMPLES::

            sage: L.<z> = LazyLaurentSeriesRing(QQ)
            sage: z.hypergeometric([1, 1], [1])
            1 + z + z^2 + z^3 + z^4 + z^5 + z^6 + O(z^7)
            sage: z.hypergeometric([], []) - exp(z)
            O(z^7)

            sage: L.<x,y> = LazyPowerSeriesRing(QQ)
            sage: (x+y).hypergeometric([1, 1], [1]).polynomial(4)
            x^4 + 4*x^3*y + 6*x^2*y^2 + 4*x*y^3 + y^4 + x^3 + 3*x^2*y
             + 3*x*y^2 + y^3 + x^2 + 2*x*y + y^2 + x + y + 1

        TESTS::

            sage: L.<z> = LazyLaurentSeriesRing(SR); x = var("x")
            sage: z.hypergeometric([1,1],[1])[0:6] == hypergeometric([1,1],[1], x).series(x, 6).coefficients(sparse=False)
            True

        """
        from .lazy_series_ring import LazyLaurentSeriesRing
        from sage.arith.misc import rising_factorial
        P = LazyLaurentSeriesRing(self.base_ring(), "z", sparse=self.parent()._sparse)

        def coeff(n, c):
            num = 1
            for term in range(len(c)):
                num *= rising_factorial(c[term], n)
            return num
        f = P(coefficients=lambda n: coeff(n, a) / (coeff(n, b) * factorial(ZZ(n))),
              valuation=0)
        return f(self)

    # === named special functions ===

    def q_pochhammer(self, q=None):
        r"""
        Return the infinite ``q``-Pochhammer symbol `(a; q)_{\infty}`,
        where `a` is ``self``.

        This is also one version of the quantum dilogarithm or
        the `q`-Exponential function.

        .. SEEALSO::

            :meth:`sage.rings.lazy_series_ring.LazyLaurentSeriesRing.q_pochhammer`

        INPUT:

        - ``q`` -- (default: `q \in \QQ(q)`) the parameter `q`

        EXAMPLES::

            sage: q = ZZ['q'].fraction_field().gen()
            sage: L.<z> = LazyLaurentSeriesRing(q.parent())
            sage: qp = L.q_pochhammer(q)
            sage: (z + z^2).q_pochhammer(q) - qp(z + z^2)
            O(z^7)
        """
        from .lazy_series_ring import LazyLaurentSeriesRing
        P = LazyLaurentSeriesRing(self.base_ring(), "z", sparse=self.parent()._sparse)
        f = P.q_pochhammer(q)
        return f(self)

    def euler(self):
        r"""
        Return the Euler function evaluated at ``self``.

        The *Euler function* is defined as

        .. MATH::

            \phi(z) = (z; z)_{\infty}
            = \sum_{n=0}^{\infty} (-1)^n q^{(3n^2-n)/2}.

        .. SEEALSO::

            :meth:`sage.rings.lazy_series_ring.LazyLaurentSeriesRing.euler`

        EXAMPLES::

            sage: L.<q> = LazyLaurentSeriesRing(ZZ)
            sage: phi = L.euler()
            sage: (q + q^2).euler() - phi(q + q^2)
            O(q^7)
        """
        from .lazy_series_ring import LazyLaurentSeriesRing
        P = LazyLaurentSeriesRing(self.base_ring(), "z", sparse=self.parent()._sparse)
        phi = P.euler()
        return phi(self)

    # === powers ===

    def __pow__(self, n):
        r"""
        Return the ``n``-th power of the series.

        INPUT:

        - ``n`` -- the power to which to raise the series; this may be a
          rational number, an element of the base ring, or an other series

        EXAMPLES::

            sage: D = LazyDirichletSeriesRing(QQ, 's')
            sage: Z = D(constant=1)
            sage: Z^2                                                                   # optional - sage.symbolic
            1 + 2/2^s + 2/3^s + 3/4^s + 2/5^s + 4/6^s + 2/7^s + O(1/(8^s))
            sage: f = Z^(1/3)
            sage: f                                                                     # optional - sage.symbolic
            1 + 1/3/2^s + 1/3/3^s + 2/9/4^s + 1/3/5^s + 1/9/6^s + 1/3/7^s + O(1/(8^s))
            sage: f^2                                                                   # optional - sage.symbolic
            1 + 2/3/2^s + 2/3/3^s + 5/9/4^s + 2/3/5^s + 4/9/6^s + 2/3/7^s + O(1/(8^s))
            sage: f^3 - Z                                                               # optional - sage.symbolic
            O(1/(8^s))

            sage: L.<z> = LazyLaurentSeriesRing(QQ)
            sage: f = 1 + z
            sage: f^(1 / 2)
            1 + 1/2*z - 1/8*z^2 + 1/16*z^3 - 5/128*z^4 + 7/256*z^5 - 21/1024*z^6 + O(z^7)

            sage: f^f
            1 + z + z^2 + 1/2*z^3 + 1/3*z^4 + 1/12*z^5 + 3/40*z^6 + O(z^7)

            sage: q = ZZ['q'].fraction_field().gen()
            sage: L.<z> = LazyLaurentSeriesRing(q.parent())
            sage: f = (1 - z)^q
            sage: f
            1 - q*z + ((q^2 - q)/2)*z^2 + ((-q^3 + 3*q^2 - 2*q)/6)*z^3
             + ((q^4 - 6*q^3 + 11*q^2 - 6*q)/24)*z^4
             + ((-q^5 + 10*q^4 - 35*q^3 + 50*q^2 - 24*q)/120)*z^5
             + ((q^6 - 15*q^5 + 85*q^4 - 225*q^3 + 274*q^2 - 120*q)/720)*z^6
             + O(z^7)
        """
        if n in ZZ:
            return generic_power(self, n)

        from .lazy_series_ring import LazyLaurentSeriesRing
        P = LazyLaurentSeriesRing(self.base_ring(), "z", sparse=self.parent()._sparse)

        if n in QQ or n in self.base_ring():
            f = P(coefficients=lambda k: prod(n - i for i in range(k)) / ZZ(k).factorial(), valuation=0)
            return f(self - 1)

        exp = P(coefficients=lambda k: 1 / ZZ(k).factorial(), valuation=0)
        return exp(self.log() * n)

    def sqrt(self):
        """
        Return ``self^(1/2)``.

        EXAMPLES::

            sage: L.<z> = LazyLaurentSeriesRing(QQ)
            sage: sqrt(1+z)
            1 + 1/2*z - 1/8*z^2 + 1/16*z^3 - 5/128*z^4 + 7/256*z^5 - 21/1024*z^6 + O(z^7)

            sage: L.<x,y> = LazyPowerSeriesRing(QQ)
            sage: sqrt(1+x/(1-y))
            1 + 1/2*x + (-1/8*x^2+1/2*x*y) + (1/16*x^3-1/4*x^2*y+1/2*x*y^2)
             + (-5/128*x^4+3/16*x^3*y-3/8*x^2*y^2+1/2*x*y^3)
             + (7/256*x^5-5/32*x^4*y+3/8*x^3*y^2-1/2*x^2*y^3+1/2*x*y^4)
             + (-21/1024*x^6+35/256*x^5*y-25/64*x^4*y^2+5/8*x^3*y^3-5/8*x^2*y^4+1/2*x*y^5)
             + O(x,y)^7

        This also works for Dirichlet series::

            sage: D = LazyDirichletSeriesRing(SR, "s")
            sage: Z = D(constant=1)
            sage: f = sqrt(Z)
            sage: f                                                                     # optional - sage.symbolic
            1 + 1/2/2^s + 1/2/3^s + 3/8/4^s + 1/2/5^s + 1/4/6^s + 1/2/7^s + O(1/(8^s))
            sage: f*f - Z                                                               # optional - sage.symbolic
            O(1/(8^s))
        """
        return self ** QQ((1, 2))  # == 1/2


class LazyCauchyProductSeries(LazyModuleElement):
    r"""
    A class for series where multiplication is the Cauchy product.

    EXAMPLES::

        sage: L.<z> = LazyLaurentSeriesRing(ZZ)
        sage: f = 1 / (1 - z)
        sage: f
        1 + z + z^2 + O(z^3)
        sage: f * (1 - z)
        1

        sage: L.<z> = LazyLaurentSeriesRing(ZZ, sparse=True)
        sage: f = 1 / (1 - z)
        sage: f
        1 + z + z^2 + O(z^3)
    """
    def valuation(self):
        r"""
        Return the valuation of ``self``.

        This method determines the valuation of the series by looking for a
        nonzero coefficient. Hence if the series happens to be zero, then it
        may run forever.

        EXAMPLES::

            sage: L.<z> = LazyLaurentSeriesRing(ZZ)
            sage: s = 1/(1 - z) - 1/(1 - 2*z)
            sage: s.valuation()
            1
            sage: t = z - z
            sage: t.valuation()
            +Infinity
            sage: M = L(lambda n: n^2, 0)
            sage: M.valuation()
            1
            sage: (M - M).valuation()
            +Infinity
        """
        if isinstance(self._coeff_stream, Stream_zero):
            return self._coeff_stream.order()
        return ZZ(self._coeff_stream.order())

    def _mul_(self, other):
        """
        Return the product of this series with ``other``.

        INPUT:

        - ``other`` -- other series

        TESTS::

            sage: L.<z> = LazyLaurentSeriesRing(ZZ, sparse=True)
            sage: (1 - z)*(1 - z)
            1 - 2*z + z^2
            sage: (1 - z)*(1 - z)*(1 - z)
            1 - 3*z + 3*z^2 - z^3
            sage: M = L(lambda n: n, valuation=0)
            sage: M
            z + 2*z^2 + 3*z^3 + 4*z^4 + 5*z^5 + 6*z^6 + O(z^7)
            sage: N = M * (1 - M)
            sage: N
            z + z^2 - z^3 - 6*z^4 - 15*z^5 - 29*z^6 - 49*z^7 + O(z^8)

            sage: p = (1 - z)*(1 + z^2)^3 * z^-2
            sage: p
            z^-2 - z^-1 + 3 - 3*z + 3*z^2 - 3*z^3 + z^4 - z^5
            sage: M = L(lambda n: n, valuation=-2, degree=5, constant=2)
            sage: M
            -2*z^-2 - z^-1 + z + 2*z^2 + 3*z^3 + 4*z^4 + 2*z^5 + 2*z^6 + 2*z^7 + O(z^8)
            sage: M * p
            -2*z^-4 + z^-3 - 5*z^-2 + 4*z^-1 - 2 + 7*z + 5*z^2 + 5*z^3
             + 7*z^4 - 2*z^5 + 4*z^6 - 5*z^7 + z^8 - 2*z^9
            sage: M * p == p * M
            True

            sage: q = (1 - 2*z)*(1 + z^2)^3 * z^-2
            sage: q * M
            -2*z^-4 + 3*z^-3 - 4*z^-2 + 10*z^-1 + 11*z + 2*z^2 - 3*z^3
             - 6*z^4 - 22*z^5 - 14*z^6 - 27*z^7 - 16*z^8 - 20*z^9
             - 16*z^10 - 16*z^11 - 16*z^12 + O(z^13)
            sage: q * M == M * q
            True

            sage: L.<z> = LazyLaurentSeriesRing(ZZ, sparse=False)
            sage: M = L(lambda n: n, valuation=0); M
            z + 2*z^2 + 3*z^3 + 4*z^4 + 5*z^5 + 6*z^6 + O(z^7)
            sage: N = L(lambda n: 1, valuation=0); N
            1 + z + z^2 + z^3 + z^4 + z^5 + z^6 + O(z^7)
            sage: M * N
            z + 3*z^2 + 6*z^3 + 10*z^4 + 15*z^5 + 21*z^6 + 28*z^7 + O(z^8)

            sage: L.one() * M is M
            True
            sage: M * L.one() is M
            True

        Multiplication of series with eventually constant
        coefficients may yield another such series::

            sage: L.<z> = LazyLaurentSeriesRing(SR)
            sage: var("a b c d e u v w")
            (a, b, c, d, e, u, v, w)
            sage: s = a/z^2 + b*z + c*z^2 + d*z^3 + e*z^4
            sage: t = L([u, v], constant=w, valuation=-1)
            sage: s1 = s.approximate_series(44)
            sage: t1 = t.approximate_series(44)
            sage: s1 * t1 - (s * t).approximate_series(42)
            O(z^42)

        Check products with exact series::

            sage: L([1], constant=3)^2
            1 + 6*z + 15*z^2 + 24*z^3 + 33*z^4 + 42*z^5 + 51*z^6 + O(z^7)

            sage: (1+z) * L([1,0,1], constant=1)
            1 + z + z^2 + 2*z^3 + 2*z^4 + 2*z^5 + O(z^6)

        Check that :issue:`36154` is fixed::

            sage: L.<z> = LazyLaurentSeriesRing(Zmod(4))
            sage: f = L(constant=2, valuation=0)
            sage: g = L([2])
            sage: f * g
            0
        """
        P = self.parent()
        left = self._coeff_stream
        right = other._coeff_stream

        # Check some trivial products
        if isinstance(left, Stream_zero) or isinstance(right, Stream_zero):
            return P.zero()
        if (isinstance(left, Stream_exact)
            and left._initial_coefficients == (P._internal_poly_ring.base_ring().one(),)
            and left.order() == 0
            and not left._constant):
            return other  # self == 1
        if (isinstance(right, Stream_exact)
            and right._initial_coefficients == (P._internal_poly_ring.base_ring().one(),)
            and right.order() == 0
            and not right._constant):
            return self  # right == 1
        if ((isinstance(left, Stream_cauchy_invert) and left._series == right)
            or (isinstance(right, Stream_cauchy_invert) and right._series == left)):
            return P.one()
        # The product is exact if and only if both factors are exact
        # and one of the factors has eventually 0 coefficients:
        # (p + a x^d/(1-x))(q + b x^e/(1-x))
        # = p q + (a x^d q + b x^e p)/(1-x) + a b x^(d+e)/(1-x)^2
        # TODO: this is not true in characteristic 2
        if (isinstance(left, Stream_exact)
            and isinstance(right, Stream_exact)
            and not (left._constant and right._constant)):
            il = left._initial_coefficients
            ir = right._initial_coefficients
            initial_coefficients = [sum(il[k]*ir[n-k]
                                        for k in range(max(n - len(ir) + 1, 0),
                                                       min(len(il) - 1, n) + 1))
                                    for n in range(len(il) + len(ir) - 1)]
            lv = left.order()
            rv = right.order()
            # The coefficients of the series (a * x^d * q)/(1-x) are
            # eventually equal to `a * q(1)`, and its initial
            # coefficients are the cumulative sums of the
            # coefficients of q.
            if right._constant:
                d = right._degree
                c = left._constant  # this is zero
                initial_coefficients.extend([c]*(d - rv - len(ir)))
                # left._constant must be 0 and thus len(il) >= 1
                for k in range(len(il)-1):
                    c += il[k] * right._constant
                    initial_coefficients[d - rv + k] += c
                c += il[-1] * right._constant
            elif left._constant:
                d = left._degree
                c = right._constant  # this is zero
                initial_coefficients.extend([c]*(d - lv - len(il)))
                # left._constant must be 0 and thus len(il) >= 1
                for k in range(len(ir)-1):
                    c += left._constant * ir[k]
                    initial_coefficients[d - lv + k] += c
                c += left._constant * ir[-1]
            else:
                c = left._constant  # this is zero
            if not any(initial_coefficients) and not c:
                return P.zero()
            coeff_stream = Stream_exact(initial_coefficients,
                                        order=lv + rv,
                                        constant=c)
            return P.element_class(P, coeff_stream)

        if P in Rings().Commutative():
            coeff_stream = Stream_cauchy_mul_commutative(left, right, P.is_sparse())
        else:
            coeff_stream = Stream_cauchy_mul(left, right, P.is_sparse())
        return P.element_class(P, coeff_stream)

    def __pow__(self, n):
        r"""
        Return the ``n``-th power of the series.

        INPUT:

        - ``n`` -- integer; the power to which to raise the series

        EXAMPLES:

        Lazy Laurent series that have a dense implementation can be
        raised to the power ``n``::

            sage: L.<z> = LazyLaurentSeriesRing(ZZ, sparse=False)
            sage: (1 - z)^-1
            1 + z + z^2 + O(z^3)
            sage: (1 - z)^0
            1
            sage: (1 - z)^3
            1 - 3*z + 3*z^2 - z^3
            sage: (1 - z)^-3
            1 + 3*z + 6*z^2 + 10*z^3 + 15*z^4 + 21*z^5 + 28*z^6 + O(z^7)
            sage: M = L(lambda n: n, valuation=0); M
            z + 2*z^2 + 3*z^3 + 4*z^4 + 5*z^5 + 6*z^6 + O(z^7)
            sage: M^2
            z^2 + 4*z^3 + 10*z^4 + 20*z^5 + 35*z^6 + 56*z^7 + 84*z^8 + O(z^9)

        We can create a really large power of a monomial, even with
        the dense implementation::

            sage: z^1000000
            z^1000000

        Lazy Laurent series that have a sparse implementation can be
        raised to the power ``n``::

            sage: L.<z> = LazyLaurentSeriesRing(ZZ, sparse=True)
            sage: M = L(lambda n: n, valuation=0); M
            z + 2*z^2 + 3*z^3 + 4*z^4 + 5*z^5 + 6*z^6 + O(z^7)
            sage: M^2
            z^2 + 4*z^3 + 10*z^4 + 20*z^5 + 35*z^6 + 56*z^7 + 84*z^8 + O(z^9)

        Lazy Laurent series that are known to be exact can be raised
        to the power ``n``::

            sage: z^2
            z^2
            sage: (1 - z)^2
            1 - 2*z + z^2
            sage: (1 + z)^2
            1 + 2*z + z^2

        We also support the general case::

            sage: L.<z> = LazyLaurentSeriesRing(SR)
            sage: (1 + z)^(1 + z)
            1 + z + z^2 + 1/2*z^3 + 1/3*z^4 + 1/12*z^5 + 3/40*z^6 + O(z^7)

        TESTS:

        Check that :issue:`36154` is fixed::

            sage: L.<z> = LazyLaurentSeriesRing(Zmod(4))
            sage: f = L([2])
            sage: f^2
            0
        """
        if n == 0:
            return self.parent().one()

        cs = self._coeff_stream
        if (isinstance(cs, Stream_exact)
            and not cs._constant and n in ZZ
            and (n > 0 or len(cs._initial_coefficients) == 1)):
            # # alternatively:
            # return P(self.finite_part() ** ZZ(n))
            P = self.parent()
            ret = cs._polynomial_part(P._internal_poly_ring) ** ZZ(n)
            if not ret:
                return P.zero()
            val = ret.valuation()
            deg = ret.degree() + 1
            initial_coefficients = [ret[i] for i in range(val, deg)]
            return P.element_class(P, Stream_exact(initial_coefficients,
                                                   constant=cs._constant,
                                                   degree=deg,
                                                   order=val))
        return super().__pow__(n)

    def __invert__(self):
        """
        Return the multiplicative inverse of the element.

        EXAMPLES:

        Lazy Laurent series that have a dense implementation can be inverted::

            sage: L.<z> = LazyLaurentSeriesRing(ZZ, sparse=False)
            sage: ~(1 - z)
            1 + z + z^2 + O(z^3)
            sage: M = L(lambda n: n, valuation=0); M
            z + 2*z^2 + 3*z^3 + 4*z^4 + 5*z^5 + 6*z^6 + O(z^7)
            sage: P = ~M; P
            z^-1 - 2 + z + O(z^6)

        Lazy Laurent series that have a sparse implementation can be inverted::

            sage: L.<z> = LazyLaurentSeriesRing(ZZ, sparse=True)
            sage: M = L(lambda n: n, valuation=0); M
            z + 2*z^2 + 3*z^3 + 4*z^4 + 5*z^5 + 6*z^6 + O(z^7)
            sage: P = ~M; P
            z^-1 - 2 + z + O(z^6)

            sage: ~(~(1 - z))
            1 - z

        Lazy Laurent series that are known to be exact can be inverted::

            sage: ~z
            z^-1

        We can also compute the multiplicative inverse of a symmetric
        function::

            sage: h = SymmetricFunctions(QQ).h()
            sage: p = SymmetricFunctions(QQ).p()
            sage: L = LazySymmetricFunctions(p)
            sage: E = L(lambda n: h[n])
            sage: (~E)[:4]
            [p[], -p[1], 1/2*p[1, 1] - 1/2*p[2], -1/6*p[1, 1, 1] + 1/2*p[2, 1] - 1/3*p[3]]

            sage: (E * ~E)[:6]
            [p[], 0, 0, 0, 0, 0]

        TESTS::

            sage: L.<x> = LazyLaurentSeriesRing(QQ)
            sage: g = L([2], valuation=-1, constant=1); g
            2*x^-1 + 1 + x + x^2 + O(x^3)
            sage: g * g^-1
            1

            sage: L.<x> = LazyPowerSeriesRing(QQ)
            sage: ~(x + x^2)
            Traceback (most recent call last):
            ...
            ZeroDivisionError: cannot divide by a series of positive valuation
        """
        P = self.parent()
        coeff_stream = self._coeff_stream
        if P._minimal_valuation is not None and coeff_stream._approximate_order > 0:
            raise ZeroDivisionError("cannot divide by a series of positive valuation")

        # the inverse is exact if and only if coeff_stream corresponds to one of
        # cx^d/(1-x) ... (c, ...)
        # cx^d       ... (c, 0, ...)
        # cx^d (1-x) ... (c, -c, 0, ...)
        if isinstance(coeff_stream, Stream_exact):
            initial_coefficients = coeff_stream._initial_coefficients
            if not initial_coefficients:
                i = ~coeff_stream._constant
                v = -coeff_stream.order()
                c = P._internal_poly_ring.base_ring().zero()
                coeff_stream = Stream_exact((i, -i),
                                            order=v,
                                            constant=c)
                return P.element_class(P, coeff_stream)
            if len(initial_coefficients) == 1 and not coeff_stream._constant:
                i = ~initial_coefficients[0]
                v = -coeff_stream.order()
                c = P._internal_poly_ring.base_ring().zero()
                coeff_stream = Stream_exact((i,),
                                            order=v,
                                            constant=c)
                return P.element_class(P, coeff_stream)
            if (len(initial_coefficients) == 2
                and not (initial_coefficients[0] + initial_coefficients[1])
                and not coeff_stream._constant):
                v = -coeff_stream.order()
                c = ~initial_coefficients[0]
                coeff_stream = Stream_exact((),
                                            order=v,
                                            constant=c)
                return P.element_class(P, coeff_stream)

        # (f^-1)^-1 = f
        if isinstance(coeff_stream, Stream_cauchy_invert):
            return P.element_class(P, coeff_stream._series)

        coeff_stream_inverse = Stream_cauchy_invert(coeff_stream,
                                                    approximate_order=P._minimal_valuation)
        return P.element_class(P, coeff_stream_inverse)

    def _div_(self, other):
        r"""
        Return ``self`` divided by ``other``.

        INPUT:

        - ``other`` -- nonzero series

        EXAMPLES:

        Lazy Laurent series that have a dense implementation can be divided::

            sage: L.<z> = LazyLaurentSeriesRing(ZZ, sparse=False)
            sage: z / (1 - z)
            z + z^2 + z^3 + O(z^4)
            sage: 1 / (z*(1-z))
            z^-1 + 1 + z + O(z^2)

            sage: M = L(lambda n: n, 0); M
            z + 2*z^2 + 3*z^3 + 4*z^4 + 5*z^5 + 6*z^6 + O(z^7)
            sage: N = L(lambda n: 1, 0); N
            1 + z + z^2 + z^3 + z^4 + z^5 + z^6 + O(z^7)
            sage: P = M / N; P
            z + z^2 + z^3 + z^4 + z^5 + z^6 + z^7 + O(z^8)

        Lazy Laurent series that have a sparse implementation can be divided::

            sage: L.<z> = LazyLaurentSeriesRing(ZZ, sparse=True)
            sage: M = L(lambda n: n, 0); M
            z + 2*z^2 + 3*z^3 + 4*z^4 + 5*z^5 + 6*z^6 + O(z^7)
            sage: N = L(lambda n: 1, 0); N
            1 + z + z^2 + z^3 + z^4 + z^5 + z^6 + O(z^7)
            sage: P = M / N; P
            z + z^2 + z^3 + z^4 + z^5 + z^6 + z^7 + O(z^8)

        If the division of exact Lazy Laurent series yields a Laurent
        polynomial, it is represented as an exact series::

            sage: L.<z> = LazyLaurentSeriesRing(QQ)
            sage: (3*z^-3 + 3*z^-2 + 2*z^2 + 2*z^3) / (6*z + 4*z^6)
            1/2*z^-4 + 1/2*z^-3

            sage: m = z^2 + 2*z + 1
            sage: n = z + 1
            sage: m / n
            1 + z

        An example over the ring of symmetric functions::

            sage: e = SymmetricFunctions(QQ).e()
            sage: R.<z> = LazyLaurentSeriesRing(e)
            sage: 1 / (1 - e[1]*z)
            e[] + e[1]*z + e[1, 1]*z^2 + e[1, 1, 1]*z^3 + e[1, 1, 1, 1]*z^4
             + e[1, 1, 1, 1, 1]*z^5 + e[1, 1, 1, 1, 1, 1]*z^6 + O(e[]*z^7)

        Examples for multivariate Taylor series::

            sage: L.<x, y> = LazyPowerSeriesRing(QQ)
            sage: 1 / (1 - y)
            1 + y + y^2 + y^3 + y^4 + y^5 + y^6 + O(x,y)^7

            sage: (x + y) / (1 - y)
            (x+y) + (x*y+y^2) + (x*y^2+y^3) + (x*y^3+y^4) + (x*y^4+y^5) + (x*y^5+y^6) + (x*y^6+y^7) + O(x,y)^8

        TESTS::

            sage: L.<t> = LazyPowerSeriesRing(QQ)
            sage: t / L(1)
            t

            sage: t^3 * (1+2*t+3*t^2+4*t^3) / (t-t^2)
            t^2 + 3*t^3 + 6*t^4 + 10*t^5 + 10*t^6 + 10*t^7 + O(t^8)

            sage: t^3 * ((1+2*t+3*t^2+4*t^3) / (t-t^2))
            t^2 + 3*t^3 + 6*t^4 + 10*t^5 + 10*t^6 + 10*t^7 + O(t^8)

            sage: L(lambda n: n) / (t + t^2)
            1 + t + 2*t^2 + 2*t^3 + 3*t^4 + 3*t^5 + O(t^6)

        Check that division by one does nothing, and division by
        itself gives one::

            sage: s = SymmetricFunctions(ZZ).s()
            sage: S = LazySymmetricFunctions(s)
            sage: f = S(lambda n: s(Partitions(n).random_element()))
            sage: f / S.one() is f
            True

            sage: f / f
            s[]

        Dividing when the coefficient ring is a lazy Dirichlet ring::

            sage: D = LazyDirichletSeriesRing(QQ, "s")
            sage: zeta = D(constant=1)
            sage: L.<t> = LazyLaurentSeriesRing(D)
            sage: 1 / (1 - t*zeta)
            (1 + O(1/(8^s)))
             + (1 + 1/(2^s) + 1/(3^s) + 1/(4^s) + 1/(5^s) + 1/(6^s) + 1/(7^s) + O(1/(8^s)))*t
             + ... + O(t^7)

        Check for dividing by other type of `0` series::

            sage: L.<t> = LazyPowerSeriesRing(QQ)
            sage: f = L(lambda n: 0, valuation=0)
            sage: L.options.halting_precision = 20
            sage: 1 / f
            Traceback (most recent call last):
            ...
            ZeroDivisionError: cannot divide by 0
            sage: L.options._reset()
        """
        if not other:
            raise ZeroDivisionError("cannot divide by 0")

        P = self.parent()
        left = self._coeff_stream
        # self == 0
        if isinstance(left, Stream_zero):
            return P.zero()
        right = other._coeff_stream

        # right == 1
        if (isinstance(right, Stream_exact)
            and right._initial_coefficients == (P._internal_poly_ring.base_ring().one(),)
            and right.order() == 0
            and not right._constant):
            return self

        # self is right
        if left == right:
            return P.one()

        if (P._minimal_valuation is not None
            and left._true_order
            and left._approximate_order < right._approximate_order):
            F = P.fraction_field()
            num = F.element_class(F, left)
            den = F.element_class(F, right)
            return num / den

        R = P._internal_poly_ring
        if (isinstance(left, Stream_exact)
            and isinstance(right, Stream_exact)
            and hasattr(R.base_ring(), "fraction_field")
            and hasattr(R, "_gcd_univariate_polynomial")):
            z = R.gen()
            num = left._polynomial_part(R) * (1-z) + left._constant * z**left._degree
            den = right._polynomial_part(R) * (1-z) + right._constant * z**right._degree
            # num / den is not necessarily reduced, but gcd and // seems to work:
            # sage: a = var("a"); R.<z> = SR[]
            # sage: (a*z - a)/(z - 1)
            # (a*z - a)/(z - 1)
            # sage: gcd((a*z - a), (z - 1))
            # z - 1
            g = num.gcd(den)
            # apparently, the gcd is chosen so that den // g is is
            # actually a polynomial, but we do not rely on this
            num = num // g
            den = den // g
            exponents = den.exponents()
            if len(exponents) == 1:
                # dividing by z^k
                d = den[exponents[0]]
                v = num.valuation()
                initial_coefficients = [num[i] / d
                                        for i in range(v, num.degree() + 1)]
                order = v - den.valuation()
                return P.element_class(P, Stream_exact(initial_coefficients,
                                                       order=order,
                                                       constant=0))
            if (len(exponents) == 2
                and exponents[0] + 1 == exponents[1]
                and den[exponents[0]] == -den[exponents[1]]):
                # dividing by z^k (1-z)
                quo, rem = num.quo_rem(den)
                # rem is a unit, i.e., in the Laurent case c*z^v
                v_rem = rem.exponents()[0]
                c = rem[v_rem]
                constant = P.base_ring()(c / den[exponents[0]])
                v = v_rem - exponents[0]
                if quo:
                    d = quo.degree()
                    m = d - v + 1
                    if m > 0:
                        quo += R([constant]*m).shift(v)
                        v = d + 1
                    if quo:
                        order = quo.valuation()
                    else:
                        order = 0
                    initial_coefficients = [quo[i] for i in range(order, quo.degree() + 1)]
                    return P.element_class(P, Stream_exact(initial_coefficients,
                                                           order=order,
                                                           degree=v,
                                                           constant=constant))
                return P.element_class(P, Stream_exact([],
                                                       order=v,
                                                       degree=v,
                                                       constant=constant))

        # we cannot pass the approximate order here, even when
        # P._minimal_valuation is zero, because we allow division by
        # series of positive valuation
        right_inverse = Stream_cauchy_invert(right)
        if P in Rings().Commutative():
            coeff_stream = Stream_cauchy_mul_commutative(left, right_inverse, P.is_sparse())
        else:
            coeff_stream = Stream_cauchy_mul(left, right_inverse, P.is_sparse())
        return P.element_class(P, coeff_stream)

    def _floordiv_(self, other):
        r"""
        Return ``self`` floor divided by ``other``.

        INPUT:

        - ``other`` -- nonzero series

        EXAMPLES::

            sage: L.<x> = LazyLaurentSeriesRing(QQ)
            sage: g = (x + 2*x^2) / (1 - x - x^2)
            sage: x // g
            1 - 3*x + 5*x^2 - 10*x^3 + 20*x^4 - 40*x^5 + 80*x^6 + O(x^7)
            sage: 1 // g
            x^-1 - 3 + 5*x - 10*x^2 + 20*x^3 - 40*x^4 + 80*x^5 + O(x^6)
            sage: x^-3 // g
                x^-4 - 3*x^-3 + 5*x^-2 - 10*x^-1 + 20 - 40*x + 80*x^2 + O(x^3)
            sage: f = (x + x^2) / (1 - x)
            sage: f // g
            1 - x + x^2 - 4*x^3 + 6*x^4 - 14*x^5 + 26*x^6 + O(x^7)
            sage: g // f
            1 + x + 3*x^3 + x^4 + 6*x^5 + 5*x^6 + O(x^7)
        """
        if not other:
            raise ZeroDivisionError("cannot divide by 0")
        P = self.parent()
        if P not in IntegralDomains():
            raise TypeError("must be an integral domain")
        return P(self / other)

    # === fast special functions ===

    def exp(self):
        r"""
        Return the exponential series of ``self``.

        We use the identity

        .. MATH::

            \exp(s) = 1 + \int s' \exp(s).

        EXAMPLES::

            sage: L.<z> = LazyLaurentSeriesRing(QQ)
            sage: exp(z)
            1 + z + 1/2*z^2 + 1/6*z^3 + 1/24*z^4 + 1/120*z^5 + 1/720*z^6 + O(z^7)
            sage: exp(z + z^2)
            1 + z + 3/2*z^2 + 7/6*z^3 + 25/24*z^4 + 27/40*z^5 + 331/720*z^6 + O(z^7)
            sage: exp(0)
            1
            sage: exp(1 + z)
            Traceback (most recent call last):
            ...
            ValueError: can only compose with a positive valuation series

            sage: L.<x,y> = LazyPowerSeriesRing(QQ)
            sage: exp(x+y)[4].factor()
            (1/24) * (x + y)^4
            sage: exp(x/(1-y)).polynomial(3)
            1/6*x^3 + x^2*y + x*y^2 + 1/2*x^2 + x*y + x + 1

        TESTS::

            sage: L.<z> = LazyLaurentSeriesRing(QQ); x = var("x")
            sage: exp(z)[0:6] == exp(x).series(x, 6).coefficients(sparse=False)
            True

        Check the exponential when the base ring is a lazy ring::

            sage: L.<t> = LazyPowerSeriesRing(QQ)
            sage: M.<x> = LazyPowerSeriesRing(L)
            sage: exp(x)
            1 + x + 1/2*x^2 + 1/6*x^3 + 1/24*x^4 + 1/120*x^5 + 1/720*x^6 + O(x^7)
        """
        P = self.parent()
        R = self.base_ring()
        coeff_stream = self._coeff_stream
        # TODO: coefficients should not be checked here, it prevents
        # us from using self.define in some cases!
        if any(coeff_stream[i] for i in range(coeff_stream._approximate_order, 1)):
            raise ValueError("can only compose with a positive valuation series")
        # WARNING: d_self need not be a proper element of P, e.g. for
        # multivariate power series
        # We make the streams dense, because all coefficients have to be computed anyway
        d_self = Stream_function(lambda n: (n + 1) * coeff_stream[n + 1],
                                 False, 0)
        f = P.undefined(valuation=0)
        # d_self and f._coeff_stream always commute, the coefficients
        # of the product are of the form sum_{k=1}^n a_k a_{n+1-k}.
        d_self_f = Stream_cauchy_mul_commutative(d_self, f._coeff_stream, False)
        int_d_self_f = Stream_function(lambda n: d_self_f[n-1] / R(n) if n else R.one(),
                                       False, 0)
        f._coeff_stream._target = int_d_self_f
        return f

    def log(self):
        r"""
        Return the series for the natural logarithm of ``self``.

        We use the identity

        .. MATH::

            \log(s) = \int s' / s.

        EXAMPLES::

            sage: L.<z> = LazyLaurentSeriesRing(QQ)
            sage: log(1/(1-z))
            z + 1/2*z^2 + 1/3*z^3 + 1/4*z^4 + 1/5*z^5 + 1/6*z^6 + 1/7*z^7 + O(z^8)

            sage: L.<x, y> = LazyPowerSeriesRing(QQ)
            sage: log((1 + x/(1-y))).polynomial(3)
            1/3*x^3 - x^2*y + x*y^2 - 1/2*x^2 + x*y + x

        TESTS::

            sage: L.<z> = LazyLaurentSeriesRing(QQ); x = var("x")
            sage: log(1+z)[0:6] == log(1+x).series(x, 6).coefficients(sparse=False)
            True

            sage: log(z)
            Traceback (most recent call last):
            ...
            ValueError: can only compose with a positive valuation series
        """
        P = self.parent()
        R = self.base_ring()
        coeff_stream = self._coeff_stream
        # TODO: coefficients should not be checked here, it prevents
        # us from using self.define in some cases!
        if (any(coeff_stream[i] for i in range(coeff_stream._approximate_order, 0))
            or coeff_stream[0] != R.one()):
            raise ValueError("can only compose with a positive valuation series")
        # WARNING: d_self need not be a proper element of P, e.g. for
        # multivariate power series
        d_self = Stream_function(lambda n: (n + 1) * coeff_stream[n + 1],
                                 P.is_sparse(), 0)
        coeff_stream_inverse = Stream_cauchy_invert(coeff_stream)
        # d_self and coeff_stream_inverse always commute
        d_self_quo_self = Stream_cauchy_mul_commutative(d_self,
                                                        coeff_stream_inverse,
                                                        P.is_sparse())
        int_d_self_quo_self = Stream_function(lambda n: d_self_quo_self[n-1] / R(n),
                                              P.is_sparse(), 1)
        return P.element_class(P, int_d_self_quo_self)


class LazyLaurentSeries(LazyCauchyProductSeries):
    r"""
    A Laurent series where the coefficients are computed lazily.

    EXAMPLES::

        sage: L.<z> = LazyLaurentSeriesRing(ZZ)

    We can build a series from a function and specify if the series
    eventually takes a constant value::

        sage: f = L(lambda i: i, valuation=-3, constant=-1, degree=3)
        sage: f
        -3*z^-3 - 2*z^-2 - z^-1 + z + 2*z^2 - z^3 - z^4 - z^5 + O(z^6)
        sage: f[-2]
        -2
        sage: f[10]
        -1
        sage: f[-5]
        0

        sage: f = L(lambda i: i, valuation=-3)
        sage: f
        -3*z^-3 - 2*z^-2 - z^-1 + z + 2*z^2 + 3*z^3 + O(z^4)
        sage: f[20]
        20

    Anything that converts into a polynomial can be input, where
    we can also specify the valuation or if the series eventually
    takes a constant value::

        sage: L([-5,2,0,5])
        -5 + 2*z + 5*z^3
        sage: L([-5,2,0,5], constant=6)
        -5 + 2*z + 5*z^3 + 6*z^4 + 6*z^5 + 6*z^6 + O(z^7)
        sage: L([-5,2,0,5], degree=6, constant=6)
        -5 + 2*z + 5*z^3 + 6*z^6 + 6*z^7 + 6*z^8 + O(z^9)
        sage: L([-5,2,0,5], valuation=-2, degree=3, constant=6)
        -5*z^-2 + 2*z^-1 + 5*z + 6*z^3 + 6*z^4 + 6*z^5 + O(z^6)
        sage: L([-5,2,0,5], valuation=5)
        -5*z^5 + 2*z^6 + 5*z^8
        sage: L({-2:9, 3:4}, constant=2, degree=5)
        9*z^-2 + 4*z^3 + 2*z^5 + 2*z^6 + 2*z^7 + O(z^8)

    We can also perform arithmetic::

        sage: f = 1 / (1 - z - z^2)
        sage: f
        1 + z + 2*z^2 + 3*z^3 + 5*z^4 + 8*z^5 + 13*z^6 + O(z^7)
        sage: f.coefficient(100)
        573147844013817084101
        sage: f = (z^-2 - 1 + 2*z) / (z^-1 - z + 3*z^2)
        sage: f
        z^-1 - z^2 - z^4 + 3*z^5 + O(z^6)

    However, we may not always be able to know when a result is
    exactly a polynomial::

        sage: f * (z^-1 - z + 3*z^2)
        z^-2 - 1 + 2*z + O(z^5)

    TESTS::

        sage: L.<z> = LazyLaurentSeriesRing(ZZ, sparse=True)
        sage: f = 1 / (1 - z - z^2)
        sage: TestSuite(f).run()

        sage: L.<z> = LazyLaurentSeriesRing(ZZ, sparse=False)
        sage: f = 1 / (1 - z - z^2)
        sage: TestSuite(f).run()
    """
    def is_unit(self):
        """
        Return whether this element is a unit in the ring.

        EXAMPLES::

            sage: L.<z> = LazyLaurentSeriesRing(ZZ)
            sage: (2*z).is_unit()
            False

            sage: (1 + 2*z).is_unit()
            True

            sage: (1 + 2*z^-1).is_unit()
            False

            sage: (z^3 + 4 - z^-2).is_unit()
            True
        """
        if self.is_zero(): # now 0 != 1
            return False
        a = self[self.valuation()]
        return a.is_unit()

    def _im_gens_(self, codomain, im_gens, base_map=None):
        """
        Return the image of ``self`` under the map that sends the
        generators of the parent of ``self`` to the elements of the
        tuple ``im_gens``.

        EXAMPLES::

            sage: Z.<x> = ZZ[]
            sage: K.<i> = NumberField(x^2 + 1)                                          # optional - sage.rings.number_field
            sage: R.<t> = LazyLaurentSeriesRing(K)                                      # optional - sage.rings.number_field
            sage: f = R(lambda n: i^n, valuation=-2); f                                 # optional - sage.rings.number_field
            -t^-2 - i*t^-1 + 1 + i*t - t^2 - i*t^3 + t^4 + O(t^5)
            sage: f._im_gens_(R, [t + t^2])                                             # optional - sage.rings.number_field
            -t^-2 + (-i + 2)*t^-1 + (i - 2) + 4*t + (2*i - 6)*t^2
             + (-2*i + 4)*t^3 + (-2*i - 7)*t^4 + O(t^5)

            sage: cc = K.hom([-i])                                                      # optional - sage.rings.number_field
            sage: f._im_gens_(R, [t + t^2], base_map=cc)                                # optional - sage.rings.number_field
            -t^-2 + (i + 2)*t^-1 + (-i - 2) + 4*t + (-2*i - 6)*t^2
             + (2*i + 4)*t^3 + (2*i - 7)*t^4 + O(t^5)
        """
        if base_map is None:
            return codomain(self(im_gens[0]))

        return codomain(self.map_coefficients(base_map)(im_gens[0]))

    def __call__(self, g, *, check=True):
        r"""
        Return the composition of ``self`` with ``g``.

        Given two Laurent series `f` and `g` over the same base ring, the
        composition `(f \circ g)(z) = f(g(z))` is defined if and only if:

        - `g = 0` and `\mathrm{val}(f) \geq 0`,
        - `g` is non-zero and `f` has only finitely many non-zero coefficients,
        - `g` is non-zero and `\mathrm{val}(g) > 0`.

        INPUT:

        - ``g`` -- other series

        EXAMPLES::

            sage: L.<z> = LazyLaurentSeriesRing(QQ)
            sage: f = z^2 + 1 + z
            sage: f(0)
            1
            sage: f(L(0))
            1
            sage: f(f)
            3 + 3*z + 4*z^2 + 2*z^3 + z^4
            sage: g = z^-3/(1-2*z); g
            z^-3 + 2*z^-2 + 4*z^-1 + 8 + 16*z + 32*z^2 + 64*z^3 + O(z^4)
            sage: f(g)
            z^-6 + 4*z^-5 + 12*z^-4 + 33*z^-3 + 82*z^-2 + 196*z^-1 + 457 + O(z)
            sage: g^2 + 1 + g
            z^-6 + 4*z^-5 + 12*z^-4 + 33*z^-3 + 82*z^-2 + 196*z^-1 + 457 + O(z)
            sage: f(int(2))
            7

            sage: f = z^-2 + z + 4*z^3
            sage: f(f)
            4*z^-6 + 12*z^-3 + z^-2 + 48*z^-1 + 12 + O(z)
            sage: f^-2 + f + 4*f^3
            4*z^-6 + 12*z^-3 + z^-2 + 48*z^-1 + 12 + O(z)
            sage: f(g)
            4*z^-9 + 24*z^-8 + 96*z^-7 + 320*z^-6 + 960*z^-5 + 2688*z^-4 + 7169*z^-3 + O(z^-2)
            sage: g^-2 + g + 4*g^3
            4*z^-9 + 24*z^-8 + 96*z^-7 + 320*z^-6 + 960*z^-5 + 2688*z^-4 + 7169*z^-3 + O(z^-2)

            sage: f = z^-3 + z^-2 + 1 / (1 + z^2); f
            z^-3 + z^-2 + 1 - z^2 + O(z^4)
            sage: g = z^3 / (1 + z - z^3); g
            z^3 - z^4 + z^5 - z^7 + 2*z^8 - 2*z^9 + O(z^10)
            sage: f(g)
            z^-9 + 3*z^-8 + 3*z^-7 - z^-6 - 4*z^-5 - 2*z^-4 + z^-3 + O(z^-2)
            sage: g^-3 + g^-2 + 1 / (1 + g^2)
            z^-9 + 3*z^-8 + 3*z^-7 - z^-6 - 4*z^-5 - 2*z^-4 + z^-3 + O(z^-2)

            sage: f = z^-3
            sage: g = z^-2 + z^-1
            sage: g^(-3)
            z^6 - 3*z^7 + 6*z^8 - 10*z^9 + 15*z^10 - 21*z^11 + 28*z^12 + O(z^13)
            sage: f(g)
            z^6 - 3*z^7 + 6*z^8 - 10*z^9 + 15*z^10 - 21*z^11 + 28*z^12 + O(z^13)

            sage: f = z^2 + z^3
            sage: g = z^-3 + z^-2
            sage: f^-3 + f^-2
            z^-6 - 3*z^-5 + 7*z^-4 - 12*z^-3 + 18*z^-2 - 25*z^-1 + 33 + O(z)
            sage: g(f)
            z^-6 - 3*z^-5 + 7*z^-4 - 12*z^-3 + 18*z^-2 - 25*z^-1 + 33 + O(z)
            sage: g^2 + g^3
            z^-9 + 3*z^-8 + 3*z^-7 + 2*z^-6 + 2*z^-5 + z^-4
            sage: f(g)
            z^-9 + 3*z^-8 + 3*z^-7 + 2*z^-6 + 2*z^-5 + z^-4

            sage: f = L(lambda n: n, valuation=0); f
            z + 2*z^2 + 3*z^3 + 4*z^4 + 5*z^5 + 6*z^6 + O(z^7)
            sage: f(z^2)
            z^2 + 2*z^4 + 3*z^6 + 4*z^8 + O(z^9)

            sage: f = L(lambda n: n, valuation=-2); f
            -2*z^-2 - z^-1 + z + 2*z^2 + 3*z^3 + 4*z^4 + O(z^5)
            sage: f3 = f(z^3); f3
            -2*z^-6 - z^-3 + O(z)
            sage: [f3[i] for i in range(-6,13)]
            [-2, 0, 0, -1, 0, 0, 0, 0, 0, 1, 0, 0, 2, 0, 0, 3, 0, 0, 4]

        We compose a Laurent polynomial with a generic element::

            sage: R.<x> = QQ[]
            sage: f = z^2 + 1 + z^-1
            sage: g = x^2 + x + 3
            sage: f(g)
            (x^6 + 3*x^5 + 12*x^4 + 19*x^3 + 37*x^2 + 28*x + 31)/(x^2 + x + 3)
            sage: f(g) == g^2 + 1 + g^-1
            True

        We compose with another lazy Laurent series::

            sage: LS.<y> = LazyLaurentSeriesRing(QQ)
            sage: f = z^2 + 1 + z^-1
            sage: fy = f(y); fy
            y^-1 + 1 + y^2
            sage: fy.parent() is LS
            True
            sage: g = y - y
            sage: f(g)
            Traceback (most recent call last):
            ...
            ZeroDivisionError: the valuation of the series must be nonnegative

            sage: g = 1 - y
            sage: f(g)
            3 - y + 2*y^2 + y^3 + y^4 + y^5 + O(y^6)
            sage: g^2 + 1 + g^-1
            3 - y + 2*y^2 + y^3 + y^4 + y^5 + O(y^6)

            sage: f = L(lambda n: n, valuation=0); f
            z + 2*z^2 + 3*z^3 + 4*z^4 + 5*z^5 + 6*z^6 + O(z^7)
            sage: f(0)
            0
            sage: f(y)
            y + 2*y^2 + 3*y^3 + 4*y^4 + 5*y^5 + 6*y^6 + 7*y^7 + O(y^8)
            sage: fp = f(y - y)
            sage: fp == 0
            True
            sage: fp.parent() is LS
            True

            sage: f = z^2 + 3 + z
            sage: f(y - y)
            3

        With both of them sparse::

            sage: L.<z> = LazyLaurentSeriesRing(QQ, sparse=True)
            sage: LS.<y> = LazyLaurentSeriesRing(QQ, sparse=True)
            sage: f = L(lambda n: 1, valuation=0); f
            1 + z + z^2 + z^3 + z^4 + z^5 + z^6 + O(z^7)
            sage: f(y^2)
            1 + y^2 + y^4 + y^6 + O(y^7)

            sage: fp = f - 1 + z^-2; fp
            z^-2 + z + z^2 + z^3 + z^4 + O(z^5)
            sage: fpy = fp(y^2); fpy
            y^-4 + y^2 + O(y^3)
            sage: fpy.parent() is LS
            True
            sage: [fpy[i] for i in range(-4,11)]
            [1, 0, 0, 0, 0, 0, 1, 0, 1, 0, 1, 0, 1, 0, 1]

            sage: g = LS(valuation=2, constant=1); g
            y^2 + y^3 + y^4 + O(y^5)
            sage: fg = f(g); fg
            1 + y^2 + y^3 + 2*y^4 + 3*y^5 + 5*y^6 + O(y^7)
            sage: 1 + g + g^2 + g^3 + g^4 + g^5 + g^6
            1 + y^2 + y^3 + 2*y^4 + 3*y^5 + 5*y^6 + O(y^7)

            sage: h = LS(lambda n: 1 if n % 2 else 0, valuation=2); h
            y^3 + y^5 + y^7 + O(y^9)
            sage: fgh = fg(h); fgh
            1 + y^6 + O(y^7)
            sage: [fgh[i] for i in range(0, 15)]
            [1, 0, 0, 0, 0, 0, 1, 0, 2, 1, 3, 3, 6, 6, 13]
            sage: t = 1 + h^2 + h^3 + 2*h^4 + 3*h^5 + 5*h^6
            sage: [t[i] for i in range(0, 15)]
            [1, 0, 0, 0, 0, 0, 1, 0, 2, 1, 3, 3, 6, 6, 13]

        We look at mixing the sparse and the dense::

            sage: L.<z> = LazyLaurentSeriesRing(QQ)
            sage: f = L(lambda n: 1, valuation=0); f
            1 + z + z^2 + z^3 + z^4 + z^5 + z^6 + O(z^7)
            sage: g = LS(lambda n: 1, valuation=1); g
            y + y^2 + y^3 + y^4 + y^5 + y^6 + y^7 + O(y^8)
            sage: f(g)
            1 + y + 2*y^2 + 4*y^3 + 8*y^4 + 16*y^5 + 32*y^6 + O(y^7)

            sage: f = z^-2 + 1 + z
            sage: g = 1/(y*(1-y)); g
            y^-1 + 1 + y + O(y^2)
            sage: f(g)
            y^-1 + 2 + y + 2*y^2 - y^3 + 2*y^4 + y^5 + y^6 + y^7 + O(y^8)
            sage: g^-2 + 1 + g == f(g)
            True

            sage: f = z^-3 + z^-2 + 1
            sage: g = 1/(y^2*(1-y)); g
            y^-2 + y^-1 + 1 + O(y)
            sage: f(g)
            1 + y^4 - 2*y^5 + 2*y^6 - 3*y^7 + 3*y^8 - y^9
            sage: g^-3 + g^-2 + 1 == f(g)
            True
            sage: z(y)
            y

        We look at cases where the composition does not exist.
        `g = 0` and `\mathrm{val}(f) < 0`::

            sage: g = L(0)
            sage: f = z^-1 + z^-2
            sage: f.valuation() < 0
            True
            sage: f(g)
            Traceback (most recent call last):
            ...
            ZeroDivisionError: the valuation of the series must be nonnegative

        `g \neq 0` and `\mathrm{val}(g) \leq 0` and `f` has infinitely many
        non-zero coefficients::

            sage: g = z^-1 + z^-2
            sage: g.valuation() <= 0
            True
            sage: f = L(lambda n: n, valuation=0)
            sage: f(g)
            Traceback (most recent call last):
            ...
            ValueError: can only compose with a positive valuation series

            sage: f = L(lambda n: n, valuation=1)
            sage: f(1 + z)
            Traceback (most recent call last):
            ...
            ValueError: can only compose with a positive valuation series

        We compose the exponential with a Dirichlet series::

            sage: L.<z> = LazyLaurentSeriesRing(QQ)
            sage: e = L(lambda n: 1/factorial(n), 0)
            sage: D = LazyDirichletSeriesRing(QQ, "s")
            sage: g = D(constant=1)-1
            sage: g                                                                     # optional - sage.symbolic
            1/(2^s) + 1/(3^s) + 1/(4^s) + O(1/(5^s))

            sage: e(g)[0:10]
            [0, 1, 1, 1, 3/2, 1, 2, 1, 13/6, 3/2]

            sage: sum(g^k/factorial(k) for k in range(10))[0:10]
            [0, 1, 1, 1, 3/2, 1, 2, 1, 13/6, 3/2]

            sage: g = D([0,1,0,1,1,2])
            sage: g                                                                     # optional - sage.symbolic
            1/(2^s) + 1/(4^s) + 1/(5^s) + 2/6^s
            sage: e(g)[0:10]
            [0, 1, 1, 0, 3/2, 1, 2, 0, 7/6, 0]
            sage: sum(g^k/factorial(k) for k in range(10))[0:10]
            [0, 1, 1, 0, 3/2, 1, 2, 0, 7/6, 0]

            sage: e(D([1,0,1]))
            Traceback (most recent call last):
            ...
            ValueError: can only compose with a positive valuation series

            sage: e5 = L(e, degree=5)
            sage: e5                                                                    # optional - sage.symbolic
            1 + z + 1/2*z^2 + 1/6*z^3 + 1/24*z^4
            sage: e5(g)                                                                 # optional - sage.symbolic
            1 + 1/(2^s) + 3/2/4^s + 1/(5^s) + 2/6^s + O(1/(8^s))
            sage: sum(e5[k] * g^k for k in range(5))                                    # optional - sage.symbolic
            1 + 1/(2^s) + 3/2/4^s + 1/(5^s) + 2/6^s + O(1/(8^s))

        The output parent is always the common parent between the base ring
        of `f` and the parent of `g` or extended to the corresponding
        lazy series::

            sage: L.<z> = LazyLaurentSeriesRing(QQ)
            sage: R.<x> = ZZ[]
            sage: parent(z(x))
            Univariate Polynomial Ring in x over Rational Field
            sage: parent(z(R.zero()))
            Univariate Polynomial Ring in x over Rational Field
            sage: parent(z(0))
            Rational Field
            sage: f = 1 / (1 - z)
            sage: f(x)
            1 + x + x^2 + x^3 + x^4 + x^5 + x^6 + O(x^7)
            sage: three = L(3)(x^2); three
            3
            sage: parent(three)
            Univariate Polynomial Ring in x over Rational Field

        Consistency check when `g` is an uninitialized series between a
        polynomial `f` as both a polynomial and a lazy series::

            sage: L.<z> = LazyLaurentSeriesRing(QQ)
            sage: f = 1 + z
            sage: g = L.undefined(valuation=0)
            sage: f(g) == f.polynomial()(g)
            True

        TESTS:

        Check that :issue:`36154` is fixed::

            sage: L.<z> = LazyLaurentSeriesRing(Zmod(4))
            sage: f = L([0,2])
            sage: g = L([2])
            sage: f(g)
            0

        """
        # Find a good parent for the result
        from sage.structure.element import get_coercion_model
        cm = get_coercion_model()
        P = cm.common_parent(self.base_ring(), parent(g))

        # f = 0
        if isinstance(self._coeff_stream, Stream_zero):
            return P.zero()

        # g = 0 case
        if ((not isinstance(g, LazyModuleElement) and not g)
            or (isinstance(g, LazyModuleElement)
                and isinstance(g._coeff_stream, Stream_zero))):
            if self._coeff_stream._approximate_order >= 0:
                return P(self[0])
            # Perhaps we just don't yet know if the valuation is non-negative
            if any(self._coeff_stream[i] for i in range(self._coeff_stream._approximate_order, 0)):
                raise ZeroDivisionError("the valuation of the series must be nonnegative")
            self._coeff_stream._approximate_order = 0
            return P(self[0])

        # f has finite length and f != 0
        if isinstance(self._coeff_stream, Stream_exact) and not self._coeff_stream._constant:
            # constant polynomial
            R = self.parent()._laurent_poly_ring
            poly = self._coeff_stream._polynomial_part(R)
            if poly.is_constant():
                return P(poly[0])
            if not isinstance(g, LazyModuleElement):
                return poly(g)
            # g also has finite length, compose the polynomials
            # We optimize composition when g is not a Dirichlet series
            #    by composing the polynomial parts explicitly
            if (isinstance(g, LazyCauchyProductSeries)
                and isinstance(g._coeff_stream, Stream_exact)
                and not g._coeff_stream._constant):
                R = P._laurent_poly_ring
                g_poly = g._coeff_stream._polynomial_part(R)
                try:
                    ret = poly(g_poly)
                except (ValueError, TypeError):  # the result is not a Laurent polynomial
                    ret = None
                if ret is not None and ret.parent() is R:
                    if not ret:
                        return P.zero()
                    val = ret.valuation()
                    deg = ret.degree() + 1
                    initial_coefficients = [ret[i] for i in range(val, deg)]
                    coeff_stream = Stream_exact(initial_coefficients,
                                                constant=P.base_ring().zero(),
                                                degree=deg, order=val)
                    return P.element_class(P, coeff_stream)

            # Return the sum since g is not known to be finite or we do not get a Laurent polynomial
            # TODO: Optimize when f has positive valuation
            ret = P.zero()
            # We build this iteratively so each power can benefit from the caching
            # Equivalent to P.sum(poly[i] * g**i for i in range(poly.valuation(), poly.degree()+1))
            # We could just do "return poly(g)" if we don't care about speed
            d = poly.degree()
            v = poly.valuation()
            if d >= 0:
                ind = max(0, v)
                gp = P.one() if ind == 0 else g ** ind
                for i in range(ind, d):
                    if poly[i]:
                        ret += poly[i] * gp
                    gp *= g
                ret += poly[d] * gp
            if v < 0:
                gi = ~g
                ind = min(d, -1)
                gp = gi if ind == -1 else gi ** -ind
                for i in range(ind, v, -1):
                    if poly[i]:
                        ret += poly[i] * gp
                    gp *= gi
                ret += poly[v] * gp
            return ret

        # f is not known to have finite length and g != 0 with val(g) > 0
        if not isinstance(g, LazyModuleElement):
            # Check to see if it belongs to a polynomial ring
            #   that we can extend to a lazy series ring
            from sage.rings.polynomial.polynomial_ring import PolynomialRing_general
            if isinstance(P, PolynomialRing_general):
                from sage.rings.lazy_series_ring import LazyLaurentSeriesRing
                R = LazyLaurentSeriesRing(P.base_ring(), P.variable_names(), P.is_sparse())
                g = R(P(g))
                return self(g)

            # TODO: Implement case for a regular (Laurent)PowerSeries element
            #   as we can use the (default?) order given
            raise NotImplementedError("can only compose with a lazy series")

        # Perhaps we just don't yet know if the valuation is positive
        if check:
            if g._coeff_stream._approximate_order <= 0:
                if any(g._coeff_stream[i] for i in range(g._coeff_stream._approximate_order, 1)):
                    raise ValueError("can only compose with a positive valuation series")
                g._coeff_stream._approximate_order = 1

        if isinstance(g, LazyDirichletSeries):
            if check:
                if g._coeff_stream._approximate_order == 1:
                    if g._coeff_stream[1] != 0:
                        raise ValueError("can only compose with a positive valuation series")
                    g._coeff_stream._approximate_order = 2
            # we assume that the valuation of self[i](g) is at least i

            def coefficient(n):
                return sum(self[i] * (g**i)[n] for i in range(n+1))

            R = P._internal_poly_ring.base_ring()
            coeff_stream = Stream_function(coefficient, P._sparse, 1)
            return P.element_class(P, coeff_stream)

        coeff_stream = Stream_cauchy_compose(self._coeff_stream,
                                             g._coeff_stream,
                                             P.is_sparse())
        return P.element_class(P, coeff_stream)

    compose = __call__

    def revert(self):
        r"""
        Return the compositional inverse of ``self``.

        Given a Laurent series `f`, the compositional inverse is a
        Laurent series `g` over the same base ring, such that
        `(f \circ g)(z) = f(g(z)) = z`.

        The compositional inverse exists if and only if:

        - `\mathrm{val}(f) = 1`, or

        - `f = a + b z` with `a, b \neq 0`, or

        - `f = a/z` with `a \neq 0`.

        EXAMPLES::

            sage: L.<z> = LazyLaurentSeriesRing(QQ)
            sage: (2*z).revert()
            1/2*z
            sage: (2/z).revert()
            2*z^-1
            sage: (z-z^2).revert()
            z + z^2 + 2*z^3 + 5*z^4 + 14*z^5 + 42*z^6 + 132*z^7 + O(z^8)

            sage: s = L(degree=1, constant=-1)
            sage: s.revert()
            -z - z^2 - z^3 + O(z^4)

            sage: s = L(degree=1, constant=1)
            sage: s.revert()
            z - z^2 + z^3 - z^4 + z^5 - z^6 + z^7 + O(z^8)

        .. WARNING::

            For series not known to be eventually constant (e.g., being
            defined by a function) with approximate valuation `\leq 1`
            (but not necessarily its true valuation), this assumes
            that this is the actual valuation::

                sage: f = L(lambda n: n if n > 2 else 0, valuation=1)
                sage: f.revert()
                <repr(... failed: ValueError: inverse does not exist>

        TESTS::

            sage: L.<z> = LazyLaurentSeriesRing(QQ)
            sage: s = L(lambda n: 2 if n == 1 else 0, valuation=1); s
            2*z + O(z^8)
            sage: s.revert()
            1/2*z + O(z^8)

            sage: (2+3*z).revert()
            -2/3 + 1/3*z

            sage: s = L(lambda n: 2 if n == 0 else 3 if n == 1 else 0, valuation=0); s
            2 + 3*z + O(z^7)
            sage: f = s.revert()
            sage: f[1]
            Traceback (most recent call last):
            ...
            ValueError: inverse does not exist

            sage: s = L(lambda n: 1, valuation=-2); s
            z^-2 + z^-1 + 1 + z + z^2 + z^3 + z^4 + O(z^5)
            sage: f = s.revert()
            sage: f[1]
            Traceback (most recent call last):
            ...
            ValueError: inverse does not exist

            sage: R.<q,t> = QQ[]
            sage: L.<z> = LazyLaurentSeriesRing(R.fraction_field())
            sage: s = L([q], valuation=0, constant=t); s
            q + t*z + t*z^2 + t*z^3 + O(z^4)
            sage: s.revert()
            Traceback (most recent call last):
            ...
            ValueError: compositional inverse does not exist

        We look at some cases where the compositional inverse does not exist:

        `f = 0`::

            sage: L(0).revert()
            Traceback (most recent call last):
            ...
            ValueError: compositional inverse does not exist
            sage: (z - z).revert()
            Traceback (most recent call last):
            ...
            ValueError: compositional inverse does not exist

        `\mathrm{val}(f) != 1` and `f(0) * f(1) = 0`::

            sage: (z^2).revert()
            Traceback (most recent call last):
            ...
            ValueError: compositional inverse does not exist

            sage: L(1).revert()
            Traceback (most recent call last):
            ...
            ValueError: compositional inverse does not exist

        Reversion of exact series::

            sage: f = L([2], valuation=-1, constant=2)
            sage: f.revert()
            Traceback (most recent call last):
            ...
            ValueError: compositional inverse does not exist

            sage: f = L([1, 2], valuation=0, constant=1)
            sage: f.revert()
            Traceback (most recent call last):
            ...
            ValueError: compositional inverse does not exist

            sage: f = L([-1, -1], valuation=1, constant=-1)
            sage: f.revert()
            -z - z^2 - z^3 + O(z^4)

            sage: f = L([-1, 0, -1], valuation=1, constant=-1)
            sage: f.revert()
            (1/(-1))*z + z^3 - z^4 - 2*z^5 + 6*z^6 + z^7 + O(z^8)

            sage: f = L([-1], valuation=1, degree=3, constant=-1)
            sage: f.revert()
            (1/(-1))*z + z^3 - z^4 - 2*z^5 + 6*z^6 + z^7 + O(z^8)
        """
        P = self.parent()
        coeff_stream = self._coeff_stream
        if isinstance(coeff_stream, Stream_zero):
            raise ValueError("compositional inverse does not exist")
        if isinstance(coeff_stream, Stream_exact):
            if coeff_stream._constant:
                if coeff_stream.order() == 1:
                    R = P.base_ring()
                    # we cannot assume that the last initial coefficient
                    # and the constant differ, see stream.Stream_exact
                    if (coeff_stream._degree == 1 + len(coeff_stream._initial_coefficients)
                        and coeff_stream._constant == -R.one()
                        and all(c == -R.one() for c in coeff_stream._initial_coefficients)):
                        # self = -z/(1-z); self.revert() = -z/(1-z)
                        return self
                else:
                    raise ValueError("compositional inverse does not exist")
            else:
                if (coeff_stream.order() == -1
                    and coeff_stream._degree == 0):
                    # self = a/z; self.revert() = a/z
                    return self

                if (coeff_stream.order() >= 0
                    and coeff_stream._degree == 2):
                    # self = a + b*z; self.revert() = -a/b + 1/b * z
                    a = coeff_stream[0]
                    b = coeff_stream[1]
                    coeff_stream = Stream_exact((-a/b, 1/b),
                                                order=0)
                    return P.element_class(P, coeff_stream)

                if coeff_stream.order() != 1:
                    raise ValueError("compositional inverse does not exist")

        g = P.undefined(valuation=1)
        # the following is mathematically equivalent to
        # z / ((self / z)(g))
        # but more efficient and more lazy
        g.define((~self.shift(-1)(g)).shift(1))
        return g

    compositional_inverse = revert

    def derivative(self, *args):
        """
        Return the derivative of the Laurent series.

        Multiple variables and iteration counts may be supplied; see
        the documentation of
        :func:`sage.calculus.functional.derivative` function for
        details.

        EXAMPLES::

            sage: L.<z> = LazyLaurentSeriesRing(ZZ)
            sage: z.derivative()
            1
            sage: (1+z+z^2).derivative(3)
            0
            sage: (1/z).derivative()
            -z^-2
            sage: (1/(1-z)).derivative(z)
            1 + 2*z + 3*z^2 + 4*z^3 + 5*z^4 + 6*z^5 + 7*z^6 + O(z^7)

        TESTS:

        Check the derivative of the logarithm::

            sage: L.<z> = LazyLaurentSeriesRing(QQ)
            sage: -log(1-z).derivative()
            1 + z + z^2 + z^3 + z^4 + z^5 + z^6 + O(z^7)

        Check that differentiation of 'exact' series with nonzero
        constant works::

            sage: L.<z> = LazyLaurentSeriesRing(ZZ)
            sage: f = L([1,2], valuation=-2, constant=1)
            sage: f
            z^-2 + 2*z^-1 + 1 + z + z^2 + O(z^3)
            sage: f.derivative()
            -2*z^-3 - 2*z^-2 + 1 + 2*z + 3*z^2 + 4*z^3 + O(z^4)

        Check that differentiation with respect to a variable other
        than the series variable works::

            sage: R.<q> = QQ[]
            sage: L.<z> = LazyLaurentSeriesRing(R)
            sage: (z*q).derivative()
            q

            sage: (z*q).derivative(q)
            z

            sage: (z*q).derivative(q, z)
            1

            sage: f = 1/(1-q*z+z^2)
            sage: f
            1 + q*z + (q^2 - 1)*z^2 + (q^3 - 2*q)*z^3 + (q^4 - 3*q^2 + 1)*z^4 + (q^5 - 4*q^3 + 3*q)*z^5 + (q^6 - 5*q^4 + 6*q^2 - 1)*z^6 + O(z^7)
            sage: f.derivative(q)[3]
            3*q^2 - 2

        Check that :issue:`36154` is fixed::

            sage: L.<z> = LazyLaurentSeriesRing(Zmod(4))
            sage: f = L([0,0,2])
            sage: f.derivative()
            0
        """
        P = self.parent()
        R = P._laurent_poly_ring
        v = R.gen()
        order = 0
        vars = []
        for x in derivative_parse(args):
            if x is None or x == v:
                order += 1
            else:
                vars.append(x)

        coeff_stream = self._coeff_stream
        if isinstance(coeff_stream, Stream_zero):
            return self
        if (isinstance(coeff_stream, Stream_exact)
            and not coeff_stream._constant):
            if coeff_stream._approximate_order >= 0 and coeff_stream._degree <= order:
                return P.zero()
            if vars:
                coeffs = [prod(i-k for k in range(order)) * c.derivative(vars)
                          for i, c in enumerate(coeff_stream._initial_coefficients,
                                                coeff_stream._approximate_order)]
            else:
                coeffs = [prod(i-k for k in range(order)) * c
                          for i, c in enumerate(coeff_stream._initial_coefficients,
                                                coeff_stream._approximate_order)]
            if not any(coeffs):
                return P.zero()
            coeff_stream = Stream_exact(coeffs,
                                        order=coeff_stream._approximate_order - order,
                                        constant=coeff_stream._constant)
            return P.element_class(P, coeff_stream)

        coeff_stream = Stream_derivative(self._coeff_stream, order,
                                         P.is_sparse())
        if vars:
            coeff_stream = Stream_map_coefficients(coeff_stream,
                                                   lambda c: c.derivative(vars),
                                                   P.is_sparse())
        return P.element_class(P, coeff_stream)

    def approximate_series(self, prec, name=None):
        r"""
        Return the Laurent series with absolute precision ``prec`` approximated
        from this series.

        INPUT:

        - ``prec`` -- an integer
        - ``name`` -- name of the variable; if it is ``None``, the name of
          the variable of the series is used

        OUTPUT: a Laurent series with absolute precision ``prec``

        EXAMPLES::

            sage: L = LazyLaurentSeriesRing(ZZ, 'z')
            sage: z = L.gen()
            sage: f = (z - 2*z^3)^5/(1 - 2*z)
            sage: f
            z^5 + 2*z^6 - 6*z^7 - 12*z^8 + 16*z^9 + 32*z^10 - 16*z^11 + O(z^12)
            sage: g = f.approximate_series(10)
            sage: g
            z^5 + 2*z^6 - 6*z^7 - 12*z^8 + 16*z^9 + O(z^10)
            sage: g.parent()
            Power Series Ring in z over Integer Ring
            sage: h = (f^-1).approximate_series(3)
            sage: h
            z^-5 - 2*z^-4 + 10*z^-3 - 20*z^-2 + 60*z^-1 - 120 + 280*z - 560*z^2 + O(z^3)
            sage: h.parent()
            Laurent Series Ring in z over Integer Ring
        """
        S = self.parent()

        if name is None:
            name = S.variable_name()

        if self.valuation() < 0:
            from sage.rings.laurent_series_ring import LaurentSeriesRing
            R = LaurentSeriesRing(S.base_ring(), name=name)
            n = self.valuation()
            return R([self[i] for i in range(n, prec)], n).add_bigoh(prec)
        else:
            from sage.rings.power_series_ring import PowerSeriesRing
            R = PowerSeriesRing(S.base_ring(), name=name)
            return R([self[i] for i in range(prec)]).add_bigoh(prec)

    def polynomial(self, degree=None, name=None):
        r"""
        Return ``self`` as a Laurent polynomial if ``self`` is actually so.

        INPUT:

        - ``degree`` -- ``None`` or an integer
        - ``name`` -- name of the variable; if it is ``None``, the name of
          the variable of the series is used

        OUTPUT:

        A Laurent polynomial if the valuation of the series is negative or
        a polynomial otherwise.

        If ``degree`` is not ``None``, the terms of the series of
        degree greater than ``degree`` are first truncated.  If
        ``degree`` is ``None`` and the series is not a polynomial or
        a Laurent polynomial, a ``ValueError`` is raised.

        EXAMPLES::

            sage: L.<z> = LazyLaurentSeriesRing(ZZ)
            sage: f = L([1,0,0,2,0,0,0,3], valuation=5); f
            z^5 + 2*z^8 + 3*z^12
            sage: f.polynomial()
            3*z^12 + 2*z^8 + z^5

        TESTS::

            sage: g = L([1,0,0,2,0,0,0,3], valuation=-5); g
            z^-5 + 2*z^-2 + 3*z^2
            sage: g.polynomial()
            z^-5 + 2*z^-2 + 3*z^2
            sage: z = L.gen()
            sage: f = (1 + z)/(z^3 - z^5)
            sage: f
            z^-3 + z^-2 + z^-1 + O(1)
            sage: f.polynomial(5)
            z^-3 + z^-2 + z^-1 + 1 + z + z^2 + z^3 + z^4 + z^5
            sage: f.polynomial(0)
            z^-3 + z^-2 + z^-1 + 1
            sage: f.polynomial(-5)
            0
            sage: M = L(lambda n: n^2, valuation=0)
            sage: M.polynomial(3)
            9*z^3 + 4*z^2 + z
            sage: M = L(lambda n: n^2, valuation=0)
            sage: M.polynomial(5)
            25*z^5 + 16*z^4 + 9*z^3 + 4*z^2 + z

            sage: f = 1/(1 + z)
            sage: f.polynomial()
            Traceback (most recent call last):
            ...
            ValueError: not a polynomial

            sage: L.zero().polynomial()
            0

        """
        S = self.parent()

        if isinstance(self._coeff_stream, Stream_zero):
            from sage.rings.polynomial.polynomial_ring_constructor import PolynomialRing
            return PolynomialRing(S.base_ring(), name=name).zero()

        if degree is None:
            if isinstance(self._coeff_stream, Stream_exact) and not self._coeff_stream._constant:
                m = self._coeff_stream._degree
            else:
                raise ValueError("not a polynomial")
        else:
            m = degree + 1

        if name is None:
            name = S.variable_name()

        if self.valuation() < 0:
            R = LaurentPolynomialRing(S.base_ring(), name=name)
            n = self.valuation()
            return R([self[i] for i in range(n, m)]).shift(n)
        else:
            from sage.rings.polynomial.polynomial_ring_constructor import PolynomialRing
            R = PolynomialRing(S.base_ring(), name=name)
            return R([self[i] for i in range(m)])

    def _format_series(self, formatter, format_strings=False):
        """
        Return ``self`` formatted by ``formatter``.

        TESTS::

            sage: L.<z> = LazyLaurentSeriesRing(QQ)
            sage: f = 1 / (2 - z^2)
            sage: f._format_series(ascii_art, True)
            1/2 + 1/4*z^2 + 1/8*z^4 + 1/16*z^6 + O(z^7)
        """
        P = self.parent()
        R = P._internal_poly_ring
        z = R.gen()
        cs = self._coeff_stream
        v = cs._approximate_order
        if format_strings:
            strformat = formatter
        else:
            strformat = lambda x: x

        if isinstance(cs, Stream_exact):
            poly = cs._polynomial_part(R)
            if not cs._constant:
                return formatter(poly)
            m = cs._degree + P.options.constant_length
            poly += sum(cs._constant * z**k for k in range(cs._degree, m))
            return formatter(poly) + strformat(" + O({})".format(formatter(z**m)))

        # This is an inexact series
        m = v + P.options.display_length

        # Use the polynomial printing
        poly = R([self._coeff_stream[i] for i in range(v, m)]).shift(v)
        if not poly:
            return strformat("O({})".format(formatter(z**m)))
        return formatter(poly) + strformat(" + O({})".format(formatter(z**m)))

class LazyPowerSeries(LazyCauchyProductSeries):
    r"""
    A Taylor series where the coefficients are computed lazily.

    EXAMPLES::

        sage: L.<x, y> = LazyPowerSeriesRing(ZZ)
        sage: f = 1 / (1 - x^2 + y^3); f
        1 + x^2 + (-y^3) + x^4 + (-2*x^2*y^3) + (x^6+y^6) + O(x,y)^7
        sage: P.<x, y> = PowerSeriesRing(ZZ, default_prec=101)
        sage: g = 1 / (1 - x^2 + y^3); f[100] - g[100]
        0

    Lazy Taylor series is picklable::

        sage: g = loads(dumps(f))
        sage: g
        1 + x^2 + (-y^3) + x^4 + (-2*x^2*y^3) + (x^6+y^6) + O(x,y)^7
        sage: g == f
        True
    """
    def is_unit(self):
        """
        Return whether this element is a unit in the ring.

        EXAMPLES::

            sage: L.<z> = LazyPowerSeriesRing(ZZ)
            sage: (2*z).is_unit()
            False

            sage: (1 + 2*z).is_unit()
            True

            sage: (3 + 2*z).is_unit()
            False

            sage: L.<x,y> = LazyPowerSeriesRing(ZZ)
            sage: (-1 + 2*x + 3*x*y).is_unit()
            True
        """
        if self.is_zero(): # now 0 != 1
            return False
        return self[0].is_unit()

    def exponential(self):
        r"""
        Return the exponential series of ``self``.

        This method is deprecated, use :meth:`exp` instead.

        TESTS::

            sage: L.<x> = LazyPowerSeriesRing(QQ)
            sage: lazy_exp = x.exponential(); lazy_exp
            doctest:...: DeprecationWarning: the method exponential is deprecated. Use exp instead.
            See https://github.com/sagemath/sage/issues/32367 for details.
            1 + x + 1/2*x^2 + 1/6*x^3 + 1/24*x^4 + 1/120*x^5 + 1/720*x^6 + O(x^7)
        """
        from sage.misc.superseded import deprecation
        deprecation(32367, 'the method exponential is deprecated. Use exp instead.')
        return self.exp()

    def compute_coefficients(self, i):
        r"""
        Computes all the coefficients of ``self`` up to ``i``.

        This method is deprecated, it has no effect anymore.

        TESTS::

            sage: L.<z> = LazyPowerSeriesRing(QQ)
            sage: a = L([1,2,3], constant=3)
            sage: a.compute_coefficients(5)
            doctest:...: DeprecationWarning: the method compute_coefficients obsolete and has no effect.
            See https://github.com/sagemath/sage/issues/32367 for details.
            sage: a
            1 + 2*z + 3*z^2 + 3*z^3 + 3*z^4 + O(z^5)
        """
        from sage.misc.superseded import deprecation
        deprecation(32367, "the method compute_coefficients obsolete and has no effect.")
        return

    def _im_gens_(self, codomain, im_gens, base_map=None):
        """
        Return the image of ``self`` under the map that sends the
        generators of the parent of ``self`` to the elements of the
        tuple ``im_gens``.

        EXAMPLES::

            sage: Z.<x> = QQ[]
            sage: R.<q, t> = LazyPowerSeriesRing(Z)
            sage: f = 1/(1-q-t)
            sage: f
            1 + (q+t) + (q^2+2*q*t+t^2) + (q^3+3*q^2*t+3*q*t^2+t^3) + (q^4+4*q^3*t+6*q^2*t^2+4*q*t^3+t^4) + (q^5+5*q^4*t+10*q^3*t^2+10*q^2*t^3+5*q*t^4+t^5) + (q^6+6*q^5*t+15*q^4*t^2+20*q^3*t^3+15*q^2*t^4+6*q*t^5+t^6) + O(q,t)^7
            sage: S.<s> = LazyPowerSeriesRing(Z)
            sage: f._im_gens_(S, [s, x*s])
            1 + ((x+1)*s) + ((x^2+2*x+1)*s^2) + ((x^3+3*x^2+3*x+1)*s^3) + ((x^4+4*x^3+6*x^2+4*x+1)*s^4) + ((x^5+5*x^4+10*x^3+10*x^2+5*x+1)*s^5) + ((x^6+6*x^5+15*x^4+20*x^3+15*x^2+6*x+1)*s^6) + O(s^7)

            sage: cc = Z.hom([-x])
            sage: f = 1/(1+x*q-t)
            sage: f._im_gens_(S, [s, x*s], base_map=cc)
            1 + 2*x*s + 4*x^2*s^2 + 8*x^3*s^3 + 16*x^4*s^4 + 32*x^5*s^5 + 64*x^6*s^6 + O(s^7)

        """
        if base_map is None:
            return codomain(self(*im_gens))

        return codomain(self.map_coefficients(base_map)(*im_gens))

    def __call__(self, *g, check=True):
        r"""
        Return the composition of ``self`` with ``g``.

        The arity of ``self`` must be equal to the number of
        arguments provided.

        Given a Taylor series `f` of arity `n` and a tuple of Taylor
        series `g = (g_1,\dots, g_n)` over the same base ring, the
        composition `f \circ g` is defined if and only if for each
        `1\leq i\leq n`:

        - `g_i` is zero, or
        - setting all variables except the `i`-th in `f` to zero
          yields a polynomial, or
        - `\mathrm{val}(g_i) > 0`.

        If `f` is a univariate 'exact' series, we can check whether
        `f` is a actually a polynomial.  However, if `f` is a
        multivariate series, we have no way to test whether setting
        all but one variable of `f` to zero yields a polynomial,
        except if `f` itself is 'exact' and therefore a polynomial.

        INPUT:

        - ``g`` -- other series, all can be coerced into the same parent

        EXAMPLES::

            sage: L.<x, y, z> = LazyPowerSeriesRing(QQ)
            sage: M.<a, b> = LazyPowerSeriesRing(ZZ)
            sage: g1 = 1 / (1 - x)
            sage: g2 = x + y^2
            sage: p = a^2 + b + 1
            sage: p(g1, g2) - g1^2 - g2 - 1
            O(x,y,z)^7

        The number of mappings from a set with `m` elements to a set
        with `n` elements::

            sage: M.<a> = LazyPowerSeriesRing(QQ)
            sage: Ea = M(lambda n: 1/factorial(n))
            sage: Ex = L(lambda n: 1/factorial(n)*x^n)
            sage: Ea(Ex*y)[5]
            1/24*x^4*y + 2/3*x^3*y^2 + 3/4*x^2*y^3 + 1/6*x*y^4 + 1/120*y^5

        So, there are `3! 2! 2/3 = 8` mappings from a three element
        set to a two element set.

        We perform the composition with a lazy Laurent series::

            sage: N.<w> = LazyLaurentSeriesRing(QQ)
            sage: f1 = 1 / (1 - w)
            sage: f2 = cot(w / (1 - w))
            sage: p(f1, f2)
            w^-1 + 1 + 5/3*w + 8/3*w^2 + 164/45*w^3 + 23/5*w^4 + 5227/945*w^5 + O(w^6)

        We perform the composition with a lazy Dirichlet series::

            sage: D = LazyDirichletSeriesRing(QQ, "s")
            sage: g = D(constant=1)-1
            sage: g                                                                     # optional - sage.symbolic
            1/(2^s) + 1/(3^s) + 1/(4^s) + O(1/(5^s))
            sage: f = 1 / (1 - x - y*z); f
            1 + x + (x^2+y*z) + (x^3+2*x*y*z) + (x^4+3*x^2*y*z+y^2*z^2)
             + (x^5+4*x^3*y*z+3*x*y^2*z^2)
             + (x^6+5*x^4*y*z+6*x^2*y^2*z^2+y^3*z^3)
             + O(x,y,z)^7
            sage: fog = f(g, g, g)
            sage: fog                                                                   # optional - sage.symbolic
            1 + 1/(2^s) + 1/(3^s) + 3/4^s + 1/(5^s) + 5/6^s + O(1/(7^s))
            sage: fg = 1 / (1 - g - g*g)
            sage: fg                                                                    # optional - sage.symbolic
            1 + 1/(2^s) + 1/(3^s) + 3/4^s + 1/(5^s) + 5/6^s + 1/(7^s) + O(1/(8^s))
            sage: fog - fg                                                              # optional - sage.symbolic
            O(1/(8^s))

            sage: f = 1 / (1 - 2*a)
            sage: f(g)                                                                  # optional - sage.symbolic
            1 + 2/2^s + 2/3^s + 6/4^s + 2/5^s + 10/6^s + 2/7^s + O(1/(8^s))
            sage: 1 / (1 - 2*g)                                                         # optional - sage.symbolic
            1 + 2/2^s + 2/3^s + 6/4^s + 2/5^s + 10/6^s + 2/7^s + O(1/(8^s))

        The output parent is always the common parent between the base ring
        of `f` and the parent of `g` or extended to the corresponding
        lazy series::

            sage: T.<x,y> = LazyPowerSeriesRing(QQ)
            sage: R.<a,b,c> = ZZ[]
            sage: S.<v> = R[]
            sage: L.<z> = LaurentPolynomialRing(ZZ)
            sage: parent(x(a, b))
            Multivariate Polynomial Ring in a, b, c over Rational Field
            sage: parent(x(CC(2), a))
            Multivariate Polynomial Ring in a, b, c over Complex Field with 53 bits of precision
            sage: parent(x(0, 0))
            Rational Field
            sage: f = 1 / (1 - x - y); f
            1 + (x+y) + (x^2+2*x*y+y^2) + (x^3+3*x^2*y+3*x*y^2+y^3)
             + (x^4+4*x^3*y+6*x^2*y^2+4*x*y^3+y^4)
             + (x^5+5*x^4*y+10*x^3*y^2+10*x^2*y^3+5*x*y^4+y^5)
             + (x^6+6*x^5*y+15*x^4*y^2+20*x^3*y^3+15*x^2*y^4+6*x*y^5+y^6)
             + O(x,y)^7
            sage: f(a^2, b*c)
            1 + (a^2+b*c) + (a^4+2*a^2*b*c+b^2*c^2) + (a^6+3*a^4*b*c+3*a^2*b^2*c^2+b^3*c^3) + O(a,b,c)^7
            sage: f(v, v^2)
            1 + v + 2*v^2 + 3*v^3 + 5*v^4 + 8*v^5 + 13*v^6 + O(v^7)
            sage: f(z, z^2 + z)
            1 + 2*z + 5*z^2 + 12*z^3 + 29*z^4 + 70*z^5 + 169*z^6 + O(z^7)
            sage: three = T(3)(a^2, b); three
            3
            sage: parent(three)
            Multivariate Polynomial Ring in a, b, c over Rational Field

        TESTS::

            sage: L.<x,y> = LazyPowerSeriesRing(ZZ)
            sage: f = 1 / (1 - x - y)
            sage: f(f)
            Traceback (most recent call last):
            ...
            ValueError: arity of must be equal to the number of arguments provided

            sage: f(1, x*y)
            Traceback (most recent call last):
            ...
            ValueError: can only compose with a positive valuation series

        This test will pass once pushouts are implemented::

            sage: R.<a,b> = QQ[]
            sage: f(1/2*a, x)
            Traceback (most recent call last):
            ...
            TypeError: no common canonical parent for objects with parents: ...

        Consistency check when `g` is an uninitialized series between a
        polynomial `f` as both a polynomial and a lazy series::

            sage: L.<z> = LazyPowerSeriesRing(QQ)
            sage: f = 1 - z
            sage: g = L.undefined(valuation=1)
            sage: f(g) == f.polynomial()(g)
            True

            sage: g = L.undefined(valuation=1)
            sage: g.define(z / (1 - g))
            sage: g
            z + z^2 + 2*z^3 + 5*z^4 + 14*z^5 + 42*z^6 + 132*z^7 + O(z^8)
            sage: gp = L.undefined(valuation=1)
            sage: gp.define(z / f(gp))
            sage: gp
            z + z^2 + 2*z^3 + 5*z^4 + 14*z^5 + 42*z^6 + 132*z^7 + O(z^8)

        Check that composing the zero series with anything yields zero::

            sage: T.<x,y> = LazyPowerSeriesRing(QQ)
            sage: M.<a, b> = LazyPowerSeriesRing(QQ)
            sage: T(0)(1/(1-a), a+b)
            0

        Check that composing `f` with zero series yields the constant term of `f`::

            sage: T(3/(1-x-2*y))(0, 0)
            3

        Check that we can compose a polynomial with anything::

            sage: T(1-x-2*y + x*y^2)(1, 3)
            3

            sage: T(1-x-2*y + x*y^2)(1 + a, 3)
            3 + 8*a

            sage: T(1-x-2*y + x*y^2)(1/(1-a), 3)
            3 + 8*a + 8*a^2 + 8*a^3 + 8*a^4 + 8*a^5 + 8*a^6 + O(a,b)^7

        Check that issue :trac:`35261` is fixed::

            sage: L.<z> = LazyPowerSeriesRing(QQ)
            sage: fun = lambda n: 1 if ZZ(n).is_power_of(2) else 0
            sage: f = L(fun)
            sage: g = L.undefined(valuation=1)
            sage: g.define((~f.shift(-1)(g)).shift(1))
            sage: g
            z - z^2 + 2*z^3 - 6*z^4 + 20*z^5 - 70*z^6 + 256*z^7 + O(z^8)

            sage: f = L(fun)
            sage: g = L.undefined(valuation=1)
            sage: g.define((z - (f - z)(g)))
            sage: g
            z - z^2 + 2*z^3 - 6*z^4 + 20*z^5 - 70*z^6 + 256*z^7 + O(z^8)
        """
        fP = parent(self)
        if len(g) != fP._arity:
            raise ValueError("arity of must be equal to the number of arguments provided")

        # Find a good parent for the result
        from sage.structure.element import get_coercion_model
        cm = get_coercion_model()
        P = cm.common_parent(self.base_ring(), *[parent(h) for h in g])

        # f = 0
        if isinstance(self._coeff_stream, Stream_zero):
            return P.zero()

        # g = (0, ..., 0)
        if all((not isinstance(h, LazyModuleElement) and not h)
               or (isinstance(h, LazyModuleElement)
                   and isinstance(h._coeff_stream, Stream_zero))
               for h in g):
            return P(self[0])

        # f has finite length and f != 0
        if (isinstance(self._coeff_stream, Stream_exact)
            and not self._coeff_stream._constant):
            # constant polynomial
            poly = self.polynomial()
            if poly.is_constant():
                return P(poly)
            return P(poly(g))

        # f now has (potentially) infinitely many terms
        # Lift the resulting parent to a lazy series (if possible)
        # Also make sure each element of g is a LazyModuleElement
        from sage.rings.polynomial.polynomial_ring import PolynomialRing_general
        from sage.rings.polynomial.multi_polynomial_ring_base import MPolynomialRing_base
        from sage.rings.polynomial.laurent_polynomial_ring import LaurentPolynomialRing_univariate
        from sage.rings.lazy_series_ring import LazySeriesRing
        if not isinstance(P, LazySeriesRing):
            if fP._laurent_poly_ring.has_coerce_map_from(P):
                S = fP._laurent_poly_ring
                P = fP
            if isinstance(P, (PolynomialRing_general, MPolynomialRing_base)):
                from sage.rings.lazy_series_ring import LazyPowerSeriesRing
                S = P
                try:
                    sparse = S.is_sparse()
                except AttributeError:
                    sparse = fP.is_sparse()
                P = LazyPowerSeriesRing(S.base_ring(), S.variable_names(), sparse)
            elif isinstance(P, LaurentPolynomialRing_univariate):
                from sage.rings.lazy_series_ring import LazyLaurentSeriesRing
                S = P
                P = LazyLaurentSeriesRing(S.base_ring(), S.variable_names(), fP.is_sparse())
            else:
                raise ValueError("unable to evaluate the series at {}".format(g))
            g = [P(S(h)) for h in g]
        else:
            g = [P(h) for h in g]
        R = P._internal_poly_ring.base_ring()

        if check:
            for h in g:
                if h._coeff_stream._approximate_order == 0:
                    if h[0]:
                        raise ValueError("can only compose with a positive valuation series")
                    h._coeff_stream._approximate_order = 1

                if isinstance(h, LazyDirichletSeries):
                    if h._coeff_stream._approximate_order == 1:
                        if h._coeff_stream[1] != 0:
                            raise ValueError("can only compose with a positive valuation series")
                        h._coeff_stream._approximate_order = 2

        # We now have that every element of g has a _coeff_stream
        sorder = self._coeff_stream._approximate_order
        if len(g) == 1:
            g0 = g[0]
            if isinstance(g0, LazyDirichletSeries):
                # we assume that the valuation of self[i](g) is at least i
                def coefficient(n):
                    return sum(self[i] * (g0**i)[n] for i in range(n+1))

                coeff_stream = Stream_function(coefficient, P._sparse, 1)
                return P.element_class(P, coeff_stream)

            coeff_stream = Stream_cauchy_compose(self._coeff_stream,
                                                 g0._coeff_stream,
                                                 P.is_sparse())
            return P.element_class(P, coeff_stream)

        # The arity is at least 2
        gv = min(h._coeff_stream._approximate_order for h in g)

        def coefficient(n):
            r = R.zero()
            for i in range(n // gv + 1):
                # Make sure the element returned from the composition is in P
                r += P(self[i](g))[n]
            return r
        coeff_stream = Stream_function(coefficient, P._sparse, sorder * gv)
        return P.element_class(P, coeff_stream)

    compose = __call__

    def revert(self):
        r"""
        Return the compositional inverse of ``self``.

        Given a Taylor series `f` in one variable, the compositional
        inverse is a power series `g` over the same base ring, such that
        `(f \circ g)(z) = f(g(z)) = z`.

        The compositional inverse exists if and only if:

        - `\mathrm{val}(f) = 1`, or

        - `f = a + b z` with `a, b \neq 0`.

        EXAMPLES::

            sage: L.<z> = LazyPowerSeriesRing(QQ)
            sage: (2*z).revert()
            1/2*z
            sage: (z-z^2).revert()
            z + z^2 + 2*z^3 + 5*z^4 + 14*z^5 + 42*z^6 + 132*z^7 + O(z^8)

            sage: s = L(degree=1, constant=-1)
            sage: s.revert()
            -z - z^2 - z^3 + O(z^4)

            sage: s = L(degree=1, constant=1)
            sage: s.revert()
            z - z^2 + z^3 - z^4 + z^5 - z^6 + z^7 + O(z^8)

        .. WARNING::

            For series not known to be eventually constant (e.g., being
            defined by a function) with approximate valuation `\leq 1`
            (but not necessarily its true valuation), this assumes
            that this is the actual valuation::

                sage: f = L(lambda n: n if n > 2 else 0)
                sage: f.revert()
                <repr(... failed: ValueError: generator already executing>

        TESTS::

            sage: L.<z> = LazyPowerSeriesRing(QQ)
            sage: s = L(lambda n: 2 if n == 1 else 0, valuation=1); s
            2*z + O(z^8)
            sage: s.revert()
            1/2*z + O(z^8)

            sage: (2 + 3*z).revert()
            -2/3 + 1/3*z

            sage: s = L(lambda n: 2 if n == 0 else 3 if n == 1 else 0, valuation=0); s
            2 + 3*z + O(z^7)
            sage: s.revert()
            Traceback (most recent call last):
            ...
            ValueError: cannot determine whether the compositional inverse exists

            sage: R.<q,t> = QQ[]
            sage: L.<z> = LazyPowerSeriesRing(R.fraction_field())
            sage: s = L([q], valuation=0, constant=t); s
            q + t*z + t*z^2 + t*z^3 + O(z^4)
            sage: s.revert()
            Traceback (most recent call last):
            ...
            ValueError: compositional inverse does not exist

        We look at some cases where the compositional inverse does not exist:

        `f = 0`::

            sage: L(0).revert()
            Traceback (most recent call last):
            ...
            ValueError: compositional inverse does not exist
            sage: (z - z).revert()
            Traceback (most recent call last):
            ...
            ValueError: compositional inverse does not exist

        `\mathrm{val}(f) != 1` and `f(0) * f(1) = 0`::

            sage: (z^2).revert()
            Traceback (most recent call last):
            ...
            ValueError: compositional inverse does not exist

            sage: L(1).revert()
            Traceback (most recent call last):
            ...
            ValueError: compositional inverse does not exist

        `\mathrm{val}(f) > 1`::

            sage: L(lambda n: n, valuation=2).revert()
            Traceback (most recent call last):
            ...
            ValueError: compositional inverse does not exist

        Reversion of exact series::

            sage: f = L([1, 2], valuation=0, constant=1)
            sage: f.revert()
            Traceback (most recent call last):
            ...
            ValueError: compositional inverse does not exist

            sage: f = L([-1, -1], valuation=1, constant=-1)
            sage: f.revert()
            (-z) + (-z^2) + (-z^3) + O(z^4)

            sage: f = L([-1, 0, -1], valuation=1, constant=-1)
            sage: f.revert()
            (-z) + z^3 + (-z^4) + (-2*z^5) + 6*z^6 + z^7 + O(z^8)

            sage: f = L([-1], valuation=1, degree=3, constant=-1)
            sage: f.revert()
            (-z) + z^3 + (-z^4) + (-2*z^5) + 6*z^6 + z^7 + O(z^8)

        Check that issue :trac:`35261` is fixed::

            sage: L.<z> = LazyPowerSeriesRing(QQ)
            sage: f = L(lambda n: 1 if ZZ(n).is_power_of(2) else 0)
            sage: f
            z + z^2 + z^4 + O(z^7)
            sage: f.revert()
            z - z^2 + 2*z^3 - 6*z^4 + 20*z^5 - 70*z^6 + 256*z^7 + O(z^8)
        """
        P = self.parent()
        if P._arity != 1:
            raise ValueError("arity must be equal to 1")
        coeff_stream = self._coeff_stream
        if isinstance(coeff_stream, Stream_zero):
            raise ValueError("compositional inverse does not exist")
        if isinstance(coeff_stream, Stream_exact):
            if coeff_stream._constant:
                if coeff_stream.order() == 1:
                    R = P.base_ring()
                    # we cannot assume that the last initial coefficient
                    # and the constant differ, see stream.Stream_exact
                    if (coeff_stream._degree == 1 + len(coeff_stream._initial_coefficients)
                        and coeff_stream._constant == -R.one()
                        and all(c == -R.one() for c in coeff_stream._initial_coefficients)):
                        # self = -z/(1-z); self.revert() = -z/(1-z)
                        return self
                else:
                    raise ValueError("compositional inverse does not exist")
            else:
                if coeff_stream._degree == 2:
                    # self = a + b*z; self.revert() = -a/b + 1/b * z
                    a = coeff_stream[0]
                    b = coeff_stream[1]
                    coeff_stream = Stream_exact((-a/b, 1/b),
                                                order=0)
                    return P.element_class(P, coeff_stream)

                if coeff_stream.order() != 1:
                    raise ValueError("compositional inverse does not exist")

        if coeff_stream._approximate_order > 1:
            raise ValueError("compositional inverse does not exist")
        # TODO: coefficients should not be checked here, it prevents
        # us from using self.define in some cases!
        if coeff_stream._approximate_order == 0 and coeff_stream[0]:
            raise ValueError("cannot determine whether the compositional inverse exists")

        g = P.undefined(valuation=1)
        # the following is mathematically equivalent to
        # z / ((self / z)(g))
        # but more efficient and more lazy
        g.define((~self.shift(-1)(g)).shift(1))
        return g

    compositional_inverse = revert

    def derivative(self, *args):
        """
        Return the derivative of the Taylor series.

        Multiple variables and iteration counts may be supplied; see
        the documentation of
        :func:`sage.calculus.functional.derivative` function for
        details.

        EXAMPLES::

            sage: T.<z> = LazyPowerSeriesRing(ZZ)
            sage: z.derivative()
            1
            sage: (1+z+z^2).derivative(3)
            0
            sage: (1/(1-z)).derivative()
            1 + 2*z + 3*z^2 + 4*z^3 + 5*z^4 + 6*z^5 + 7*z^6 + O(z^7)

            sage: R.<q> = QQ[]
            sage: L.<x, y> = LazyPowerSeriesRing(R)
            sage: f = 1/(1-q*x+y); f
            1 + (q*x-y) + (q^2*x^2+(-2*q)*x*y+y^2)
             + (q^3*x^3+(-3*q^2)*x^2*y+3*q*x*y^2-y^3)
             + (q^4*x^4+(-4*q^3)*x^3*y+6*q^2*x^2*y^2+(-4*q)*x*y^3+y^4)
             + (q^5*x^5+(-5*q^4)*x^4*y+10*q^3*x^3*y^2+(-10*q^2)*x^2*y^3+5*q*x*y^4-y^5)
             + (q^6*x^6+(-6*q^5)*x^5*y+15*q^4*x^4*y^2+(-20*q^3)*x^3*y^3+15*q^2*x^2*y^4+(-6*q)*x*y^5+y^6)
             + O(x,y)^7
            sage: f.derivative(q)
            x + (2*q*x^2+(-2)*x*y) + (3*q^2*x^3+(-6*q)*x^2*y+3*x*y^2)
             + (4*q^3*x^4+(-12*q^2)*x^3*y+12*q*x^2*y^2+(-4)*x*y^3)
             + (5*q^4*x^5+(-20*q^3)*x^4*y+30*q^2*x^3*y^2+(-20*q)*x^2*y^3+5*x*y^4)
             + (6*q^5*x^6+(-30*q^4)*x^5*y+60*q^3*x^4*y^2+(-60*q^2)*x^3*y^3+30*q*x^2*y^4+(-6)*x*y^5)
             + O(x,y)^7

        TESTS:

        Check that :issue:`36154` is fixed::

            sage: L.<z> = LazyPowerSeriesRing(Zmod(4))
            sage: f = L([0,0,2])
            sage: f.derivative()
            0
        """
        P = self.parent()
        R = P._laurent_poly_ring
        V = R.gens()
        order = 0
        vars = []
        gen_vars = []
        for x in derivative_parse(args):
            if x is None:
                order += 1
            elif x in V:
                gen_vars.append(x)
            else:
                vars.append(x)

        if P._arity > 1 and order:
            raise ValueError("for multivariate series you have to specify the variable with respect to which the derivative should be taken")
        else:
            order += len(gen_vars)

        coeff_stream = self._coeff_stream
        if isinstance(coeff_stream, Stream_zero):
            return self

        if P._arity > 1:
            v = gen_vars + vars
            d = -len(gen_vars)
            coeff_stream = Stream_map_coefficients(coeff_stream,
                                                   lambda c: R(c).derivative(v),
                                                   P.is_sparse())
            coeff_stream = Stream_shift(coeff_stream, d)
            return P.element_class(P, coeff_stream)

        if (isinstance(coeff_stream, Stream_exact)
            and not coeff_stream._constant):
            if coeff_stream._degree <= order:
                return P.zero()
            if vars:
                coeffs = [prod(i-k for k in range(order)) * c.derivative(vars)
                          for i, c in enumerate(coeff_stream._initial_coefficients,
                                                coeff_stream._approximate_order)]
            else:
                coeffs = [prod(i-k for k in range(order)) * c
                          for i, c in enumerate(coeff_stream._initial_coefficients,
                                                coeff_stream._approximate_order)]
            if not any(coeffs):
                return P.zero()
            coeff_stream = Stream_exact(coeffs,
                                        order=coeff_stream._approximate_order - order,
                                        constant=coeff_stream._constant)
            return P.element_class(P, coeff_stream)

        coeff_stream = Stream_derivative(self._coeff_stream, order,
                                         P.is_sparse())
        if vars:
            coeff_stream = Stream_map_coefficients(coeff_stream,
                                                   lambda c: c.derivative(vars),
                                                   P.is_sparse())
        return P.element_class(P, coeff_stream)

    def _format_series(self, formatter, format_strings=False):
        """
        Return nonzero ``self`` formatted by ``formatter``.

        TESTS::

            sage: L.<x,y> = LazyPowerSeriesRing(QQ)
            sage: f = 1 / (2 - x^2 + y)
            sage: f._format_series(repr)
            '1/2 + (-1/4*y) + (1/4*x^2+1/8*y^2) + (-1/4*x^2*y-1/16*y^3)
             + (1/8*x^4+3/16*x^2*y^2+1/32*y^4) + (-3/16*x^4*y-1/8*x^2*y^3-1/64*y^5)
             + (1/16*x^6+3/16*x^4*y^2+5/64*x^2*y^4+1/128*y^6) + O(x,y)^7'

            sage: f = (2 - x^2 + y)
            sage: f._format_series(repr)
            '2 + y + (-x^2)'
        """
        P = self.parent()
        cs = self._coeff_stream
        v = cs._approximate_order
        if isinstance(cs, Stream_exact):
            if not cs._constant:
                m = cs._degree
            else:
                m = cs._degree + P.options.constant_length
        else:
            m = v + P.options.display_length

        atomic_repr = P._internal_poly_ring.base_ring()._repr_option('element_is_atomic')
        mons = [P._monomial(self[i], i) for i in range(v, m) if self[i]]
        if not isinstance(cs, Stream_exact) or cs._constant:
            if P._internal_poly_ring.base_ring() is P.base_ring():
                bigO = ["O(%s)" % P._monomial(1, m)]
            else:
                bigO = ["O(%s)^%s" % (', '.join(str(g) for g in P._names), m)]
        else:
            bigO = []

        from sage.misc.latex import latex
        from sage.typeset.unicode_art import unicode_art
        from sage.typeset.ascii_art import ascii_art
        from sage.misc.repr import repr_lincomb
        from sage.typeset.symbols import ascii_left_parenthesis, ascii_right_parenthesis
        from sage.typeset.symbols import unicode_left_parenthesis, unicode_right_parenthesis
        if formatter == repr:
            poly = repr_lincomb([(1, m) for m in mons + bigO], strip_one=True)
        elif formatter == latex:
            poly = repr_lincomb([(1, m) for m in mons + bigO], is_latex=True, strip_one=True)
        elif formatter == ascii_art:
            if atomic_repr:
                poly = ascii_art(*(mons + bigO), sep=" + ")
            else:
                def parenthesize(m):
                    a = ascii_art(m)
                    h = a.height()
                    return ascii_art(ascii_left_parenthesis.character_art(h),
                                     a, ascii_right_parenthesis.character_art(h))
                poly = ascii_art(*([parenthesize(m) for m in mons] + bigO), sep=" + ")
        elif formatter == unicode_art:
            if atomic_repr:
                poly = unicode_art(*(mons + bigO), sep=" + ")
            else:
                def parenthesize(m):
                    a = unicode_art(m)
                    h = a.height()
                    return unicode_art(unicode_left_parenthesis.character_art(h),
                                       a, unicode_right_parenthesis.character_art(h))
                poly = unicode_art(*([parenthesize(m) for m in mons] + bigO), sep=" + ")

        return poly

    def polynomial(self, degree=None, names=None):
        r"""
        Return ``self`` as a polynomial if ``self`` is actually so.

        INPUT:

        - ``degree`` -- ``None`` or an integer
        - ``names`` -- names of the variables; if it is ``None``, the name of
          the variables of the series is used

        OUTPUT:

        If ``degree`` is not ``None``, the terms of the series of
        degree greater than ``degree`` are first truncated.  If
        ``degree`` is ``None`` and the series is not a polynomial
        polynomial, a ``ValueError`` is raised.

        EXAMPLES::

            sage: L.<x,y> = LazyPowerSeriesRing(ZZ)
            sage: f = x^2 + y*x - x + 2; f
            2 + (-x) + (x^2+x*y)
            sage: f.polynomial()
            x^2 + x*y - x + 2

        TESTS::

            sage: g = 1 / (1 + x + y + x*y)
            sage: g3 = g.truncate(4); g3
            1 + (-x-y) + (x^2+x*y+y^2) + (-x^3-x^2*y-x*y^2-y^3)
            sage: g.polynomial()
            Traceback (most recent call last):
            ...
            ValueError: not a polynomial
            sage: g3.polynomial()
            -x^3 - x^2*y - x*y^2 - y^3 + x^2 + x*y + y^2 - x - y + 1
            sage: L.zero().polynomial()
            0
            sage: g3.polynomial() == g.polynomial(3)
            True
            sage: g3.polynomial(0)
            1

            sage: L.<z> = LazyPowerSeriesRing(ZZ)
            sage: f = z-z^2
            sage: f.polynomial()
            -z^2 + z
        """
        from sage.rings.polynomial.polynomial_ring_constructor import PolynomialRing
        S = self.parent()
        if names is None:
            names = S.variable_names()
        R = PolynomialRing(S.base_ring(), names=names)
        if isinstance(self._coeff_stream, Stream_zero):
            return R.zero()

        if degree is None:
            if (isinstance(self._coeff_stream, Stream_exact)
                and not self._coeff_stream._constant):
                m = self._coeff_stream._degree
            else:
                raise ValueError("not a polynomial")
        else:
            m = degree + 1

        if S._arity == 1:
            return R(self[0:m])
        return R.sum(self[0:m])

    def _floordiv_(self, other):
        r"""
        Return ``self`` floor divided by ``other``.

        INPUT:

        - ``other`` -- nonzero series

        EXAMPLES::

            sage: L.<x,y> = LazyPowerSeriesRing(ZZ)
            sage: g = x^2 + y*x
            sage: x // g
            0
            sage: g = (x^2 + y*x) / (1 - x + x*y)
            sage: x // g
            0
            sage: f = (x + y) / (1 - x - y + x*y)
            sage: f // g
            0

            sage: L.<x> = LazyPowerSeriesRing(QQ)
            sage: g = (x + 2*x^2) / (1 - x - x^2)
            sage: 3 // g
            0
            sage: x // g
            1 - 3*x + 5*x^2 - 10*x^3 + 20*x^4 - 40*x^5 + 80*x^6 + O(x^7)
            sage: x^2 // g
            x - 3*x^2 + 5*x^3 - 10*x^4 + 20*x^5 - 40*x^6 + 80*x^7 + O(x^8)
            sage: f = (x + x^2) / (1 - x)
            sage: f // g
            1 - x + x^2 - 4*x^3 + 6*x^4 - 14*x^5 + 26*x^6 + O(x^7)
        """
        if isinstance(other._coeff_stream, Stream_zero):
            raise ZeroDivisionError("cannot divide by 0")
        P = self.parent()
        if P not in IntegralDomains():
            raise TypeError("must be an integral domain")
        left = self._coeff_stream
        right_order = other._coeff_stream._approximate_order
        if left._approximate_order < right_order:
            if left._true_order:
                return P.zero()
            while left._approximate_order < right_order:
                # TODO: Implement a bound on computing the order of a Stream
                if left[left._approximate_order]:
                    left._true_order = True
                    return P.zero()
                left._approximate_order += 1
        return super()._floordiv_(other)

class LazyPowerSeries_gcd_mixin:
    """
    A lazy power series that also implements the GCD algorithm.
    """
    def gcd(self, other):
        r"""
        Return the greatest common divisor of ``self`` and ``other``.

        EXAMPLES::

            sage: L.<x> = LazyPowerSeriesRing(QQ)
            sage: a = 16*x^5 / (1 - 5*x)
            sage: b = (22*x^2 + x^8) / (1 - 4*x^2)
            sage: a.gcd(b)
            x^2
        """
        P = self.parent()
        if P._arity != 1:
            raise NotImplementedError("only implemented for arity one")
        if not self or not other:
            return P.zero()
        sv = self.valuation()
        ov = other.valuation()
        val = min(sv, ov)
        assert val is not infinity
        # This assumes the base ring is a field
        return P.gen(0) ** val

    def xgcd(self, f):
        r"""
        Return the extended gcd of ``self`` and ``f``.

        OUTPUT:

        A triple ``(g, s, t)`` such that ``g`` is the gcd of ``self``
        and ``f``, and ``s`` and ``t`` are cofactors satisfying the
        Bezout identity

        .. MATH::

            g = s \cdot \mathrm{self} + t \cdot f.

        EXAMPLES::

            sage: L.<x> = LazyPowerSeriesRing(QQ)
            sage: a = 16*x^5 / (1 - 2*x)
            sage: b = (22*x^3 + x^8) / (1 - 3*x^2)
            sage: g, s, t = a.xgcd(b)
            sage: g
            x^3
            sage: s
            1/22 - 41/242*x^2 - 8/121*x^3 + 120/1331*x^4 + 1205/5324*x^5 + 316/14641*x^6 + O(x^7)
            sage: t
            1/22 - 41/242*x^2 - 8/121*x^3 + 120/1331*x^4 + 1205/5324*x^5 + 316/14641*x^6 + O(x^7)

            sage: LazyPowerSeriesRing.options.halting_precision(20)  # verify up to degree 20

            sage: g == s * a + t * b
            True

            sage: a = 16*x^5 / (1 - 2*x)
            sage: b = (-16*x^5 + x^8) / (1 - 3*x^2)
            sage: g, s, t = a.xgcd(b)
            sage: g
            x^5
            sage: s
            1/16 - 1/16*x - 3/16*x^2 + 1/8*x^3 - 17/256*x^4 + 9/128*x^5 + 1/128*x^6 + O(x^7)
            sage: t
            1/16*x - 1/16*x^2 - 3/16*x^3 + 1/8*x^4 - 17/256*x^5 + 9/128*x^6 + 1/128*x^7 + O(x^8)
            sage: g == s * a + t * b
            True

            sage: L.<x> = LazyPowerSeriesRing(GF(2))
            sage: a = L(lambda n: n % 2, valuation=3); a
            x^3 + x^5 + x^7 + x^9 + O(x^10)
            sage: b = L(lambda n: binomial(n,2) % 2, valuation=3); b
            x^3 + x^6 + x^7 + O(x^10)
            sage: g, s, t = a.xgcd(b)
            sage: g
            x^3
            sage: s
            1 + x + x^3 + x^4 + x^5 + O(x^7)
            sage: t
            x + x^2 + x^4 + x^5 + x^6 + O(x^8)
            sage: g == s * a + t * b
            True

            sage: LazyPowerSeriesRing.options._reset()  # reset the options
        """
        P = self.parent()
        if P._arity != 1:
            raise NotImplementedError("only implemented for arity one")
        # one of the elements is zero
        if not self:
            return (P.zero(), P.zero(), P.one())
        if not f:
            return (P.zero(), P.one(), P.zero())
        # get the valuations
        sv = self.valuation()
        fv = f.valuation()
        val = min(sv, fv)
        assert val is not infinity
        # This assumes the base ring is a field
        x = P.gen(0)
        unit = (self + f).shift(-val)
        if not unit[0]:
            # this only happens if they have the same valuation
            # we multiply f by the generator to avoid any cancellations
            unit = (self + f.shift(1)).shift(-val)
            unit = ~unit
            return (x**val,
                    unit,
                    unit * x)
        unit = ~unit
        return (x**val, unit, unit)

class LazyCompletionGradedAlgebraElement(LazyCauchyProductSeries):
    """
    An element of a completion of a graded algebra that is computed lazily.
    """
    def _format_series(self, formatter, format_strings=False):
        r"""
        Return nonzero ``self`` formatted by ``formatter``.

        TESTS::

            sage: h = SymmetricFunctions(ZZ).h()
            sage: e = SymmetricFunctions(ZZ).e()
            sage: L = LazySymmetricFunctions(tensor([h, e]))
            sage: f = L(lambda n: sum(tensor([h[k], e[n-k]]) for k in range(n+1)))
            sage: f._format_series(repr)
            '(h[]#e[])
             + (h[]#e[1]+h[1]#e[])
             + (h[]#e[2]+h[1]#e[1]+h[2]#e[])
             + (h[]#e[3]+h[1]#e[2]+h[2]#e[1]+h[3]#e[])
             + (h[]#e[4]+h[1]#e[3]+h[2]#e[2]+h[3]#e[1]+h[4]#e[])
             + (h[]#e[5]+h[1]#e[4]+h[2]#e[3]+h[3]#e[2]+h[4]#e[1]+h[5]#e[])
             + (h[]#e[6]+h[1]#e[5]+h[2]#e[4]+h[3]#e[3]+h[4]#e[2]+h[5]#e[1]+h[6]#e[])
             + O^7'
        """
        P = self.parent()
        cs = self._coeff_stream
        v = cs._approximate_order
        if isinstance(cs, Stream_exact):
            if not cs._constant:
                m = cs._degree
            else:
                m = cs._degree + P.options.constant_length
        else:
            m = v + P.options.display_length

        atomic_repr = P._internal_poly_ring.base_ring()._repr_option('element_is_atomic')
        mons = [P._monomial(self[i], i) for i in range(v, m) if self[i]]
        if not isinstance(cs, Stream_exact) or cs._constant:
            if P._internal_poly_ring.base_ring() is P.base_ring():
                bigO = ["O(%s)" % P._monomial(1, m)]
            else:
                bigO = ["O^%s" % m]
        else:
            bigO = []

        from sage.misc.latex import latex
        from sage.typeset.unicode_art import unicode_art
        from sage.typeset.ascii_art import ascii_art
        from sage.misc.repr import repr_lincomb
        from sage.typeset.symbols import ascii_left_parenthesis, ascii_right_parenthesis
        from sage.typeset.symbols import unicode_left_parenthesis, unicode_right_parenthesis
        if formatter == repr:
            poly = repr_lincomb([(1, m) for m in mons + bigO], strip_one=True)
        elif formatter == latex:
            poly = repr_lincomb([(1, m) for m in mons + bigO], is_latex=True, strip_one=True)
        elif formatter == ascii_art:
            if atomic_repr:
                poly = ascii_art(*(mons + bigO), sep=" + ")
            else:
                def parenthesize(m):
                    a = ascii_art(m)
                    h = a.height()
                    return ascii_art(ascii_left_parenthesis.character_art(h),
                                     a, ascii_right_parenthesis.character_art(h))
                poly = ascii_art(*([parenthesize(m) for m in mons] + bigO), sep=" + ")
        elif formatter == unicode_art:
            if atomic_repr:
                poly = unicode_art(*(mons + bigO), sep=" + ")
            else:
                def parenthesize(m):
                    a = unicode_art(m)
                    h = a.height()
                    return unicode_art(unicode_left_parenthesis.character_art(h),
                                       a, unicode_right_parenthesis.character_art(h))
                poly = unicode_art(*([parenthesize(m) for m in mons] + bigO), sep=" + ")

        return poly


class LazySymmetricFunction(LazyCompletionGradedAlgebraElement):
    r"""
    A symmetric function where each degree is computed lazily.

    EXAMPLES::

        sage: s = SymmetricFunctions(ZZ).s()
        sage: L = LazySymmetricFunctions(s)
    """
    def is_unit(self):
        """
        Return whether this element is a unit in the ring.

        EXAMPLES::

            sage: m = SymmetricFunctions(ZZ).m()
            sage: L = LazySymmetricFunctions(m)

            sage: L(2*m[1]).is_unit()
            False

            sage: L(-1 + 2*m[1]).is_unit()
            True

            sage: L(2 + m[1]).is_unit()
            False

            sage: m = SymmetricFunctions(QQ).m()
            sage: L = LazySymmetricFunctions(m)

            sage: L(2 + 3*m[1]).is_unit()
            True
        """
        if self.is_zero(): # now 0 != 1
            return False
        return self[0].is_unit()

    def __call__(self, *args, check=True):
        r"""
        Return the composition of ``self`` with ``g``.

        The arity of ``self`` must be equal to the number of
        arguments provided.

        Given a lazy symmetric function `f` of arity `n` and a tuple
        of lazy symmetric functions `g = (g_1,\dots, g_n)` over the
        same base ring, the composition (or plethysm) `(f \circ g)`
        is defined if and only if for each `1\leq i\leq n`:

        - `g_i = 0`, or
        - setting all alphabets except the `i`-th in `f` to zero
          yields a symmetric function with only finitely many
          non-zero coefficients, or
        - `\mathrm{val}(g) > 0`.

        If `f` is a univariate 'exact' lazy symmetric function, we
        can check whether `f` has only finitely many non-zero
        coefficients.  However, if `f` has larger arity, we have no
        way to test whether setting all but one alphabets of `f` to
        zero yields a polynomial, except if `f` itself is 'exact' and
        therefore a symmetric function with only finitely many
        non-zero coefficients.

        INPUT:

        - ``g`` -- other (lazy) symmetric functions

        .. TODO::

            Allow specification of degree one elements.

        EXAMPLES::

            sage: P.<q> = QQ[]
            sage: s = SymmetricFunctions(P).s()
            sage: L = LazySymmetricFunctions(s)
            sage: f = s[2]
            sage: g = s[3]
            sage: L(f)(L(g)) - L(f(g))
            0

            sage: f = s[2] + s[2,1]
            sage: g = s[1] + s[2,2]
            sage: L(f)(L(g)) - L(f(g))
            0

            sage: L(f)(g) - L(f(g))
            0

            sage: f = s[2] + s[2,1]
            sage: g = s[1] + s[2,2]
            sage: L(f)(L(q*g)) - L(f(q*g))
            0

        The Frobenius character of the permutation action on set
        partitions is a plethysm::

            sage: s = SymmetricFunctions(QQ).s()
            sage: S = LazySymmetricFunctions(s)
            sage: E1 = S(lambda n: s[n], valuation=1)
            sage: E = 1 + E1
            sage: P = E(E1)
            sage: P[:5]
            [s[], s[1], 2*s[2], s[2, 1] + 3*s[3], 2*s[2, 2] + 2*s[3, 1] + 5*s[4]]

        The plethysm with a tensor product is also implemented::

            sage: s = SymmetricFunctions(QQ).s()
            sage: X = tensor([s[1],s[[]]])
            sage: Y = tensor([s[[]],s[1]])
            sage: S = LazySymmetricFunctions(s)
            sage: S2 = LazySymmetricFunctions(tensor([s, s]))
            sage: A = S(s[1,1,1])
            sage: B = S2(X+Y)
            sage: A(B)
            (s[]#s[1,1,1]+s[1]#s[1,1]+s[1,1]#s[1]+s[1,1,1]#s[])

            sage: H = S(lambda n: s[n])
            sage: H(S2(X*Y))
            (s[]#s[]) + (s[1]#s[1]) + (s[1,1]#s[1,1]+s[2]#s[2])
             + (s[1,1,1]#s[1,1,1]+s[2,1]#s[2,1]+s[3]#s[3]) + O^7
            sage: H(S2(X+Y))
            (s[]#s[]) + (s[]#s[1]+s[1]#s[]) + (s[]#s[2]+s[1]#s[1]+s[2]#s[])
             + (s[]#s[3]+s[1]#s[2]+s[2]#s[1]+s[3]#s[])
             + (s[]#s[4]+s[1]#s[3]+s[2]#s[2]+s[3]#s[1]+s[4]#s[])
             + (s[]#s[5]+s[1]#s[4]+s[2]#s[3]+s[3]#s[2]+s[4]#s[1]+s[5]#s[])
             + (s[]#s[6]+s[1]#s[5]+s[2]#s[4]+s[3]#s[3]+s[4]#s[2]+s[5]#s[1]+s[6]#s[])
             + O^7

        TESTS::

            sage: s = SymmetricFunctions(QQ).s()
            sage: S = LazySymmetricFunctions(s)
            sage: f = 1 / (1 - S(s[2]))
            sage: g = f(s[2]); g
            s[] + (s[2,2]+s[4]) + O^7
            sage: S(sum(f[i](s[2]) for i in range(5))).truncate(10) == g.truncate(10)
            True
            sage: f = 1 / (1 - S(s[2]))
            sage: g = S(s[1]) / (1 - S(s[1]))
            sage: f(g)
            s[] + s[2] + (s[1,1,1]+2*s[2,1]+s[3])
             + (2*s[1,1,1,1]+4*s[2,1,1]+5*s[2,2]+5*s[3,1]+3*s[4])
             + (2*s[1,1,1,1,1]+10*s[2,1,1,1]+14*s[2,2,1]+18*s[3,1,1]+16*s[3,2]+14*s[4,1]+4*s[5])
             + (3*s[1,1,1,1,1,1]+22*s[2,1,1,1,1]+38*s[2,2,1,1]+28*s[2,2,2]+48*s[3,1,1,1]+82*s[3,2,1]+25*s[3,3]+51*s[4,1,1]+56*s[4,2]+31*s[5,1]+9*s[6])
             + O^7
            sage: f(0)
            1
            sage: f(s(1))
            Traceback (most recent call last):
            ...
            ValueError: can only compose with a positive valuation series

        Check that composing the zero series with anything yields
        zero in the correct parent::

            sage: e = SymmetricFunctions(QQ).e()
            sage: h = SymmetricFunctions(QQ).h()
            sage: s = SymmetricFunctions(QQ).s()
            sage: p = SymmetricFunctions(QQ).p()
            sage: L = LazySymmetricFunctions(tensor([e, h]))
            sage: r = (L(0)(s[1], p[1])); r
            0
            sage: r.parent()
            Symmetric Functions over Rational Field in the Schur basis

        Check that composing `f` with zero series yields the constant term of `f`::

            sage: f = 3*L(tensor([s[1], s[1]]))
            sage: f(0, 0)
            0
            sage: (3+f)(0, 0)
            3
        """
        fP = parent(self)
        if len(args) != fP._arity:
            raise ValueError("arity must be equal to the number of arguments provided")

        # Find a good parent for the result
        from sage.structure.element import get_coercion_model
        cm = get_coercion_model()
        P = cm.common_parent(self.base_ring(), *[parent(h) for h in args])

        # f = 0
        if isinstance(self._coeff_stream, Stream_zero):
            return P.zero()

        # g = (0, ..., 0)
        if all((not isinstance(h, LazyModuleElement) and not h)
               or (isinstance(h, LazyModuleElement)
                   and isinstance(h._coeff_stream, Stream_zero))
               for h in args):
            f = self[0]
            # FIXME: TypeError: unable to convert 0 to a rational
            if f:
                return P(f.leading_coefficient())
            return P.zero()

        if len(args) == 1:
            g = args[0]
            if (isinstance(self._coeff_stream, Stream_exact)
                and not self._coeff_stream._constant):

                if not isinstance(g, LazySymmetricFunction):
                    f = self.symmetric_function()
                    return f(g)

                if (isinstance(g._coeff_stream, Stream_exact)
                    and not g._coeff_stream._constant):
                    f = self.symmetric_function()
                    gs = g.symmetric_function()
                    return P(f(gs))

            if isinstance(g, LazySymmetricFunction):
                R = P._laurent_poly_ring
            else:
                from sage.rings.lazy_series_ring import LazySymmetricFunctions
                R = g.parent()
                P = LazySymmetricFunctions(R)
                g = P(g)

            if check and not (isinstance(self._coeff_stream, Stream_exact)
                              and not self._coeff_stream._constant):
                if g._coeff_stream._approximate_order == 0:
                    if g[0]:
                        raise ValueError("can only compose with a positive valuation series")
                    g._coeff_stream._approximate_order = 1

            if P._arity == 1:
                ps = R.realization_of().p()
            else:
                ps = tensor([R._sets[0].realization_of().p()]*P._arity)
            coeff_stream = Stream_plethysm(self._coeff_stream, g._coeff_stream,
                                           P.is_sparse(), ps, R)
            return P.element_class(P, coeff_stream)

        else:
            raise NotImplementedError("only implemented for arity 1")

    plethysm = __call__

    def revert(self):
        r"""
        Return the compositional inverse of ``self``.

        Given a symmetric function `f`, the compositional inverse is
        a symmetric function `g` over the same base ring, such that
        `f \circ g = p_1`.  Thus, it is the inverse with respect to
        plethystic substitution.

        The compositional inverse exists if and only if:

        - `\mathrm{val}(f) = 1`, or

        - `f = a + b p_1` with `a, b \neq 0`.

        EXAMPLES::

            sage: h = SymmetricFunctions(QQ).h()
            sage: L = LazySymmetricFunctions(h)
            sage: f = L(lambda n: h[n]) - 1
            sage: f(f.revert())
            h[1] + O^8

        TESTS::

            sage: f = L(lambda n: h[n]) - 1 - h[1]
            sage: g = f.revert()
            sage: g[1]
            Traceback (most recent call last):
            ...
            ValueError: compositional inverse does not exist

            sage: R.<a,b> = QQ[]
            sage: p = SymmetricFunctions(R.fraction_field()).p()
            sage: L = LazySymmetricFunctions(p)
            sage: f = L(a + b*p[1])
            sage: f.revert()
            (((-a)/b)*p[]) + 1/b*p[1]

            sage: f = L(2*p[1])
            sage: f.revert()
            1/2*p[1]

            sage: f = L(2*p[1] + p[1,1])
            sage: f.revert()
            1/2*p[1] + (-1/8*p[1,1]) + (1/16*p[1,1,1]) + (-5/128*p[1,1,1,1])
                     + (7/256*p[1,1,1,1,1]) + (-21/1024*p[1,1,1,1,1,1])
                     + (33/2048*p[1,1,1,1,1,1,1]) + O^8

            sage: f.revert()(f)
            p[1] + O^8

        ALGORITHM:

        Let `F` be a symmetric function with valuation `1`, i.e.,
        whose constant term vanishes and whose degree one term equals
        `b p_1`.  Then

        .. MATH::

            (F - b p_1) \circ G = F \circ G - b p_1 \circ G = p_1 - b G,

        and therefore `G = (p_1 - (F - b p_1) \circ G) / b`, which
        allows recursive computation of `G`.

        .. SEEALSO::

            The compositional inverse `\Omega` of the symmetric
            function `h_1 + h_2 + \dots` can be handled much more
            efficiently using specialized methods. See
            :func:`~sage.combinat.species.generating_series.LogarithmCycleIndexSeries`

        AUTHORS:

        - Andrew Gainer-Dewar
        - Martin Rubey

        """
        P = self.parent()
        if P._arity != 1:
            raise ValueError("arity must be equal to 1")
        coeff_stream = self._coeff_stream
        if isinstance(coeff_stream, Stream_zero):
            raise ValueError("compositional inverse does not exist")
        R = P._laurent_poly_ring
        if (isinstance(coeff_stream, Stream_exact)
            and coeff_stream.order() >= 0
            and coeff_stream._degree == 2):
            # self = a + b * p_1; self.revert() = -a/b + 1/b * p_1
            a = coeff_stream[0]
            b = coeff_stream[1][Partition([1])]
            X = R(Partition([1]))
            coeff_stream = Stream_exact((-a/b, 1/b * X),
                                        order=0)
            return P.element_class(P, coeff_stream)

        # TODO: coefficients should not be checked here, it prevents
        # us from using self.define in some cases!
        if coeff_stream[0]:
            raise ValueError("cannot determine whether the compositional inverse exists")

        la = Partition([1])
        X = R(la)

        def coefficient(n):
            if n:
                return 0
            c = coeff_stream[1][la]
            if c.is_unit():
                return ~c
            raise ValueError("compositional inverse does not exist")

        b = P(lambda n: 0 if n else coeff_stream[1][la])  # TODO: we want a lazy version of Stream_exact
        b_inv = P(coefficient)  # TODO: we want a lazy version of Stream_exact
        g = P.undefined(valuation=1)
        g.define(b_inv * (X - (self - b * X)(g)))
        return g

    plethystic_inverse = revert

    compositional_inverse = revert

    def derivative_with_respect_to_p1(self, n=1):
        r"""
        Return the symmetric function obtained by taking the
        derivative of ``self`` with respect to the power-sum
        symmetric function `p_1` when the expansion of ``self`` in
        the power-sum basis is considered as a polynomial in `p_k`'s
        (with `k \geq 1`).

        This is the same as skewing ``self`` by the first power-sum
        symmetric function `p_1`.

        INPUT:

        - ``n`` -- (default: 1) nonnegative integer which determines
          which power of the derivative is taken

        EXAMPLES:

        The species `E` of sets satisfies the relationship `E' = E`::

            sage: h = SymmetricFunctions(QQ).h()
            sage: T = LazySymmetricFunctions(h)
            sage: E = T(lambda n: h[n])
            sage: E - E.derivative_with_respect_to_p1()
            O^6

        The species `C` of cyclic orderings and the species `L` of linear
        orderings satisfy the relationship `C' = L`::

            sage: p = SymmetricFunctions(QQ).p()
            sage: C = T(lambda n: (sum(euler_phi(k)*p([k])**(n//k) for k in divisors(n))/n if n > 0 else 0))
            sage: L = T(lambda n: p([1]*n))
            sage: L - C.derivative_with_respect_to_p1()
            O^6

        TESTS::

            sage: T = LazySymmetricFunctions(p)
            sage: a = T(p([1,1,1]))
            sage: a.derivative_with_respect_to_p1()
            (3*p[1,1]) + O^9
            sage: a.derivative_with_respect_to_p1(1)
            (3*p[1,1]) + O^9
            sage: a.derivative_with_respect_to_p1(2)
            6*p[1] + O^8
            sage: a.derivative_with_respect_to_p1(3)
            6*p[] + O^7
        """
        P = self.parent()
        if P._arity != 1:
            raise ValueError("arity must be equal to 1")

        coeff_stream = Stream_map_coefficients(self._coeff_stream,
                                               lambda c: c.derivative_with_respect_to_p1(n),
                                               P.is_sparse())
        coeff_stream = Stream_shift(coeff_stream, -n)
        return P.element_class(P, coeff_stream)

    def functorial_composition(self, *args):
        r"""
        Return the functorial composition of ``self`` and ``g``.

        Let `X` be a finite set of cardinality `m`.  For a group
        action of the symmetric group `g: S_n \to S_X` and a
        (possibly virtual) representation of the symmetric group on
        `X`, `f: S_X \to GL(V)`, the functorial composition is the
        (virtual) representation of the symmetric group `f \Box g:
        S_n \to GL(V)` given by `\sigma \mapsto f(g(\sigma))`.

        This is more naturally phrased in the language of
        combinatorial species.  Let `F` and `G` be species, then
        their functorial composition is the species `F \Box G` with
        `(F \Box G) [A] = F[ G[A] ]`.  In other words, an `(F \Box
        G)`-structure on a set `A` of labels is an `F`-structure
        whose labels are the set of all `G`-structures on `A`.

        The Frobenius character (or cycle index series) of `F \Box G`
        can be computed as follows, see section 2.2 of [BLL]_):

        .. MATH::

            \sum_{n \geq 0} \frac{1}{n!} \sum_{\sigma \in
            \mathfrak{S}_{n}} \operatorname{fix} F[ (G[\sigma])_{1},
            (G[\sigma])_{2}, \ldots ] \, p_{1}^{\sigma_{1}}
            p_{2}^{\sigma_{2}} \cdots.

        .. WARNING::

            The operation `f \Box g` only makes sense when `g`
            corresponds to a permutation representation, i.e., a
            group action.

        EXAMPLES:

        The species `G` of simple graphs can be expressed in terms of
        a functorial composition: `G = \mathfrak{p} \Box
        \mathfrak{p}_{2}`, where `\mathfrak{p}` is the
        :class:`~sage.combinat.species.subset_species.SubsetSpecies`.::

            sage: R.<q> = QQ[]
            sage: h = SymmetricFunctions(R).h()
            sage: m = SymmetricFunctions(R).m()
            sage: L = LazySymmetricFunctions(m)
            sage: P = L(lambda n: sum(q^k*h[n-k]*h[k] for k in range(n+1)))
            sage: P2 = L(lambda n: h[2]*h[n-2], valuation=2)
            sage: P.functorial_composition(P2)[:4]
            [m[],
             m[1],
             (q+1)*m[1, 1] + (q+1)*m[2],
             (q^3+3*q^2+3*q+1)*m[1, 1, 1] + (q^3+2*q^2+2*q+1)*m[2, 1] + (q^3+q^2+q+1)*m[3]]

        For example, there are::

            sage: P.functorial_composition(P2)[4].coefficient([4])[3]
            3

        unlabelled graphs on 4 vertices and 3 edges, and::

            sage: P.functorial_composition(P2)[4].coefficient([2,2])[3]
            8

        labellings of their vertices with two 1's and two 2's.

        The symmetric function `h_1 \sum_n h_n` is the neutral
        element with respect to functorial composition::

            sage: p = SymmetricFunctions(QQ).p()
            sage: h = SymmetricFunctions(QQ).h()
            sage: e = SymmetricFunctions(QQ).e()
            sage: L = LazySymmetricFunctions(h)
            sage: H = L(lambda n: h[n])
            sage: Ep = p[1]*H.derivative_with_respect_to_p1(); Ep
            h[1] + (h[1,1]) + (h[2,1]) + (h[3,1]) + (h[4,1]) + (h[5,1]) + O^7
            sage: f = L(lambda n: h[n-n//2, n//2])
            sage: f - Ep.functorial_composition(f)
            O^7

        The symmetric function `\sum_n h_n` is a left absorbing element::

            sage: H.functorial_composition(f) - H
            O^7

        The functorial composition distributes over the sum::

            sage: F1 = L(lambda n: h[n])
            sage: F2 = L(lambda n: e[n])
            sage: f1 = F1.functorial_composition(f)
            sage: f2 = F2.functorial_composition(f)
            sage: (F1 + F2).functorial_composition(f) - f1 - f2  # long time
            O^7

        TESTS:

        Check a corner case::

            sage: h = SymmetricFunctions(QQ).h()
            sage: L = LazySymmetricFunctions(h)
            sage: L(h[2,1]).functorial_composition(3*h[0])
            3*h[] + O^7

        Check an instance of a non-group action::

            sage: s = SymmetricFunctions(QQ).s()
            sage: p = SymmetricFunctions(QQ).p()
            sage: L = LazySymmetricFunctions(p)
            sage: f = L(lambda n: s[n])
            sage: g = 2*s[2, 1, 1] + s[2, 2] + 3*s[4]
            sage: r = f.functorial_composition(g); r[4]
            Traceback (most recent call last):
            ...
            ValueError: the argument is not the Frobenius character of a permutation representation
            sage: g = -p[1, 1, 1]
            sage: r = f.functorial_composition(g); r[3]
            Traceback (most recent call last):
            ...
            ValueError: the argument is not the Frobenius character of a permutation representation
        """
        if len(args) != self.parent()._arity:
            raise ValueError("arity must be equal to the number of arguments provided")
        from sage.combinat.sf.sfa import is_SymmetricFunction
        if not all(isinstance(g, LazySymmetricFunction)
                   or is_SymmetricFunction(g)
                   or not g for g in args):
            raise ValueError("all arguments must be (possibly lazy) symmetric functions")

        if len(args) == 1:
            g = args[0]
            P = g.parent()
            if isinstance(g, LazySymmetricFunction):
                R = P._laurent_poly_ring
            else:
                from sage.rings.lazy_series_ring import LazySymmetricFunctions
                R = g.parent()
                P = LazySymmetricFunctions(R)
                g = P(g)

            p = R.realization_of().p()
            # TODO: does the following introduce a memory leak?
            g = Stream_map_coefficients(g._coeff_stream, p, P.is_sparse())
            f = Stream_map_coefficients(self._coeff_stream, p, P.is_sparse())

            def g_cycle_type(s, n):
                # the cycle type of G[sigma] of any permutation sigma
                # with cycle type s, which is a partition of n
                if not n:
                    if g[0]:
                        return Partition([1]*ZZ(g[0].coefficient([])))
                    return Partition([])

                g_n = g[n]
                if not g_n:
                    return Partition([])
                if any(c < 0 for c in g_n.monomial_coefficients(copy=False).values()):
                    raise ValueError("the argument is not the Frobenius character of a permutation representation")
                res = []
                # k is the length of a cycle in G[sigma], and
                # n! g_n([1]*n) is the number of elements in G[n]
                for k in range(1, 1 + min(lcm(s),
                                          ZZ(factorial(n) * g_n.coefficient([1]*n)))):
                    e = 0
                    for d in divisors(k):
                        m = moebius(d)
                        if not m:
                            continue
                        u = s.power(k // d)
                        e += m * u.aut() * g_n.coefficient(u)
                    # e / k might not be an integer if g is not a
                    # group action, so it is good to check
                    res.extend([k] * ZZ(e / k))
                res.reverse()
                return Partition(res)

            def coefficient(n):
                terms = {}
                t_size = None
                for s in Partitions(n):
                    t = g_cycle_type(s, n)
                    if t_size is None:
                        t_size = sum(t)
                        f_t = f[t_size]
                        if not f_t:
                            break
                    elif t_size != sum(t):
                        raise ValueError("the argument is not the Frobenius character of a permutation representation")

                    terms[s] = t.aut() * f_t.coefficient(t) / s.aut()
                return R(p.element_class(p, terms))

            coeff_stream = Stream_function(coefficient, P._sparse, 0)
            return P.element_class(P, coeff_stream)
        else:
            raise NotImplementedError("only implemented for arity 1")

    def arithmetic_product(self, *args, check=True):
        r"""
        Return the arithmetic product of ``self`` with ``g``.

        The arithmetic product is a binary operation `\boxdot` on the
        ring of symmetric functions which is bilinear in its two
        arguments and satisfies

        .. MATH::

            p_{\lambda} \boxdot p_{\mu} = \prod\limits_{i \geq 1, j \geq 1}
            p_{\mathrm{lcm}(\lambda_i, \mu_j)}^{\mathrm{gcd}(\lambda_i, \mu_j)}

        for any two partitions `\lambda = (\lambda_1, \lambda_2, \lambda_3,
        \dots )` and `\mu = (\mu_1, \mu_2, \mu_3, \dots )` (where `p_{\nu}`
        denotes the power-sum symmetric function indexed by the partition
        `\nu`, and `p_i` denotes the `i`-th power-sum symmetric function).
        This is enough to define the arithmetic product if the base ring
        is torsion-free as a `\ZZ`-module; for all other cases the
        arithmetic product is uniquely determined by requiring it to be
        functorial in the base ring. See
        http://mathoverflow.net/questions/138148/ for a discussion of
        this arithmetic product.

        .. WARNING::

            The operation `f \boxdot g` was originally defined only
            for symmetric functions `f` and `g` without constant
            term.  We extend this definition using the convention
            that the least common multiple of any integer with `0` is
            `0`.

        If `f` and `g` are two symmetric functions which are homogeneous
        of degrees `a` and `b`, respectively, then `f \boxdot g` is
        homogeneous of degree `ab`.

        The arithmetic product is commutative and associative and has
        unity `e_1 = p_1 = h_1`.

        For species `M` and `N` such that `M[\varnothing] =
        N[\varnothing] = \varnothing`, their arithmetic product is
        the species `M \boxdot N` of "`M`-assemblies of cloned
        `N`-structures".  This operation is defined and several
        examples are given in [MM2008]_.

        INPUT:

        - ``g`` -- a cycle index series having the same parent as ``self``

        - ``check`` -- (default: ``True``) a Boolean which, when set
          to ``False``, will cause input checks to be skipped

        OUTPUT:

        The arithmetic product of ``self`` with ``g``.

        .. SEEALSO::

          :meth:`sage.combinat.sf.sfa.SymmetricFunctionAlgebra_generic_Element.arithmetic_product`

        EXAMPLES:

        For `C` the species of (oriented) cycles and `L_{+}` the
        species of nonempty linear orders, `C \boxdot L_{+}`
        corresponds to the species of "regular octopuses"; a `(C
        \boxdot L_{+})`-structure is a cycle of some length, each of
        whose elements is an ordered list of a length which is
        consistent for all the lists in the structure. ::

            sage: R.<q> = QQ[]
            sage: p = SymmetricFunctions(R).p()
            sage: m = SymmetricFunctions(R).m()
            sage: L = LazySymmetricFunctions(m)

            sage: C = species.CycleSpecies().cycle_index_series()
            sage: c = L(lambda n: C[n])
            sage: Lplus = L(lambda n: p([1]*n), valuation=1)
            sage: r = c.arithmetic_product(Lplus); r
            m[1] + (3*m[1,1]+2*m[2])
             + (8*m[1,1,1]+4*m[2,1]+2*m[3])
             + (42*m[1,1,1,1]+21*m[2,1,1]+12*m[2,2]+7*m[3,1]+3*m[4])
             + (144*m[1,1,1,1,1]+72*m[2,1,1,1]+36*m[2,2,1]+24*m[3,1,1]+12*m[3,2]+6*m[4,1]+2*m[5])
             + ...
             + O^7

        In particular, the number of regular octopuses is::

            sage: [r[n].coefficient([1]*n) for n in range(8)]
            [0, 1, 3, 8, 42, 144, 1440, 5760]

        It is shown in [MM2008]_ that the exponential generating
        function for regular octopuses satisfies `(C \boxdot L_{+})
        (x) = \sum_{n \geq 1} \sigma (n) (n - 1)! \frac{x^{n}}{n!}`
        (where `\sigma (n)` is the sum of the divisors of `n`). ::

            sage: [sum(divisors(i))*factorial(i-1) for i in range(1,8)]
            [1, 3, 8, 42, 144, 1440, 5760]

        AUTHORS:

        - Andrew Gainer-Dewar (2013)

        REFERENCES:

        - [MM2008]_

        TESTS:

        Check that the product with zero works::

            sage: s = SymmetricFunctions(QQ).s()
            sage: L = LazySymmetricFunctions(s)
            sage: L(0).arithmetic_product(s[2])
            0
            sage: L(s[2]).arithmetic_product(0)
            0

        Check that the arithmetic product of symmetric functions of
        finite support works::

            sage: L(s([2])).arithmetic_product(s([1,1,1]))
            s[2, 2, 1, 1] + s[3, 1, 1, 1] + s[3, 2, 1] + s[3, 3] + 2*s[4, 1, 1]

            sage: f = 1/(1-L(s[1]))
            sage: f.arithmetic_product(s[1]) - f
            O^7

        Check that the arithmetic product of symmetric functions with
        constant a term works as advertised::

            sage: p = SymmetricFunctions(QQ).p()
            sage: L = LazySymmetricFunctions(p)
            sage: L(5).arithmetic_product(3*p[2,1])
            15*p[]

        Check the arithmetic product of symmetric functions over a
        finite field works::

            sage: s = SymmetricFunctions(FiniteField(2)).s()
            sage: L = LazySymmetricFunctions(s)
            sage: L(s([2])).arithmetic_product(s([1,1,1]))
            s[2, 2, 1, 1] + s[3, 1, 1, 1] + s[3, 2, 1] + s[3, 3]

        """
        if len(args) != self.parent()._arity:
            raise ValueError("arity must be equal to the number of arguments provided")
        from sage.combinat.sf.sfa import is_SymmetricFunction
        if not all(isinstance(g, LazySymmetricFunction)
                   or is_SymmetricFunction(g)
                   or not g for g in args):
            raise ValueError("all arguments must be (possibly lazy) symmetric functions")

        if len(args) == 1:
            g = args[0]
            P = g.parent()

            # f = 0 or g = (0, ..., 0)
            if (isinstance(self._coeff_stream, Stream_zero)
                or (not isinstance(g, LazyModuleElement) and not g)
                or (isinstance(g, LazyModuleElement)
                    and isinstance(g._coeff_stream, Stream_zero))):
                return P.zero()

            if (isinstance(self._coeff_stream, Stream_exact)
                and not self._coeff_stream._constant):

                if not isinstance(g, LazySymmetricFunction):
                    f = self.symmetric_function()
                    return f.arithmetic_product(g)

                if (isinstance(g._coeff_stream, Stream_exact)
                    and not g._coeff_stream._constant):
                    f = self.symmetric_function()
                    gs = g.symmetric_function()
                    return P(f.arithmetic_product(gs))

            if isinstance(g, LazySymmetricFunction):
                R = P._laurent_poly_ring
            else:
                from sage.rings.lazy_series_ring import LazySymmetricFunctions
                R = g.parent()
                P = LazySymmetricFunctions(R)
                g = P(g)

            # compute the constant term in the case where not both f
            # and g have finite support
            # TODO: this should be done lazily if possible
            c = R.zero()
            if self[0]:
                if (isinstance(g._coeff_stream, Stream_exact)
                    and not g._coeff_stream._constant):
                    gs = g.symmetric_function()
                    c += self[0].arithmetic_product(gs)
                elif check:
                    raise ValueError("can only take the arithmetic product with a positive valuation series")
            if g[0]:
                if (isinstance(self._coeff_stream, Stream_exact)
                    and not self._coeff_stream._constant):
                    fs = self.symmetric_function()
                    c += fs.arithmetic_product(g[0])
                elif check:
                    raise ValueError("can only take the arithmetic product with a positive valuation series")

            p = R.realization_of().p()
            # TODO: does the following introduce a memory leak?
            g = Stream_map_coefficients(g._coeff_stream, p, P.is_sparse())
            f = Stream_map_coefficients(self._coeff_stream, p, P.is_sparse())

            def coefficient(n):
                if not n:
                    return c
                index_set = ((d, n // d) for d in divisors(n))
                return sum(f[i].arithmetic_product(g[j])
                           for i, j in index_set if f[i] and g[j])

            coeff_stream = Stream_function(coefficient, P._sparse, 0)
            return P.element_class(P, coeff_stream)
        else:
            raise NotImplementedError("only implemented for arity 1")

    def symmetric_function(self, degree=None):
        r"""
        Return ``self`` as a symmetric function if ``self`` is actually so.

        INPUT:

        - ``degree`` -- ``None`` or an integer

        OUTPUT:

        If ``degree`` is not ``None``, the terms of the series of
        degree greater than ``degree`` are first truncated.  If
        ``degree`` is ``None`` and the series is not a polynomial
        polynomial, a ``ValueError`` is raised.

        EXAMPLES::

            sage: s = SymmetricFunctions(QQ).s()
            sage: S = LazySymmetricFunctions(s)
            sage: elt = S(s[2])
            sage: elt.symmetric_function()
            s[2]

        TESTS::

            sage: s = SymmetricFunctions(QQ).s()
            sage: S = LazySymmetricFunctions(s)
            sage: elt = S(s[2])
            sage: elt.symmetric_function()
            s[2]
            sage: f = 1 / (1 - elt)
            sage: f
            s[] + s[2] + (s[2,2]+s[3,1]+s[4]) + (s[2,2,2]+2*s[3,2,1]+s[3,3]+s[4,1,1]+3*s[4,2]+2*s[5,1]+s[6]) + O^7
            sage: f.symmetric_function()
            Traceback (most recent call last):
            ...
            ValueError: not a symmetric function

            sage: f4 = f.truncate(5); f4
            s[] + s[2] + (s[2,2]+s[3,1]+s[4])
            sage: f4.symmetric_function()
            s[] + s[2] + s[2, 2] + s[3, 1] + s[4]
            sage: f4.symmetric_function() == f.symmetric_function(4)
            True
            sage: S.zero().symmetric_function()
            0
            sage: f4.symmetric_function(0)
            s[]

        """
        S = self.parent()
        R = S._laurent_poly_ring

        if isinstance(self._coeff_stream, Stream_zero):
            return R.zero()

        if degree is None:
            if (isinstance(self._coeff_stream, Stream_exact)
                and not self._coeff_stream._constant):
                m = self._coeff_stream._degree
            else:
                raise ValueError("not a symmetric function")
        else:
            m = degree + 1

        return R.sum(self[:m])


class LazyDirichletSeries(LazyModuleElement):
    r"""
    A Dirichlet series where the coefficients are computed lazily.

    EXAMPLES::

        sage: L = LazyDirichletSeriesRing(ZZ, "z")
        sage: f = L(constant=1)^2
        sage: f                                                                         # optional - sage.symbolic
        1 + 2/2^z + 2/3^z + 3/4^z + 2/5^z + 4/6^z + 2/7^z + O(1/(8^z))
        sage: f.coefficient(100) == number_of_divisors(100)
        True

    Lazy Dirichlet series is picklable::

        sage: g = loads(dumps(f))
        sage: g                                                                         # optional - sage.symbolic
        1 + 2/2^z + 2/3^z + 3/4^z + 2/5^z + 4/6^z + 2/7^z + O(1/(8^z))
        sage: g == f
        True
    """
    def is_unit(self):
        """
        Return whether this element is a unit in the ring.

        EXAMPLES::

            sage: D = LazyDirichletSeriesRing(ZZ, "s")
            sage: D([0, 2]).is_unit()
            False

            sage: D([-1, 2]).is_unit()
            True

            sage: D([3, 2]).is_unit()
            False

            sage: D = LazyDirichletSeriesRing(QQ, "s")
            sage: D([3, 2]).is_unit()
            True
        """
        if self.is_zero(): # now 0 != 1
            return False
        return self[1].is_unit()

    def valuation(self):
        r"""
        Return the valuation of ``self``.

        This method determines the valuation of the series by looking for a
        nonzero coefficient. Hence if the series happens to be zero, then it
        may run forever.

        EXAMPLES::

            sage: L = LazyDirichletSeriesRing(ZZ, "z")
            sage: mu = L(moebius); mu.valuation()
            0
            sage: (mu - mu).valuation()
            +Infinity
            sage: g = L(constant=1, valuation=2)
            sage: g.valuation()
            log(2)
            sage: (g*g).valuation()
            2*log(2)
        """
        if isinstance(self._coeff_stream, Stream_zero):
            return self._coeff_stream.order()
        from sage.functions.log import log
        return log(ZZ(self._coeff_stream.order()))

    def _mul_(self, other):
        """
        Return the product of this series with ``other``.

        INPUT:

        - ``other`` -- other series

        TESTS::

            sage: D = LazyDirichletSeriesRing(QQ, "s")
            sage: zeta = D(constant=1)
            sage: zeta                                                                  # optional - sage.symbolic
            1 + 1/(2^s) + 1/(3^s) + O(1/(4^s))
            sage: zeta * zeta                                                           # optional - sage.symbolic
            1 + 2/2^s + 2/3^s + 3/4^s + 2/5^s + 4/6^s + 2/7^s + O(1/(8^s))
            sage: [number_of_divisors(n) for n in range(1, 8)]
            [1, 2, 2, 3, 2, 4, 2]

            sage: mu = D(moebius)
            sage: mu                                                                    # optional - sage.symbolic
            1 - 1/(2^s) - 1/(3^s) - 1/(5^s) + 1/(6^s) - 1/(7^s) + O(1/(8^s))
            sage: zeta * mu                                                             # optional - sage.symbolic
            1 + O(1/(8^s))
            sage: D.one() * mu is mu
            True
            sage: mu * D.one() is mu
            True

            sage: zeta*(2-zeta)                                                         # optional - sage.symbolic
            1 - 1/(4^s) - 2/6^s + O(1/(8^s))

            sage: d1 = D([0,0,1,2,3])
            sage: d2 = D([0,1,2,3])
            sage: d1 * d2                                                               # optional - sage.symbolic
            1/(6^s) + 2/8^s + 2/9^s + 3/10^s + 7/12^s + O(1/(13^s))

            sage: d1 * d2  # not tested - exact result                                  # optional - sage.symbolic
            1/(6^s) + 2/8^s + 2/9^s + 3/10^s + 7/12^s + 6/15^s + 6/16^s + 9/20^s

            sage: L.<t> = LazyLaurentSeriesRing(D)
            sage: 1/(1-t*zeta)                                                          # optional - sage.symbolic
            (1 + O(1/(8^s)))
             + (1 + 1/(2^s) + 1/(3^s) + 1/(4^s) + 1/(5^s) + 1/(6^s) + 1/(7^s) + O(1/(8^s)))*t
             + (1 + 2/2^s + 2/3^s + 3/4^s + 2/5^s + 4/6^s + 2/7^s + O(1/(8^s)))*t^2
             + (1 + 3/2^s + 3/3^s + 6/4^s + 3/5^s + 9/6^s + 3/7^s + O(1/(8^s)))*t^3
             + (1 + 4/2^s + 4/3^s + 10/4^s + 4/5^s + 16/6^s + 4/7^s + O(1/(8^s)))*t^4
             + (1 + 5/2^s + 5/3^s + 15/4^s + 5/5^s + 25/6^s + 5/7^s + O(1/(8^s)))*t^5
             + (1 + 6/2^s + 6/3^s + 21/4^s + 6/5^s + 36/6^s + 6/7^s + O(1/(8^s)))*t^6
             + O(t^7)
        """
        P = self.parent()
        left = self._coeff_stream
        right = other._coeff_stream
        if isinstance(left, Stream_zero):
            return self
        if isinstance(right, Stream_zero):
            return other
        if (isinstance(left, Stream_exact)
            and not left._constant
            and left._initial_coefficients == (P._internal_poly_ring.base_ring().one(),)
            and left.order() == 1):
            return other  # self == 1
        if (isinstance(right, Stream_exact)
            and not right._constant
            and right._initial_coefficients == (P._internal_poly_ring.base_ring().one(),)
            and right.order() == 1):
            return self  # other == 1
        coeff = Stream_dirichlet_convolve(left, right, P.is_sparse())
        # Performing exact arithmetic is slow because the series grow large
        #   very quickly as we are multiplying the degree
        #if (isinstance(left, Stream_exact) and not left._constant
        #    and isinstance(right, Stream_exact) and not right._constant):
        #    # Product of finite length Dirichlet series,
        #    #   so the result has finite length
        #    deg = (left._degree - 1) * (right._degree - 1) + 1
        #    order = left._approximate_order * right._approximate_order
        #    coeff_vals = [coeff[i] for i in range(order, deg)]
        #    return P.element_class(P, Stream_exact(coeff_vals,
        #                                           constant=left._constant, order=order, degree=deg))
        return P.element_class(P, coeff)

    def __invert__(self):
        """
        Return the multiplicative inverse of the element.

        TESTS::

            sage: L = LazyDirichletSeriesRing(ZZ, "z", sparse=False)
            sage: ~L(constant=1) - L(moebius)
            O(1/(8^z))
            sage: L = LazyDirichletSeriesRing(ZZ, "z", sparse=True)
            sage: ~L(constant=1) - L(moebius)
            O(1/(8^z))

        Trying to invert a non-invertible 'exact' series raises a
        ``ZeroDivisionError``::

            sage: f = ~L([0,1], constant=1)
            sage: f[1]
            Traceback (most recent call last):
            ...
            ZeroDivisionError: the Dirichlet inverse only exists if the coefficient with index 1 is non-zero

            sage: f = ~L(lambda n: n-1)
            sage: f[1]
            Traceback (most recent call last):
            ...
            ZeroDivisionError: rational division by zero
        """
        P = self.parent()
        return P.element_class(P, Stream_dirichlet_invert(self._coeff_stream,
                                                          P.is_sparse()))

    def __call__(self, p, *, check=True):
        r"""
        Return the composition of ``self`` with a linear polynomial ``p``.

        Return the series with the variable `s` replaced by a linear
        polynomial `a\cdot s + b`, for positive `a`.

        When `f` is an exact Dirichlet series, we can write

        .. MATH::

            f(s) = \sum_{n=1}^k a_n / n^s + C \zeta(s).

        Thus we can evaluate this for `p \in \CC` by using the analytic
        continuation of the Riemann `\zeta` function for `p \in \CC`
        with the real part of `p` at most `1`. In the case `p = 1`,
        this will return `\infty` if `C \neq 0`.

        EXAMPLES::

            sage: D = LazyDirichletSeriesRing(QQ, "s")
            sage: P.<s> = QQ[]
            sage: Z = D(constant=1)
            sage: from sage.arith.misc import dedekind_psi
            sage: Psi = D(dedekind_psi)
            sage: Z(s)*Z(s-1)/Z(2*s) - Psi
            O(1/(8^s))

            sage: Z(s)*Z(s-1)/Z(2*s-2) - (1/Psi).map_coefficients(abs)
            O(1/(8^s))

            sage: Z(5)
            zeta(5)
            sage: Z(1+I)
            zeta(I + 1)
            sage: Z(0)
            -1/2
            sage: Z(1)
            Infinity

            sage: f = D([1,2,-3,-4], valuation=2)
            sage: f                                                                     # optional - sage.symbolic
            1/(2^s) + 2/3^s - 3/4^s - 4/5^s
            sage: f(2)
            449/3600
            sage: 1/2^2 + 2/3^2 + -3/4^2 + -4/5^2
            449/3600
            sage: f(0)
            -4
            sage: f(1)
            -23/60
            sage: f(-2)
            -126

            sage: f = D([4,2,-3,2])
            sage: f(0)
            5

            sage: f = D([1,2,-3,-4], constant=2)
            sage: bool(f(2) == -1 + -5/3^2 + -6/4^2 + 2*zeta(2))
            True
            sage: f(0)
            -13
            sage: f(1)
            Infinity
        """
        P = self.parent()
        coeff_stream = self._coeff_stream

        # Special behavior for finite series
        if isinstance(coeff_stream, Stream_exact):
            from sage.rings.cc import CC
            if not coeff_stream._constant:
                try:
                    return sum(self[k] * ~(ZZ(k)**p)
                               for k in range(1, coeff_stream._degree))
                except (ValueError, TypeError, ArithmeticError):
                    pass
            elif p in CC:
                from sage.functions.transcendental import zeta
                C = coeff_stream._constant
                ret = sum((self[k] - C) * ~(ZZ(k)**p)
                          for k in range(1, coeff_stream._degree))
                return ret + C * zeta(p)

        R = PolynomialRing(ZZ, P.variable_name())
        p = R(p)
        if p.degree() != 1:
            raise ValueError("the argument must be a linear polynomial of degree 1 with integer coefficients")
        b, a = p
        if a < 0:
            raise ValueError("the leading coefficient must be positive")

        def coefficient(m):
            m = ZZ(m)
            try:
                n = m.nth_root(a)
                return coeff_stream[n] * n ** (-b)
            except ValueError:
                return ZZ.zero()
        R = P._internal_poly_ring.base_ring()
        return P.element_class(P, Stream_function(coefficient, P._sparse, 1))

    def _format_series(self, formatter, format_strings=False):
        """
        Return nonzero ``self`` formatted by ``formatter``.

        TESTS::

            sage: L = LazyDirichletSeriesRing(QQ, "s")
            sage: f = L(constant=1)
            sage: f._format_series(repr)                                                # optional - sage.symbolic
            '1 + 1/(2^s) + 1/(3^s) + O(1/(4^s))'
            sage: f._format_series(unicode_art)                                         # optional - sage.symbolic
                 -s    -s
            1 + 2   + 3   + O(1/(4^s))

            sage: L([1,-1,1])._format_series(repr)                                      # optional - sage.symbolic
            '1 - 1/(2^s) + 1/(3^s)'

            sage: L([1,-1,1])._format_series(ascii_art)                                 # optional - sage.symbolic
                  -s    -s
            1 + -2   + 3

            sage: R.<x> = QQ[]
            sage: L = LazyDirichletSeriesRing(R, "s")
            sage: L([1,-1 + x,1/3])._format_series(ascii_art)                           # optional - sage.symbolic
                                  ( -s)
                                  (3  )
                  ( -s        )   (---)
            (1) + (2  *(x - 1)) + ( 3 )

            sage: L.<z> = LazyLaurentSeriesRing(QQ)
            sage: D = LazyDirichletSeriesRing(L, "s")
            sage: f = D([2, 0, 1/(1-z), 3])
            sage: f                                                                     # optional - sage.symbolic
            (2)/1^s + ((1+z+z^2+O(z^3))/3^s) + (3)/4^s
            sage: f._format_series(ascii_art)                                           # optional - sage.symbolic
            ((2)/1^s) + ((1 + z + z^2 + O(z^3))/3^s) + ((3)/4^s)
        """
        P = self.parent()
        cs = self._coeff_stream
        v = cs._approximate_order
        if isinstance(cs, Stream_exact):
            if not cs._constant:
                m = cs._degree
            else:
                m = cs._degree + P.options.constant_length
        else:
            m = v + P.options.display_length

        atomic_repr = P._internal_poly_ring.base_ring()._repr_option('element_is_atomic')
        mons = [P._monomial(self[i], i) for i in range(v, m) if self[i]]
        if not isinstance(cs, Stream_exact) or cs._constant:
            if P._internal_poly_ring.base_ring() is P.base_ring():
                bigO = ["O(%s)" % P._monomial(1, m)]
            else:
                bigO = ["O(%s)^%s" % (', '.join(str(g) for g in P._names), m)]
        else:
            bigO = []

        from sage.misc.latex import latex
        from sage.typeset.unicode_art import unicode_art
        from sage.typeset.ascii_art import ascii_art
        from sage.misc.repr import repr_lincomb
        if formatter == repr:
            poly = repr_lincomb([(1, mo) for mo in mons + bigO], strip_one=True)
        elif formatter == latex:
            poly = repr_lincomb([(1, mo) for mo in mons + bigO], is_latex=True, strip_one=True)
        elif formatter in [ascii_art, unicode_art]:
            if formatter == ascii_art:
                from sage.typeset.symbols import ascii_left_parenthesis as left_paren
                from sage.typeset.symbols import ascii_right_parenthesis as right_paren
            else:
                from sage.typeset.symbols import unicode_left_parenthesis as left_paren
                from sage.typeset.symbols import unicode_right_parenthesis as right_paren
            if atomic_repr:
                poly = formatter(*(mons + bigO), sep=" + ")
            else:
                def parenthesize(m):
                    a = formatter(m)
                    h = a.height()
                    return formatter(left_paren.character_art(h),
                                     a, right_paren.character_art(h))
                poly = formatter(*([parenthesize(mo) for mo in mons] + bigO), sep=" + ")

        return poly<|MERGE_RESOLUTION|>--- conflicted
+++ resolved
@@ -1761,7 +1761,6 @@
 
         TESTS:
 
-<<<<<<< HEAD
         Check that non-commutativity is taken into account::
 
             sage: M = MatrixSpace(ZZ, 2)
@@ -1774,14 +1773,13 @@
             sage: m * f[1] - f[1] * m
             [-1  0]
             [ 0  1]
-=======
+
         Check that :issue:`36154` is fixed::
 
             sage: L.<z> = LazyPowerSeriesRing(Zmod(4))
             sage: f = L(constant=2)
             sage: 2*f
             0
->>>>>>> 6ea1fe93
         """
         # With the current design, the coercion model does not have
         # enough information to detect a priori that this method only
