--- conflicted
+++ resolved
@@ -264,19 +264,11 @@
         number fields::
 
             sage: _.<x> = ZZ[]
-<<<<<<< HEAD
-            sage: K.<a> = NumberField(x^5-3*x^4+2424*x^3+2*x-232)               # optional - sage.rings.number_field
-            sage: R = K.ring_of_integers()                                      # optional - sage.rings.number_field
-            sage: S.<y> = R[]                                                   # optional - sage.rings.number_field
-            sage: F = FractionField(S)                                          # optional - sage.rings.number_field
-            sage: F(1/a)                                                        # optional - sage.rings.number_field
-=======
             sage: K.<a> = NumberField(x^5 - 3*x^4 + 2424*x^3 + 2*x - 232)               # optional - sage.rings.number_field
             sage: R = K.ring_of_integers()                                              # optional - sage.rings.number_field
             sage: S.<y> = R[]                                                           # optional - sage.rings.number_field
             sage: F = FractionField(S)                                                  # optional - sage.rings.number_field
             sage: F(1/a)                                                                # optional - sage.rings.number_field
->>>>>>> c215f040
             (a^4 - 3*a^3 + 2424*a^2 + 2)/232
 
         Some corner cases have been known to fail in the past (:trac:`5917`)::
@@ -402,19 +394,11 @@
         number fields::
 
             sage: _.<x> = ZZ[]
-<<<<<<< HEAD
-            sage: K.<a> = NumberField(x^5 - 3*x^4 + 2424*x^3 + 2*x - 232)       # optional - sage.rings.number_field
-            sage: R = K.ring_of_integers()                                      # optional - sage.rings.number_field
-            sage: S.<y> = R[]                                                   # optional - sage.rings.number_field
-            sage: F = FractionField(S) # indirect doctest                       # optional - sage.rings.number_field
-            sage: F(1/a)                                                        # optional - sage.rings.number_field
-=======
             sage: K.<a> = NumberField(x^5 - 3*x^4 + 2424*x^3 + 2*x - 232)               # optional - sage.rings.number_field
             sage: R = K.ring_of_integers()                                              # optional - sage.rings.number_field
             sage: S.<y> = R[]                                                           # optional - sage.rings.number_field
             sage: F = FractionField(S) # indirect doctest                               # optional - sage.rings.number_field
             sage: F(1/a)                                                                # optional - sage.rings.number_field
->>>>>>> c215f040
             (a^4 - 3*a^3 + 2424*a^2 + 2)/232
         """
         f = x.polynomial()   # Polynomial over QQ
@@ -475,11 +459,7 @@
             Integer Ring
             sage: R = Frac(ZZ['t']); R.characteristic()
             0
-<<<<<<< HEAD
-            sage: R = Frac(GF(5)['w']); R.characteristic()                      # optional - sage.libs.pari
-=======
             sage: R = Frac(GF(5)['w']); R.characteristic()                              # optional - sage.rings.finite_rings
->>>>>>> c215f040
             5
         """
         return self._R.characteristic()
@@ -501,11 +481,7 @@
 
         EXAMPLES::
 
-<<<<<<< HEAD
-            sage: latex(Frac(GF(7)['x,y,z'])) # indirect doctest                # optional - sage.libs.pari
-=======
             sage: latex(Frac(GF(7)['x,y,z'])) # indirect doctest                        # optional - sage.rings.finite_rings
->>>>>>> c215f040
             \mathrm{Frac}(\Bold{F}_{7}[x, y, z])
         """
         return "\\mathrm{Frac}(%s)" % latex.latex(self._R)
@@ -518,11 +494,7 @@
 
             sage: QQ['x'].fraction_field()._magma_init_(magma)            # optional - magma
             'SageCreateWithNames(FieldOfFractions(SageCreateWithNames(PolynomialRing(_sage_ref...),["x"])),["x"])'
-<<<<<<< HEAD
-            sage: GF(9,'a')['x,y,z'].fraction_field()._magma_init_(magma) # optional - magma    # optional - sage.libs.pari
-=======
             sage: GF(9,'a')['x,y,z'].fraction_field()._magma_init_(magma) # optional - magma    # optional - sage.rings.finite_rings
->>>>>>> c215f040
             'SageCreateWithNames(FieldOfFractions(SageCreateWithNames(PolynomialRing(_sage_ref...,3,"grevlex"),["x","y","z"])),["x","y","z"])'
 
         ``_magma_init_`` gets called implicitly below::
@@ -763,21 +735,12 @@
 
             sage: Frac(ZZ['x']).construction()
             (FractionField, Univariate Polynomial Ring in x over Integer Ring)
-<<<<<<< HEAD
-            sage: K = Frac(GF(3)['t'])                                                  # optional - sage.libs.pari
-            sage: f, R = K.construction()                                               # optional - sage.libs.pari
-            sage: f(R)                                                                  # optional - sage.libs.pari
-            Fraction Field of Univariate Polynomial Ring in t
-             over Finite Field of size 3
-            sage: f(R) == K                                                             # optional - sage.libs.pari
-=======
             sage: K = Frac(GF(3)['t'])                                                  # optional - sage.rings.finite_rings
             sage: f, R = K.construction()                                               # optional - sage.rings.finite_rings
             sage: f(R)                                                                  # optional - sage.rings.finite_rings
             Fraction Field of Univariate Polynomial Ring in t
              over Finite Field of size 3
             sage: f(R) == K                                                             # optional - sage.rings.finite_rings
->>>>>>> c215f040
             True
         """
         from sage.categories.pushout import FractionField
@@ -1025,13 +988,8 @@
 
         EXAMPLES::
 
-<<<<<<< HEAD
-            sage: K = FractionField(GF(5)['t'])                                 # optional - sage.libs.pari
-            sage: K.ring_of_integers()                                          # optional - sage.libs.pari
-=======
             sage: K = FractionField(GF(5)['t'])                                         # optional - sage.rings.finite_rings
             sage: K.ring_of_integers()                                                  # optional - sage.rings.finite_rings
->>>>>>> c215f040
             Univariate Polynomial Ring in t over Finite Field of size 5
         """
         return self._R
@@ -1042,13 +1000,8 @@
 
         EXAMPLES::
 
-<<<<<<< HEAD
-            sage: K = FractionField(GF(5)['t'])                                 # optional - sage.libs.pari
-            sage: K.maximal_order()                                             # optional - sage.libs.pari
-=======
             sage: K = FractionField(GF(5)['t'])                                         # optional - sage.rings.finite_rings
             sage: K.maximal_order()                                                     # optional - sage.rings.finite_rings
->>>>>>> c215f040
             Univariate Polynomial Ring in t over Finite Field of size 5
         """
         return self._R
@@ -1059,13 +1012,8 @@
 
         EXAMPLES::
 
-<<<<<<< HEAD
-            sage: R.<t> = GF(5)[]; K = R.fraction_field()                       # optional - sage.libs.pari
-            sage: K.class_number()                                              # optional - sage.libs.pari
-=======
             sage: R.<t> = GF(5)[]; K = R.fraction_field()                               # optional - sage.rings.finite_rings
             sage: K.class_number()                                                      # optional - sage.rings.finite_rings
->>>>>>> c215f040
             1
         """
         return 1
@@ -1076,19 +1024,11 @@
 
         EXAMPLES::
 
-<<<<<<< HEAD
-            sage: k.<a> = GF(9)                                                 # optional - sage.libs.pari
-            sage: K = k['t'].fraction_field()                                   # optional - sage.libs.pari
-            sage: R.<x> = K[]                                                   # optional - sage.libs.pari
-            sage: f = x^3 + a                                                   # optional - sage.libs.pari
-            sage: f.factor()                                                    # optional - sage.libs.pari
-=======
             sage: k.<a> = GF(9)                                                         # optional - sage.rings.finite_rings
             sage: K = k['t'].fraction_field()                                           # optional - sage.rings.finite_rings
             sage: R.<x> = K[]                                                           # optional - sage.rings.finite_rings
             sage: f = x^3 + a                                                           # optional - sage.rings.finite_rings
             sage: f.factor()                                                            # optional - sage.rings.finite_rings
->>>>>>> c215f040
             (x + 2*a + 1)^3
 
         """
@@ -1103,15 +1043,9 @@
 
         EXAMPLES::
 
-<<<<<<< HEAD
-            sage: R.<t> = GF(5)[]                                               # optional - sage.libs.pari
-            sage: K = R.fraction_field()                                        # optional - sage.libs.pari
-            sage: K.function_field()                                            # optional - sage.libs.pari
-=======
             sage: R.<t> = GF(5)[]                                                       # optional - sage.rings.finite_rings
             sage: K = R.fraction_field()                                                # optional - sage.rings.finite_rings
             sage: K.function_field()                                                    # optional - sage.rings.finite_rings
->>>>>>> c215f040
             Rational function field in t over Finite Field of size 5
 
         .. SEEALSO::
@@ -1128,26 +1062,15 @@
 
         EXAMPLES::
 
-<<<<<<< HEAD
-            sage: R.<t> = GF(5)[]                                               # optional - sage.libs.pari
-            sage: K = R.fraction_field()                                        # optional - sage.libs.pari
-            sage: L = K.function_field()                                        # optional - sage.libs.pari
-            sage: f = K.coerce_map_from(L); f # indirect doctest                # optional - sage.libs.pari
-=======
             sage: R.<t> = GF(5)[]                                                       # optional - sage.rings.finite_rings
             sage: K = R.fraction_field()                                                # optional - sage.rings.finite_rings
             sage: L = K.function_field()                                                # optional - sage.rings.finite_rings
             sage: f = K.coerce_map_from(L); f # indirect doctest                        # optional - sage.rings.finite_rings
->>>>>>> c215f040
             Isomorphism:
               From: Rational function field in t over Finite Field of size 5
               To:   Fraction Field of Univariate Polynomial Ring in t
                      over Finite Field of size 5
-<<<<<<< HEAD
-            sage: f(~L.gen())                                                   # optional - sage.libs.pari
-=======
             sage: f(~L.gen())                                                           # optional - sage.rings.finite_rings
->>>>>>> c215f040
             1/t
 
         """
@@ -1245,21 +1168,12 @@
 
             sage: R.<x> = QQ[]
             sage: f = R.fraction_field().coerce_map_from(R)
-<<<<<<< HEAD
-            sage: S.<y> = GF(2)[]                                               # optional - sage.libs.pari
-            sage: g = S.fraction_field().coerce_map_from(S)                     # optional - sage.libs.pari
-
-            sage: f == g # indirect doctest                                     # optional - sage.libs.pari
-            False
-            sage: f == f                                                        # optional - sage.libs.pari
-=======
             sage: S.<y> = GF(2)[]                                                       # optional - sage.rings.finite_rings
             sage: g = S.fraction_field().coerce_map_from(S)                             # optional - sage.rings.finite_rings
 
             sage: f == g # indirect doctest                                             # optional - sage.rings.finite_rings
             False
             sage: f == f                                                                # optional - sage.rings.finite_rings
->>>>>>> c215f040
             True
 
         """
@@ -1386,21 +1300,12 @@
 
             sage: R.<x> = QQ[]
             sage: f = R.fraction_field().coerce_map_from(R).section()
-<<<<<<< HEAD
-            sage: S.<y> = GF(2)[]                                               # optional - sage.libs.pari
-            sage: g = S.fraction_field().coerce_map_from(S).section()           # optional - sage.libs.pari
-
-            sage: f == g # indirect doctest                                     # optional - sage.libs.pari
-            False
-            sage: f == f                                                        # optional - sage.libs.pari
-=======
             sage: S.<y> = GF(2)[]                                                       # optional - sage.rings.finite_rings
             sage: g = S.fraction_field().coerce_map_from(S).section()                   # optional - sage.rings.finite_rings
 
             sage: f == g # indirect doctest                                             # optional - sage.rings.finite_rings
             False
             sage: f == f                                                                # optional - sage.rings.finite_rings
->>>>>>> c215f040
             True
 
         """
