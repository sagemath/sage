--- conflicted
+++ resolved
@@ -618,13 +618,8 @@
 
         Check that :trac:`26150` is fixed::
 
-<<<<<<< HEAD
-            sage: z = SR.var('z')
-            sage: CyclotomicField(2)['z'].fraction_field()(2*(4*z + 5)/((z + 1)*(z - 1)^4))     # optional - sage.rings.number_field
-=======
             sage: z = SR.var('z')                                                               # optional - sage.symbolic
             sage: CyclotomicField(2)['z'].fraction_field()(2*(4*z + 5)/((z + 1)*(z - 1)^4))     # optional - sage.rings.number_field sage.symbolic
->>>>>>> 189eb200
             (8*z + 10)/(z^5 - 3*z^4 + 2*z^3 + 2*z^2 - 3*z + 1)
 
         ::
