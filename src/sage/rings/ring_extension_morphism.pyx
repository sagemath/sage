r"""
Morphisms between extension of rings

AUTHOR:

- Xavier Caruso (2019)
"""

#############################################################################
#    Copyright (C) 2019 Xavier Caruso <xavier.caruso@normalesup.org>
#                  2022 Julian Rüth <julian.rueth@fsfe.org>
#
#    This program is free software: you can redistribute it and/or modify
#    it under the terms of the GNU General Public License as published by
#    the Free Software Foundation, either version 2 of the License, or
#    (at your option) any later version.
#                  https://www.gnu.org/licenses/
#****************************************************************************

from sage.misc.cachefunc import cached_method
from sage.structure.richcmp import op_EQ, op_NE

from sage.structure.element cimport Element
from sage.categories.map import Map
from sage.rings.ring cimport CommutativeRing
from sage.rings.morphism cimport RingMap
from sage.rings.ring_extension cimport RingExtension_generic, RingExtensionWithBasis
from sage.rings.ring_extension_element cimport RingExtensionElement
from sage.rings.ring_extension_conversion cimport backend_parent, backend_element, backend_morphism


# I don't trust the operator ==
cdef are_equal_morphisms(f, g):
    r"""
    Return ``True`` if ``f`` and ``g`` coincide on the
    generators of the domain, ``False`` otherwise.

    INPUT:

    - ``f`` - a ring homomorphism or ``None``; if ``None``,
      we consider that ``f`` is a coercion map

    - ``g`` - a ring homomorphism or ``None``

    TESTS::

        sage: S.<x> = QQ[]
        sage: T.<y> = S[]
        sage: TT = T.over(QQ)
        sage: H = End(TT)

        sage: cc = S.hom([-x])
        sage: f = T.hom([x^2 + y^2], base_map=cc)
        sage: g = T.hom([x^2 + y^2])

        sage: H(f) == H(g)      # indirect doctest
        False
        sage: H(f^2) == H(g^2)  # indirect doctest
        True
    """
    cdef CommutativeRing b
    cdef tuple gens
    if f is None and g is None:
        return True
    if f is None:
        f, g = g, f
    gens = tuple()
    b = f.domain()
    while b is not b._base:
        gens += b.gens()
        b = b._base
    if g is None:
        for x in gens:
            if f(x) != x: return False
    else:
        for x in gens:
            if f(x) != g(x): return False
    return True


cdef class RingExtensionHomomorphism(RingMap):
    r"""
    A class for ring homomorphisms between extensions.

    TESTS::

        sage: K.<a> = GF(5^2).over()
        sage: L.<b> = GF(5^4).over(K)
        sage: phi = L.hom([b^5, a^5])
        sage: phi
        Ring endomorphism of Field in b with defining polynomial x^2 + (3 - a)*x + a over its base
          Defn: b |--> (2 + a) + 2*b
                with map on base ring:
                a |--> 1 - a

        sage: type(phi)
        <class 'sage.rings.ring_extension_morphism.RingExtensionHomomorphism'>

        sage: TestSuite(phi).run()

    """
    def __init__(self, parent, defn, base_map=None, check=True):
        r"""
        Initialize this morphism.

        INPUT:

        - ``defn`` -- the definition of the morphism (either a map or images of generators)

        - ``base_map`` -- a ring homomorphism or ``None`` (default: ``None``);
          the action of this morphism on one of the bases of the domain;
          if ``None``, a coercion map is used

        - ``check`` -- a boolean (default: ``True``); whether to check if
          the given data define a valid homomorphism

        TESTS::

            sage: S.<x> = QQ[]
            sage: T.<x,y> = QQ[]
            sage: f = T.hom([x^2, y^2])
            sage: f
            Ring endomorphism of Multivariate Polynomial Ring in x, y over Rational Field
              Defn: x |--> x^2
                    y |--> y^2

            sage: TT = T.over(QQ)
            sage: End(TT)(f)
            Ring endomorphism of Multivariate Polynomial Ring in x, y over Rational Field over its base
              Defn: x |--> x^2
                    y |--> y^2

            sage: TT = T.over(S)
            sage: End(TT)(f)
            Ring endomorphism of Multivariate Polynomial Ring in x, y over Rational Field over its base
              Defn: y |--> y^2
                    with map on base ring:
                    x |--> x^2
        """
        RingMap.__init__(self, parent)

        domain = self.domain()
        backend_domain, from_backend_domain, _ = backend_parent(domain, map=True)
        codomain = self.codomain()
        backend_codomain = backend_parent(codomain)

        # We construct the backend morphism
        if isinstance(defn, Map):
            if base_map is not None:
                raise ValueError("base_map cannot be set when passing in the backend morphism")
            backend = backend_morphism(defn)
            if backend.domain() is not backend_domain:
                raise TypeError("the domain of the backend morphism is not correct")
            if backend.codomain() is not backend_codomain:
                raise TypeError("the codomain of the backend morphism is not correct")
            self._backend = backend
            self._im_gens = None
            self._base_map_construction = False
        elif isinstance(defn, (list, tuple)):
            # We figure out what is the base
            if base_map is not None:
                base = base_map.domain()
                gens = domain.gens(base)
            else:
                base = domain
                gens = tuple([])
                while True:
                    if len(gens) == len(defn):
                        break
                    if len(gens) > len(defn) or base is base.base_ring():
                        raise ValueError("the number of images does not match the number of generators")
                    gens += base.gens()
                    base = base.base_ring()
            # We construct the backend morphism
            im_gens = [ codomain(x) for x in defn ]
            backend_bases = [ backend_domain ]
            b = backend_domain.base_ring()
            while b is not b.base_ring():
                backend_bases.append(b)
                b = b.base_ring()
            backend_bases.reverse()
            current_morphism = None
            for current_domain in backend_bases:
                current_im_gens = [ ]
                for x in current_domain.gens():
<<<<<<< HEAD
                    pol = domain(backend_domain(x)).polynomial(base=base)
=======
                    pol = from_backend_domain(backend_domain(x)).polynomial(base)
>>>>>>> a8e2ed39
                    if base_map is not None:
                        pol = pol.map_coefficients(base_map)
                    y = pol(im_gens)
                    current_im_gens.append(backend_element(y))
                current_morphism = current_domain.hom(current_im_gens, base_map=current_morphism, check=check)
            # We check that everything went well
            if check:
                for i in range(len(gens)):
                    x = backend_element(domain(gens[i]))
                    y = backend_element(im_gens[i])
                    if current_morphism(x) != y:
                        raise ValueError("images do not define a valid homomorphism")
                coercion_morphism = backend_morphism(domain.defining_morphism(base))
                if base_map is None:
                    backend_base_map = coercion_morphism
                else:
                    backend_base_map = backend_morphism(base_map)
                restriction_current_morphism = current_morphism * coercion_morphism
                if not are_equal_morphisms(restriction_current_morphism, backend_base_map):
                    raise ValueError("images do not define a valid homomorphism")
            self._backend = current_morphism
            self._im_gens = im_gens[:domain.ngens()]
            if base is domain.base_ring():
                self._base_map_construction = base_map
            else:
                self._base_map_construction = {
                    'im_gens': defn[domain.ngens():],
                    'base_map': base_map,
                    'check': False
                }
        else:
            raise TypeError("%s has type %s" % (defn, type(defn)))

    def _repr_type(self):
        r"""
        Return a string that describes the type of this morphism.

        EXAMPLES::

            sage: K.<a> = GF(5^2).over()  # over GF(5)
            sage: f = K.hom([a^5])
            sage: f
            Ring endomorphism of Field in a with defining polynomial x^2 + 4*x + 2 over its base
              Defn: a |--> 1 - a

            sage: f._repr_type()
            'Ring'
        """
        return "Ring"

    cpdef Element _call_(self, x):
        r"""
        Return the image of ``x`` under this morphism.

        INPUT:

        - ``x`` -- an element in the domain of this morphism

        EXAMPLES::

            sage: A.<sqrt2> = QQ.extension(x^2 - 2)
            sage: K.<sqrt2> = A.over()
            sage: f = K.hom([-sqrt2])
            sage: f
            Ring endomorphism of Field in sqrt2 with defining polynomial x^2 - 2 over its base
              Defn: sqrt2 |--> -sqrt2
            sage: f(sqrt2)
            -sqrt2

        TESTS::

            sage: a = QQ.random_element()
            sage: b = QQ.random_element()
            sage: f(a + b*sqrt2) == a - b*sqrt2
            True
        """
        # Using the _backend morphism we can map from the domain to the codomain.
        #
        # codomain ← backend
        #               ↑ (_backend)
        # domain   → backend
        #
        # Note that the domain might not actually be a ring extension but just
        # the base ring. This class is also used to implement maps into the
        # backend, i.e., codomain might not be a ring extension either.
        domain = self.domain()
        if isinstance(domain, RingExtension_generic):
            x = (<RingExtension_generic>domain)._to_backend_morphism(x)

        x = self._backend(x)

        if isinstance(self._codomain, RingExtension_generic):
            x = (<RingExtension_generic>self._codomain)._from_backend_morphism(x)

        return x

    @cached_method
    def base_map(self):
        r"""
        Return the base map of this morphism
        or just ``None`` if the base map is a coercion map.

        EXAMPLES::

            sage: F = GF(5)
            sage: K.<a> = GF(5^2).over(F)
            sage: L.<b> = GF(5^6).over(K)

        We define the absolute Frobenius of L::

            sage: FrobL = L.hom([b^5, a^5])
            sage: FrobL
            Ring endomorphism of Field in b with defining polynomial x^3 + (2 + 2*a)*x - a over its base
              Defn: b |--> (-1 + a) + (1 + 2*a)*b + a*b^2
                    with map on base ring:
                    a |--> 1 - a
            sage: FrobL.base_map()
            Ring morphism:
              From: Field in a with defining polynomial x^2 + 4*x + 2 over its base
              To:   Field in b with defining polynomial x^3 + (2 + 2*a)*x - a over its base
              Defn: a |--> 1 - a

        The square of ``FrobL`` acts trivially on K; in other words, it has
        a trivial base map::

            sage: phi = FrobL^2
            sage: phi
            Ring endomorphism of Field in b with defining polynomial x^3 + (2 + 2*a)*x - a over its base
              Defn: b |--> 2 + 2*a*b + (2 - a)*b^2
            sage: phi.base_map()

        """
        domain = self.domain()
        codomain = self.codomain()
        base = domain.base_ring()
        if base is base.base_ring():
            return None
        base_map = self._base_map_construction
        if base_map is False:
            if base is domain:
                base_map = None
            else:
                base_map = self * domain.coerce_map_from(base)
        elif isinstance(base_map, dict):
            base_map = base.hom(**self._base_map_construction)
        if base_map is None:
            return None
        if (codomain.has_coerce_map_from(base) and
            are_equal_morphisms(backend_morphism(base_map),
                                backend_morphism(codomain.coerce_map_from(base)))):
            return None
        if base_map.codomain() is not self.codomain():
            base_map = base_map.extend_codomain(self.codomain())
        return base_map

    cpdef _richcmp_(self, other, int op):
        r"""
        Compare this element with ``other`` according to
        the rich comparison operator ``op``.

        INPUT:

        - ``other`` -- a morphism with the same codomain and codomain

        - ``op`` -- the comparison operator

        TESTS::

            sage: K.<a> = GF(5^2).over()   # over GF(5)
            sage: L.<b> = GF(5^6).over(K)

            sage: FrobK = K.hom([a^5])
            sage: FrobL = L.hom([b^5], base_map=FrobK)

            sage: FrobK^2 == End(K).identity()
            True
            sage: FrobL^6 == End(L).identity()
            True
        """
        eq = are_equal_morphisms(self._backend, backend_morphism(other))
        if op == op_EQ:
            return eq
        if op == op_NE:
            return not eq
        return NotImplemented

    def is_identity(self):
        r"""
        Return whether this morphism is the identity.

        EXAMPLES::

            sage: K.<a> = GF(5^2).over()   # over GF(5)
            sage: FrobK = K.hom([a^5])
            sage: FrobK.is_identity()
            False
            sage: (FrobK^2).is_identity()
            True

        Coercion maps are not considered as identity morphisms::

            sage: L.<b> = GF(5^6).over(K)
            sage: iota = L.defining_morphism()
            sage: iota
            Ring morphism:
              From: Field in a with defining polynomial x^2 + 4*x + 2 over its base
              To:   Field in b with defining polynomial x^3 + (2 + 2*a)*x - a over its base
              Defn: a |--> a
            sage: iota.is_identity()
            False
        """
        if self.domain() is not self.codomain():
            return False
        return are_equal_morphisms(self._backend, None)

    def is_injective(self):
        r"""
        Return whether this morphism is injective.

        EXAMPLES::

            sage: K = GF(5^10).over(GF(5^5))
            sage: iota = K.defining_morphism()
            sage: iota
            Ring morphism:
              From: Finite Field in z5 of size 5^5
              To:   Field in z10 with defining polynomial x^2 + (2*z5^3 + 2*z5^2 + 4*z5 + 4)*x + z5 over its base
              Defn: z5 |--> z5
            sage: iota.is_injective()
            True

            sage: K = GF(7).over(ZZ)
            sage: iota = K.defining_morphism()
            sage: iota
            Ring morphism:
              From: Integer Ring
              To:   Finite Field of size 7 over its base
              Defn: 1 |--> 1
            sage: iota.is_injective()
            False
        """
        return self._backend.is_injective()

    def is_surjective(self):
        r"""
        Return whether this morphism is surjective.

        EXAMPLES::

            sage: K = GF(5^10).over(GF(5^5))
            sage: iota = K.defining_morphism()
            sage: iota
            Ring morphism:
              From: Finite Field in z5 of size 5^5
              To:   Field in z10 with defining polynomial x^2 + (2*z5^3 + 2*z5^2 + 4*z5 + 4)*x + z5 over its base
              Defn: z5 |--> z5
            sage: iota.is_surjective()
            False

            sage: K = GF(7).over(ZZ)
            sage: iota = K.defining_morphism()
            sage: iota
            Ring morphism:
              From: Integer Ring
              To:   Finite Field of size 7 over its base
              Defn: 1 |--> 1
            sage: iota.is_surjective()
            True
        """
        return self._backend.is_surjective()

    def _repr_defn(self):
        r"""
        Return a string definition of this morphism.

        By default, we show the action of the morphism on the
        generators of the domain.

        EXAMPLES::

            sage: K.<a> = GF(5^2).over()   # over GF(5)
            sage: L.<b> = GF(5^6).over(K)
            sage: FrobL = L.hom([b^5, a^5])  # absolute Frobenius

            sage: print(FrobL._repr_defn())
            b |--> (-1 + a) + (1 + 2*a)*b + a*b^2
            with map on base ring:
            a |--> 1 - a
        """
        import re
        s = ""
        gens = self.domain().gens()
        if self._im_gens is None:
            self._im_gens = [ self(x) for x in gens ]
        for i in range(len(gens)):
            s += "%s |--> %s\n" % (gens[i], self._im_gens[i])
        if self.base_map() is not None:
            s += "with map on base ring"
            ss = self.base_map()._repr_defn()
            ss = re.sub('\nwith map on base ring:?$', '', ss, 0, re.MULTILINE)
            if ss != "": s += ":\n" + ss
        if s != "" and s[-1] == "\n":
            s = s[:-1]
        return s

    def _composition(self, right):
        r"""
        Return the composite ``self o right``.

        TESTS::

            sage: A.<sqrt5> = QQ.extension(x^2 - 5)
            sage: K.<sqrt5> = A.over()
            sage: f = K.hom([-sqrt5])
            sage: f
            Ring endomorphism of Field in sqrt5 with defining polynomial x^2 - 5 over its base
              Defn: sqrt5 |--> -sqrt5

            sage: f^2  # indirect doctest
            Ring endomorphism of Field in sqrt5 with defining polynomial x^2 - 5 over its base
              Defn: sqrt5 |--> sqrt5
        """
        domain = right.domain()
        codomain = self.codomain()
        backend_right = backend_morphism(right)
        backend = self._backend * backend_right
        if isinstance(domain, RingExtension_generic) or isinstance(codomain, RingExtension_generic):
            return RingExtensionHomomorphism(domain.Hom(codomain), backend)
        else:
            return backend

    cdef _update_slots(self, dict _slots):
        """
        Helper function for copying and pickling.

        TESTS::

            sage: K.<a> = GF(5^2).over()   # over GF(5)
            sage: f = K.hom([a^5])

            sage: g = copy(f)    # indirect doctest
            sage: f == g
            True
            sage: f is g
            False
        """
        self._backend = _slots['_backend']
        RingMap._update_slots(self, _slots)

    cdef dict _extra_slots(self):
        """
        Helper function for copying and pickling.

        TESTS::

            sage: K.<a> = GF(5^2).over()   # over GF(5)
            sage: f = K.hom([a^5])
            sage: loads(dumps(f)) == f
            True
        """
        slots = RingMap._extra_slots(self)
        slots['_backend'] = self._backend
        return slots


cdef class RingExtensionBackendIsomorphism(RingExtensionHomomorphism):
    r"""
    The isomorphism taking an element of the backend to its ring extension.

    TESTS::

        sage: K = GF(11^9).over(GF(11^3))
        sage: f = K.coerce_map_from(GF(11^9))
        sage: f
        Coercion morphism:
          From: Finite Field in z9 of size 11^9
          To:   Field in z9 with defining polynomial x^3 + (9*z3^2 + 5*z3 + 1)*x^2 + (4*z3 + 3)*x + 10*z3 over its base

        sage: type(f)
        <class 'sage.rings.ring_extension_morphism.RingExtensionBackendIsomorphism'>

        sage: TestSuite(f).run()
    """
    def __init__(self, parent):
        r"""
        Initialize this morphism.

        TESTS::

            sage: A.<a> = QQ.extension(x^2 - 5)
            sage: K = A.over()
            sage: K.coerce_map_from(A)
            Coercion morphism:
              From: Number Field in a with defining polynomial x^2 - 5
              To:   Field in a with defining polynomial x^2 - 5 over its base
        """
        RingMap.__init__(self, parent)
        domain = self.domain()
        self._backend = domain.Hom(domain).identity()

    def _repr_type(self):
        r"""
        Return a string that describes the type of this morphism.

        EXAMPLES::

            sage: K.<a> = GF(5^2).over()  # over GF(5)
            sage: f = K.coerce_map_from(GF(5^2))
            sage: f
            Coercion morphism:
              From: Finite Field in z2 of size 5^2
              To:   Field in a with defining polynomial x^2 + 4*x + 2 over its base

            sage: f._repr_type()
            'Coercion'
        """
        return "Coercion"

    def _repr_defn(self):
        r"""
        Return the empty string since this morphism is canonical.

        EXAMPLES::

            sage: K.<a> = GF(5^2).over()  # over GF(5)
            sage: f = K.coerce_map_from(GF(5^2))
            sage: f
            Coercion morphism:
              From: Finite Field in z2 of size 5^2
              To:   Field in a with defining polynomial x^2 + 4*x + 2 over its base

            sage: f._repr_defn()
            ''
        """
        return ""

    cpdef Element _call_(self, x):
        r"""
        Return the image of ``x`` under this morphism.

        INPUT:

        - ``x`` -- an element in the domain of this morphism

        EXAMPLES::

            sage: K.<a> = GF(5^2).over()  # over GF(5)
            sage: f = K.coerce_map_from(GF(5^2))
            sage: f(GF(5^2).gen())
            a
        """
        codomain = self.codomain()
        return codomain.element_class(codomain, x)


cdef class RingExtensionBackendReverseIsomorphism(RingExtensionHomomorphism):
    r"""
    The isomorphism from a ring extension to its backend.

    TESTS::

        sage: K = GF(11^9).over(GF(11^3))
        sage: f = GF(11^9).convert_map_from(K)
        sage: f
        Canonical morphism:
          From: Field in z9 with defining polynomial x^3 + (9*z3^2 + 5*z3 + 1)*x^2 + (4*z3 + 3)*x + 10*z3 over its base
          To:   Finite Field in z9 of size 11^9

        sage: type(f)
        <class 'sage.rings.ring_extension_morphism.RingExtensionBackendReverseIsomorphism'>

        sage: TestSuite(f).run()

    """
    def __init__(self, parent):
        r"""
        Initialize this morphism.

        TESTS::

            sage: A.<a> = QQ.extension(x^2 - 5)
            sage: K = A.over()
            sage: A.convert_map_from(K)
            Canonical morphism:
              From: Field in a with defining polynomial x^2 - 5 over its base
              To:   Number Field in a with defining polynomial x^2 - 5
        """
        RingMap.__init__(self, parent)
        codomain = self.codomain()
        self._backend = codomain.Hom(codomain).identity()

    def _repr_type(self):
        r"""
        Return a string that describes the type of this morphism.

        EXAMPLES::

            sage: K.<a> = GF(5^2).over()  # over GF(5)
            sage: f = GF(5^2).convert_map_from(K)
            sage: f
            Canonical morphism:
              From: Field in a with defining polynomial x^2 + 4*x + 2 over its base
              To:   Finite Field in z2 of size 5^2

            sage: f._repr_type()
            'Canonical'
        """
        return "Canonical"

    def _repr_defn(self):
        r"""
        Return the empty string since this morphism is canonical.

        EXAMPLES::

            sage: K.<a> = GF(5^2).over()  # over GF(5)
            sage: f = GF(5^2).convert_map_from(K)
            sage: f
            Canonical morphism:
              From: Field in a with defining polynomial x^2 + 4*x + 2 over its base
              To:   Finite Field in z2 of size 5^2

            sage: f._repr_defn()
            ''
        """
        return ""

    cpdef Element _call_(self, x):
        r"""
        Return the image of ``x`` under this morphism.

        INPUT:

        - ``x`` -- an element in the domain of this morphism

        EXAMPLES::

            sage: K.<a> = GF(5^2).over()  # over GF(5)
            sage: f = GF(5^2).convert_map_from(K)
            sage: f(a)
            z2
        """
        return (<RingExtensionElement>x)._backend


cdef class MapFreeModuleToRelativeRing(Map):
    """
    Base class of the module isomorphism between a ring extension
    and a free module over one of its bases.

    TESTS::

        sage: K = GF(5^2).over()
        sage: V, i, j = K.free_module()
        sage: type(i)
        <class 'sage.rings.ring_extension_morphism.MapFreeModuleToRelativeRing'>

    """
    def __init__(self, E, K):
        r"""
        Initialize this morphism.

        INPUT:

        - ``E`` -- a ring extension

        - ``K`` -- a commutative ring; one base of ``E``

        TESTS::

            sage: K = GF(11^6).over(GF(11^3))
            sage: V, i, j = K.free_module()
            sage: i
            Generic map:
              From: Vector space of dimension 2 over Finite Field in z3 of size 11^3
              To:   Field in z6 with defining polynomial x^2 + (10*z3^2 + z3 + 6)*x + z3 over its base
        """
        self._degree = E.degree(K)
        self._basis = [ (<RingExtensionElement>x)._backend for x in E.basis_over(K) ]
        self._f = backend_morphism(E.defining_morphism(K), forget="codomain")
        domain = K ** self._degree
        parent = domain.Hom(E)
        Map.__init__(self, parent)

    def is_injective(self):
        r"""
        Return whether this morphism is injective.

        EXAMPLES::

            sage: K = GF(11^6).over(GF(11^3))
            sage: V, i, j = K.free_module()
            sage: i.is_injective()
            True
        """
        return True

    def is_surjective(self):
        r"""
        Return whether this morphism is surjective.

        EXAMPLES::

            sage: K = GF(11^6).over(GF(11^3))
            sage: V, i, j = K.free_module()
            sage: i.is_surjective()
            True
        """
        return True

    cpdef Element _call_(self, v):
        r"""
        Return the image of ``x`` under this morphism.

        INPUT:

        - ``x`` -- an element in the domain of this morphism

        EXAMPLES::

            sage: K.<a> = GF(11^6).over(GF(11^3))
            sage: V, i, j = K.free_module()
            sage: i((0,1))
            a
        """
        cdef Element elt
        elt = self._f(v[0]) * self._basis[0]
        for i in range(1, self._degree):
            elt += self._f(v[i]) * self._basis[i]

        _, from_backend, _ = backend_parent(self.codomain(), map=True)
        elt = from_backend(elt)

        return self.codomain()(elt)


cdef class MapRelativeRingToFreeModule(Map):
    """
    Base class of the module isomorphism between a ring extension
    and a free module over one of its bases.

    TESTS::

        sage: K = GF(5^2).over()
        sage: V, i, j = K.free_module()
        sage: type(j)
        <class 'sage.rings.ring_extension_morphism.MapRelativeRingToFreeModule'>

    """
    def __init__(self, E, K):
        r"""
        Initialize this morphism.

        INPUT:

        - ``E`` -- a ring extension

        - ``K`` -- a commutative ring; one base of ``E``

        TESTS::

            sage: K = GF(11^6).over(GF(11^3))
            sage: V, i, j = K.free_module()
            sage: j
            Generic map:
              From: Field in z6 with defining polynomial x^2 + (10*z3^2 + z3 + 6)*x + z3 over its base
              To:   Vector space of dimension 2 over Finite Field in z3 of size 11^3
        """
        cdef CommutativeRing L, base

        self._degree = (<RingExtensionWithBasis>E)._degree_over(K)
        self._basis = [ (<RingExtensionElement>x)._backend for x in E.basis_over(K) ]
        defining_morphism = backend_morphism(E.defining_morphism(K), forget="codomain")
        codomain = K ** self._degree
        Map.__init__(self, E.Hom(codomain))

        K_backend, K_backend_to_K, K_to_K_backend = backend_parent(K, map=True)
        E_backend = (<RingExtensionWithBasis>E)._backend

        # We compute the matrix of our isomorphism (over base)
        from sage.rings.ring_extension import common_base
        base = common_base(K_backend, E_backend, False)
        EK, iK, jK = K_backend.free_module(base, map=True)
        _, _, jL = E_backend.free_module(base, map=True)

        self._dimK = EK.dimension()
        self._iK = iK
        self._jL = jL

        M = [ ]
        for x in self._basis:
            for v in EK.basis():
                y = x * defining_morphism(K_backend_to_K(iK(v)))
                M.append(jL(y))
        from sage.matrix.matrix_space import MatrixSpace
        self._matrix = MatrixSpace(base, len(M))(M).inverse_of_unit()

    def is_injective(self):
        r"""
        Return whether this morphism is injective.

        EXAMPLES::

            sage: K = GF(11^6).over(GF(11^3))
            sage: V, i, j = K.free_module()
            sage: j.is_injective()
            True
        """
        return True

    def is_surjective(self):
        r"""
        Return whether this morphism is injective.

        EXAMPLES::

            sage: K = GF(11^6).over(GF(11^3))
            sage: V, i, j = K.free_module()
            sage: j.is_surjective()
            True
        """
        return True

    cpdef Element _call_(self, x):
        r"""
        Return the image of ``x`` under this morphism.

        INPUT:

        - ``x`` -- an element in the domain of this morphism

        EXAMPLES::

            sage: K.<a> = GF(11^6).over(GF(11^3))
            sage: V, i, j = K.free_module()
            sage: j(a)
            (0, 1)
        """
        coeffs = self.backend_coefficients(x)

        _, from_backend, _ = backend_parent(self.codomain().base_ring(), map=True)
        coeffs = [from_backend(c) for c in coeffs]

        return self.codomain()(coeffs)

    cdef list backend_coefficients(self, RingExtensionElement x):
        r"""
        Return the coordinates of the image of ``x``
        as elements of the base's backend ring.

        INPUT:

        - ``x`` -- an element in the domain of this morphism

        TESTS::

            sage: K.<a> = GF(11^9).over(GF(11^3))
            sage: V, i, j = K.free_module()
            sage: j(a + 2*a^2)   # indirect doctest
            (0, 1, 2)
        """
        cdef list coeffs = [ ]
        dK = self._dimK
        w = (self._jL(x._backend) * self._matrix).list()
        for i in range(self._degree):
            coeff = self._iK(w[i*dK:(i+1)*dK])
            coeffs.append(coeff)
        return coeffs<|MERGE_RESOLUTION|>--- conflicted
+++ resolved
@@ -183,11 +183,7 @@
             for current_domain in backend_bases:
                 current_im_gens = [ ]
                 for x in current_domain.gens():
-<<<<<<< HEAD
-                    pol = domain(backend_domain(x)).polynomial(base=base)
-=======
-                    pol = from_backend_domain(backend_domain(x)).polynomial(base)
->>>>>>> a8e2ed39
+                    pol = from_backend_domain(backend_domain(x)).polynomial(base=base)
                     if base_map is not None:
                         pol = pol.map_coefficients(base_map)
                     y = pol(im_gens)
