--- conflicted
+++ resolved
@@ -393,24 +393,10 @@
 
         EXAMPLES::
 
-<<<<<<< HEAD
-            sage: ZZ[sqrt(2), sqrt(3)]                                                  # needs sage.rings.number_field sage.symbolic
-            Relative Order in Number Field in sqrt2 with defining polynomial x^2 - 2 over its base field
-=======
->>>>>>> 89e4c05f
             sage: ZZ['x']
             Univariate Polynomial Ring in x over Integer Ring
             sage: ZZ['x,y']
             Multivariate Polynomial Ring in x, y over Integer Ring
-<<<<<<< HEAD
-            sage: R = ZZ[sqrt(5) + 1]; R                                                # needs sage.rings.number_field sage.symbolic
-            Order in Number Field in a with defining polynomial x^2 - 2*x - 4 with a = 3.236067977499790?
-            sage: R.is_maximal()                                                        # needs sage.rings.number_field sage.symbolic
-            False
-            sage: R = ZZ[(1 + sqrt(5))/2]; R                                            # needs sage.rings.number_field sage.symbolic
-            Order in Number Field in a with defining polynomial x^2 - x - 1 with a = 1.618033988749895?
-            sage: R.is_maximal()                                                        # needs sage.rings.number_field sage.symbolic
-=======
 
             sage: # needs sage.rings.number_field sage.symbolic
             sage: ZZ[sqrt(2), sqrt(3)]
@@ -422,7 +408,6 @@
             sage: R = ZZ[(1 + sqrt(5))/2]; R
             Order in Number Field in a with defining polynomial x^2 - x - 1 with a = 1.618033988749895?
             sage: R.is_maximal()
->>>>>>> 89e4c05f
             True
         """
         if x in self:
@@ -1298,15 +1283,6 @@
             sage: # needs sage.libs.pari
             sage: R.<x> = PolynomialRing(ZZ, sparse=True)
             sage: p = (x + 1)^23 * (x - 1)^23 * (x - 100) * (x + 5445)^5
-<<<<<<< HEAD
-            sage: ZZ._roots_univariate_polynomial(p)                                    # needs sage.libs.pari
-            [(100, 1), (-5445, 5), (1, 23), (-1, 23)]
-            sage: p *= (1 + x^3458645 - 76*x^3435423343 + x^45346567867756556)
-            sage: ZZ._roots_univariate_polynomial(p)                                    # needs sage.libs.pari
-            [(1, 23), (-1, 23), (100, 1), (-5445, 5)]
-            sage: p *= x^156468451540687043504386074354036574634735074
-            sage: ZZ._roots_univariate_polynomial(p)                                    # needs sage.libs.pari
-=======
             sage: ZZ._roots_univariate_polynomial(p)
             [(100, 1), (-5445, 5), (1, 23), (-1, 23)]
             sage: p *= (1 + x^3458645 - 76*x^3435423343 + x^45346567867756556)
@@ -1314,32 +1290,17 @@
             [(1, 23), (-1, 23), (100, 1), (-5445, 5)]
             sage: p *= x^156468451540687043504386074354036574634735074
             sage: ZZ._roots_univariate_polynomial(p)
->>>>>>> 89e4c05f
             [(0, 156468451540687043504386074354036574634735074),
              (1, 23),
              (-1, 23),
              (100, 1),
              (-5445, 5)]
-<<<<<<< HEAD
-            sage: ZZ._roots_univariate_polynomial(p, multiplicities=False)              # needs sage.libs.pari
-=======
             sage: ZZ._roots_univariate_polynomial(p, multiplicities=False)
->>>>>>> 89e4c05f
             [0, 1, -1, 100, -5445]
 
             sage: # needs sage.libs.pari
             sage: R.<x> = PolynomialRing(ZZ, sparse=False)
             sage: p = (x + 1)^23 * (x - 1)^23 * (x - 100) * (x + 5445)^5
-<<<<<<< HEAD
-            sage: ZZ._roots_univariate_polynomial(p)                                    # needs sage.libs.pari
-            [(100, 1), (-5445, 5), (1, 23), (-1, 23)]
-            sage: ZZ._roots_univariate_polynomial(p, multiplicities=False)              # needs sage.libs.pari
-            [100, -5445, 1, -1]
-
-            sage: ZZ._roots_univariate_polynomial(p, algorithm="sparse")                # needs sage.libs.pari
-            [(100, 1), (-5445, 5), (1, 23), (-1, 23)]
-            sage: ZZ._roots_univariate_polynomial(p, algorithm="dense")                 # needs sage.libs.pari
-=======
             sage: ZZ._roots_univariate_polynomial(p)
             [(100, 1), (-5445, 5), (1, 23), (-1, 23)]
             sage: ZZ._roots_univariate_polynomial(p, multiplicities=False)
@@ -1347,18 +1308,13 @@
             sage: ZZ._roots_univariate_polynomial(p, algorithm="sparse")
             [(100, 1), (-5445, 5), (1, 23), (-1, 23)]
             sage: ZZ._roots_univariate_polynomial(p, algorithm="dense")
->>>>>>> 89e4c05f
             [(100, 1), (-5445, 5), (1, 23), (-1, 23)]
             sage: ZZ._roots_univariate_polynomial(p, algorithm="foobar")
             Traceback (most recent call last):
             ...
             ValueError: unknown algorithm 'foobar'
 
-<<<<<<< HEAD
-            sage: p = x^20 * p
-=======
             sage: p = x^20 * p                                                          # needs sage.libs.pari
->>>>>>> 89e4c05f
             sage: ZZ._roots_univariate_polynomial(p, algorithm="sparse")                # needs sage.libs.pari
             [(0, 20), (100, 1), (-5445, 5), (1, 23), (-1, 23)]
             sage: ZZ._roots_univariate_polynomial(p, algorithm="dense")                 # needs sage.libs.pari
@@ -1514,11 +1470,7 @@
 
         EXAMPLES::
 
-<<<<<<< HEAD
-            sage: gap(ZZ) # indirect doctest                                            # needs sage.libs.gap
-=======
             sage: gap(ZZ)  # indirect doctest                                           # needs sage.libs.gap
->>>>>>> 89e4c05f
             Integers
         """
         return 'Integers'
