--- conflicted
+++ resolved
@@ -1142,27 +1142,7 @@
         """
         return 1
 
-<<<<<<< HEAD
-    def completion(self, p, prec, extras = {}):
-=======
-    def is_integrally_closed(self):
-        """
-        Return that the integer ring is, in fact, integrally closed.
-
-        .. NOTE::
-
-            This should rather be inherited from the category
-            of ``DedekindDomains``.
-
-        EXAMPLES::
-
-            sage: ZZ.is_integrally_closed()
-            True
-        """
-        return True
-
     def completion(self, p, prec, extras={}):
->>>>>>> 39ebbe45
         r"""
         Return the metric completion of the integers at the prime `p`.
 
