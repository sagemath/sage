r"""
Polynomial virtual weighted multisort species

A combinatorial species, as introduced by Joyal, is a functor from
the category of finite sets with bijections to the category of finite
sets with bijections.  Alternatively, we can regard a combinatorial
species as a formal sum of group actions of the symmetric groups
`\mathfrak S_n`, for `n\in\NN`.  For example, the trivial action of
`\mathfrak S_n` corresponds to the species `\mathcal E_n` of sets of
cardinality `n`.

More generally, a weighted multisort species in `k` sorts is a
functor from the category of `k`-tuples of finite sets with
bijections to the category of weighted finite sets with
weight-preserving bijections.  We may think of the sorts as
variables, traditionally denoted by `X, Y, Z`.

Such a species is equivalent to a formal sum of group actions of
groups `\mathfrak S_{n_1} \times \cdots \times \mathfrak S_{n_k}` with
`(n_1,\ldots,n_k)\in\NN^k`, together with a weight on the orbits of
each group action.  Yet more generally, a virtual weighted multisort
species is a formal difference of weighted multisort species.

The class :class:`PolynomialSpecies` represents polynomial virtual
weighted multisort species, that is, formal sums of finitely many
actions.

AUTHORS:

- Mainak Roy and Martin Rubey (2024-11): Initial version

"""

from itertools import accumulate, chain, product

from sage.arith.misc import divisors
from sage.categories.graded_algebras_with_basis import GradedAlgebrasWithBasis
from sage.categories.modules import Modules
from sage.categories.monoids import Monoids
from sage.categories.sets_cat import cartesian_product
from sage.categories.sets_with_grading import SetsWithGrading
from sage.categories.tensor import tensor
from sage.combinat.cyclic_sieving_phenomenon import orbit_decomposition
from sage.combinat.free_module import CombinatorialFreeModule
from sage.combinat.integer_vector import IntegerVectors
from sage.combinat.integer_vector_weighted import WeightedIntegerVectors
from sage.combinat.partition import Partitions, _Partitions
from sage.combinat.set_partition_ordered import OrderedSetPartitions
from sage.combinat.sf.sf import SymmetricFunctions
from sage.groups.perm_gps.constructor import PermutationGroupElement
from sage.groups.perm_gps.permgroup import PermutationGroup, PermutationGroup_generic
from sage.groups.perm_gps.permgroup_named import SymmetricGroup
from sage.libs.gap.libgap import libgap
from sage.misc.cachefunc import cached_method, cached_function
from sage.misc.fast_methods import WithEqualityById
from sage.misc.inherit_comparison import InheritComparisonClasscallMetaclass
from sage.misc.misc_c import prod
from sage.modules.free_module_element import vector
from sage.monoids.indexed_free_monoid import (IndexedFreeAbelianMonoid,
                                              IndexedFreeAbelianMonoidElement)
from sage.rings.rational_field import QQ
from sage.rings.integer_ring import ZZ
from sage.rings.polynomial.polynomial_ring_constructor import PolynomialRing
from sage.sets.set import Set
from sage.structure.category_object import normalize_names
from sage.structure.element import Element, parent
from sage.structure.factorization import Factorization
from sage.structure.parent import Parent
from sage.structure.richcmp import op_LT, op_LE, op_EQ, op_NE, op_GT, op_GE
from sage.structure.unique_representation import (UniqueRepresentation,
                                                  WithPicklingByInitArgs)

GAP_FAIL = libgap.eval('fail')


def _label_sets(arity, labels):
    r"""
    Return labels as a list of tuples.

    INPUT:

    - ``arity`` -- the arity of the species
    - ``labels`` -- an iterable of iterables
    """
    if len(labels) != arity:
        raise ValueError("arity of must be equal to the number of arguments provided")

    label_sets = [set(U) for U in labels]
    assert all(len(U) == len(V) for U, V in zip(labels, label_sets)), f"The argument labels must be a set, but {labels} has duplicates"
    try:
        label_sets_sorted = [sorted(x) for x in label_sets]
    except TypeError:
        label_sets_sorted = [sorted(x, key=str) for x in label_sets]

    return [tuple(U) for U in label_sets_sorted]


class AtomicSpeciesElement(WithEqualityById,
                           Element,
                           WithPicklingByInitArgs,
                           metaclass=InheritComparisonClasscallMetaclass):
    r"""
    An atomic species.

    Two atomic species are equal if the underlying groups are
    conjugate, and their domain partitions are equal under the
    conjugating element.

    INPUT:

    - ``dis`` -- a directly indecomposable permutation group
    - ``domain_partition`` -- a `k`-tuple of ``frozenset`` entries,
      where `k` is the arity, representing the assignment of each
      element of the domain of ``dis`` to a sort
    """
    @staticmethod
    def __classcall__(cls, parent, C, dompart):
        r"""
        Normalize the input for unique representation.

        INPUT:

        - ``C`` -- a directly indecomposable permutation group
        - ``dompart`` -- a `k`-tuple of iterables, where `k` is the
          arity, representing the assignment of each element of the
          domain of ``dis`` to a sort

        .. WARNING::

            We do not check whether ``C`` is indeed directly
            indecomposable.

        TESTS::

            sage: from sage.rings.species import AtomicSpecies
            sage: A = AtomicSpecies("X")
            sage: G = PermutationGroup([(2,3), (1,2,3)])
            sage: A(G)
            E_3
            sage: G = CyclicPermutationGroup(4)
            sage: A(G)
            C_4
            sage: G = PermutationGroup([[(1,2), (3,4)], [(1,4), (2,3)]])
            sage: A(G)
            Pb_4

        Check that the domain is irrelevant::

            sage: A = AtomicSpecies("X, Y")
            sage: G = PermutationGroup([[("a", "b", "c", "d"), ("e", "f")]])
            sage: a = A(G, {0: "abcd", 1: "ef"}); a  # random
            {((1,2,3,4)(5,6),): ({1, 2, 3, 4}, {5, 6})}
            sage: H = PermutationGroup([[(1,2,3,4), (5,6)]])
            sage: a is A(H, {0: [1,2,3,4], 1: [5,6]})
            True

        The advantage of the unique representation is that we can
        rename the species::

            sage: a.rename("CD(X,Y)"); a
            CD(X,Y)

        We create two different atomic species `a` and `b` with the
        same multicardinality and the same underlying permutation
        group::

            sage: G = PermutationGroup([[(1,2),(3,4),(5,6),(7,8,9,10)]]); G
            Permutation Group with generators [(1,2)(3,4)(5,6)(7,8,9,10)]
            sage: H = PermutationGroup([[(1,2,3,4),(5,6),(7,8),(9,10)]]); H
            Permutation Group with generators [(1,2,3,4)(5,6)(7,8)(9,10)]
            sage: a = A(G, {0: [1,2,3,4], 1: [5,6,7,8,9,10]}); a
            {((1,2,3,4)(5,6)(7,8)(9,10),): ({5, 6, 7, 8}, {1, 2, 3, 4, 9, 10})}
            sage: b = A(H, {0: [1,2,3,4], 1: [5,6,7,8,9,10]}); b
            {((1,2,3,4)(5,6)(7,8)(9,10),): ({1, 2, 3, 4}, {5, 6, 7, 8, 9, 10})}
            sage: c = A(G, {0: [1,2,5,6], 1: [3,4,7,8,9,10]}); c
            {((1,2,3,4)(5,6)(7,8)(9,10),): ({5, 6, 7, 8}, {1, 2, 3, 4, 9, 10})}
            sage: a == b
            False
            sage: a is c
            True
        """
        # a directly indecomposable group has no fixed points, so we
        # can use the gap group without worrying about the domain
        G = C.gap()
        dompart = [[ZZ(C._domain_to_gap[e]) for e in b] for b in dompart]
        orbits = sorted(G.Orbits().sage(), key=len, reverse=True)
        for orbit in orbits:
            if not any(set(orbit).issubset(b) for b in dompart):
                o = [C._domain_from_gap[e] for e in orbit]
                raise ValueError(f"All elements of orbit {o} must have the same sort")

        S = SymmetricGroup(C.degree())

        def new_dis():
            """
            Return a representative ``dis`` in the conjugacy
            class of subgroups conjugate to ``C``, together with the
            conjugating map ``mp``
            """
            # create a group conjugate to `C` whose orbits
            # consist of contiguous sets of numbers, with larger
            # orbits having smaller numbers, and compute a small
            # generating set
            mp = PermutationGroupElement([e for o in orbits for e in o]).inverse().gap()
            H = PermutationGroup(G.SmallGeneratingSet().sage())
            return H.conjugate(mp), mp

        key = G.Size().sage(), tuple([len(o) for o in orbits])
        S_gap = S.gap()
        if key in parent._dis_cache:
            lookup_dis = parent._dis_cache[key]
            for dis in lookup_dis:
                mp = libgap.RepresentativeAction(S_gap, G, dis)
                if mp != GAP_FAIL:
                    break
            else:
                dis, mp = new_dis()
                lookup_dis.append(dis)
        else:
            dis, mp = new_dis()
            lookup_dis = parent._dis_cache[key] = [dis]

        dompart = [[ZZ(e ** mp) for e in b] for b in dompart]
        mc = tuple([len(b) for b in dompart])
        key = (mc, dis)
        if key in parent._cache:
            lookup = parent._cache[key]
            if parent._arity == 1 and lookup:
                assert len(lookup) == 1
                return lookup[0]
            domain = list(chain(*map(sorted, dompart)))
            dis_gap = dis.gap()
            dis_gens = dis_gap.GeneratorsOfGroup()
            for elm in lookup:
                # check whether the assignment to sorts given by
                # dompart and by elm._dompart are the same
                elm_domain = list(chain(*map(sorted, elm._dompart)))
                mp = libgap.MappingPermListList(elm_domain, domain)
                if all(g ** mp in dis_gap for g in dis_gens):
                    return elm
        else:
            lookup = parent._cache[key] = []

        dompart = tuple([frozenset(b) for b in dompart])
        elm = WithPicklingByInitArgs.__classcall__(cls, parent, dis, dompart)
        lookup.append(elm)
        return elm

    def __init__(self, parent, dis, domain_partition):
        r"""
        Initialize an atomic species.

        TESTS::

            sage: from sage.rings.species import AtomicSpecies
            sage: A = AtomicSpecies("X")
            sage: G = PermutationGroup([[(1,3),(4,7)], [(2,5),(6,8)], [(1,4),(2,5),(3,7)]])
            sage: TestSuite(A(G)).run()

            sage: loads(dumps(A(G))) is A(G)
            True
        """
        Element.__init__(self, parent)
        self._dis = dis
        self._dompart = domain_partition
        self._mc = tuple([len(v) for v in self._dompart])
        self._tc = sum(self._mc)

    def _repr_(self):
        r"""
        Return a string representation of ``self``.

        TESTS::

            sage: from sage.rings.species import AtomicSpecies
            sage: A = AtomicSpecies("X, Y")
            sage: G = PermutationGroup([[(1,2),(3,4),(5,6),(7,8,9,10)]]); G
            Permutation Group with generators [(1,2)(3,4)(5,6)(7,8,9,10)]
            sage: a = A(G, {0: [1,2,3,4], 1: [5,6,7,8,9,10]}); a
            {((1,2,3,4)(5,6)(7,8)(9,10),): ({5, 6, 7, 8}, {1, 2, 3, 4, 9, 10})}
            sage: a = A(G, {1: [1,2,3,4,5,6,7,8,9,10]}); a
            {((1,2,3,4)(5,6)(7,8)(9,10),): ({}, {1, 2, 3, 4, 5, 6, 7, 8, 9, 10})}
        """
        if self.parent()._arity == 1:
            return "{" + f"{self._dis.gens()}" + "}"
        dompart = ', '.join("{" + repr(sorted(b))[1:-1] + "}"
                            for b in self._dompart)
        return "{" + f"{self._dis.gens()}: ({dompart})" + "}"

    def grade(self):
        r"""
        Return the grade of ``self``.

        EXAMPLES::

            sage: from sage.rings.species import AtomicSpecies
            sage: A = AtomicSpecies("X, Y")
            sage: G = PermutationGroup([[(1,2),(3,4),(5,6),(7,8,9,10)]])
            sage: a = A(G, {0: [1,2,3,4], 1: [5,6,7,8,9,10]})
            sage: a.grade()
            [4, 6]
        """
        S = self.parent().grading_set()
        return S(self._mc)

    def __lt__(self, other):
        r"""
        Return whether ``self`` is less than ``other``.

        ``self`` is less than or equal to ``other`` if it is
        conjugate to a subgroup of ``other`` in the parent group.

        EXAMPLES::

            sage: from sage.rings.species import AtomicSpecies
            sage: A = AtomicSpecies("X")
            sage: A(DihedralGroup(4)) < A(CyclicPermutationGroup(4))
            True

        We create the poset of atomic species of degree four::

            sage: P = Poset([A.subset(4), lambda b, c: b <= c])
            sage: len(P.cover_relations())
            7
            sage: sorted(P.cover_relations(), key=str)
            [[C_4, E_2(X^2)],
             [E_2(E_2), C_4],
             [E_2(E_2), Pb_4],
             [E_4, E_2(E_2)],
             [E_4, Eo_4],
             [Eo_4, Pb_4],
             [Pb_4, E_2(X^2)]]

        TESTS::

            sage: A = AtomicSpecies("X")
            sage: [(a, b) for a, b in Subsets(A.subset(4), 2) if (a < b) != (b > a)]
            []
            sage: [(a, b) for a, b in Subsets(A.subset(4), 2) if (a <= b) != (b >= a)]
            []
            sage: A = AtomicSpecies("X, Y")
            sage: [(a, b) for a, b in Subsets(A.subset(3), 2) if (a < b) != (b > a)]
            []
        """
        # the arities match because the parents are equal
        if self._mc != other._mc:
            # X should come before Y
            return (sum(self._mc) < sum(other._mc)
                    or (sum(self._mc) == sum(other._mc)
                        and self._mc > other._mc))
        S = SymmetricGroup(sum(self._mc)).young_subgroup(self._mc)
        # conjugate self and other to match S
        g = list(chain.from_iterable(self._dompart))
        conj_self = PermutationGroupElement(g).inverse()
        G = libgap.ConjugateGroup(self._dis, conj_self)
        h = list(chain.from_iterable(other._dompart))
        conj_other = PermutationGroupElement(h).inverse()
        H = libgap.ConjugateGroup(other._dis, conj_other)
        return GAP_FAIL != libgap.ContainedConjugates(S, G, H, True)

    def __le__(self, other):
        r"""
        Return whether ``self`` is less than or equal to ``other``.

        EXAMPLES::

            sage: from sage.rings.species import AtomicSpecies
            sage: A = AtomicSpecies("X")
            sage: A(SymmetricGroup(3)) <= A(SymmetricGroup(3))
            True
        """
        return self is other or self < other

    def structures(self, *labels):
        r"""
        Iterate over the structures on the given set of labels.

        Generically, this yields a list of relabelled representatives
        of the cosets of corresponding groups.

        EXAMPLES::

            sage: from sage.rings.species import AtomicSpecies
            sage: A = AtomicSpecies("X, Y")
            sage: G = PermutationGroup([[("a", "b", "c", "d"), ("e", "f")]])
            sage: a = A(G, {0: "abcd", 1: "ef"})
            sage: list(a.structures([1, 2, 3, 4], ["a", "b"]))
            [(1, 2, 3, 4, 'a', 'b'),
             (1, 2, 3, 4, 'b', 'a'),
             (1, 2, 4, 3, 'a', 'b'),
             (1, 2, 4, 3, 'b', 'a'),
             (1, 3, 2, 4, 'a', 'b'),
             (1, 3, 2, 4, 'b', 'a'),
             (1, 3, 4, 2, 'a', 'b'),
             (1, 3, 4, 2, 'b', 'a'),
             (1, 4, 2, 3, 'a', 'b'),
             (1, 4, 2, 3, 'b', 'a'),
             (1, 4, 3, 2, 'a', 'b'),
             (1, 4, 3, 2, 'b', 'a')]

            sage: G = PermutationGroup([[(2,3),(4,5)]], domain=[2,3,4,5])
            sage: a = A(G, {0: [2, 3], 1: [4, 5]})
            sage: list(a.structures([1, 2],["a", "b"]))
            [(1, 2, 'a', 'b'), (1, 2, 'b', 'a')]
        """
        labels = _label_sets(self.parent()._arity, labels)
        n = tuple([len(U) for U in labels])
        S = SymmetricGroup(sum(n)).young_subgroup(n)
        l = [e for l in labels for e in l]
        if self._mc == n:
            for rep in libgap.RightTransversal(S, self._dis):
                yield tuple(S(rep)._act_on_list_on_position(l))


class AtomicSpecies(UniqueRepresentation, Parent):
    r"""
    The set of multisort atomic species.

    INPUT:

    - ``names`` -- an iterable of strings for the sorts of the
      species
    """
    @staticmethod
    def __classcall__(cls, names):
        """
        Normalize the arguments.

        TESTS::

            sage: from sage.rings.species import AtomicSpecies
            sage: A1 = AtomicSpecies("X")
            sage: A2 = AtomicSpecies("Y")
            sage: A3 = AtomicSpecies("X, Y")
            sage: A4 = AtomicSpecies(["X", "Y"])
            sage: A1 == A2
            False
            sage: A3 is A4
            True
        """
        names = normalize_names(-1, names)
        return super().__classcall__(cls, names)

    def __init__(self, names):
        r"""
        Initialize the class of atomic species.

        TESTS:

        We have to exclude ``_test_graded_components``, because
        :meth:`~sage.combinat.integer_vector.IntegerVectors.some_elements`
        yields degrees that are too large::

            sage: from sage.rings.species import AtomicSpecies
            sage: A1 = AtomicSpecies(["X"])
            sage: A2 = AtomicSpecies(["X", "Y"])
            sage: TestSuite(A1).run(skip="_test_graded_components")
            sage: TestSuite(A2).run(skip="_test_graded_components")
        """
        category = SetsWithGrading().Infinite()
        Parent.__init__(self, names=names, category=category)
        self._arity = len(names)
        self._cache = dict()
        self._dis_cache = dict()
        self._renamed = set()  # the degrees that have been renamed already

    def _repr_(self):
        r"""
        Return a string representation of ``self``.

        TESTS::

            sage: from sage.rings.species import AtomicSpecies
            sage: AtomicSpecies("X")
            Atomic species in X
            sage: AtomicSpecies("X, Y")
            Atomic species in X, Y
        """
        if len(self._names) == 1:
            return f"Atomic species in {self._names[0]}"
        return f"Atomic species in {', '.join(self._names)}"

    def _element_constructor_(self, G, pi=None, check=True):
        r"""
        Construct the atomic species with the given data.

        INPUT:

        - ``G`` -- element of ``self`` (in this case ``pi`` must be
          ``None``) or permutation group
        - ``pi`` -- `k`-tuple or list of iterables or a dict mapping
          sorts to iterables whose union is the domain; if `k=1`,
          ``pi`` can be omitted
        - ``check`` -- boolean (default: ``True``); skip input
          checking if ``False``

        EXAMPLES::

            sage: from sage.rings.species import AtomicSpecies
            sage: A = AtomicSpecies("X, Y")
            sage: A(DihedralGroup(5), {0: [1,2,3,4,5]})
            P_5(X)

            sage: G = PermutationGroup([[(1,2),(3,4,5,6)]])
            sage: pi = {0: [1,2], 1: [3,4,5,6]}
            sage: a = A(G, pi)  # random
            {((1,2,3,4)(5,6),): ({5, 6}, {1, 2, 3, 4})}

        The assignment of domain elements to sorts can be given as a
        tuple::

            sage: a is A(G, ([1,2], [3,4,5,6]))
            True

        TESTS::

            sage: G = PermutationGroup([[(1,3),(5,7)]], domain=[1,3,5,7])
            sage: A(G, ([1,3], [5,7]))
            E_2(X*Y)

        Test that errors are raised on some possible misuses::

            sage: G = SymmetricGroup(0)
            sage: A(G)
            Traceback (most recent call last):
            ...
            ValueError: Symmetric group of order 0! as a permutation group is not directly indecomposable

            sage: A(PermutationGroup([(1,2), (3,4)]))
            Traceback (most recent call last):
            ...
            ValueError: Permutation Group with generators [(3,4), (1,2)] is not directly indecomposable

            sage: A = AtomicSpecies("X, Y")
            sage: G = PermutationGroup([[(1,2), (3,4,5,6)]])
            sage: a = A(G, {0:[1,2], 1:[3,4,5,6]})
            sage: A(a) == a
            True
            sage: A(a, {0:[3,4,5,6], 1:[1,2]})
            Traceback (most recent call last):
            ...
            ValueError: cannot reassign sorts to an atomic species

            sage: A(G)
            Traceback (most recent call last):
            ...
            ValueError: the assignment of sorts to the domain elements must be
             provided

            sage: A(G, {0:[1,2], 1:[]})
            Traceback (most recent call last):
            ...
            ValueError: values of pi (=dict_values([[1, 2], []])) must
             partition the domain of G (={1, 2, 3, 4, 5, 6})

            sage: A(G, {1:[1,2], 2:[3,4,5,6]})
            Traceback (most recent call last):
            ...
            ValueError: keys of pi (=dict_keys([1, 2])) must be in range(2)

            sage: A(G, {0:[1], 1:[2,3,4,5,6]})
            Traceback (most recent call last):
            ...
            ValueError: All elements of orbit [1, 2] must have the same sort

            sage: A(0)
            Traceback (most recent call last):
            ...
            ValueError: 0 must be a permutation group
        """
        if check:
            if parent(G) is self:
                # pi cannot be None because of framework
                raise ValueError("cannot reassign sorts to an atomic species")
            if not isinstance(G, PermutationGroup_generic):
                raise ValueError(f"{G} must be a permutation group")
            if len(G.disjoint_direct_product_decomposition()) != 1:
                raise ValueError(f"{G} is not directly indecomposable")
        if pi is None:
            if self._arity == 1:
                pi = {0: G.domain()}
            else:
                raise ValueError("the assignment of sorts to the domain elements must be provided")
        elif not isinstance(pi, dict):
            pi = {i: v for i, v in enumerate(pi)}
        if check:
            if not set(pi.keys()).issubset(range(self._arity)):
                raise ValueError(f"keys of pi (={pi.keys()}) must be in range({self._arity})")
            if (sum(len(p) for p in pi.values()) != len(G.domain())
                or set(chain.from_iterable(pi.values())) != set(G.domain())):
                raise ValueError(f"values of pi (={pi.values()}) must partition the domain of G (={G.domain()})")
        dompart = [pi.get(s, []) for s in range(self._arity)]
        elm = self.element_class(self, G, dompart)
        if elm._tc not in self._renamed:
            self._rename(elm._tc)
        return elm

    def _rename(self, n):
        r"""
        Give common species of degree `n` their traditional names.

        EXAMPLES::

            sage: from sage.rings.species import AtomicSpecies
            sage: A = AtomicSpecies(["X", "Y"])
            sage: A(SymmetricGroup(4), {0: range(1, 5)})  # indirect doctest
            E_4(X)
            sage: A(SymmetricGroup(4), {1: range(1, 5)})
            E_4(Y)
            sage: A(CyclicPermutationGroup(4), {0: range(1, 5)})
            C_4(X)
            sage: A(CyclicPermutationGroup(4), {1: range(1, 5)})
            C_4(Y)
            sage: A(DihedralGroup(4), {0: range(1, 5)})
            E_2(E_2(X))
            sage: A(DihedralGroup(4), {1: range(1, 5)})
            E_2(E_2(Y))
            sage: A(AlternatingGroup(4), {0: range(1, 5)})
            Eo_4(X)
            sage: A(AlternatingGroup(4), {1: range(1, 5)})
            Eo_4(Y)
        """
        from sage.groups.perm_gps.permgroup import PermutationGroup
        from sage.groups.perm_gps.permgroup_named import (AlternatingGroup,
                                                          CyclicPermutationGroup,
                                                          DihedralGroup,
                                                          SymmetricGroup)

        # prevent infinite recursion in self._element_constructor_
        self._renamed.add(n)
        for s in range(self._arity):
            pi = {s: range(1, n+1)}
            if n == 1:
                self(SymmetricGroup(1), pi, check=False).rename(self._names[s])

            if self._arity == 1:
                sort = ""
            else:
                sort = f"({self._names[s]})"

            if n >= 2:
                self(SymmetricGroup(n), pi, check=False).rename(f"E_{n}" + sort)

            if n >= 3:
                self(CyclicPermutationGroup(n), pi, check=False).rename(f"C_{n}" + sort)

            if n >= 4:
                self(DihedralGroup(n), pi, check=False).rename(f"P_{n}" + sort)

            if n >= 4:
                self(AlternatingGroup(n), pi, check=False).rename(f"Eo_{n}" + sort)

            if n >= 4 and not n % 2:
                gens = [[(i, n-i+1) for i in range(1, n//2 + 1)],
                        [(i, i+1) for i in range(1, n, 2)]]
                self(PermutationGroup(gens), pi, check=False).rename(f"Pb_{n}" + sort)

        _atomic_set_like_species(n, self._names)

    def __contains__(self, x):
        r"""
        Return whether ``x`` is in ``self``.

        TESTS::

            sage: from sage.rings.species import AtomicSpecies
            sage: A = AtomicSpecies("X")
            sage: G = PermutationGroup([[(1,2)], [(3,4)]]); G
            Permutation Group with generators [(3,4), (1,2)]
            sage: G.disjoint_direct_product_decomposition()
            {{1, 2}, {3, 4}}
            sage: G in A
            False

        For convenience, directly indecomposable permutation groups
        are regarded as being in `AtomicSpecies`::

            sage: G = PermutationGroup([(1,2)])
            sage: G in AtomicSpecies("X")
            True
            sage: A(G) in A
            True
            sage: G in AtomicSpecies("X, Y")
            False
            sage: (G, {0: [1,2]}) in AtomicSpecies("X, Y")
            True
            sage: (G, {3: [1,2]}) in AtomicSpecies("X, Y")
            False
            sage: (G, {0: [1]}) in AtomicSpecies("X, Y")
            False
            sage: (G, {0: [1], 1: [2]}) in AtomicSpecies("X, Y")
            False
            sage: (0, {0: []}) in AtomicSpecies("X, Y")
            False
        """
        if parent(x) is self:
            return True
        if isinstance(x, PermutationGroup_generic):
            if self._arity == 1:
                G = x
                pi = {0: G.domain()}
            else:
                return False
        else:
            G, pi = x
        if not isinstance(G, PermutationGroup_generic):
            return False
        if not set(pi.keys()).issubset(range(self._arity)):
            return False
        if (sum(len(p) for p in pi.values()) != len(G.domain())
            or set(chain.from_iterable(pi.values())) != set(G.domain())):
            return False
        for orbit in G.orbits():
            if not any(set(orbit).issubset(p) for p in pi.values()):
                return False
        return len(G.disjoint_direct_product_decomposition()) <= 1

    def grading_set(self):
        r"""
        Return the set of non-negative integer vectors, whose length is
        the arity of ``self``.

        EXAMPLES::

            sage: from sage.rings.species import AtomicSpecies
            sage: AtomicSpecies(["X"]).grading_set()
            Integer vectors of length 1
        """
        return IntegerVectors(length=self._arity)

    def subset(self, size):
        """
        Return the set of atomic species with given total cardinality.

        EXAMPLES::

            sage: from sage.rings.species import AtomicSpecies
            sage: A = AtomicSpecies(["X", "Y"])
            sage: sorted(A.subset(3))
            [E_3(X), C_3(X), E_3(Y), C_3(Y)]
        """
        result = Set()
        for grade in IntegerVectors(size, length=self._arity):
            result = result.union(self.graded_component(grade))
        return result

    def graded_component(self, mc):
        """
        Return the set of atomic species with given multicardinality.

        EXAMPLES::

            sage: from sage.rings.species import AtomicSpecies
            sage: A = AtomicSpecies(["X", "Y"])
            sage: len(A.graded_component([2, 3]))
            1
            sage: A.graded_component([2, 3])  # random
            {{((2,3)(4,5), (1,2,3)): ({4, 5}, {1, 2, 3})}}

        TESTS::

            sage: A.graded_component([0])
            Traceback (most recent call last):
            ...
            ValueError: invalid degree
        """
        if len(mc) != self._arity:
            raise ValueError("invalid degree")
        S = SymmetricGroup(sum(mc)).young_subgroup(mc)
        domain = S.domain()
        pi = {i: domain[sum(mc[:i]): sum(mc[:i+1])] for i in range(len(mc))}
        return Set([self(G, pi, check=False) for G in S.conjugacy_classes_subgroups()
                    if len(G.disjoint_direct_product_decomposition()) <= 1])

    def _an_element_(self):
        """
        Return an element of ``self``.

        TESTS::

            sage: from sage.rings.species import AtomicSpecies
            sage: A = AtomicSpecies("X")
            sage: A.an_element()
            E_2

            sage: A = AtomicSpecies("X, Y")
            sage: a = A.an_element(); a
            E_2(X*Y)
        """
        G = PermutationGroup([[(2 * s + 1, 2 * s + 2) for s in range(self._arity)]])
        m = {s: [2 * s + 1, 2 * s + 2] for s in range(self._arity)}
        return self._element_constructor_(G, m)

    Element = AtomicSpeciesElement


def _stabilizer_subgroups(G, X, a, side='right', check=True):
    r"""
    Return subgroups conjugate to the stabilizer subgroups of the
    given group action.

    INPUT:

    - ``G`` -- the acting group
    - ``X`` -- the set ``G`` is acting on
    - ``a`` -- the action, a function `G\times X\to X` if ``side`` is
      ``'left'``, `X\times G\to X` if ``side`` is ``'right'``

    EXAMPLES::

        sage: from sage.rings.species import _stabilizer_subgroups
        sage: S = SymmetricGroup(4)
        sage: X = SetPartitions(S.degree(), [2,2])
        sage: a = lambda g, x: SetPartition([[g(e) for e in b] for b in x])
        sage: _stabilizer_subgroups(S, X, a, side='left')
        [Permutation Group with generators [(1,2), (1,3)(2,4)]]

        sage: S = SymmetricGroup(8)
        sage: X = SetPartitions(S.degree(), [3,3,2])
        sage: _stabilizer_subgroups(S, X, a, side='left', check=False)
        [Permutation Group with generators [(7,8), (6,7), (4,5), (1,3)(2,6)(4,7)(5,8), (1,3)]]

        sage: S = SymmetricGroup(4)
        sage: X = SetPartitions(S.degree(), 2)
        sage: _stabilizer_subgroups(S, X, a, side='left')
        [Permutation Group with generators [(1,4), (1,3,4)],
         Permutation Group with generators [(1,3)(2,4), (1,4)]]

    Let us keep 3 and 6 in separate blocks, and check that the
    returned subgroups have the proper domains::

        sage: S = SymmetricGroup([1,2,4,5,3,6]).young_subgroup([4, 2])
        sage: X = [pi for pi in SetPartitions(6, [3,3]) if all(sum(1 for e in b if e % 3) == 2 for b in pi)]
        sage: _stabilizer_subgroups(S, X, a, side='left')
        [Permutation Group with generators [(1,2), (4,5), (1,4)(2,5)(3,6)]]

    TESTS::

        sage: _stabilizer_subgroups(SymmetricGroup(2), [1], lambda pi, H: H, side='left')
        [Permutation Group with generators [(1,2)]]

        sage: _stabilizer_subgroups(SymmetricGroup(2), [1, 1], lambda pi, H: H, side='left')
        Traceback (most recent call last):
        ...
        ValueError: The argument X must be a set, but [1, 1] contains duplicates

        sage: G = SymmetricGroup(3)
        sage: X = [1, 2, 3]
        sage: _stabilizer_subgroups(G, X, lambda pi, x: pi(x), side='left')
        [Permutation Group with generators [(2,3)]]
        sage: _stabilizer_subgroups(G, X, lambda x, pi: pi(x), side='right')
        Traceback (most recent call last):
        ...
        ValueError: The given function is not a right group action: g=(1,3,2), h=(2,3), x=1 do not satisfy the condition
    """
    to_gap = {x: i for i, x in enumerate(X, 1)}

    X_set = set(X)  # because orbit_decomposition turns X into a set

    if len(X_set) != len(X):
        raise ValueError(f"The argument X must be a set, but {X} contains duplicates")

    if side == "left":
        if check:
            for g, h, x in product(G, G, X):
                # Warning: the product in permutation groups is left-to-right composition
                if not a(h * g, x) == a(g, a(h, x)):
                    raise ValueError(f"The given function is not a left group action: g={g}, h={h}, x={x} do not satisfy the condition")

        g_orbits = [orbit_decomposition(X_set, lambda x: a(g, x))
                    for g in G.gens()]
    elif side == "right":
        if check:
            for g, h, x in product(G, G, X):
                if not a(x, h * g) == a(a(x, g), h):
                    raise ValueError(f"The given function is not a right group action: g={g}, h={h}, x={x} do not satisfy the condition")

        g_orbits = [orbit_decomposition(X_set, lambda x: a(x, g))
                    for g in G.gens()]
    else:
        raise ValueError(f"The argument side must be 'left' or 'right' but is {side}")

    gens = [PermutationGroupElement([tuple([to_gap[x] for x in o])
                                     for o in g_orbit])
            for g_orbit in g_orbits]
    result = []
    M = set(range(1, len(to_gap) + 1))
    while M:
        p = M.pop()
        OS = libgap.OrbitStabilizer(G, p, G.gens(), gens)
        result.append(PermutationGroup(gap_group=OS["stabilizer"],
                                       domain=G.domain()))
        M.difference_update(OS["orbit"].sage())
    return result


class MolecularSpecies(IndexedFreeAbelianMonoid):
    r"""
    The monoid of multisort molecular species.

    INPUT:

    - ``names`` -- an iterable of strings for the sorts of the
      species

    EXAMPLES::

        sage: from sage.rings.species import MolecularSpecies
        sage: M = MolecularSpecies("X,Y")
        sage: G = PermutationGroup([[(1,2),(3,4)], [(5,6)]])
        sage: M(G, {0: [5,6], 1: [1,2,3,4]})
        E_2(X)*E_2(Y^2)
    """
    @staticmethod
    def __classcall__(cls, names):
        """
        Normalize the arguments.

        EXAMPLES::

            sage: from sage.rings.species import MolecularSpecies
            sage: MolecularSpecies("X,Y") is MolecularSpecies(["X", "Y"])
            True

            sage: MolecularSpecies("X,Y") == MolecularSpecies(["X", "Z"])
            False
        """
        names = normalize_names(-1, names)
        return UniqueRepresentation.__classcall__(cls, names)

    def __init__(self, names):
        r"""
        Initialize the monoid of molecular species.

        TESTS:

        We have to exclude ``_test_graded_components``, because
        :meth:`~sage.combinat.integer_vector.IntegerVectors.some_elements`
        yields degrees that are too large::

            sage: from sage.rings.species import MolecularSpecies
            sage: M1 = MolecularSpecies("X")
            sage: TestSuite(M1).run(skip="_test_graded_components")
            sage: M2 = MolecularSpecies(["X", "Y"])
            sage: TestSuite(M2).run(skip="_test_graded_components")
        """
        indices = AtomicSpecies(names)
        category = Monoids().Commutative() & SetsWithGrading().Infinite()
        IndexedFreeAbelianMonoid.__init__(self, indices, prefix='',
                                          bracket=False, category=category)
        self._arity = indices._arity

    def _repr_(self):
        r"""
        Return a string representation of ``self``.

        TESTS::

            sage: from sage.rings.species import MolecularSpecies
            sage: MolecularSpecies("X")
            Molecular species in X
            sage: MolecularSpecies("A, B")
            Molecular species in A, B
        """
        if len(self._indices._names) == 1:
            return f"Molecular species in {self._indices._names[0]}"
        return f"Molecular species in {', '.join(self._indices._names)}"

    def _element_constructor_(self, G, pi=None, check=True):
        r"""
        Construct the molecular species with the given data.

        INPUT:

        - ``G`` -- element of ``self`` (in this case ``pi`` must be
          ``None``) or permutation group, or triple ``(X, a, side)``
          consisting of a finite set, a transitive action and
          a string 'left' or 'right'; the side can be omitted, it is
          then assumed to be 'right'
        - ``pi`` -- ``dict`` mapping sorts to iterables whose union
          is the domain of ``G`` (if ``G`` is a permutation group) or
          the domain of the acting symmetric group (if ``G`` is a
          triple ``(X, a, side)``); if `k=1` and ``G`` is a
          permutation group, ``pi`` can be omitted
        - ``check`` -- boolean (default: ``True``); skip input
          checking if ``False``

        EXAMPLES:

        Create a molecular species given a permutation group::

            sage: from sage.rings.species import MolecularSpecies
            sage: M = MolecularSpecies(["X", "Y"])
            sage: G = PermutationGroup([[(1,2)], [(3,4)]])
            sage: M(G, {0: [1,2], 1: [3,4]})
            E_2(X)*E_2(Y)

            sage: M(SymmetricGroup(0))
            1

        Create a molecular species given an action::

            sage: M = MolecularSpecies("X")
            sage: a = lambda g, x: SetPartition([[g(e) for e in b] for b in x])
            sage: X = SetPartitions(4, [2, 2])
            sage: M((X, a, 'left'), {0: X.base_set()})
            E_2(E_2)

            sage: X = SetPartitions(8, [4, 2, 2])
            sage: M((X, a, 'left'), {0: X.base_set()}, check=False)
            E_4*E_2(E_2)

        TESTS::

            sage: M = MolecularSpecies(["X", "Y"])
            sage: M(CyclicPermutationGroup(4), {0: [1,2], 1: [3,4]})
            Traceback (most recent call last):
            ...
            ValueError: All elements of orbit [1, 2, 3, 4] must have the same sort

            sage: G = PermutationGroup([[(2,3),(4,5)]], domain=[2,3,4,5])
            sage: M(G, {0: [2, 3], 1: [4, 5]})
            E_2(X*Y)

            sage: X = SetPartitions(4, 2)
            sage: a = lambda g, x: SetPartition([[g(e) for e in b] for b in x])
            sage: M((X, a, 'left'), {0: [1,2], 1: [3,4]})
            Traceback (most recent call last):
            ...
            ValueError: action is not transitive

            sage: G = PermutationGroup([[(1,3),(5,7)]], domain=[1,3,5,7])
            sage: M(G, ([1,3], [5,7]))
            E_2(X*Y)

            sage: G = PermutationGroup([[(1,2), (3,4,5,6)]])
            sage: a = M(G, {0:[1,2], 1:[3,4,5,6]})
            sage: M(a) == a
            True
            sage: M(a, {0:[3,4,5,6], 1:[1,2]})
            Traceback (most recent call last):
            ...
            ValueError: cannot reassign sorts to a molecular species

            sage: M(G)
            Traceback (most recent call last):
            ...
            ValueError: the assignment of sorts to the domain elements must be
             provided

            sage: M(G, {0:[1,2], 1:[]})
            Traceback (most recent call last):
            ...
            ValueError: values of pi (=dict_values([[1, 2], []])) must
             partition the domain of G (={1, 2, 3, 4, 5, 6})

            sage: M(G, {1:[1,2], 2:[3,4,5,6]})
            Traceback (most recent call last):
            ...
            ValueError: keys of pi (=dict_keys([1, 2])) must be in range(2)

            sage: M(0)
            Traceback (most recent call last):
            ...
            ValueError: 0 must be a permutation group or a pair (X, a)
             specifying a group action of the symmetric group on pi=None

        """
        if parent(G) is self:
            # pi cannot be None because of framework
            raise ValueError("cannot reassign sorts to a molecular species")

        if isinstance(G, tuple):
            if len(G) == 2:
                X, a = G
                side = 'right'
            else:
                X, a, side = G
                if side not in ['left', 'right']:
                    raise ValueError(f"the side must be 'right' or 'left', but is {side}")
            dompart = [sorted(pi.get(s, [])) for s in range(self._arity)]
            S = PermutationGroup([tuple(b) for b in dompart if len(b) > 2]
                                 + [(b[0], b[1]) for b in dompart if len(b) > 1],
                                 domain=list(chain(*dompart)))
            H = _stabilizer_subgroups(S, X, a, side=side, check=check)
            if len(H) > 1:
                raise ValueError("action is not transitive")
            G = H[0]

        if isinstance(G, PermutationGroup_generic):
            if pi is None:
                if self._arity == 1:
                    pi = {0: G.domain()}
                elif not G.degree():
                    pi = {}
                else:
                    raise ValueError("the assignment of sorts to the domain elements must be provided")
            elif not isinstance(pi, dict):
                pi = {i: v for i, v in enumerate(pi)}
            domain = [e for p in pi.values() for e in p]
            if check and len(domain) != len(set(domain)) or set(G.domain()) != set(domain):
                raise ValueError(f"values of pi (={pi.values()}) must partition the domain of G (={G.domain()})")
            components = G.disjoint_direct_product_decomposition()
            elm = self.one()
            for component in components:
                gens = [[cyc for cyc in gen.cycle_tuples() if cyc[0] in component]
                        for gen in G.gens()]
                H = PermutationGroup([gen for gen in gens if gen],
                                     domain=component)
                pi_H = {k: [e for e in v if e in component]
                        for k, v in pi.items()}
                a = self._indices(H, pi_H, check=check)
                elm *= self.gen(a)
            return elm

        raise ValueError(f"{G} must be a permutation group or a pair (X, a) specifying a group action of the symmetric group on pi={pi}")

    def grading_set(self):
        r"""
        Return the set of non-negative integer vectors, whose length is
        the arity of ``self``.

        EXAMPLES::

            sage: from sage.rings.species import MolecularSpecies
            sage: MolecularSpecies(["X", "Y"]).grading_set()
            Integer vectors of length 2
        """
        return IntegerVectors(length=self._arity)

    def subset(self, size):
        """
        Return the set of molecular species with given total cardinality.

        EXAMPLES::

            sage: from sage.rings.species import MolecularSpecies
            sage: M = MolecularSpecies(["X", "Y"])
            sage: M.subset(3)  # random
            {X*E_2(Y), X*Y^2, C_3(Y), E_3(X), Y^3, Y*E_2(Y), C_3(X), X^2*Y,
             E_3(Y), E_2(X)*Y, X*E_2(X), X^3}
        """
        result = Set()
        for grade in IntegerVectors(size, length=self._arity):
            result = result.union(self.graded_component(grade))
        return result

    def graded_component(self, mc):
        """
        Return the set of molecular species with given multicardinality.

        EXAMPLES::

            sage: from sage.rings.species import MolecularSpecies
            sage: M = MolecularSpecies(["X", "Y"])
            sage: M.graded_component([3, 2])  # random
            {E_3(X)*Y^2, X^3*Y^2, X*E_2(X)*E_2(Y), X^3*E_2(Y),
             {((1,2,3), (1,3)(4,5)): ({1, 2, 3}, {4, 5})},
             X*{((1,2)(3,4),): ({1, 2}, {3, 4})}, X*E_2(X)*Y^2, E_3(X)*E_2(Y),
             C_3(X)*Y^2, C_3(X)*E_2(Y)}

        TESTS::

            sage: M.graded_component([0])
            Traceback (most recent call last):
            ...
            ValueError: invalid degree
        """
        if len(mc) != self._arity:
            raise ValueError("invalid degree")
        S = SymmetricGroup(sum(mc)).young_subgroup(mc)
        domain = S.domain()
        pi = {i: domain[sum(mc[:i]): sum(mc[:i+1])] for i in range(len(mc))}
        return Set([self(G, pi, check=False) for G in S.conjugacy_classes_subgroups()])

    class Element(IndexedFreeAbelianMonoidElement):
        r"""
        A molecular species.

        EXAMPLES::

            sage: from sage.rings.species import MolecularSpecies
            sage: M = MolecularSpecies("X")
            sage: M(CyclicPermutationGroup(3))
            C_3

        TESTS::

            sage: X = M(CyclicPermutationGroup(3))
            sage: C3 = M(CyclicPermutationGroup(3))
            sage: TestSuite(X*C3).run()
        """
        @cached_method
        def grade(self):
            r"""
            Return the grade of ``self``.

            EXAMPLES::

                sage: from sage.rings.species import MolecularSpecies
                sage: M = MolecularSpecies("X, Y")
                sage: G = PermutationGroup([[(1,2),(3,4),(5,6),(7,8,9,10)]]); G
                Permutation Group with generators [(1,2)(3,4)(5,6)(7,8,9,10)]
                sage: a = M(G, {0: [1,2,3,4], 1: [5,6,7,8,9,10]}); a
                {((1,2,3,4)(5,6)(7,8)(9,10),): ({5, 6, 7, 8}, {1, 2, 3, 4, 9, 10})}
                sage: a.grade()
                [4, 6]

            TESTS::

                sage: M.one().grade()
                [0, 0]
            """
            P = self.parent()
            S = P.grading_set()
            mons = self._monomial
            if not mons:
                return S([0] * P._arity)
            mc = sum(n * vector(a._mc) for a, n in mons.items())
            return S(mc)

        def _richcmp_(self, other, op):
            r"""
            Compare ``self`` with ``other`` with respect to the
            comparison operator ``op``.

            ``self`` is less than or equal to ``other`` if it is
            conjugate to a subgroup of ``other`` in the parent group.

            EXAMPLES::

                sage: from sage.rings.species import MolecularSpecies
                sage: M = MolecularSpecies("X")
                sage: M(DihedralGroup(4)) < M(CyclicPermutationGroup(4))
                True

            We create the lattice of molecular species of degree four::

                sage: P = Poset([M.subset(4), lambda b, c: b <= c])
                sage: len(P.cover_relations())
                17
                sage: sorted(P.cover_relations(), key=str)
                [[C_4, E_2(X^2)],
                 [E_2(E_2), C_4],
                 [E_2(E_2), E_2^2],
                 [E_2(E_2), Pb_4],
                 [E_2(X^2), X^4],
                 [E_2^2, E_2(X^2)],
                 [E_2^2, X^2*E_2],
                 [E_4, E_2(E_2)],
                 [E_4, Eo_4],
                 [E_4, X*E_3],
                 [Eo_4, Pb_4],
                 [Eo_4, X*C_3],
                 [Pb_4, E_2(X^2)],
                 [X*C_3, X^4],
                 [X*E_3, X*C_3],
                 [X*E_3, X^2*E_2],
                 [X^2*E_2, X^4]]

            TESTS::

                sage: [(a, b) for a, b in Subsets(M.subset(4), 2) if (a < b) != (b > a)]
                []
                sage: [(a, b) for a, b in Subsets(M.subset(4), 2) if (a <= b) != (b >= a)]
                []

                sage: M = MolecularSpecies("S, T")
                sage: S = M(SymmetricGroup(1), {0: [1]})
                sage: T = M(SymmetricGroup(1), {1: [1]})
                sage: E2S = M(SymmetricGroup(2), {0: [1,2]})
                sage: T * E2S < S^2 * T
                True
            """
            if op is op_EQ or op is op_NE:
                return super()._richcmp_(other, op)
            if op is op_LE:
                return self == other or self < other
            if op is op_GE:
                return other <= self
            if op is op_GT:
                return other < self
            if op is op_LT:
                # the arities match because the parents are equal
                if self.grade() != other.grade():
                    # X should come before Y
                    return (sum(self.grade()) < sum(other.grade())
                            or (sum(self.grade()) == sum(other.grade())
                                and self.grade() > other.grade()))

                S = SymmetricGroup(sum(self.grade())).young_subgroup(self.grade())
                # conjugate self and other to match S
                G, G_dompart = self.permutation_group()
                g = list(chain.from_iterable(G_dompart))
                conj_self = PermutationGroupElement(g).inverse()
                G = libgap.ConjugateGroup(G, conj_self)
                H, H_dompart = other.permutation_group()
                h = list(chain.from_iterable(H_dompart))
                conj_other = PermutationGroupElement(h).inverse()
                H = libgap.ConjugateGroup(H, conj_other)
                return GAP_FAIL != libgap.ContainedConjugates(S, G, H, True)

        @cached_method
        def permutation_group(self):
            r"""
            Return the (transitive) permutation group
            corresponding to ``self``, together with the partition of
            the domain into sorts.

            EXAMPLES::

                sage: from sage.rings.species import MolecularSpecies
                sage: M = MolecularSpecies("X,Y")
                sage: G = PermutationGroup([[(1,2),(3,4)], [(5,6)]])
                sage: A = M(G, {0: [5,6], 1: [1,2,3,4]}); A
                E_2(X)*E_2(Y^2)
                sage: A.permutation_group()
                (Permutation Group with generators [(3,4)(5,6), (1,2)],
                 (frozenset({1, 2}), frozenset({3, 4, 5, 6})))

            Note that we cannot rely on blocks of the partition being
            consecutive::

                sage: A = M(PermutationGroup([(3,4)]), {0:[1,3,4], 1:[2]})
                sage: A
                X*Y*E_2(X)
                sage: A.permutation_group()[1]
                (frozenset({1, 3, 4}), frozenset({2}))

            TESTS::

                sage: B = M(PermutationGroup([(1,2,3)]), {0: [1,2,3]}); B
                C_3(X)
                sage: B.permutation_group()
                (Permutation Group with generators [(1,2,3)],
                 (frozenset({1, 2, 3}), frozenset()))

                sage: G = PermutationGroup([[(1,2),(3,4)], [(5,6)]])
                sage: A = M(G, {0: [5,6], 1: [1,2,3,4]})
                sage: A * B
                E_2(X)*C_3(X)*E_2(Y^2)
                sage: (A*B).permutation_group()
                (Permutation Group with generators [(6,7)(8,9), (3,4,5), (1,2)],
                 (frozenset({1, 2, 3, 4, 5}), frozenset({6, 7, 8, 9})))

                sage: C = M(PermutationGroup([(2,3)]), {0: [1], 1: [2,3]}); C
                X*E_2(Y)
                sage: C.permutation_group()
                (Permutation Group with generators [(2,3)],
                 (frozenset({1}), frozenset({2, 3})))

                sage: (C^3).permutation_group()
                (Permutation Group with generators [(8,9), (6,7), (4,5)],
                 (frozenset({1, 2, 3}), frozenset({4, 5, 6, 7, 8, 9})))

                sage: M = MolecularSpecies("X")
                sage: F = M(SymmetricGroup(1)) * M(SymmetricGroup(2))
                sage: F.permutation_group()
                (Permutation Group with generators [(2,3)], (frozenset({1, 2, 3}),))

                sage: F = M(PermutationGroup([(1,2),(3,)]))
                sage: F.permutation_group()[0].domain()
                {1, 2, 3}

                sage: F = M(AlternatingGroup(2))
                sage: F.permutation_group()[0].domain()
                {1, 2}
            """
            def shift_gens(gens, n):
                """
                Given a list of generators ``gens``, increase every element of the
                domain by ``n``.
                """
                return tuple([tuple([tuple([n + e for e in cyc])
                                     for cyc in gen.cycle_tuples()])
                              for gen in gens])

            factors = list(self)
            if not factors:
                k = self.parent()._arity
                return SymmetricGroup(0), tuple([frozenset()]*k)

            if len(factors) == 1:
                A, n = factors[0]
                if n == 1:
                    a = list(A._monomial)[0]  # as atomic species
                    return a._dis, a._dompart

                if n % 2 == 1:
                    # split off a single monomial
                    a = list(A._monomial)[0]  # as atomic species
                    b, b_dompart = (A ** (n-1)).permutation_group()
                    gens = a._dis.gens() + shift_gens(b.gens(), a._tc)
                    new_dompart = tuple([frozenset(list(p_a) + [a._tc + e for e in p_b])
                                         for p_a, p_b in zip(a._dompart, b_dompart)])
                    domain = range(1, n * a._tc + 1)
                else:
                    f, f_dompart = (A ** (n // 2)).permutation_group()
                    tc = sum(len(p) for p in f_dompart)
                    gens = f.gens() + shift_gens(f.gens(), tc)
                    new_dompart = tuple([frozenset(list(p) + [tc + e for e in p])
                                         for p in f_dompart])
                    domain = range(1, 2 * tc + 1)

                G = PermutationGroup(gens, domain=domain)
                return G, new_dompart

            f_dompart_list = [(A ** n).permutation_group() for A, n in factors]
            f_list = [f for f, _ in f_dompart_list]
            dompart_list = [f_dompart for _, f_dompart in f_dompart_list]
            tc_list = list(accumulate([sum(len(b) for b in f_dompart)
                                       for f_dompart in dompart_list],
                                      initial=0))
            gens = [gen
                    for f, tc in zip(f_list, tc_list)
                    for gen in shift_gens(f.gens(), tc) if gen]  # gen is a tuple
            G = PermutationGroup(gens, domain=range(1, tc_list[-1]+1))
            new_dompart = tuple([frozenset(chain(*[[tc + e for e in p]
                                                   for p, tc in zip(f_dompart, tc_list)]))
                                 for f_dompart in zip(*dompart_list)])

            return G, new_dompart

        def cycle_index(self, parent=None):
            r"""
            Return the cycle index of ``self``.

            This is essentially a variant of
            :meth:`~sage.categories.finite_permutation_groups.FinitePermutationGroups.ParentMethods.cycle_index`
            for subgroups of a Young subgroup of the symmetric group.

            EXAMPLES::

                sage: from sage.rings.species import MolecularSpecies
                sage: M = MolecularSpecies("X,Y")
                sage: G = PermutationGroup([[(1,2),(3,4)], [(5,6)]])
                sage: A = M(G, {0: [5,6], 1: [1,2,3,4]})
                sage: A.cycle_index()
                1/4*p[1, 1] # p[1, 1, 1, 1] + 1/4*p[1, 1] # p[2, 2] + 1/4*p[2] # p[1, 1, 1, 1] + 1/4*p[2] # p[2, 2]

            TESTS:

            Check that we support different parents::

                sage: F = CombinatorialFreeModule(QQ, Partitions())
                sage: P = A.cycle_index(parent=tensor([F, F]))
                sage: P
                1/4*B[[1, 1]] # B[[1, 1, 1, 1]] + 1/4*B[[1, 1]] # B[[2, 2]] + 1/4*B[[2]] # B[[1, 1, 1, 1]] + 1/4*B[[2]] # B[[2, 2]]
                sage: P.parent() is tensor([F, F])
                True

            This parent should be a module with basis indexed by partitions::

                sage: A.cycle_index(parent=QQ)
                Traceback (most recent call last):
                  ...
                ValueError: `parent` should be a module with basis indexed by partitions
            """
            k = self.parent()._arity
            if parent is None:
                p = SymmetricFunctions(QQ).powersum()
                parent = tensor([p]*k)
            elif parent not in Modules.WithBasis:
                raise ValueError("`parent` should be a module with basis indexed by partitions")
            base_ring = parent.base_ring()
            G, dompart = self.permutation_group()
            pi = {}
            for i, s in enumerate(dompart):
                pi.update({e: i for e in s})

            def cycle_type(g):
                tuples = g.cycle_tuples(singletons=True)
                cycle_type = [[] for _ in range(k)]
                for c in tuples:
                    cycle_type[pi[c[0]]].append(len(c))
                return tuple([_Partitions(sorted(c, reverse=True))
                              for c in cycle_type])

            return (parent.sum_of_terms([cycle_type(C.an_element()),
                                         base_ring(C.cardinality())]
                                        for C in G.conjugacy_classes())
                    / G.cardinality())

        def __call__(self, *args):
            r"""
            Substitute `M_1,\ldots, M_k` into ``self``.

            The arguments must all have the same parent and must all
            be molecular.  The number of arguments must be equal to
            the arity of ``self``.

            The result is a molecular species, whose parent is the
            same as those of the arguments.

            EXAMPLES::

                sage: from sage.rings.species import MolecularSpecies
                sage: M = MolecularSpecies("X")
                sage: X = M(SymmetricGroup(1))
                sage: E2 = M(SymmetricGroup(2))
                sage: E2(X)
                E_2
                sage: X(E2)
                E_2
                sage: E2(E2)
                E_2(E_2)

                sage: M = MolecularSpecies(["X","Y"])
                sage: X = M(SymmetricGroup(1), {0: [1]})
                sage: Y = M(SymmetricGroup(1), {1: [1]})
                sage: (X*Y)(X, Y^2)
                X*Y^2

            A multisort example::

                sage: M1 = MolecularSpecies("X")
                sage: M2 = MolecularSpecies("X, Y")
                sage: C3 = M1(CyclicPermutationGroup(3))
                sage: X = M2(SymmetricGroup(1), {0: [1]})
                sage: Y = M2(SymmetricGroup(1), {1: [1]})
                sage: C3(X*Y)
                {((1,2,3)(4,5,6),): ({1, 2, 3}, {4, 5, 6})}

            TESTS::

                sage: M = MolecularSpecies("X")
                sage: M.one()()
                Traceback (most recent call last):
                ...
                ValueError: number of args must match arity of self

                sage: M.one()(2)
                Traceback (most recent call last):
                ...
                ValueError: all args must be molecular species

                sage: M2 = MolecularSpecies("X, Y")
                sage: X2 = M2(SymmetricGroup(1), {0: [1]})
                sage: Y2 = M2(SymmetricGroup(1), {1: [1]})
                sage: X = M(SymmetricGroup(1))
                sage: (X2*Y2)(X2, X)
                Traceback (most recent call last):
                ...
                ValueError: all args must have the same parent
            """
            if len(args) != self.parent()._arity:
                raise ValueError("number of args must match arity of self")
            if len(set(arg.parent() for arg in args)) > 1:
                raise ValueError("all args must have the same parent")
            if not all(isinstance(arg, MolecularSpecies.Element) for arg in args):
                raise ValueError("all args must be molecular species")

            # TODO: the case that G in F(G) has a constant part and F
            # is a polynomial species is not yet covered - see
            # section 4.3 of [ALL2002]_
            Mlist = [None] * sum(self.grade())
            G, dompart = self.permutation_group()
            for i, v in enumerate(dompart):
                for k in v:
                    Mlist[k - 1] = args[i]
            starts = list(accumulate([sum(M.grade()) for M in Mlist],
                                     initial=0))

            # gens from self
            gens = []
            for gen in G.gens():
                newgen = []
                for cyc in gen.cycle_tuples():
                    for k in range(1, sum(Mlist[cyc[0] - 1].grade()) + 1):
                        newgen.append(tuple([k + starts[i - 1] for i in cyc]))
                gens.append(newgen)

            # gens from M_i and dompart
            P = args[0].parent()
            pi = {i: [] for i in range(P._arity)}
            for start, M in zip(starts, Mlist):
                K, K_dompart = M.permutation_group()
                for i, v in enumerate(K_dompart):
                    pi[i].extend([start + k for k in v])
                for gen in K.gens():
                    gens.append([tuple([start + k for k in cyc])
                                 for cyc in gen.cycle_tuples()])

            return P(PermutationGroup(gens, domain=range(1, starts[-1] + 1)),
                     pi, check=False)

        def structures(self, *labels):
            r"""
            Iterate over the structures on the given set of labels.

            EXAMPLES::

                sage: from sage.rings.species import MolecularSpecies
                sage: M = MolecularSpecies("X,Y")
                sage: a = M(PermutationGroup([(3,4),(5,)]), {0:[1,3,4], 1:[2,5]})
                sage: a
                X*Y^2*E_2(X)
                sage: list(a.structures([1, 2, 3], ["a", "b"]))
                [((1,), ('a',), ('b',), (2, 3)),
                 ((1,), ('b',), ('a',), (2, 3)),
                 ((2,), ('a',), ('b',), (1, 3)),
                 ((2,), ('b',), ('a',), (1, 3)),
                 ((3,), ('a',), ('b',), (1, 2)),
                 ((3,), ('b',), ('a',), (1, 2))]

                sage: G = PermutationGroup([[(2,3),(4,5)]])
                sage: a = M(G, {0: [1, 2, 3], 1: [4, 5]})
                sage: a
                X*E_2(X*Y)
                sage: list(a.structures([1, 2, 3], ["a", "b"]))
                [((1,), (2, 3, 'a', 'b')),
                 ((1,), (2, 3, 'b', 'a')),
                 ((2,), (1, 3, 'a', 'b')),
                 ((2,), (1, 3, 'b', 'a')),
                 ((3,), (1, 2, 'a', 'b')),
                 ((3,), (1, 2, 'b', 'a'))]
            """
            k = self.parent()._arity
            labels = _label_sets(k, labels)
            atoms = [a for a, n in self._monomial.items() for _ in range(n)]
            sizes = [a._mc for a in atoms]
            try:
                # TODO: maybe OrderedSetPartitions should not raise
                # an error if the second argument is a composition,
                # but not of the right size
                dissections = [OrderedSetPartitions(l, [mc[i] for mc in sizes])
                               for i, l in enumerate(labels)]
            except ValueError:
                return
            for d in product(*dissections):
                yield from product(*[a.structures(*[l[i] for l in d])
                                     for i, a in enumerate(atoms)])


class PolynomialSpeciesElement(CombinatorialFreeModule.Element):
    r"""
    A (virtual) polynomial species.

    TESTS::

        sage: from sage.rings.species import PolynomialSpecies
        sage: P = PolynomialSpecies(ZZ, ["X"])
        sage: C3 = P(CyclicPermutationGroup(3))
        sage: X = P(SymmetricGroup(1))
        sage: E2 = P(SymmetricGroup(2))
        sage: (E2*X + C3).homogeneous_degree()
        3

        sage: TestSuite(E2*X + C3).run()
    """
    def is_constant(self):
        """
        Return ``True`` if this is a constant polynomial species.

        EXAMPLES::

            sage: from sage.rings.species import PolynomialSpecies
            sage: P = PolynomialSpecies(ZZ, ["X", "Y"])
            sage: X = P(SymmetricGroup(1), {0: [1]})
            sage: X.is_constant()
            False
            sage: (3*P.one()).is_constant()
            True
            sage: P(0).is_constant()
            True
            sage: (1 + X).is_constant()
            False
        """
        return self.is_zero() or not self.maximal_degree()

    def is_virtual(self):
        r"""
        Return if ``self`` is a virtual species.

        TESTS::

            sage: from sage.rings.species import PolynomialSpecies
            sage: P = PolynomialSpecies(ZZ, ["X", "Y"])
            sage: X = P(SymmetricGroup(1), {0: [1]})
            sage: Y = P(SymmetricGroup(1), {1: [1]})
            sage: V = 2 * X - 3 * Y; V
            2*X - 3*Y
            sage: V.is_virtual()
            True
            sage: (X * Y).is_virtual()
            False
        """
        return any(x < 0 for x in self.coefficients(sort=False))

    def is_molecular(self):
        r"""
        Return if ``self`` is a molecular species.

        TESTS::

            sage: from sage.rings.species import PolynomialSpecies
            sage: P = PolynomialSpecies(ZZ, ["X", "Y"])
            sage: X = P(SymmetricGroup(1), {0: [1]})
            sage: Y = P(SymmetricGroup(1), {1: [1]})
            sage: V = 2 * X - 3 * Y; V
            2*X - 3*Y
            sage: V.is_molecular()
            False
            sage: (2 * X).is_molecular()
            False
            sage: (X * Y).is_molecular()
            True
        """
        return len(self.coefficients(sort=False)) == 1 and self.coefficients(sort=False)[0] == 1

    def is_atomic(self):
        r"""
        Return if ``self`` is an atomic species.

        TESTS::

            sage: from sage.rings.species import PolynomialSpecies
            sage: P = PolynomialSpecies(ZZ, ["X", "Y"])
            sage: X = P(SymmetricGroup(1), {0: [1]})
            sage: Y = P(SymmetricGroup(1), {1: [1]})
            sage: V = 2 * X - 3 * Y; V
            2*X - 3*Y
            sage: V.is_atomic()
            False
            sage: (2 * X).is_atomic()
            False
            sage: (X * Y).is_atomic()
            False
            sage: Y.is_atomic()
            True
        """
        return self.is_molecular() and len(self.support()[0]) == 1

    def tilde(self):
        r"""
        Return the tilde species of ``self``.

        The tilde species `\tilde F` of a species `F` has as
        structures the set of pairs `(s, a)`, consisting of an
        `F`-structure `s` and an automorphism `a` of `s`.

        We use https://mathoverflow.net/a/480852 to compute it.

        EXAMPLES::

            sage: from sage.rings.species import AtomicSpecies, MolecularSpecies, PolynomialSpecies
            sage: M = MolecularSpecies("X")
            sage: P = PolynomialSpecies(QQ, "X")
            sage: sortkey = lambda x: (len(x[1]), sum(x[1].coefficients()), str(x[0]))
            sage: n=4; table(sorted([(m, P.monomial(m).tilde()) for m in M.subset(n)], key=sortkey))
            X^4        X^4
            E_2(X^2)   2*E_2(X^2)
            X^2*E_2    2*X^2*E_2
            X*C_3      3*X*C_3
            C_4        4*C_4
            E_2^2      4*E_2^2
            Pb_4       4*Pb_4
            X*E_3      X*E_3 + X^2*E_2 + X*C_3
            Eo_4       Eo_4 + 2*X*C_3 + Pb_4
            E_2(E_2)   2*E_2(E_2) + E_2^2 + Pb_4 + C_4
            E_4        E_4 + E_2^2 + X*C_3 + E_2(E_2) + C_4

            sage: P.<X,Y> = PolynomialSpecies(QQ)
            sage: E2 = PolynomialSpecies(QQ, "X")(SymmetricGroup(2))
            sage: E2(X*Y).tilde()
            2*E_2(X*Y)
        """
        P = self.parent()
        M = P._indices
        P_one = P.one()
        one = ZZ.one()
        result = P.zero()
        for m, c in self:
            result_m = P_one
            for a, e in m:
                G, pi = a.permutation_group()
                result_a = P.sum(P(G.centralizer(g), pi)
                                 for g in G.conjugacy_classes_representatives())
                result_m *= result_a ** e
            result += c * result_m
        return result

    def hadamard_product(self, other):
        r"""
        Compute the hadamard product of ``self`` and ``other``.

        EXAMPLES:

        Exercise 2.1.9 from [BLL1998]_::

            sage: from sage.rings.species import PolynomialSpecies
            sage: P = PolynomialSpecies(ZZ, ["X"])
            sage: C3 = P(CyclicPermutationGroup(3))
            sage: X = P(SymmetricGroup(1))
            sage: E2 = P(SymmetricGroup(2))
            sage: C3.hadamard_product(C3)
            2*C_3
            sage: (X^3).hadamard_product(C3)
            2*X^3
            sage: (X*E2).hadamard_product(X*E2)
            X*E_2 + X^3

            sage: C3.hadamard_product(E2^2)
            0

        We can create the table of marks for the symmetric group::

            sage: E3 = P(SymmetricGroup(3))
            sage: C = [X^3, X*E2, C3, E3]
            sage: table([(b, [(a.hadamard_product(b)).coefficient(b.support()[0]) for a in C]) for b in C])
              X^3     [6, 3, 2, 1]
              X*E_2   [0, 1, 0, 1]
              C_3     [0, 0, 2, 1]
              E_3     [0, 0, 0, 1]

        TESTS::

            sage: C3.hadamard_product(-C3)
            -2*C_3

            sage: Q = PolynomialSpecies(ZZ, ["Y"])
            sage: P.one().hadamard_product(Q.one())
            Traceback (most recent call last):
            ...
            ValueError: the factors of a Hadamard product must have the same parent
        """
        P = self.parent()
        if P is not other.parent():
            raise ValueError("the factors of a Hadamard product must have the same parent")

        result = P.zero()
        # we should first collect matching multicardinalities.
        for L, c in self:
            mc = L.grade()
            tc = sum(mc)
            S = SymmetricGroup(tc).young_subgroup(mc)
            # conjugate L and R to match S
            G, dompart = L.permutation_group()
            g = list(chain.from_iterable(dompart))
            conj_L = PermutationGroupElement(g).inverse()
            G = libgap.ConjugateGroup(G, conj_L)
            pi = {i: range(x - mc[i] + 1, x + 1)
                  for i, x in enumerate(accumulate(mc))}
            for R, d in other:
                if mc != R.grade():
                    continue
                G_R, dompart_R = R.permutation_group()
                g = list(chain.from_iterable(dompart_R))
                conj_R = PermutationGroupElement(g).inverse()
                H = libgap.ConjugateGroup(G_R, conj_R)
                taus = libgap.DoubleCosetRepsAndSizes(S, G, H)
                # loop over representatives
                new = P.zero()
                for tau, _ in taus:
                    G_H = libgap.Intersection(libgap.ConjugateGroup(H, tau), G)
                    K = PermutationGroup(gap_group=G_H, domain=range(1, tc + 1))
                    F = P(K, pi, check=False)
                    new += F
                result += c * d * new

        return result

    def _compose_with_singletons(self, names, args):
        r"""
        Return the inner sum of Exercise 2.6.16 in [BLL1998]_,
        generalized to the case of arbitrary arity.

        The `k`-sort species ``self`` should be homogeneous.

        INPUT:

        - ``names``, the (flat) list of names of the result
        - ``args``, the sequence of `k` compositions, each of
          which sums to the corresponding degree of ``self``,
          where `k` is the arity of ``self``

        OUTPUT:

        - the polynomial species `self(X_1 + \cdots + X_{m_1}, Y_1
          + \cdots + Y_{m_2}, \ldots)`, where `m_i` is the number
          of parts of the `i`-th composition, restricted to the
          degrees given by ``args``.

        EXAMPLES::

            sage: from sage.rings.species import PolynomialSpecies
            sage: P = PolynomialSpecies(ZZ, "X")
            sage: C4 = P(CyclicPermutationGroup(4))
            sage: C4._compose_with_singletons("X, Y", [[2, 2]])
            E_2(X*Y) + X^2*Y^2

            sage: P = PolynomialSpecies(ZZ, ["X", "Y"])
            sage: F = P(PermutationGroup([[(1,2,3), (4,5,6)]]), {0: [1,2,3], 1: [4,5,6]})
            sage: F
            {((1,2,3)(4,5,6),): ({1, 2, 3}, {4, 5, 6})}
            sage: F._compose_with_singletons("X1, X2, X3, Y1, Y2", [[1, 1, 1], [2, 1]])
            6*X1*X2*X3*Y1^2*Y2

        TESTS::

            sage: P = PolynomialSpecies(ZZ, "X")
            sage: O = P.one()
            sage: O._compose_with_singletons("X", [[]])
            1

            sage: F = P(SymmetricGroup(1)) * P(SymmetricGroup(2))
            sage: F._compose_with_singletons(["S", "T"], [[2, 1]])
            T*E_2(S) + S^2*T
            sage: F._compose_with_singletons(["S", "T"], [[1, 2]])
            S*E_2(T) + S*T^2
        """
        # TODO: possibly check that all args are compositions,
        # and that sums match cardinalities
        comp = list(chain.from_iterable(args))
        pi = {i: range(x - comp[i] + 1, x + 1)
              for i, x in enumerate(accumulate(comp))}
        S_down = SymmetricGroup(sum(comp)).young_subgroup(comp)

        P = PolynomialSpecies(self.parent().base_ring(), names)
        result = P.zero()
        for M, c in self:
            # Create group of the composition
            # conjugate self.group() so that [1..k] is sort 1, [k+1,..] is sort 2, so on
            G, dompart = M.permutation_group()
            conj = PermutationGroupElement(list(chain.from_iterable(dompart))).inverse()
            G = libgap.ConjugateGroup(G, conj)

            mc = M.grade()
            tc = sum(mc)
            S_up = SymmetricGroup(tc).young_subgroup(mc)
            taus = libgap.DoubleCosetRepsAndSizes(S_up, S_down, G)

            # sum over double coset representatives.
            summand = P.zero()
            for tau, _ in taus:
                H = libgap.Intersection(libgap.ConjugateGroup(G, tau.Inverse()),
                                        S_down)
                K = PermutationGroup(gap_group=H, domain=range(1, tc + 1))
                summand += P(K, pi, check=False)
            result += c * summand
        return result

    def _compose_with_weighted_singletons(self, names, multiplicities, degrees):
        r"""
        Compute the composition with
        `(\sum_j m_{1,j} X_{1,j}, \sum_j m_{2,j} X_{2,j}, \ldots)`
        in the specified degrees.

        The `k`-sort species ``self`` should be homogeneous.

        INPUT:

        - ``names`` -- the (flat) list of names of the result
        - ``multiplicities`` -- a (flat) list of constants, of the
          same length as ``names``
        - ``degrees`` -- a `k`-tuple of compositions `c_1, \ldots,
          c_k`, such that the size of `c_i` is the degree of ``self``
          in sort `i`, and the total length of the compositions is
          the number of names

        .. TODO::

            Once this is thoroughly tested, there should be an
            optional keyword parameter to skip the checks.

        EXAMPLES:

        Equation (2.5.41) in [BLL1998]_::

            sage: from sage.rings.species import PolynomialSpecies
            sage: P = PolynomialSpecies(QQ, ["X"])
            sage: E2 = P(SymmetricGroup(2))
            sage: E2._compose_with_weighted_singletons(["X"], [-1], [[2]])
            -E_2 + X^2

            sage: C4 = P(CyclicPermutationGroup(4))
            sage: C4._compose_with_weighted_singletons(["X"], [-1], [[4]])
            -C_4 + E_2(X^2)

        Exercise (2.5.17) in [BLL1998]_::

            sage: C4._compose_with_weighted_singletons(["X", "Y"], [1, 1], [[2, 2]])
            E_2(X*Y) + X^2*Y^2
            sage: C4._compose_with_weighted_singletons(["X", "Y"], [1, 1], [[3, 1]])
            X^3*Y
            sage: C4._compose_with_weighted_singletons(["X", "Y"], [1, 1], [[4, 0]])
            C_4(X)

        Equation (4.60) in [ALL2002]_::

            sage: C4._compose_with_weighted_singletons(["X", "Y"], [1, -1], [[2, 2]])
            -E_2(X*Y) + 2*X^2*Y^2

        A bivariate example::

            sage: P.<X, Y> = PolynomialSpecies(QQ)
            sage: F = E2(X)*E2(Y) + X^2*Y^2
            sage: F._compose_with_weighted_singletons(["X0", "X1", "Y0"], [1, 1, 1], [[1, 1], [2]])
            X0*X1*E_2(Y0) + 2*X0*X1*Y0^2

            sage: Q.<X0, X1, Y0> = PolynomialSpecies(QQ)
            sage: F(X0 + X1, Y0)
            E_2(X0)*E_2(Y0) + X0^2*Y0^2 + X0*X1*E_2(Y0) + 2*X0*X1*Y0^2 + E_2(X1)*E_2(Y0) + X1^2*Y0^2

        TESTS::

            sage: (C4+E2^2)._compose_with_weighted_singletons(["X"], [-1], [[4]])
            -C_4 + E_2^2 + E_2(X^2) - 2*X^2*E_2 + X^4

            sage: C4._compose_with_weighted_singletons(["X"], [-1, 0], [[4]])
            Traceback (most recent call last):
            ...
            ValueError: the number of names must match the number of multiplicities

            sage: C4._compose_with_weighted_singletons(["X"], [-1], [[2,2]])
            Traceback (most recent call last):
            ...
            ValueError: the total length of the compositions must match the number of names

            sage: C4._compose_with_weighted_singletons(["X"], [-1], [[4], []])
            Traceback (most recent call last):
            ...
            ValueError: the number of compositions should be the arity of self

            sage: C4._compose_with_weighted_singletons(["X"], [-1], [[3]])
            Traceback (most recent call last):
            ...
            ValueError: the size of the i-th composition should be the degree in sort i

            sage: P = PolynomialSpecies(QQ, "X")
            sage: P.zero()._compose_with_weighted_singletons(["X"], [-1], [[1]])
            Traceback (most recent call last):
            ...
            ValueError: the size of the i-th composition should be the degree in sort i, which is zero

            sage: P.zero()._compose_with_weighted_singletons(["X"], [-1], [[0]])
            0

            sage: P.<X, Y> = PolynomialSpecies(QQ)
            sage: (X^2*Y + X*Y^2)._compose_with_weighted_singletons(["X0", "X1"], [1, 1], [[2], [1]])
            Traceback (most recent call last):
            ...
            ValueError: self should be homogeneous with respect to all sorts
        """
        if len(names) != len(multiplicities):
            raise ValueError("the number of names must match the number of multiplicities")
        if sum(len(c) for c in degrees) != len(names):
            raise ValueError("the total length of the compositions must match the number of names")
        P = self.parent()
        if len(degrees) != P._arity:
            raise ValueError("the number of compositions should be the arity of self")
        mc_s = set(m.grade() for m in self.support())
        if len(mc_s) > 1:
            raise ValueError("self should be homogeneous with respect to all sorts")
        if not self.support():
            if any(sum(c) for c in degrees):
                raise ValueError("the size of the i-th composition should be the degree in sort i, which is zero")
            return P.zero()
        if not all(sum(c) == d for c, d in zip(degrees, list(mc_s)[0])):
            raise ValueError("the size of the i-th composition should be the degree in sort i")

        left = self._compose_with_singletons(names, degrees)
        P = left.parent()
        right = P._exponential(multiplicities,
                               list(chain.from_iterable(degrees)))
        return left.hadamard_product(right)

    def __call__(self, *args):
        r"""
        Substitute the arguments into ``self``.

        EXAMPLES::

            sage: from sage.rings.species import PolynomialSpecies
            sage: P = PolynomialSpecies(QQ, ["X"])
            sage: X = P(SymmetricGroup(1))
            sage: E2 = P(SymmetricGroup(2))
            sage: E2(-X)
            -E_2 + X^2
            sage: E2(X^2)
            E_2(X^2)

            sage: E2(X + X^2)
            E_2 + X^3 + E_2(X^2)

            sage: P2 = PolynomialSpecies(QQ, ["X", "Y"])
            sage: X = P2(SymmetricGroup(1), {0: [1]})
            sage: Y = P2(SymmetricGroup(1), {1: [1]})
            sage: E2(X + Y)
            E_2(X) + X*Y + E_2(Y)

            sage: E2(X*Y)(E2(X), E2(Y))
            E_2(E_2(X)*E_2(Y))

            sage: R.<q> = QQ[]
            sage: P = PolynomialSpecies(R, ["X"])
            sage: X = P(SymmetricGroup(1))
            sage: E2 = P(SymmetricGroup(2))
            sage: E2(q*X)
            q^2*E_2

        TESTS::

            sage: P = PolynomialSpecies(QQ, "X")
            sage: P.one()()
            Traceback (most recent call last):
            ...
            ValueError: number of args must match arity of self

            sage: P.one()(2)
            Traceback (most recent call last):
            ...
            ValueError: the args must be PolynomialSpecies

            sage: P = PolynomialSpecies(QQ, "X, Y")
            sage: Q.<X> = PolynomialSpecies(QQ)
            sage: R.<Y> = PolynomialSpecies(QQ)
            sage: P.one()(X, Y)
            Traceback (most recent call last):
            ...
            ValueError: all args must have the same parent

            sage: P.zero()(X, X)
            0
        """
        P = self.parent()
        if len(args) != P._arity:
            raise ValueError("number of args must match arity of self")
        if len(set(arg.parent() for arg in args)) > 1:
            raise ValueError("all args must have the same parent")

        P0 = args[0].parent()
        if not isinstance(P0, PolynomialSpecies):
            raise ValueError("the args must be PolynomialSpecies")
        if not self.support():
            return P0.zero()

        args = [sorted(g, key=lambda x: x[0].grade()) for g in args]
        multiplicities = list(chain.from_iterable([[c for _, c in g] for g in args]))
        molecules = list(chain.from_iterable([[M for M, _ in g] for g in args]))
        F_degrees = sorted(set(M.grade() for M, _ in self))
        names = ["X%s" % i for i in range(sum(len(arg) for arg in args))]

        result = P0.zero()
        for mc in F_degrees:
            F = P.sum_of_terms((M, c) for M, c in self if M.grade() == mc)
            for degrees in cartesian_product([IntegerVectors(d, length=len(arg))
                                              for d, arg in zip(mc, args)]):
                # each degree is a weak composition of the degree of F in sort i
                FX = F._compose_with_weighted_singletons(names,
                                                         multiplicities,
                                                         degrees)
                FG = [(M(*molecules), c) for M, c in FX]
                result += P0.sum_of_terms(FG)
        return result

    def factor(self):
        r"""
        Return the factorization of this species.

        EXAMPLES::

            sage: from sage.rings.species import PolynomialSpecies
            sage: P = PolynomialSpecies(ZZ, ["X"])
            sage: C3 = P(CyclicPermutationGroup(3))
            sage: X = P(SymmetricGroup(1))
            sage: E2 = P(SymmetricGroup(2))
            sage: f = (3*E2*X + C3)*(2*E2 + C3)
            sage: factor(f)
            (2*E_2 + C_3) * (3*X*E_2 + C_3)

        TESTS::

            sage: P(6).factor()
            2 * 3
        """
        # find the set of atoms and fix an order
        atoms = list(set(a for m in self.monomial_coefficients()
                         for a in m.support()))
        R = PolynomialRing(self.base_ring(), "x", len(atoms))
        var_dict = dict(zip(atoms, R.gens()))
        # create the polynomial
        poly = R.sum(c * R.prod(var_dict[a] ** e for a, e in m.dict().items())
                     for m, c in self)
        factors = poly.factor()
        unit = self.base_ring()(factors.unit())
        P = self.parent()
        M = P._indices

        def _from_etuple(e):
            return M.element_class(M, {a: i for a, i in zip(atoms, e) if i})

        factors = [(P.sum_of_terms((_from_etuple(mon), c)
                                   for mon, c in factor.monomial_coefficients().items()),
                    exponent)
                   for factor, exponent in factors]
        return Factorization(factors, unit=unit, sort=False)

    def structures(self, *labels):
        r"""
        Iterate over the structures on the given set of labels.

        EXAMPLES::

            sage: from sage.rings.species import PolynomialSpecies
            sage: P = PolynomialSpecies(ZZ, ["X"])
            sage: C3 = P(CyclicPermutationGroup(3))
            sage: X = P(SymmetricGroup(1))
            sage: E2 = P(SymmetricGroup(2))
            sage: f = 2*E2*X + E2^2
            sage: list(f.structures([1, 2, 3]))
            [(X*E_2, ((1, 3), (2,)), 0),
             (X*E_2, ((2, 3), (1,)), 0),
             (X*E_2, ((1, 2), (3,)), 0),
             (X*E_2, ((1, 3), (2,)), 1),
             (X*E_2, ((2, 3), (1,)), 1),
             (X*E_2, ((1, 2), (3,)), 1)]
        """
        labels = _label_sets(self.parent()._arity, labels)
        for M, c in self.monomial_coefficients().items():
            if c not in ZZ or c < 0:
                raise NotImplementedError("only implemented for proper non-virtual species")
            if c == 1:
                for s in M.structures(*labels):
                    yield M, s
            else:
                for e, s in cartesian_product([range(c), M.structures(*labels)]):
                    yield M, s, e


class PolynomialSpecies(CombinatorialFreeModule):
    r"""
    The ring of polynomial weighted virtual multisort species.

    INPUT:

    - ``base_ring`` -- a ring
    - ``names`` -- an iterable of strings for the sorts of the
      species

    EXAMPLES::

        sage: from sage.rings.species import PolynomialSpecies
        sage: P.<X,Y> = PolynomialSpecies(QQ)
        sage: G = SymmetricGroup(5).young_subgroup([2, 3])
        sage: P(G, ([1,2], [3,4,5]))
        E_2(X)*E_3(Y)
    """
    def __classcall__(cls, base_ring, names):
        r"""
        Normalize the arguments.

        TESTS::

            sage: from sage.rings.species import PolynomialSpecies
            sage: P1 = PolynomialSpecies(ZZ, "X, Y")
            sage: P2 = PolynomialSpecies(ZZ, "X, Y")
            sage: P3 = PolynomialSpecies(ZZ, ["X", "Z"])
            sage: P1 is P2
            True
            sage: P1 == P3
            False
        """
        names = normalize_names(-1, names)
        return super().__classcall__(cls, base_ring, names)

    def __init__(self, base_ring, names):
        r"""
        Initialize the ring of polynomial species.

        TESTS::

            sage: from sage.rings.species import PolynomialSpecies
            sage: P = PolynomialSpecies(ZZ, "X")
            sage: TestSuite(P).run()
            sage: P2 = PolynomialSpecies(ZZ, "X, Y")
            sage: TestSuite(P2).run()
        """
        # should we pass a category to basis_keys?
        category = GradedAlgebrasWithBasis(base_ring).Commutative()
        CombinatorialFreeModule.__init__(self, base_ring,
                                         basis_keys=MolecularSpecies(names),
                                         category=category,
                                         prefix='', bracket=False)
        self._arity = len(names)

    def _repr_(self):
        r"""
        Return a string representation of ``self``.

        EXAMPLES::

            sage: from sage.rings.species import PolynomialSpecies
            sage: PolynomialSpecies(ZZ, "X")
            Polynomial species in X over Integer Ring
            sage: PolynomialSpecies(ZZ, "X, Y")
            Polynomial species in X, Y over Integer Ring
        """
        names = self._indices._indices._names
        if len(names) == 1:
            return f"Polynomial species in {names[0]} over {self.base_ring()}"
        return f"Polynomial species in {', '.join(names)} over {self.base_ring()}"

    def _element_constructor_(self, G, pi=None, check=True):
        r"""
        Construct the polynomial species with the given data.

        INPUT:

        - ``G`` -- element of ``self`` (in this case ``pi`` must be
          ``None``) or permutation group, or triple ``(X, a, side)``
          consisting of a finite set, an action and a string 'left'
          or 'right'; the side can be omitted, it is then assumed to
          be 'right'
        - ``pi`` -- ``dict`` mapping sorts to iterables whose union
          is the domain of ``G`` (if ``G`` is a permutation group) or
          the domain of the acting symmetric group (if ``G`` is a
          pair ``(X, a)``); if `k=1` and ``G`` is a permutation
          group, ``pi`` can be omitted
        - ``check`` -- boolean (default: ``True``); skip input
          checking if ``False``

        EXAMPLES::

            sage: from sage.rings.species import PolynomialSpecies
            sage: P = PolynomialSpecies(ZZ, ["X", "Y"])
            sage: P(SymmetricGroup(4).young_subgroup([2, 2]), ([1,2], [3,4]))
            E_2(X)*E_2(Y)

            sage: X = SetPartitions(4, 2)
            sage: a = lambda g, x: SetPartition([[g(e) for e in b] for b in x])
            sage: P((X, a, 'left'), {0: [1,2], 1: [3,4]})
            E_2(X)*E_2(Y) + X^2*E_2(Y) + E_2(X*Y) + Y^2*E_2(X)

            sage: P = PolynomialSpecies(ZZ, ["X"])
            sage: X = SetPartitions(4, 2)
            sage: a = lambda g, x: SetPartition([[g(e) for e in b] for b in x])
            sage: P((X, a, 'left'), {0: [1,2,3,4]})
            X*E_3 + E_2(E_2)

        The species of permutation groups::

            sage: P = PolynomialSpecies(ZZ, ["X"])
            sage: n = 4
            sage: S = SymmetricGroup(n)
            sage: X = S.subgroups()
            sage: def act(G, pi):  # WARNING: returning H does not work because of equality problems
            ....:     H = S.subgroup(G.conjugate(pi).gens())
            ....:     return next(K for K in X if K == H)
            sage: P((X, act), {0: range(1, n+1)}, check=False)
            4*E_4 + 4*E_2(E_2) + E_2^2 + 2*X*E_3

        Create a multisort species given an action::

            sage: P = PolynomialSpecies(QQ, "X,Y")
            sage: G = PermutationGroup([(2,3)])
            sage: pi = {0: [2, 3], 1: [1]}
            sage: X = [(s, a) for s in libgap.RightCosets(G, G) for a in G if libgap.OnRight(s, a) == s]
            sage: def act(s, a, g):
            ....:     g_dict = g.dict()
            ....:     g_gap = libgap.PermList([g_dict[i] for i in range(1, max(g_dict)+1)])
            ....:     t = libgap.OnRight(s, g_gap)
            ....:     b = a ** g_gap
            ....:     for r, c in X:
            ....:         if r == t and c == b:
            ....:             return r, c
            ....:     raise ValueError
            sage: P((X, lambda g, x: act(x[0], x[1], g), 'left'), pi)
            2*Y*E_2(X)

        TESTS::

            sage: P = PolynomialSpecies(ZZ, "X, Y")
            sage: G = PermutationGroup([(1,2), (3,4)])
            sage: P(G)
            Traceback (most recent call last):
            ...
            ValueError: the assignment of sorts to the domain elements must be provided
            sage: f = P(G, {0: [1, 2], 1: [3, 4]})
            sage: P(f) is f
            True
            sage: P(f, {0: [1,2,3,4]})
            Traceback (most recent call last):
            ...
            ValueError: cannot reassign sorts to a polynomial species

        Elements of the base ring are coerced correctly::

            sage: P(2)
            2

            sage: P(1/2)
            Traceback (most recent call last):
            ...
            ValueError: 1/2 must be an element of the base ring, a permutation
             group or a pair (X, a) specifying a group action of the symmetric
             group on pi=None

        """
        if parent(G) is self:
            # pi cannot be None because of framework
            raise ValueError("cannot reassign sorts to a polynomial species")

        if isinstance(G, tuple):
            if len(G) == 2:
                X, a = G
                side = 'right'
            else:
                X, a, side = G
                if side not in ['left', 'right']:
                    raise ValueError(f"the side must be 'right' or 'left', but is {side}")
            dompart = [sorted(pi.get(s, [])) for s in range(self._arity)]
            S = PermutationGroup([tuple(b) for b in dompart if len(b) > 2]
                                 + [(b[0], b[1]) for b in dompart if len(b) > 1],
                                 domain=list(chain(*dompart)))
            Hs = _stabilizer_subgroups(S, X, a, side=side, check=check)
            return self.sum_of_terms((self._indices(H, pi, check=check), ZZ.one())
                                     for H in Hs)

        if isinstance(G, PermutationGroup_generic):
            if pi is None:
                if self._arity == 1:
                    return self._from_dict({self._indices(G, check=check): ZZ.one()})
                raise ValueError("the assignment of sorts to the domain elements must be provided")
            elif not isinstance(pi, dict):
                pi = {i: v for i, v in enumerate(pi)}
            return self._from_dict({self._indices(G, pi, check=check): ZZ.one()})

        raise ValueError(f"{G} must be an element of the base ring, a permutation group or a pair (X, a) specifying a group action of the symmetric group on pi={pi}")

    def _first_ngens(self, n):
        r"""
        Used by the preparser for ``F.<x> = ...``.

        We do not use the generic implementation of
        :class:`sage.combinat.CombinatorialFreeModule`, because we do
        not want to implement `gens`.

        EXAMPLES::

            sage: from sage.rings.species import PolynomialSpecies
            sage: P.<X, Y> = PolynomialSpecies(QQ)  # indirect doctest
            sage: X + 2*Y
            X + 2*Y
        """
        B = self.basis()
        return tuple([B[i] for grade in IntegerVectors(1, length=self._arity)
                      for i in self._indices.graded_component(grade)])

    def change_ring(self, R):
        r"""
        Return the base change of ``self`` to `R`.

        EXAMPLES::

            sage: from sage.rings.species import PolynomialSpecies
            sage: P = PolynomialSpecies(ZZ, ["X", "Y"])
            sage: P.change_ring(QQ)
            Polynomial species in X, Y over Rational Field

        TESTS::

            sage: P.change_ring(ZZ) is P
            True
        """
        if R is self.base_ring():
            return self
        return PolynomialSpecies(R, self._indices._indices._names)

    def degree_on_basis(self, m):
        r"""
        Return the degree of the molecular species indexed by ``m``.

        EXAMPLES::

            sage: from sage.rings.species import PolynomialSpecies
            sage: P = PolynomialSpecies(ZZ, ["X", "Y"])
            sage: E4X = P(SymmetricGroup(4), {0: range(1, 5)}); E4X
            E_4(X)
            sage: E4Y = P(SymmetricGroup(4), {1: range(1, 5)}); E4Y
            E_4(Y)
            sage: P.degree_on_basis(E4X.support()[0])
            4
            sage: P.degree_on_basis(E4Y.support()[0])
            4
        """
        return sum(m.grade())

    @cached_method
    def one_basis(self):
        r"""
        Return ``SymmetricGroup(0)``, which indexes the one of this algebra,
        as per :meth:`AlgebrasWithBasis.ParentMethods.one_basis`.

        EXAMPLES::

            sage: from sage.rings.species import PolynomialSpecies
            sage: P = PolynomialSpecies(ZZ, "X")
            sage: P.one_basis()
            1
            sage: P2 = PolynomialSpecies(ZZ, "X, Y")
            sage: P2.one_basis()
            1
        """
        return self._indices.one()

    def _an_element_(self):
        """
        Return an element of ``self``.

        EXAMPLES::

            sage: from sage.rings.species import PolynomialSpecies
            sage: P = PolynomialSpecies(ZZ, "X")
            sage: P.an_element()
            1
            sage: P2 = PolynomialSpecies(ZZ, "X, Y")
            sage: P2.an_element()
            1
        """
        return self.one()

    def product_on_basis(self, H, K):
        r"""
        Return the product of the basis elements indexed by `H` and `K`.

        EXAMPLES::

            sage: from sage.rings.species import PolynomialSpecies
            sage: P = PolynomialSpecies(ZZ, "X")
            sage: L1 = [P(H) for H in SymmetricGroup(3).conjugacy_classes_subgroups()]
            sage: L2 = [P(H) for H in SymmetricGroup(2).conjugacy_classes_subgroups()]
            sage: matrix([[F * G for F in L1] for G in L2])  # indirect doctest
            [    X^5 X^3*E_2 X^2*C_3 X^2*E_3]
            [X^3*E_2 X*E_2^2 E_2*C_3 E_2*E_3]

        TESTS::

            sage: P = PolynomialSpecies(ZZ, "X")
            sage: X = P(SymmetricGroup(1))
            sage: type(list(X^2)[0][1])
            <class 'sage.rings.integer.Integer'>
        """
        return self.element_class(self, {H * K: ZZ.one()})

    @cached_method
    def _powersum(self, s, n):
        r"""
        Return the combinatorial powersum species `P_n(X_s)`.

        The species `P_n(X)` is introduced in [Labelle2008]_ as the
        coefficient of `t^n/n` in `\log E(tX)`, where `E` is the
        species of sets.

        .. TODO::

           This is really a species of a single sort, so it might be
           better to have a fast way to turn a single sort species
           into a multisort species

        EXAMPLES::

            sage: from sage.rings.species import PolynomialSpecies
            sage: P = PolynomialSpecies(ZZ, "X")
            sage: P._powersum(0, 4)
            4*E_4 - 4*X*E_3 - 2*E_2^2 + 4*X^2*E_2 - X^4

        TESTS::

            sage: P._powersum(0, 0)
            Traceback (most recent call last):
            ...
            ValueError: n must be a positive integer
        """
        if n not in ZZ or n <= 0:
            raise ValueError("n must be a positive integer")
        if n == 1:
            return self(SymmetricGroup(1), {s: [1]}, check=False)
        return (ZZ(n) * self(SymmetricGroup(n), {s: range(1, n+1)}, check=False)
                - sum(self(SymmetricGroup(i), {s: range(1, i+1)}, check=False)
                      * self._powersum(s, n-i)
                      for i in range(1, n)))

    def _exponential(self, multiplicities, degrees):
        r"""
        Return `E(\sum_i m_i X_i)` in the specified degrees.

        .. TODO::

            Rethink the signature.

        EXAMPLES::

            sage: from sage.rings.species import PolynomialSpecies
            sage: P = PolynomialSpecies(QQ, ["X"])
            sage: P._exponential([3/2], [7])
            3/2*E_7 + 3/4*X*E_6 + 3/4*E_2*E_5 - 3/16*X^2*E_5 + 3/4*E_3*E_4
             - 3/8*X*E_2*E_4 + 3/32*X^3*E_4 - 3/16*X*E_3^2 - 3/16*E_2^2*E_3
             + 9/32*X^2*E_2*E_3 - 15/256*X^4*E_3 + 3/32*X*E_2^3
             - 15/128*X^3*E_2^2 + 21/512*X^5*E_2 - 9/2048*X^7

        We support weights::

            sage: R.<q> = QQ[]
            sage: P = PolynomialSpecies(R, ["X"])
            sage: P._exponential([1], [2])
            E_2

            sage: P._exponential([1+q], [3])
            (q^3+1)*E_3 + (q^2+q)*X*E_2

            sage: P._exponential([1-q], [2])
            (-q^2+1)*E_2 + (q^2-q)*X^2

            sage: P = PolynomialSpecies(R, ["X", "Y"])
            sage: P._exponential([1, q], [2, 2])
            q^2*E_2(X)*E_2(Y)

        TESTS::

            sage: from sage.rings.lazy_species import LazySpecies
            sage: L = LazySpecies(QQ, "X")
            sage: E = L(lambda n: SymmetricGroup(n))
            sage: P = PolynomialSpecies(QQ, ["X"])

            sage: c = 3/2; all((E^c)[i] == P._exponential([c], [i]) for i in range(6))
            True

            sage: c = -5/3; all((E^c)[i] == P._exponential([c], [i]) for i in range(6))
            True

            sage: c = 0; all((E^c)[i] == P._exponential([c], [i]) for i in range(6))
            True

            sage: c = 1; all((E^c)[i] == P._exponential([c], [i]) for i in range(6))
            True

            sage: c = -1; all((E^c)[i] == P._exponential([c], [i]) for i in range(6))
            True

            sage: P = PolynomialSpecies(QQ, ["X"])
            sage: P._exponential([1], [0]).parent()
            Polynomial species in X over Rational Field
        """
        def stretch(c, k):
            r"""
            Substitute in ``c`` all variables appearing in the
            base ring with their ``k``-th power.
            """
            if callable(c):
                B = self.base_ring()
                return c(*[g ** k for g in B.gens() if g != B.one()])
            return c

        def factor(s, c, d):
            r"""
            Return `E(c X_s)_d`.

            We use Proposition 2 in [Labelle2008]_.
            """
            return self.sum(~ mu.centralizer_size()
                            * self.prod(stretch(c, k)
                                        * self._powersum(s, k) for k in mu)
                            for mu in Partitions(d))

        return self.prod(factor(s, multiplicities[s], degrees[s])
                         for s in range(self._arity))

    Element = PolynomialSpeciesElement


@cached_function
def _atomic_set_like_species(n, names):
    r"""
    Return a list of the atomic set like species of degree `n`,
    and provide their traditional names.

    INPUT:

<<<<<<< HEAD
        - ``n`` -- positive integer, the degree
        - ``names`` -- an iterable of strings for the sorts of the
          species
=======
    - ``n`` -- positive integer, the degree
    - ``names`` -- an iterable of strings for the sorts of the species
>>>>>>> bb69c4c3

    EXAMPLES::

        sage: from sage.rings.species import _atomic_set_like_species
        sage: _atomic_set_like_species(6, "X")
<<<<<<< HEAD
        [E_2(E_3), E_2(X*E_2), E_2(X^3), E_3(E_2), E_3(X^2), E_6]
=======
        (E_2(E_3), E_2(X*E_2), E_2(X^3), E_3(E_2), E_3(X^2), E_6)
>>>>>>> bb69c4c3

        sage: l = [len(_atomic_set_like_species(n, "X")) for n in range(12)]
        sage: l
        [0, 1, 1, 1, 3, 1, 6, 1, 10, 4, 12, 1]
        sage: oeis(l)                                                           # optional - internet
        0: A007650: Number of set-like atomic species of degree n.

        sage: _atomic_set_like_species(4, "U, V")
<<<<<<< HEAD
        [E_2(E_2(V)), E_2(E_2(U)), E_2(V^2), E_2(U*V), E_2(U^2), E_4(U), E_4(V)]
    """
    if not n:
        return []
    M1 = MolecularSpecies("X")
    M = MolecularSpecies(names)
    if n == 1:
        return [M(SymmetricGroup(1), {s: [1]}) for s in range(M._arity)]
=======
        (E_2(E_2(V)), E_2(E_2(U)), E_2(V^2), E_2(U*V), E_2(U^2), E_4(U), E_4(V))
    """
    if not n:
        return ()
    M1 = MolecularSpecies("X")
    M = MolecularSpecies(names)
    if n == 1:
        return tuple([M(SymmetricGroup(1), {s: [1]}) for s in range(M._arity)])
>>>>>>> bb69c4c3
    result = []
    for d in divisors(n):
        if d == 1:
            continue
        if d == n:
            result.extend(M(SymmetricGroup(n), {s: range(1, n+1)})
                          for s in range(M._arity))
            continue
        E_d = M1(SymmetricGroup(d))
        l = []
        w = []
        for degree in range(1, n // d + 1):
            a_degree = _atomic_set_like_species(degree, names)
            l.extend(a_degree)
            w.extend([degree]*len(a_degree))
        for a in WeightedIntegerVectors(n // d, w):
            G = prod(F ** e for F, e in zip(l, a))
            F = E_d(G)
            F.support()[0].rename(f"E_{d}({G})")
            result.append(F)
<<<<<<< HEAD
    return result
=======
    return tuple(result)
>>>>>>> bb69c4c3
<|MERGE_RESOLUTION|>--- conflicted
+++ resolved
@@ -2677,24 +2677,14 @@
 
     INPUT:
 
-<<<<<<< HEAD
-        - ``n`` -- positive integer, the degree
-        - ``names`` -- an iterable of strings for the sorts of the
-          species
-=======
     - ``n`` -- positive integer, the degree
     - ``names`` -- an iterable of strings for the sorts of the species
->>>>>>> bb69c4c3
 
     EXAMPLES::
 
         sage: from sage.rings.species import _atomic_set_like_species
         sage: _atomic_set_like_species(6, "X")
-<<<<<<< HEAD
-        [E_2(E_3), E_2(X*E_2), E_2(X^3), E_3(E_2), E_3(X^2), E_6]
-=======
         (E_2(E_3), E_2(X*E_2), E_2(X^3), E_3(E_2), E_3(X^2), E_6)
->>>>>>> bb69c4c3
 
         sage: l = [len(_atomic_set_like_species(n, "X")) for n in range(12)]
         sage: l
@@ -2703,16 +2693,6 @@
         0: A007650: Number of set-like atomic species of degree n.
 
         sage: _atomic_set_like_species(4, "U, V")
-<<<<<<< HEAD
-        [E_2(E_2(V)), E_2(E_2(U)), E_2(V^2), E_2(U*V), E_2(U^2), E_4(U), E_4(V)]
-    """
-    if not n:
-        return []
-    M1 = MolecularSpecies("X")
-    M = MolecularSpecies(names)
-    if n == 1:
-        return [M(SymmetricGroup(1), {s: [1]}) for s in range(M._arity)]
-=======
         (E_2(E_2(V)), E_2(E_2(U)), E_2(V^2), E_2(U*V), E_2(U^2), E_4(U), E_4(V))
     """
     if not n:
@@ -2721,7 +2701,6 @@
     M = MolecularSpecies(names)
     if n == 1:
         return tuple([M(SymmetricGroup(1), {s: [1]}) for s in range(M._arity)])
->>>>>>> bb69c4c3
     result = []
     for d in divisors(n):
         if d == 1:
@@ -2742,8 +2721,4 @@
             F = E_d(G)
             F.support()[0].rename(f"E_{d}({G})")
             result.append(F)
-<<<<<<< HEAD
-    return result
-=======
-    return tuple(result)
->>>>>>> bb69c4c3
+    return tuple(result)