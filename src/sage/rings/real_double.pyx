# sage_setup: distribution = sagemath-categories
r"""
Double Precision Real Numbers

EXAMPLES:

We create the real double vector space of dimension `3`::

    sage: V = RDF^3; V                                                                  # needs sage.modules
    Vector space of dimension 3 over Real Double Field

Notice that this space is unique::

    sage: V is RDF^3                                                                    # needs sage.modules
    True
    sage: V is FreeModule(RDF, 3)                                                       # needs sage.modules
    True
    sage: V is VectorSpace(RDF, 3)                                                      # needs sage.modules
    True

Also, you can instantly create a space of large dimension::

    sage: V = RDF^10000                                                                 # needs sage.modules

TESTS:

Test NumPy conversions::

    sage: RDF(1).__array_interface__
    {'typestr': '=f8'}
    sage: import numpy                                                                  # needs numpy
    sage: numpy.array([RDF.pi()]).dtype                                                 # needs numpy
    dtype('float64')
"""

# ****************************************************************************
# This program is free software: you can redistribute it and/or modify
# it under the terms of the GNU General Public License as published by
# the Free Software Foundation, either version 2 of the License, or
# (at your option) any later version.
#                  https://www.gnu.org/licenses/
# ****************************************************************************

cimport libc.math
from libc.string cimport memcpy
from cpython.object cimport *
from cpython.float cimport *

from sage.ext.stdsage cimport PY_NEW
from sage.cpython.python_debug cimport if_Py_TRACE_REFS_then_PyObject_INIT

import math

import sage.rings.integer
import sage.rings.rational

from sage.rings.integer cimport Integer
from sage.rings.integer_ring import ZZ

from sage.categories.morphism cimport Morphism
from sage.structure.coerce cimport is_numpy_type
from sage.misc.randstate cimport randstate, current_randstate
from sage.structure.richcmp cimport rich_to_bool
from sage.arith.constants cimport *

cimport gmpy2


new_gen_from_real_double_element = None


def is_RealDoubleField(x):
    """
    Returns ``True`` if ``x`` is the field of real double precision numbers.

    This function is deprecated. Use :func:`isinstance` with
    :class:`~sage.rings.abc.RealDoubleField` instead.

    EXAMPLES::

        sage: from sage.rings.real_double import is_RealDoubleField
        sage: is_RealDoubleField(RDF)
        doctest:warning...
        DeprecationWarning: is_RealDoubleField is deprecated;
        use isinstance(..., sage.rings.abc.RealDoubleField) instead
        See https://github.com/sagemath/sage/issues/32610 for details.
        True
        sage: is_RealDoubleField(RealField(53))                                         # needs sage.rings.real_mpfr
        False
    """
    from sage.misc.superseded import deprecation
    deprecation(32610, 'is_RealDoubleField is deprecated; use isinstance(..., sage.rings.abc.RealDoubleField) instead')
    return isinstance(x, RealDoubleField_class)


cdef class RealDoubleField_class(sage.rings.abc.RealDoubleField):
    """
    An approximation to the field of real numbers using double
    precision floating point numbers. Answers derived from calculations
    in this approximation may differ from what they would be if those
    calculations were performed in the true field of real numbers. This
    is due to the rounding errors inherent to finite precision
    calculations.

    EXAMPLES::

        sage: RR == RDF                                                                 # needs sage.rings.real_mpfr
        False
        sage: RDF == RealDoubleField()    # RDF is the shorthand
        True

    ::

        sage: RDF(1)
        1.0
        sage: RDF(2/3)
        0.6666666666666666

    A ``TypeError`` is raised if the coercion doesn't make sense::

        sage: RDF(QQ['x'].0)
        Traceback (most recent call last):
        ...
        TypeError: cannot convert nonconstant polynomial
        sage: RDF(QQ['x'](3))
        3.0

    One can convert back and forth between double precision real
    numbers and higher-precision ones, though of course there may be
    loss of precision::

        sage: # needs sage.rings.real_mpfr
        sage: a = RealField(200)(2).sqrt(); a
        1.4142135623730950488016887242096980785696718753769480731767
        sage: b = RDF(a); b
        1.4142135623730951
        sage: a.parent()(b)
        1.4142135623730951454746218587388284504413604736328125000000
        sage: a.parent()(b) == b
        True
        sage: b == RR(a)
        True

    TESTS::

        sage: RDF.is_finite()
        False
    """
    def __init__(self):
        """
        Initialize ``self``.

        TESTS::

            sage: R = RealDoubleField()
            sage: TestSuite(R).run()
        """
        from sage.categories.fields import Fields
        Field.__init__(self, self, category=Fields().Infinite().Metric().Complete())
        self._populate_coercion_lists_(init_no_parent=True,
                                       convert_method_name='_real_double_')

    _element_constructor_ = RealDoubleElement

    def __reduce__(self):
        """
        For pickling.

        EXAMPLES::

            sage: loads(dumps(RDF)) is RDF
            True
        """
        return RealDoubleField, ()

    cpdef bint is_exact(self) except -2:
        """
        Returns ``False``, because doubles are not exact.

        EXAMPLES::

            sage: RDF.is_exact()
            False
        """
        return False

    def _latex_(self):
        r"""
        Return a latex representation of ``self``.

        EXAMPLES::

            sage: latex(RDF)  # indirect doctest
            \Bold{R}
        """
        return "\\Bold{R}"

    def _sage_input_(self, sib, coerced):
        r"""
        Produce an expression which will reproduce this value when evaluated.

        EXAMPLES::

            sage: sage_input(RDF, verify=True)
            # Verified
            RDF
            sage: from sage.misc.sage_input import SageInputBuilder
            sage: RDF._sage_input_(SageInputBuilder(), False)
            {atomic:RDF}
        """
        return sib.name('RDF')

    def __repr__(self):
        """
        Return a string representation of ``self``.

        EXAMPLES::

            sage: RealDoubleField()  # indirect doctest
            Real Double Field
            sage: RDF
            Real Double Field
        """
        return "Real Double Field"

    def _repr_option(self, key):
        """
        Metadata about the :meth:`_repr_` output.

        See :meth:`sage.structure.parent._repr_option` for details.

        EXAMPLES::

            sage: RDF._repr_option('element_is_atomic')
            True
        """
        if key == 'element_is_atomic':
            return True
        return super()._repr_option(key)

    def __richcmp__(self, x, op):
        """
        Compare ``self`` to ``x``.

        EXAMPLES::

            sage: RDF == 5
            False
            sage: loads(dumps(RDF)) == RDF
            True
        """
        if isinstance(x, RealDoubleField_class):
            return rich_to_bool(op, 0)
        if op == Py_NE:
            return True
        return NotImplemented

    def construction(self):
        r"""
        Returns the functorial construction of ``self``, namely, completion of
        the rational numbers with respect to the prime at `\infty`.

        Also preserves other information that makes this field unique (i.e.
        the Real Double Field).

        EXAMPLES::

            sage: c, S = RDF.construction(); S
            Rational Field
            sage: RDF == c(S)
            True
        """
        from sage.categories.pushout import CompletionFunctor
        return (CompletionFunctor(sage.rings.infinity.Infinity,
                                  53,
                                  {'type': 'RDF'}),
               sage.rings.rational_field.QQ)

    def complex_field(self):
        """
        Return the complex field with the same precision as ``self``, i.e.,
        the complex double field.

        EXAMPLES::

            sage: RDF.complex_field()                                                   # needs sage.rings.complex_double
            Complex Double Field
        """
        from sage.rings.complex_double import CDF
        return CDF

    def algebraic_closure(self):
        """
        Return the algebraic closure of ``self``, i.e., the complex double
        field.

        EXAMPLES::

            sage: RDF.algebraic_closure()                                               # needs sage.rings.complex_double
            Complex Double Field
        """
        from sage.rings.complex_double import CDF
        return CDF

    cpdef _coerce_map_from_(self, S):
        """
        Canonical coercion of ``S`` to the real double field.

        The rings that canonically coerce to the real double field are:

        - the real double field itself
        - int, long, integer, and rational rings
        - numpy integers and floatings
        - the real lazy field
        - the MPFR real field with at least 53 bits of precision

        EXAMPLES::

            sage: RDF.coerce(5)  # indirect doctest
            5.0
            sage: RDF.coerce(9499294r)
            9499294.0
            sage: RDF.coerce(61/3)
            20.333333333333332
            sage: parent(RDF(3) + CDF(5))                                               # needs sage.rings.complex_double
            Complex Double Field
            sage: parent(CDF(5) + RDF(3))                                               # needs sage.rings.complex_double
            Complex Double Field
            sage: CDF.gen(0) + 5.0                                                      # needs sage.rings.complex_double
            5.0 + 1.0*I
            sage: RLF(2/3) + RDF(1)
            1.6666666666666665

            sage: import numpy                                                          # needs numpy
            sage: RDF.coerce(numpy.int8('1'))                                           # needs numpy
            1.0
            sage: RDF.coerce(numpy.float64('1'))                                        # needs numpy
            1.0

            sage: RDF.coerce(pi)                                                        # needs sage.symbolic
            Traceback (most recent call last):
            ...
            TypeError: no canonical coercion from Symbolic Ring to Real Double Field

        Test that :trac:`15695` is fixed (see also :trac:`18076`)::

            sage: 1j + numpy.float64(2)                                                 # needs numpy
            2.00000000000000 + 1.00000000000000*I
            sage: parent(_)                                                             # needs numpy
            Complex Field with 53 bits of precision
        """
        if S is int or S is float:
            return ToRDF(S)

        from .rational_field import QQ
        try:
            from .real_lazy import RLF
        except ImportError:
            RLF = None

        if S is ZZ or S is QQ or S is RLF:
            return ToRDF(S)

        if isinstance(S, sage.rings.abc.RealField):
            if S.prec() >= 53:
                return ToRDF(S)
            else:
                return None
        elif is_numpy_type(S):
            import numpy
            if issubclass(S, numpy.integer) or issubclass(S, numpy.floating):
                return ToRDF(S)
            else:
                return None

        try:
            from .real_mpfr import RR
        except ImportError:
            pass
        else:
            connecting = RR._internal_coerce_map_from(S)
            if connecting is not None:
                return ToRDF(RR) * connecting

    def _magma_init_(self, magma):
        r"""
        Return a string representation of ``self`` in the Magma language.

        EXAMPLES:

        Magma handles precision in decimal digits, so we lose a bit::

            sage: magma(RDF)        # indirect doctest  # optional - magma
            Real field of precision 15
            sage: 10^15 < 2^53 < 10^16
            True

        When we convert back from Magma, we convert to a generic real field
        that has 53 bits of precision::

            sage: magma(RDF).sage()                     # optional - magma
            Real Field with 53 bits of precision
        """
        return "RealField(%s : Bits := true)" % self.prec()

    def _fricas_init_(self):
        r"""
        Return the FriCAS representation of the real double field.

        EXAMPLES::

            sage: fricas(RDF)       # indirect doctest  # optional - fricas
            DoubleFloat
        """
        return "DoubleFloat"

    def _polymake_init_(self):
        r"""
        Return the polymake representation of the real double field.

        EXAMPLES::

            sage: polymake(RDF)     # indirect doctest  # optional - jupymake
            Float
        """
        return '"Float"'

    def precision(self):
        """
        Return the precision of this real double field in bits.

        Always returns 53.

        EXAMPLES::

            sage: RDF.precision()
            53
        """
        return 53

    prec = precision

    def to_prec(self, prec):
        """
        Return the real field to the specified precision. As doubles have
        fixed precision, this will only return a real double field if ``prec``
        is exactly 53.

        EXAMPLES::

            sage: RDF.to_prec(52)                                                       # needs sage.rings.real_mpfr
            Real Field with 52 bits of precision
            sage: RDF.to_prec(53)
            Real Double Field
        """
        if prec == 53:
            return self
        else:
            from .real_mpfr import RealField
            return RealField(prec)


    def gen(self, n=0):
        """
        Return the generator of the real double field.

        EXAMPLES::

            sage: RDF.0
            1.0
            sage: RDF.gens()
            (1.0,)
        """
        if n != 0:
            raise ValueError("only 1 generator")
        return RealDoubleElement(1)

    def ngens(self):
        """
        Return the number of generators which is always 1.

        EXAMPLES::

            sage: RDF.ngens()
            1
        """
        return 1

    def characteristic(self):
        """
        Returns 0, since the field of real numbers has characteristic 0.

        EXAMPLES::

            sage: RDF.characteristic()
            0
        """
        return Integer(0)

    cdef _new_c(self, double value):
        cdef RealDoubleElement x
        x = PY_NEW(RealDoubleElement)
        x._value = value
        return x

    def random_element(self, double min=-1, double max=1):
        """
        Return a random element of this real double field in the interval
        ``[min, max]``.

        EXAMPLES::

            sage: RDF.random_element().parent() is RDF
            True
            sage: -1 <= RDF.random_element() <= 1
            True
            sage: 100 <= RDF.random_element(min=100, max=110) <= 110
            True
        """
        cdef randstate rstate = current_randstate()

        return self._new_c((max-min)*rstate.c_rand_double() + min)

    def name(self):
        """
        The name of ``self``.

        EXAMPLES::

            sage: RDF.name()
            'RealDoubleField'
        """
        return "RealDoubleField"

    def __hash__(self):
        """
        Return the hash value of ``self``.

        This class is intended for use as a singleton so any instance
        of it should be equivalent from a hashing perspective.

        TESTS::

            sage: from sage.rings.real_double import RealDoubleField_class
            sage: hash(RDF) == hash(RealDoubleField_class())
            True
        """
        return 1157042230

    def pi(self):
        r"""
        Returns `\pi` to double-precision.

        EXAMPLES::

            sage: RDF.pi()
            3.141592653589793
            sage: RDF.pi().sqrt()/2
            0.8862269254527579
        """
        return self(M_PI)

    def euler_constant(self):
        """
        Return Euler's gamma constant to double precision.

        EXAMPLES::

            sage: RDF.euler_constant()
            0.5772156649015329
        """
        return self(M_EULER)

    def log2(self):
        r"""
        Return `\log(2)` to the precision of this field.

        EXAMPLES::

            sage: RDF.log2()
            0.6931471805599453
            sage: RDF(2).log()
            0.6931471805599453
        """
        return self(M_LN2)

    def factorial(self, int n):
        """
        Return the factorial of the integer `n` as a real number.

        EXAMPLES::

            sage: RDF.factorial(100)
            9.332621544394415e+157
        """
        return global_dummy_element._factorial(n)

    def zeta(self, n=2):
        """
        Return an `n`-th root of unity in the real field, if one
        exists, or raise a ``ValueError`` otherwise.

        EXAMPLES::

            sage: RDF.zeta()
            -1.0
            sage: RDF.zeta(1)
            1.0
            sage: RDF.zeta(5)
            Traceback (most recent call last):
            ...
            ValueError: No 5th root of unity in self
        """
        if n == 1:
            return self(1)
        elif n == 2:
            return self(-1)
        raise ValueError("No %sth root of unity in self" % n)

    def NaN(self):
        """
        Return Not-a-Number ``NaN``.

        EXAMPLES::

            sage: RDF.NaN()
            NaN
        """
        return self(0)/self(0)

    nan = NaN

    def _factor_univariate_polynomial(self, f):
        """
        Factor the univariate polynomial ``f``.

        INPUT:

        - ``f`` -- a univariate polynomial defined over the double precision
          real numbers

        OUTPUT:

        - A factorization of ``f`` over the double precision real numbers
          into a unit and monic irreducible factors

        .. NOTE::

            This is a helper method for
            :meth:`sage.rings.polynomial.polynomial_element.Polynomial.factor`.

        TESTS::

            sage: # needs numpy
            sage: R.<x> = RDF[]
            sage: RDF._factor_univariate_polynomial(x)                                  # needs numpy
            x
            sage: RDF._factor_univariate_polynomial(2*x)                                # needs numpy
            (2.0) * x
            sage: RDF._factor_univariate_polynomial(x^2)                                # needs numpy
            x^2
            sage: RDF._factor_univariate_polynomial(x^2 + 1)                            # needs numpy
            x^2 + 1.0
            sage: RDF._factor_univariate_polynomial(x^2 - 1)                            # needs numpy
            (x - 1.0) * (x + 1.0)

        The implementation relies on the ``roots()`` method which often reports
        roots not to be real even though they are::

<<<<<<< HEAD
            sage: f = (x-1)^3
=======
            sage: f = (x-1)^3                                                           # needs numpy
>>>>>>> 89e4c05f
            sage: f.roots(ring=CDF)  # abs tol 2e-5                                     # needs numpy
            [(1.0000065719436413, 1),
             (0.9999967140281792 - 5.691454546815028e-06*I, 1),
             (0.9999967140281792 + 5.691454546815028e-06*I, 1)]

        This leads to the following incorrect factorization::

            sage: f.factor()  # abs tol 2e-5                                            # needs numpy
            (x - 1.0000065719436413) * (x^2 - 1.9999934280563585*x + 0.9999934280995487)
        """
        from sage.rings.complex_double import CDF
        roots = f.roots(CDF)

        # collect real roots and conjugate pairs of non-real roots
        real_roots = [(r, e) for r, e in roots if r.imag().is_zero()]
        non_real_roots = {r: e for r, e in roots if not r.imag().is_zero()}
        assert all(non_real_roots[r.conj()] == e for r, e in non_real_roots.items()), "Bug in root finding code over RDF - roots must always come in conjugate pairs"
        non_real_roots = [(r, e) for r, e in non_real_roots.items() if r.imag() > 0]

        # turn the roots into irreducible factors
        x = f.parent().gen()
        real_factors = [(x - r.real(), e) for r, e in real_roots]
        non_real_factors = [(x**2 - (r + r.conj()).real()*x + (r*r.conj()).real(), e) for r, e in non_real_roots]

        # make the factors monic
        from sage.structure.factorization import Factorization
        return Factorization([(g.monic(), e) for g, e in real_factors + non_real_factors], f.leading_coefficient())


cdef class RealDoubleElement(FieldElement):
    """
    An approximation to a real number using double precision floating
    point numbers. Answers derived from calculations with such
    approximations may differ from what they would be if those
    calculations were performed with true real numbers. This is due to
    the rounding errors inherent to finite precision calculations.
    """

    __array_interface__ = {'typestr': '=f8'}

    def __cinit__(self):
        """
        Initialize ``self`` for cython.

        EXAMPLES::

            sage: RDF(2.3)  # indirect doctest
            2.3
        """
        (<Element>self)._parent = _RDF

    def __init__(self, x):
        """
        Create a new ``RealDoubleElement`` with value ``x``.

        EXAMPLES::

            sage: RDF(10^100)
            1e+100

        TESTS::

            sage: from gmpy2 import *
            sage: RDF(mpz(42))
            42.0
            sage: RDF(mpq(3/4))
            0.75
            sage: RDF(mpq('4.1'))
            4.1
        """
        self._value = float(x)

    def _magma_init_(self, magma):
        r"""
        Return a string representation of ``self`` in the Magma language.

        EXAMPLES::

            sage: RDF(10.5)
            10.5
            sage: magma(RDF(10.5))  # indirect doctest  # optional - magma
            10.5000000000000
        """
        return "%s!%s" % (self.parent()._magma_init_(magma), self)

    def __reduce__(self):
        """
        For pickling.

        EXAMPLES::

            sage: a = RDF(-2.7)
            sage: loads(dumps(a)) == a
            True
        """
        return RealDoubleElement, (self._value, )

    cdef _new_c(self, double value):
        cdef RealDoubleElement x
        x = PY_NEW(RealDoubleElement)
        x._value = value
        return x

    def prec(self):
        """
        Return the precision of this number in bits.

        Always returns 53.

        EXAMPLES::

            sage: RDF(0).prec()
            53
        """
        return 53

    def ulp(self):
        """
        Returns the unit of least precision of ``self``, which is the
        weight of the least significant bit of ``self``. This is always
        a strictly positive number. It is also the gap between this
        number and the closest number with larger absolute value that
        can be represented.

        EXAMPLES::

            sage: a = RDF(pi)                                                           # needs sage.symbolic
            sage: a.ulp()                                                               # needs sage.symbolic
            4.440892098500626e-16
            sage: b = a + a.ulp()                                                       # needs sage.symbolic

        Adding or subtracting an ulp always gives a different number::

            sage: # needs sage.symbolic
            sage: a + a.ulp() == a
            False
            sage: a - a.ulp() == a
            False
            sage: b + b.ulp() == b
            False
            sage: b - b.ulp() == b
            False

        Since the default rounding mode is round-to-nearest, adding or
        subtracting something less than half an ulp always gives the
        same number, unless the result has a smaller ulp. The latter
        can only happen if the input number is (up to sign) exactly a
        power of 2::

<<<<<<< HEAD
            sage: a - a.ulp()/3 == a                                                    # needs sage.symbolic
            True
            sage: a + a.ulp()/3 == a                                                    # needs sage.symbolic
            True
            sage: b - b.ulp()/3 == b                                                    # needs sage.symbolic
            True
            sage: b + b.ulp()/3 == b                                                    # needs sage.symbolic
=======
            sage: # needs sage.symbolic
            sage: a - a.ulp()/3 == a
            True
            sage: a + a.ulp()/3 == a
            True
            sage: b - b.ulp()/3 == b
            True
            sage: b + b.ulp()/3 == b
>>>>>>> 89e4c05f
            True

            sage: c = RDF(1)
            sage: c - c.ulp()/3 == c
            False
            sage: c.ulp()
            2.220446049250313e-16
            sage: (c - c.ulp()).ulp()
            1.1102230246251565e-16

        The ulp is always positive::

            sage: RDF(-1).ulp()
            2.220446049250313e-16

        The ulp of zero is the smallest positive number in RDF::

            sage: RDF(0).ulp()
            5e-324
            sage: RDF(0).ulp()/2
            0.0

        Some special values::

            sage: a = RDF(1)/RDF(0); a
            +infinity
            sage: a.ulp()
            +infinity
            sage: (-a).ulp()
            +infinity
            sage: a = RDF('nan')
            sage: a.ulp() is a
            True

        The ulp method works correctly with small numbers::

            sage: u = RDF(0).ulp()
            sage: u.ulp() == u
            True
            sage: x = u * (2^52-1)  # largest denormal number
            sage: x.ulp() == u
            True
            sage: x = u * 2^52  # smallest normal number
            sage: x.ulp() == u
            True

        """
        # First, check special values
        if self._value == 0:
            return RealDoubleElement(libc.math.ldexp(1.0, -1074))
        if libc.math.isnan(self._value):
            return self
        if libc.math.isinf(self._value):
            return self.abs()

        # Normal case
        cdef int e
        libc.math.frexp(self._value, &e)
        e -= 53
        # Correction for denormals
        if e < -1074:
            e = -1074
        return RealDoubleElement(libc.math.ldexp(1.0, e))

    def real(self):
        """
        Return ``self`` - we are already real.

        EXAMPLES::

            sage: a = RDF(3)
            sage: a.real()
            3.0
        """
        return self

    def imag(self):
        """
        Return the imaginary part of this number, which is zero.

        EXAMPLES::

            sage: a = RDF(3)
            sage: a.imag()
            0.0
        """
        return RealDoubleElement(0)

    def __complex__(self):
        """
        Return ``self`` as a python complex number.

        EXAMPLES::

            sage: a = 2303
            sage: RDF(a)
            2303.0
            sage: complex(RDF(a))
            (2303+0j)
        """
        return complex(self._value,0)

    def _integer_(self, ZZ=None):
        """
        If this floating-point number is actually an integer, return
        that integer.  Otherwise, raise an exception.

        EXAMPLES::

            sage: ZZ(RDF(237.0))  # indirect doctest
            237
            sage: ZZ(RDF(0.0/0.0))
            Traceback (most recent call last):
            ...
            ValueError: cannot convert float NaN to integer
            sage: ZZ(RDF(1.0/0.0))
            Traceback (most recent call last):
            ...
            OverflowError: cannot convert float infinity to integer
            sage: ZZ(RDF(-123456789.0))
            -123456789
            sage: ZZ(RDF((2.0))^290)
            1989292945639146568621528992587283360401824603189390869761855907572637988050133502132224
            sage: ZZ(RDF(-2345.67))
            Traceback (most recent call last):
            ...
            TypeError: cannot convert non-integral float to integer
        """
        return Integer(self._value)

    def __mpfr__(self):
        """
        Convert Sage ``RealDoubleElement`` to gmpy2 ``mpfr``.

        EXAMPLES::

            sage: RDF(42.2).__mpfr__()
            mpfr('42.200000000000003')
            sage: from gmpy2 import mpfr
            sage: mpfr(RDF(5.1))
            mpfr('5.0999999999999996')

        TESTS::

            sage: RDF().__mpfr__(); raise NotImplementedError("gmpy2 is not installed")
            Traceback (most recent call last):
            ...
            NotImplementedError: gmpy2 is not installed
        """
        return gmpy2.mpfr(self._value)

    def _interface_init_(self, I=None):
        """
        Return ``self`` formatted as a string, suitable as input to another
        computer algebra system. (This is the default function used for
        exporting to other computer algebra systems.)

        EXAMPLES::

            sage: s1 = RDF(sin(1)); s1                                                  # needs sage.symbolic
            0.8414709848078965
            sage: s1._interface_init_()                                                 # needs sage.symbolic
            '0.8414709848078965'
            sage: s1 == RDF(gp(s1))                                                     # needs sage.libs.pari sage.symbolic
            True
        """
        return repr(self._value)

    def _mathematica_init_(self):
        """
        TESTS:

        Check that :trac:`28814` is fixed::

            sage: mathematica(RDF(1e25))   # optional - mathematica
            1.*^25
            sage: mathematica(RDF(1e-25))  # optional - mathematica
            1.*^-25
        """
        from .real_mpfr import RR
        return RR(self._value)._mathematica_init_()

    def _sage_input_(self, sib, coerced):
        r"""
        Produce an expression which will reproduce this value when evaluated.

        EXAMPLES::

            sage: sage_input(RDF(NaN))                                                  # needs sage.symbolic
            RDF(NaN)
            sage: sage_input(RDF(-infinity), verify=True)
            # Verified
            -RDF(infinity)
            sage: sage_input(RDF(-infinity)*polygen(RDF))
            R.<x> = RDF[]
            -RDF(infinity)*x + RDF(NaN)
            sage: sage_input(RDF(pi), verify=True)                                      # needs sage.symbolic
            # Verified
            RDF(3.1415926535897931)
            sage: sage_input(RDF(-e), verify=True, preparse=False)                      # needs sage.symbolic
            # Verified
            -RDF(2.718281828459045...)
            sage: sage_input(RDF(pi)*polygen(RDF), verify=True, preparse=None)          # needs sage.symbolic
            # Verified
            R = RDF['x']
            x = R.gen()
            3.1415926535897931*x
            sage: from sage.misc.sage_input import SageInputBuilder
            sage: sib = SageInputBuilder()
            sage: RDF(22/7)._sage_input_(sib, True)                                     # needs sage.sage.rings.real_mpfr
            {atomic:3.1428571428571428}
            sage: RDF(22/7)._sage_input_(sib, False)                                    # needs sage.sage.rings.real_mpfr
            {call: {atomic:RDF}({atomic:3.1428571428571428})}
        """
        cdef bint isinf = libc.math.isinf(self._value)
        cdef bint isnan = libc.math.isnan(self._value)
        if isinf or isnan:
            if isnan:
                v = sib.name('NaN')
            else:
                v = sib.name('infinity')
            v = sib(self.parent())(v)
            if self._value < 0:
                v = -v
            return v

        from sage.rings.integer_ring import ZZ
        from sage.rings.real_mpfr import RR

        cdef bint negative = self._value < 0
        if negative:
            self = -self

        # There are five possibilities for printing this floating-point
        # number, ordered from prettiest to ugliest (IMHO).
        # 1) An integer: 42
        # 2) A simple literal: 3.14159
        # 3) A coerced integer: RDF(42)
        # 4) A coerced literal: RDF(3.14159)
        # 5) A coerced RR value: RDF(RR('3.14159'))

        # str(self) works via libc, which we don't necessarily trust
        # to produce the best possible answer.  So this function prints
        # via RR/MPFR.  Without the preparser, input works via libc as
        # well, but we don't have a choice about that.

        # To use choice 1 or choice 3, this number must be an integer.
        cdef bint can_use_int_literal = \
            self.abs() < (Integer(1) << self.prec()) and self in ZZ

        self_str = RR(self._value).str(truncate=False, skip_zeroes=True)

        # To use choice 2 or choice 4, we must be able to read
        # numbers of this precision as a literal.
        cdef bint can_use_float_literal = \
            (sib.preparse() or float(self_str) == self)

        if can_use_int_literal or can_use_float_literal:
            if can_use_int_literal:
                v = sib.int(self._integer_())
            else:
                v = sib.float_str(self_str)
        else:
            v = sib(RR(self))
        if not coerced:
            v = sib(self.parent())(v)

        if negative:
            v = -v

        return v

    def _repr_(self):
        """
        Return the string representation of ``self``.

        EXAMPLES::

            sage: RDF(-2/3)
            -0.6666666666666666
            sage: a = RDF(2); a
            2.0
            sage: a^2
            4.0
            sage: RDF("nan")
            NaN
            sage: RDF(1)/RDF(0)
            +infinity
            sage: RDF(-1)/RDF(0)
            -infinity
        """
        return double_repr(self._value)

    def __format__(self, format_spec):
        """
        Return a formatted string representation of this real number.

        EXAMPLES::

            sage: format(RDF(32/3), '.4f')
            '10.6667'
            sage: '{:.4e}'.format(RDF(2/3))
            '6.6667e-01'
        """
        return format(float(self), format_spec)

    def _latex_(self):
        r"""
        Return a latex representation of ``self``.

        EXAMPLES::

            sage: latex(RDF(3.4))       # indirect doctest
            3.4
            sage: latex(RDF(2e-100))    # indirect doctest
            2 \times 10^{-100}
        """
        s = self.str()
        parts = s.split('e')
        if len(parts) > 1:
            # scientific notation
            if parts[1][0] == '+':
                parts[1] = parts[1][1:]
            s = "%s \\times 10^{%s}" % (parts[0], parts[1])
        return s

    def __hash__(self):
        """
        Return the hash of ``self``, which coincides with the python float
        (and often int) type.

        EXAMPLES::

            sage: hash(RDF(1.2)) == hash(1.2r)
            True
        """
        return hash(self._value)

    def _im_gens_(self, codomain, im_gens, base_map=None):
        """
        Return the image of ``self`` under the homomorphism from the rational
        field to ``codomain``.

        This always just returns ``self`` coerced into the ``codomain``.

        EXAMPLES::

            sage: RDF(2.1)._im_gens_(RR, [RR(1)])
            2.10000000000000
            sage: R = RealField(20)                                                     # needs sage.rings.real_mpfr
            sage: RDF(2.1)._im_gens_(R, [R(1)])                                         # needs sage.rings.real_mpfr
            2.1000
        """
        return codomain(self) # since 1 |--> 1

    def str(self):
        """
        Return the informal string representation of ``self``.

        EXAMPLES::

            sage: a = RDF('4.5'); a.str()
            '4.5'
            sage: a = RDF('49203480923840.2923904823048'); a.str()
            '49203480923840.29'
            sage: a = RDF(1)/RDF(0); a.str()
            '+infinity'
            sage: a = -RDF(1)/RDF(0); a.str()
            '-infinity'
            sage: a = RDF(0)/RDF(0); a.str()
            'NaN'

        We verify consistency with ``RR`` (mpfr reals)::

            sage: str(RR(RDF(1)/RDF(0))) == str(RDF(1)/RDF(0))
            True
            sage: str(RR(-RDF(1)/RDF(0))) == str(-RDF(1)/RDF(0))
            True
            sage: str(RR(RDF(0)/RDF(0))) == str(RDF(0)/RDF(0))
            True
        """
        return double_repr(self._value)

    def __copy__(self):
        """
        Return copy of ``self``, which since ``self`` is immutable, is just
        ``self``.

        EXAMPLES::

            sage: r = RDF('-1.6')
            sage: r.__copy__() is r
            True
        """
        return self

    def __deepcopy__(self, memo):
        """
        EXAMPLES::

            sage: r = RDF('-1.6')
            sage: deepcopy(r) is r
            True
        """
        return self

    def integer_part(self):
        """
        If in decimal this number is written ``n.defg``, returns ``n``.

        EXAMPLES::

            sage: r = RDF('-1.6')
            sage: a = r.integer_part(); a
            -1
            sage: type(a)
            <class 'sage.rings.integer.Integer'>
            sage: r = RDF(0.0/0.0)
            sage: a = r.integer_part()
            Traceback (most recent call last):
            ...
            TypeError: Attempt to get integer part of NaN
        """
        if libc.math.isnan(self._value):
            raise TypeError("Attempt to get integer part of NaN")
        else:
            return Integer(int(self._value))

    def sign_mantissa_exponent(self):
        r"""
        Return the sign, mantissa, and exponent of ``self``.

        In Sage (as in MPFR), floating-point numbers of precision `p`
        are of the form `s m 2^{e-p}`, where `s \in \{-1, 1\}`,
        `2^{p-1} \leq m < 2^p`, and `-2^{30} + 1 \leq e \leq 2^{30} -
        1`; plus the special values ``+0``, ``-0``, ``+infinity``,
        ``-infinity``, and ``NaN`` (which stands for Not-a-Number).

        This function returns `s`, `m`, and `e-p`.  For the special values:

        - ``+0`` returns ``(1, 0, 0)``
        - ``-0`` returns ``(-1, 0, 0)``
        - the return values for ``+infinity``, ``-infinity``, and ``NaN`` are
          not specified.

        EXAMPLES::

            sage: # needs sage.symbolic
            sage: a = RDF(exp(1.0)); a
            2.718281828459045
<<<<<<< HEAD
            sage: sign,mantissa,exponent = RDF(exp(1.0)).sign_mantissa_exponent()
            sage: sign,mantissa,exponent
=======
            sage: sign, mantissa, exponent = RDF(exp(1.0)).sign_mantissa_exponent()
            sage: sign, mantissa, exponent
>>>>>>> 89e4c05f
            (1, 6121026514868073, -51)
            sage: sign*mantissa*(2**exponent) == a
            True

        The mantissa is always a nonnegative number::

            sage: RDF(-1).sign_mantissa_exponent()                                      # needs sage.rings.real_mpfr
            (-1, 4503599627370496, -52)

        TESTS::

            sage: RDF('+0').sign_mantissa_exponent()                                    # needs sage.rings.real_mpfr
            (1, 0, 0)
            sage: RDF('-0').sign_mantissa_exponent()                                    # needs sage.rings.real_mpfr
            (-1, 0, 0)
        """
        from sage.rings.real_mpfr import RR
        return RR(self._value).sign_mantissa_exponent()

    def as_integer_ratio(self):
        """
        Return a coprime pair of integers ``(a, b)`` such that ``self``
        equals ``a / b`` exactly.

        EXAMPLES::

            sage: RDF(0).as_integer_ratio()
            (0, 1)
            sage: RDF(1/3).as_integer_ratio()
            (6004799503160661, 18014398509481984)
            sage: RDF(37/16).as_integer_ratio()
            (37, 16)
            sage: RDF(3^60).as_integer_ratio()
            (42391158275216203520420085760, 1)
        """
        nd = float.as_integer_ratio(self._value)
        return (Integer(nd[0]), Integer(nd[1]))

    ########################
    #   Basic Arithmetic
    ########################
    def __invert__(self):
        """
        Compute the multiplicative inverse of ``self``.

        EXAMPLES::

            sage: a = RDF(-1.5)*RDF(2.5)
            sage: a.__invert__()
            -0.26666666666666666
            sage: ~a
            -0.26666666666666666
        """
        cdef RealDoubleElement x = <RealDoubleElement>PY_NEW(RealDoubleElement)
        x._value = 1.0 / self._value
        return x

    cpdef _add_(self, right):
        """
        Add two real numbers with the same parent.

        EXAMPLES::

            sage: RDF('-1.5') + RDF('2.5')  # indirect doctest
            1.0
        """
        cdef RealDoubleElement x = <RealDoubleElement>PY_NEW(RealDoubleElement)
        x._value = self._value + (<RealDoubleElement>right)._value
        return x

    cpdef _sub_(self, right):
        """
        Subtract two real numbers with the same parent.

        EXAMPLES::

            sage: RDF('-1.5') - RDF('2.5')  # indirect doctest
            -4.0
        """
        cdef RealDoubleElement x = <RealDoubleElement>PY_NEW(RealDoubleElement)
        x._value = self._value - (<RealDoubleElement>right)._value
        return x

    cpdef _mul_(self, right):
        """
        Multiply two real numbers with the same parent.

        EXAMPLES::

            sage: RDF('-1.5') * RDF('2.5')  # indirect doctest
            -3.75
        """
        cdef RealDoubleElement x = <RealDoubleElement>PY_NEW(RealDoubleElement)
        x._value = self._value * (<RealDoubleElement>right)._value
        return x

    cpdef _div_(self, right):
        """
        Divide ``self`` by ``right``.

        EXAMPLES::

            sage: RDF('-1.5') / RDF('2.5')  # indirect doctest
            -0.6
            sage: RDF(1)/RDF(0)
            +infinity
        """
        cdef RealDoubleElement x = <RealDoubleElement>PY_NEW(RealDoubleElement)
        x._value = self._value / (<RealDoubleElement>right)._value
        return x

    def __neg__(self):
        """
        Negates ``self``.

        EXAMPLES::

            sage: -RDF('-1.5')
            1.5
        """
        cdef RealDoubleElement x = <RealDoubleElement>PY_NEW(RealDoubleElement)
        x._value = -self._value
        return x

    def conjugate(self):
        r"""
        Returns the complex conjugate of this real number, which is
        the real number itself.

        EXAMPLES::

            sage: RDF(4).conjugate()
            4.0
        """
        return self

    def __abs__(self):
        """
        Returns the absolute value of ``self``.

        EXAMPLES::

            sage: abs(RDF(1.5))
            1.5
            sage: abs(RDF(-1.5))
            1.5
            sage: abs(RDF(0.0))
            0.0
            sage: abs(RDF(-0.0))
            0.0
        """
        # Use signbit instead of >= to handle -0.0 correctly
        if not libc.math.signbit(self._value):
            return self
        else:
            return self._new_c(-self._value)

    cpdef RealDoubleElement abs(RealDoubleElement self):
        """
        Returns the absolute value of ``self``.

        EXAMPLES::

            sage: RDF(1e10).abs()
            10000000000.0
            sage: RDF(-1e10).abs()
            10000000000.0
        """
        if self._value >= 0:
            return self
        else:
            return self._new_c(-self._value)

    def __lshift__(x, y):
        """
        LShifting a double is not supported; nor is lshifting a
        :class:`RealDoubleElement`.

        TESTS::

            sage: RDF(2) << 3
            Traceback (most recent call last):
            ...
            TypeError: unsupported operand type(s) for <<
        """
        raise TypeError("unsupported operand type(s) for <<")

    def __rshift__(x, y):
        """
        RShifting a double is not supported; nor is rshifting a
        :class:`RealDoubleElement`.

        TESTS::

            sage: RDF(2) >> 3
            Traceback (most recent call last):
            ...
            TypeError: unsupported operand type(s) for >>
        """
        raise TypeError("unsupported operand type(s) for >>")

    def multiplicative_order(self):
        r"""
        Returns `n` such that ``self^n == 1``.

        Only `\pm 1` have finite multiplicative order.

        EXAMPLES::

            sage: RDF(1).multiplicative_order()
            1
            sage: RDF(-1).multiplicative_order()
            2
            sage: RDF(3).multiplicative_order()
            +Infinity
        """
        if self._value == 1:
            return 1
        elif self._value == -1:
            return 2
        return sage.rings.infinity.infinity

    def sign(self):
        """
        Returns -1,0, or 1 if ``self`` is negative, zero, or positive;
        respectively.

        EXAMPLES::

            sage: RDF(-1.5).sign()
            -1
            sage: RDF(0).sign()
            0
            sage: RDF(2.5).sign()
            1
        """
        if not self._value:
            return 0
        if self._value > 0:
            return 1
        return -1

    ###################
    # Rounding etc
    ###################

    def round(self):
        """
        Round ``self`` to the nearest integer.

        This uses the convention of rounding half to even
        (i.e., if the fractional part of ``self`` is `0.5`, then it
        is rounded to the nearest even integer).

        EXAMPLES::

            sage: RDF(0.49).round()
            0
            sage: a=RDF(0.51).round(); a
            1
            sage: RDF(0.5).round()
            0
            sage: RDF(1.5).round()
            2
        """
        return Integer(round(self._value))

    def floor(self):
        """
        Return the floor of ``self``.

        EXAMPLES::

            sage: RDF(2.99).floor()
            2
            sage: RDF(2.00).floor()
            2
            sage: RDF(-5/2).floor()
            -3
        """
        return Integer(math.floor(self._value))

    def ceil(self):
        """
        Return the ceiling of ``self``.

        EXAMPLES::

            sage: RDF(2.99).ceil()
            3
            sage: RDF(2.00).ceil()
            2
            sage: RDF(-5/2).ceil()
            -2
        """
        return Integer(math.ceil(self._value))

    ceiling = ceil

    def trunc(self):
        """
        Truncates this number (returns integer part).

        EXAMPLES::

            sage: RDF(2.99).trunc()
            2
            sage: RDF(-2.00).trunc()
            -2
            sage: RDF(0.00).trunc()
            0
        """
        return Integer(int(self._value))

    def frac(self):
        """
        Return a real number in `(-1, 1)`. It satisfies the relation:
        ``x = x.trunc() + x.frac()``

        EXAMPLES::

            sage: RDF(2.99).frac()
            0.9900000000000002
            sage: RDF(2.50).frac()
            0.5
            sage: RDF(-2.79).frac()
            -0.79
        """
        return self._new_c(self._value - int(self._value))

    ###########################################
    # Conversions
    ###########################################

    def __float__(self):
        """
        Return ``self`` as a python float.

        EXAMPLES::

            sage: float(RDF(1.5))
            1.5
            sage: type(float(RDF(1.5)))
            <... 'float'>
        """
        return self._value

    def _rpy_(self):
        """
        Returns ``self.__float__()`` for rpy to convert into the
        appropriate R object.

        EXAMPLES::

            sage: n = RDF(2.0)
            sage: n._rpy_()
            2.0
            sage: type(n._rpy_())
            <... 'float'>
        """
        return self.__float__()

    def __int__(self):
        """
        Return integer truncation of this real number.

        EXAMPLES::

            sage: int(RDF(2.99))
            2
            sage: int(RDF(-2.99))
            -2
        """
        return int(self._value)

    def _complex_mpfr_field_(self, CC):
        """
        EXAMPLES::

            sage: a = RDF(1/3)
            sage: CC(a)                                                                 # needs sage.rings.real_mpfr
            0.333333333333333
            sage: a._complex_mpfr_field_(CC)                                            # needs sage.rings.real_mpfr
            0.333333333333333

        If we coerce to a higher-precision field the extra bits appear
        random; they are actually 0's in base 2.

        ::

            sage: a._complex_mpfr_field_(ComplexField(100))                             # needs sage.rings.real_mpfr
            0.33333333333333331482961625625
            sage: a._complex_mpfr_field_(ComplexField(100)).str(2)                      # needs sage.rings.real_mpfr
            '0.01010101010101010101010101010101010101010101010101010100000000000000000000000000000000000000000000000'
        """
        return CC(self._value)

    def _complex_double_(self, CDF):
        """
        Return ``self`` as a complex double.

        EXAMPLES::

<<<<<<< HEAD
            sage: CDF(RDF(1/3)) # indirect doctest                                      # needs sage.rings.complex_double
=======
            sage: CDF(RDF(1/3))  # indirect doctest                                     # needs sage.rings.complex_double
>>>>>>> 89e4c05f
            0.3333333333333333
        """
        return CDF(self._value)

    def __pari__(self):
        """
        Return a PARI representation of ``self``.

        EXAMPLES::

            sage: RDF(1.5).__pari__()                                                   # needs sage.libs.pari
            1.50000000000000
        """
        global new_gen_from_real_double_element
        if new_gen_from_real_double_element is None:
            from sage.libs.pari.convert_sage_real_double import new_gen_from_real_double_element
        return new_gen_from_real_double_element(self)

    ###########################################
    # Comparisons: ==, !=, <, <=, >, >=
    ###########################################

    def is_NaN(self):
        """
        Check if ``self`` is ``NaN``.

        EXAMPLES::

            sage: RDF(1).is_NaN()
            False
            sage: a = RDF(0)/RDF(0)
            sage: a.is_NaN()
            True
        """
        return bool(libc.math.isnan(self._value))

    def is_positive_infinity(self):
        r"""
        Check if ``self`` is `+\infty`.

        EXAMPLES::

            sage: a = RDF(1)/RDF(0)
            sage: a.is_positive_infinity()
            True
            sage: a = RDF(-1)/RDF(0)
            sage: a.is_positive_infinity()
            False
        """
        if not libc.math.isinf(self._value):
            return False
        return self._value > 0

    def is_negative_infinity(self):
        r"""
        Check if ``self`` is `-\infty`.

        EXAMPLES::

            sage: a = RDF(2)/RDF(0)
            sage: a.is_negative_infinity()
            False
            sage: a = RDF(-3)/RDF(0)
            sage: a.is_negative_infinity()
            True
        """
        if not libc.math.isinf(self._value):
            return False
        return self._value < 0

    def is_infinity(self):
        r"""
        Check if ``self`` is `\infty`.

        EXAMPLES::

            sage: a = RDF(2); b = RDF(0)
            sage: (a/b).is_infinity()
            True
            sage: (b/a).is_infinity()
            False
        """
        return bool(libc.math.isinf(self._value))

    cpdef _richcmp_(left, right, int op):
        """
        Rich comparison of ``left`` and ``right``.

        EXAMPLES::

            sage: RDF(2) < RDF(0)
            False
            sage: RDF(2) == RDF(4/2)
            True
            sage: RDF(-2) > RDF(-4)
            True

        TESTS:

        Check comparisons with ``NaN`` (:trac:`16515`)::

            sage: n = RDF('NaN')
            sage: n == n
            False
            sage: n == RDF(1)
            False
        """
        # We really need to use the correct operators, to deal
        # correctly with NaNs.
        cdef double x = (<RealDoubleElement>left)._value
        cdef double y = (<RealDoubleElement>right)._value
        if op == Py_LT:
            return x < y
        elif op == Py_LE:
            return x <= y
        elif op == Py_EQ:
            return x == y
        elif op == Py_NE:
            return x != y
        elif op == Py_GT:
            return x > y
        else:
            return x >= y

    ############################
    # Special Functions
    ############################

    def NaN(self):
        """
        Return Not-a-Number ``NaN``.

        EXAMPLES::

            sage: RDF.NaN()
            NaN
        """
        return self(0)/self(0)

    nan = NaN

    def sqrt(self, extend=True, all=False):
        """
        The square root function.

        INPUT:

        -  ``extend`` -- bool (default: ``True``); if ``True``, return a
           square root in a complex field if necessary if ``self`` is negative;
           otherwise raise a ``ValueError``.

        -  ``all`` -- bool (default: ``False``); if ``True``, return a
           list of all square roots.

        EXAMPLES::

            sage: r = RDF(4.0)
            sage: r.sqrt()
            2.0
            sage: r.sqrt()^2 == r
            True

        ::

            sage: r = RDF(4344)
            sage: r.sqrt()
            65.90902821313632
            sage: r.sqrt()^2 - r
            0.0

        ::

            sage: r = RDF(-2.0)
            sage: r.sqrt()                                                              # needs sage.rings.complex_double
            1.4142135623730951*I

        ::

            sage: RDF(2).sqrt(all=True)
            [1.4142135623730951, -1.4142135623730951]
            sage: RDF(0).sqrt(all=True)
            [0.0]
            sage: RDF(-2).sqrt(all=True)                                                # needs sage.rings.complex_double
            [1.4142135623730951*I, -1.4142135623730951*I]
        """
        if self._value >= 0:
            x = self._new_c(libc.math.sqrt(self._value))
            if all:
                if x.is_zero():
                    return [x]
                else:
                    return [x, -x]
            else:
                return x
        if not extend:
            raise ValueError("negative number %s does not have a square root in the real field" % self)
        import sage.rings.complex_double
        return self._complex_double_(sage.rings.complex_double.CDF).sqrt(all=all)

    def is_square(self):
        """
        Return whether or not this number is a square in this field. For
        the real numbers, this is ``True`` if and only if ``self`` is
        non-negative.

        EXAMPLES::

            sage: RDF(3.5).is_square()
            True
            sage: RDF(0).is_square()
            True
            sage: RDF(-4).is_square()
            False
        """
        return self._value >= 0

    def is_integer(self):
        """
        Return ``True`` if this number is a integer

        EXAMPLES::

            sage: RDF(3.5).is_integer()
            False
            sage: RDF(3).is_integer()
            True
        """
        return self._value in ZZ

    def cube_root(self):
        """
        Return the cubic root (defined over the real numbers) of ``self``.

        EXAMPLES::

            sage: r = RDF(125.0); r.cube_root()
            5.000000000000001
            sage: r = RDF(-119.0)
            sage: r.cube_root()^3 - r  # rel tol 1
            -1.4210854715202004e-14
        """
        return self.nth_root(3)

    def sincos(self):
        """
        Return a pair consisting of the sine and cosine of ``self``.

        EXAMPLES::

            sage: t = RDF.pi()/6
            sage: t.sincos()
            (0.49999999999999994, 0.8660254037844387)
        """
        return self.sin(), self.cos()

    def arccos(self):
        """
        Return the inverse cosine of ``self``.

        EXAMPLES::

            sage: q = RDF.pi()/3
            sage: i = q.cos()
            sage: i.arccos() == q
            True
        """
        return self._new_c(libc.math.acos(self._value))

    def arcsin(self):
        """
        Return the inverse sine of ``self``.

        EXAMPLES::

            sage: q = RDF.pi()/5
            sage: i = q.sin()
            sage: i.arcsin() == q
            True
        """
        return self._new_c(libc.math.asin(self._value))

    def arctan(self):
        """
        Return the inverse tangent of ``self``.

        EXAMPLES::

            sage: q = RDF.pi()/5
            sage: i = q.tan()
            sage: i.arctan() == q
            True
        """
        return self._new_c(libc.math.atan(self._value))

    def sech(self):
        r"""
        Return the hyperbolic secant of ``self``.

        EXAMPLES::

            sage: RDF(pi).sech()                                                        # needs sage.symbolic
            0.08626673833405443
            sage: CDF(pi).sech()                                                        # needs sage.symbolic
            0.08626673833405443
        """
        return 1/self.cosh()

    def csch(self):
        r"""
        Return the hyperbolic cosecant of ``self``.

        EXAMPLES::

            sage: RDF(pi).csch()                                                        # needs sage.symbolic
            0.08658953753004694
            sage: CDF(pi).csch()  # rel tol 1e-15                                       # needs sage.symbolic
            0.08658953753004696
        """
        return 1/self.sinh()

    def coth(self):
        r"""
        Return the hyperbolic cotangent of ``self``.

        EXAMPLES::

            sage: RDF(pi).coth()                                                        # needs sage.symbolic
            1.003741873197321
            sage: CDF(pi).coth()                                                        # needs sage.symbolic
            1.0037418731973213
        """
        return self.cosh() / self.sinh()

    def agm(self, other):
        r"""
        Return the arithmetic-geometric mean of ``self`` and ``other``. The
        arithmetic-geometric mean is the common limit of the sequences
        `u_n` and `v_n`, where `u_0` is ``self``,
        `v_0` is other, `u_{n+1}` is the arithmetic mean
        of `u_n` and `v_n`, and `v_{n+1}` is the
        geometric mean of `u_n` and `v_n`. If any operand is negative, the
        return value is ``NaN``.

        EXAMPLES::

            sage: a = RDF(1.5)
            sage: b = RDF(2.3)
            sage: a.agm(b)
            1.8786484558146697

        The arithmetic-geometric mean always lies between the geometric and
        arithmetic mean::

            sage: sqrt(a*b) < a.agm(b) < (a+b)/2
            True
        """
        cdef double a = self._value
        cdef double b = other
        cdef double eps = 2.0**-51
        if a < 0 or b < 0:
            return self._parent.nan()
        while True:
            a1 = (a+b)/2
            b1 = libc.math.sqrt(a*b)
            if abs((b1/a1)-1) < eps: return self._new_c(a1)
            a, b = a1, b1

    def algebraic_dependency(self, n):
        """
        Return a polynomial of degree at most `n` which is
        approximately satisfied by this number.

        .. NOTE::

            The resulting polynomial need not be irreducible, and indeed
            usually won't be if this number is a good approximation to an
            algebraic number of degree less than `n`.

        ALGORITHM:

        Uses the PARI C-library :pari:`algdep` command.

        EXAMPLES::

            sage: r = sqrt(RDF(2)); r
            1.4142135623730951
            sage: r.algebraic_dependency(5)                                             # needs sage.libs.pari
            x^2 - 2
        """
        return sage.arith.all.algdep(self,n)

    algdep = algebraic_dependency

    # The following methods are redefined by RealDoubleElement_gsl.
    # In the doctests, we invoke the methods defined here explicitly.

    cpdef _pow_(self, other):
        """
        Return ``self`` raised to the real double power ``other``.

        EXAMPLES::

            sage: a = RDF('1.23456')
            sage: from sage.rings.real_double import RealDoubleElement
            sage: RealDoubleElement._pow_(a, a)
            1.2971114817819216

        TESTS::

            sage: from sage.rings.real_double import RealDoubleElement
            sage: RealDoubleElement._pow_(RDF(0), RDF(0.5))
            0.0
            sage: RealDoubleElement._pow_(RDF(0), RDF(1/2))
            0.0
            sage: RealDoubleElement._pow_(RDF(0), RDF(0))
            1.0
            sage: RealDoubleElement._pow_(RDF(0), RDF(-1))
            Traceback (most recent call last):
            ...
            ZeroDivisionError: 0.0 cannot be raised to a negative power
            sage: RealDoubleElement._pow_(RDF(-1), RDF(0))
            1.0
            sage: RealDoubleElement._pow_(RDF(-1), RDF(1))
            -1.0
            sage: RealDoubleElement._pow_(RDF(-1), RDF(0.5))
            Traceback (most recent call last):
            ...
            ValueError: negative number cannot be raised to a fractional power
        """
        cdef double v = self._value
        if v >= 0:
            if v == 1:
                return self
            elif other == 0:
                return self._new_c(1.0)
            elif v == 0:
                if other < 0:
                    raise ZeroDivisionError("0.0 cannot be raised to a negative power")
                return self
        else:  # v < 0
            expmod2 = libc.math.fmod(other, 2.0)
            if expmod2 != 0.0 and expmod2 != 1.0:
                raise ValueError("negative number cannot be raised to a fractional power")
        return self._new_c(self._value ** (<RealDoubleElement>other)._value)

    def cos(self):
        """
        Return the cosine of ``self``.

        EXAMPLES::

            sage: from sage.rings.real_double import RealDoubleElement
            sage: t = RDF.pi()/2
            sage: RealDoubleElement.cos(t)
            6.123233995736766e-17
        """
        return self._new_c(libc.math.cos(self._value))

    def sin(self):
        """
        Return the sine of ``self``.

        EXAMPLES::

            sage: from sage.rings.real_double import RealDoubleElement
            sage: RealDoubleElement.sin(RDF(2))
            0.9092974268256817
        """
        return self._new_c(libc.math.sin(self._value))

    def tan(self):
        """
        Return the tangent of ``self``.

        EXAMPLES::

            sage: from sage.rings.real_double import RealDoubleElement
            sage: q = RDF.pi()/3
            sage: RealDoubleElement.tan(q)
            1.7320508075688767
            sage: q = RDF.pi()/6
            sage: RealDoubleElement.tan(q)
            0.5773502691896257
        """
        return self._new_c(libc.math.tan(self._value))

    def hypot(self, other):
        r"""
        Compute the value `\sqrt{s^2 + o^2}` where `s` is ``self`` and `o`
        is ``other`` in such a way as to avoid overflow.

        EXAMPLES::

            sage: from sage.rings.real_double import RealDoubleElement
            sage: x = RDF(4e300); y = RDF(3e300)
            sage: RealDoubleElement.hypot(x, y)
            5e+300
            sage: sqrt(x^2+y^2) # overflow
            +infinity
        """
        return self._new_c(libc.math.hypot(self._value, float(other)))

    def cosh(self):
        """
        Return the hyperbolic cosine of ``self``.

        EXAMPLES::

            sage: from sage.rings.real_double import RealDoubleElement
            sage: q = RDF.pi()/12
            sage: RealDoubleElement.cosh(q)
            1.0344656400955106
        """
        return self._new_c(libc.math.cosh(self._value))

    def sinh(self):
        """
        Return the hyperbolic sine of ``self``.

        EXAMPLES::

            sage: from sage.rings.real_double import RealDoubleElement
            sage: q = RDF.pi()/12
            sage: RealDoubleElement.sinh(q)
            0.26480022760227073
        """
        return self._new_c(libc.math.sinh(self._value))

    def tanh(self):
        """
        Return the hyperbolic tangent of ``self``.

        EXAMPLES::

            sage: from sage.rings.real_double import RealDoubleElement
            sage: q = RDF.pi()/12
            sage: RealDoubleElement.tanh(q)
            0.25597778924568454
        """
        return self._new_c(libc.math.tanh(self._value))

    def acosh(self):
        """
        Return the hyperbolic inverse cosine of ``self``.

        EXAMPLES::

            sage: from sage.rings.real_double import RealDoubleElement
            sage: q = RDF.pi()/2
            sage: i = RealDoubleElement.cosh(q); i
            2.5091784786580567
            sage: abs(RealDoubleElement.acosh(i) - q) < 1e-15
            True
        """
        return self._new_c(libc.math.acosh(self._value))

    def arcsinh(self):
        """
        Return the hyperbolic inverse sine of ``self``.

        EXAMPLES::

            sage: from sage.rings.real_double import RealDoubleElement
            sage: q = RDF.pi()/2
            sage: i = RealDoubleElement.sinh(q); i
            2.3012989023072947
            sage: abs(RealDoubleElement.arcsinh(i) - q) < 1e-15
            True
        """
        return self._new_c(libc.math.asinh(self._value))

    def arctanh(self):
        """
        Return the hyperbolic inverse tangent of ``self``.

        EXAMPLES::

            sage: from sage.rings.real_double import RealDoubleElement
            sage: q = RDF.pi()/2
            sage: i = RealDoubleElement.tanh(q); i
            0.9171523356672744
            sage: RealDoubleElement.arctanh(i) - q  # rel tol 1
            4.440892098500626e-16
        """
        return self._new_c(libc.math.atanh(self._value))


cdef class ToRDF(Morphism):
    def __init__(self, R):
        """
        Fast morphism from anything with a ``__float__`` method to an ``RDF``
        element.

        EXAMPLES::

            sage: f = RDF.coerce_map_from(ZZ); f
            Native morphism:
              From: Integer Ring
              To:   Real Double Field
            sage: f(4)
            4.0
            sage: f = RDF.coerce_map_from(QQ); f
            Native morphism:
              From: Rational Field
              To:   Real Double Field
            sage: f(1/2)
            0.5
            sage: f = RDF.coerce_map_from(int); f
            Native morphism:
              From: Set of Python objects of class 'int'
              To:   Real Double Field
            sage: f(3r)
            3.0
            sage: f = RDF.coerce_map_from(float); f
            Native morphism:
              From: Set of Python objects of class 'float'
              To:   Real Double Field
            sage: f(3.5)
            3.5
        """
        from sage.categories.homset import Hom
        if isinstance(R, type):
            from sage.sets.pythonclass import Set_PythonType
            R = Set_PythonType(R)
        Morphism.__init__(self, Hom(R, RDF))

    cpdef Element _call_(self, x):
        """
        Send ``x`` to the image under this map.

        EXAMPLES::

            sage: f = RDF.coerce_map_from(float)
            sage: f(3.5)  # indirect doctest
            3.5
        """
        cdef RealDoubleElement r = <RealDoubleElement>PY_NEW(RealDoubleElement)
        r._value = PyFloat_AsDouble(x)
        return r

    def _repr_type(self):
        """
        Return the representation type of ``self``.

        EXAMPLES::

            sage: RDF.coerce_map_from(float)._repr_type()
            'Native'
        """
        return "Native"


#####################################################
# unique objects
#####################################################
cdef RealDoubleField_class _RDF
_RDF = RealDoubleField_class()

RDF = _RDF   # external interface

def RealDoubleField():
    """
    Return the unique instance of the
    :class:`real double field<RealDoubleField_class>`.

    EXAMPLES::

        sage: RealDoubleField() is RealDoubleField()
        True
    """
    global _RDF
    return _RDF

def is_RealDoubleElement(x):
    """
    Check if ``x`` is an element of the real double field.

    EXAMPLES::

        sage: from sage.rings.real_double import is_RealDoubleElement
        sage: is_RealDoubleElement(RDF(3))
        True
        sage: is_RealDoubleElement(RIF(3))                                              # needs sage.rings.real_interval_field
        False
    """
    return isinstance(x, RealDoubleElement)


################# FAST CREATION CODE ######################
########### Based on fast integer creation code   #########
######## There is nothing to see here, move along   #######

# We use a global element to steal all the references
# from.  DO NOT INITIALIZE IT AGAIN and DO NOT REFERENCE IT!
cdef RealDoubleElement global_dummy_element

try:
    from .real_double_element_gsl import RealDoubleElement_gsl
except ImportError:
    global_dummy_element = RealDoubleElement(0)
else:
    global_dummy_element = RealDoubleElement_gsl(0)

# A global pool for performance when elements are rapidly created and destroyed.
# It operates on the following principles:
#
# - The pool starts out empty.
# - When an new element is needed, one from the pool is returned
#   if available, otherwise a new RealDoubleElement object is created
# - When an element is collected, it will add it to the pool
#   if there is room, otherwise it will be deallocated.
DEF element_pool_size = 50

cdef PyObject* element_pool[element_pool_size]
cdef int element_pool_count = 0

# used for profiling the pool
cdef int total_alloc = 0
cdef int use_pool = 0


cdef PyObject* fast_tp_new(type t, args, kwds):
    global element_pool, element_pool_count, total_alloc, use_pool

    cdef PyObject* new

    # for profiling pool usage
    # total_alloc += 1

    # If there is a ready real double in the pool, we will
    # decrement the counter and return that.

    if element_pool_count > 0:

        # for profiling pool usage
        # use_pool += 1

        element_pool_count -= 1
        new = <PyObject *> element_pool[element_pool_count]

    # Otherwise, we have to create one.

    else:

        # allocate enough room for the RealDoubleElement,
        # sizeof_RealDoubleElement is sizeof(RealDoubleElement).
        # The use of PyObject_Malloc directly assumes
        # that RealDoubleElements are not garbage collected, i.e.
        # they do not possess references to other Python
        # objects (As indicated by the Py_TPFLAGS_HAVE_GC flag).
        # See below for a more detailed description.

        new = <PyObject*>PyObject_Malloc( sizeof(RealDoubleElement) )

        # Now set every member as set in z, the global dummy RealDoubleElement
        # created before this tp_new started to operate.

        memcpy(new, (<void*>global_dummy_element), sizeof(RealDoubleElement) )

    # This line is only needed if Python is compiled in debugging mode
    # './configure --with-pydebug' or SAGE_DEBUG=yes. If that is the
    # case a Python object has a bunch of debugging fields which are
    # initialized with this macro.
    if_Py_TRACE_REFS_then_PyObject_INIT(
            new, Py_TYPE(global_dummy_element))

    # The global_dummy_element may have a reference count larger than
    # one, but it is expected that newly created objects have a
    # reference count of one. This is potentially unneeded if
    # everybody plays nice, because the global_dummy_element has only
    # one reference in that case.

    # Objects from the pool have reference count zero, so this
    # needs to be set in this case.

    new.ob_refcnt = 1

    return new

cdef void fast_tp_dealloc(PyObject* o):

    # If there is room in the pool for a used integer object,
    # then put it in rather than deallocating it.

    global element_pool, element_pool_count

    if element_pool_count < element_pool_size:

        # And add it to the pool.
        element_pool[element_pool_count] = o
        element_pool_count += 1
        return

    # Free the object. This assumes that Py_TPFLAGS_HAVE_GC is not
    # set. If it was set another free function would need to be
    # called.

    PyObject_Free(o)


from sage.misc.allocator cimport hook_tp_functions, hook_tp_functions_type
hook_tp_functions(global_dummy_element, <newfunc>(&fast_tp_new), <destructor>(&fast_tp_dealloc), False)
try:
    from .real_double_element_gsl import RealDoubleElement_gsl
except Exception:
    pass
else:
    # global_dummy_element is of type RealDoubleElement_gsl,
    # so hook the base class now.
    hook_tp_functions_type(RealDoubleElement, <newfunc>(&fast_tp_new), <destructor>(&fast_tp_dealloc), False)
    # From here on, calling PY_NEW(RealDoubleElement) actually creates an instance of RealDoubleElement_gsl


cdef double_repr(double x):
    """
    Convert a double to a string with maximum precision.
    """
    if libc.math.isfinite(x):
        return repr(x)
    if libc.math.isinf(x):
        if x > 0:
            return "+infinity"
        if x < 0:
            return "-infinity"
    return "NaN"


# Support Python's numbers abstract base class
import numbers
numbers.Real.register(RealDoubleElement)<|MERGE_RESOLUTION|>--- conflicted
+++ resolved
@@ -667,11 +667,7 @@
         The implementation relies on the ``roots()`` method which often reports
         roots not to be real even though they are::
 
-<<<<<<< HEAD
-            sage: f = (x-1)^3
-=======
             sage: f = (x-1)^3                                                           # needs numpy
->>>>>>> 89e4c05f
             sage: f.roots(ring=CDF)  # abs tol 2e-5                                     # needs numpy
             [(1.0000065719436413, 1),
              (0.9999967140281792 - 5.691454546815028e-06*I, 1),
@@ -821,15 +817,6 @@
         can only happen if the input number is (up to sign) exactly a
         power of 2::
 
-<<<<<<< HEAD
-            sage: a - a.ulp()/3 == a                                                    # needs sage.symbolic
-            True
-            sage: a + a.ulp()/3 == a                                                    # needs sage.symbolic
-            True
-            sage: b - b.ulp()/3 == b                                                    # needs sage.symbolic
-            True
-            sage: b + b.ulp()/3 == b                                                    # needs sage.symbolic
-=======
             sage: # needs sage.symbolic
             sage: a - a.ulp()/3 == a
             True
@@ -838,7 +825,6 @@
             sage: b - b.ulp()/3 == b
             True
             sage: b + b.ulp()/3 == b
->>>>>>> 89e4c05f
             True
 
             sage: c = RDF(1)
@@ -1289,13 +1275,8 @@
             sage: # needs sage.symbolic
             sage: a = RDF(exp(1.0)); a
             2.718281828459045
-<<<<<<< HEAD
-            sage: sign,mantissa,exponent = RDF(exp(1.0)).sign_mantissa_exponent()
-            sage: sign,mantissa,exponent
-=======
             sage: sign, mantissa, exponent = RDF(exp(1.0)).sign_mantissa_exponent()
             sage: sign, mantissa, exponent
->>>>>>> 89e4c05f
             (1, 6121026514868073, -51)
             sage: sign*mantissa*(2**exponent) == a
             True
@@ -1699,11 +1680,7 @@
 
         EXAMPLES::
 
-<<<<<<< HEAD
-            sage: CDF(RDF(1/3)) # indirect doctest                                      # needs sage.rings.complex_double
-=======
             sage: CDF(RDF(1/3))  # indirect doctest                                     # needs sage.rings.complex_double
->>>>>>> 89e4c05f
             0.3333333333333333
         """
         return CDF(self._value)
