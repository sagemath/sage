"""
Routines for Conway and pseudo-Conway polynomials

AUTHORS:

- David Roe

- Jean-Pierre Flori

- Peter Bruin
"""

from sage.misc.fast_methods import WithEqualityById
from sage.misc.lazy_import import lazy_import
from sage.structure.sage_object import SageObject
from sage.rings.finite_rings.finite_field_constructor import FiniteField
from sage.rings.integer import Integer

lazy_import('sage.databases.conway', 'ConwayPolynomials')


def conway_polynomial(p, n):
    """
    Return the Conway polynomial of degree `n` over ``GF(p)``.

    If the requested polynomial is not known, this function raises a
    ``RuntimeError`` exception.

    INPUT:

    - ``p`` -- prime number

    - ``n`` -- positive integer

    OUTPUT:

    - the Conway polynomial of degree `n` over the finite field
      ``GF(p)``, loaded from a table.

    .. NOTE::

       The first time this function is called a table is read from
       disk, which takes a fraction of a second. Subsequent calls do
       not require reloading the table.

    See also the ``ConwayPolynomials()`` object, which is the table of
    Conway polynomials used by this function.

    EXAMPLES::

        sage: conway_polynomial(2,5)                                                    # needs conway_polynomials
        x^5 + x^2 + 1
        sage: conway_polynomial(101,5)                                                  # needs conway_polynomials
        x^5 + 2*x + 99
        sage: conway_polynomial(97,101)                                                 # needs conway_polynomials
        Traceback (most recent call last):
        ...
        RuntimeError: requested Conway polynomial not in database.
    """
    (p, n) = (int(p), int(n))
    R = FiniteField(p)['x']
    try:
        return R(ConwayPolynomials()[p][n])
    except KeyError:
        raise RuntimeError("requested Conway polynomial not in database.")

def exists_conway_polynomial(p, n):
    """
    Check whether the Conway polynomial of degree `n` over ``GF(p)``
    is known.

    INPUT:

    - ``p`` -- prime number

    - ``n`` -- positive integer

    OUTPUT:

    - boolean: ``True`` if the Conway polynomial of degree `n` over
      ``GF(p)`` is in the database, ``False`` otherwise.

    If the Conway polynomial is in the database, it can be obtained
    using the command ``conway_polynomial(p,n)``.

    EXAMPLES::

        sage: exists_conway_polynomial(2,3)                                             # needs conway_polynomials
        True
        sage: exists_conway_polynomial(2,-1)
        False
        sage: exists_conway_polynomial(97,200)
        False
        sage: exists_conway_polynomial(6,6)
        False
    """
    try:
        return ConwayPolynomials().has_polynomial(p,n)
    except ImportError:
        return False

class PseudoConwayLattice(WithEqualityById, SageObject):
    r"""
    A pseudo-Conway lattice over a given finite prime field.

    The Conway polynomial `f_n` of degree `n` over `\Bold{F}_p` is
    defined by the following four conditions:

    - `f_n` is irreducible.

    - In the quotient field `\Bold{F}_p[x]/(f_n)`, the element
      `x\bmod f_n` generates the multiplicative group.

    - The minimal polynomial of `(x\bmod f_n)^{\frac{p^n-1}{p^m-1}}`
      equals the Conway polynomial `f_m`, for every divisor `m` of
      `n`.

    - `f_n` is lexicographically least among all such polynomials,
      under a certain ordering.

    The final condition is needed only in order to make the Conway
    polynomial unique.  We define a pseudo-Conway lattice to be any
    family of polynomials, indexed by the positive integers,
    satisfying the first three conditions.

    INPUT:

    - ``p`` -- prime number

    - ``use_database`` -- boolean.  If ``True``, use actual Conway
      polynomials whenever they are available in the database.  If
      ``False``, always compute pseudo-Conway polynomials.

    EXAMPLES::

        sage: # needs sage.rings.finite_rings
        sage: from sage.rings.finite_rings.conway_polynomials import PseudoConwayLattice
        sage: PCL = PseudoConwayLattice(2, use_database=False)
        sage: PCL.polynomial(3)   # random
        x^3 + x + 1

    TESTS::

        sage: from sage.rings.finite_rings.conway_polynomials import PseudoConwayLattice
        sage: PCL = PseudoConwayLattice(3)
        sage: hash(PCL)  # random
        8738829832350

        sage: from sage.rings.finite_rings.conway_polynomials import PseudoConwayLattice
        sage: PseudoConwayLattice(3) == PseudoConwayLattice(3)
        False
        sage: PseudoConwayLattice(3) != PseudoConwayLattice(3)
        True
        sage: P = PseudoConwayLattice(5)
        sage: P == P
        True
        sage: P != P
        False
    """
    def __init__(self, p, use_database=True):
        """
        TESTS::

            sage: # needs sage.rings.finite_rings
            sage: from sage.rings.finite_rings.conway_polynomials import PseudoConwayLattice
            sage: PCL = PseudoConwayLattice(3)
            sage: PCL.polynomial(3)  # random
            x^3 + 2*x + 1

            sage: # needs sage.rings.finite_rings
            sage: PCL = PseudoConwayLattice(5, use_database=False)
            sage: PCL.polynomial(12)  # random
            x^12 + 4*x^11 + 2*x^10 + 4*x^9 + 2*x^8 + 2*x^7 + 4*x^6 + x^5 + 2*x^4 + 2*x^2 + x + 2
            sage: PCL.polynomial(6)   # random
            x^6 + x^5 + 4*x^4 + 3*x^3 + 3*x^2 + 2*x + 2
            sage: PCL.polynomial(11)  # random
            x^11 + x^6 + 3*x^3 + 4*x + 3
        """
        self.p = p
        from sage.rings.polynomial.polynomial_ring_constructor import PolynomialRing
        self.ring = PolynomialRing(FiniteField(p), 'x')
        if use_database:
            try:
                C = ConwayPolynomials()
            except ImportError:
                self.nodes = {}
            else:
                self.nodes = {n: self.ring(C.polynomial(p, n))
                              for n in C.degrees(p)}
        else:
            self.nodes = {}

    def polynomial(self, n, minimal=False):
        r"""
        Return the pseudo-Conway polynomial of degree `n` in this
        lattice.

        INPUT:

        - ``n`` -- positive integer

        OUTPUT:

        - a pseudo-Conway polynomial of degree `n` for the prime `p`.

        ALGORITHM:

        Uses an algorithm described in [HL1999]_, modified to find
        pseudo-Conway polynomials rather than Conway polynomials.  The
        major difference is that we stop as soon as we find a
        primitive polynomial.

        EXAMPLES::

            sage: # needs sage.rings.finite_rings
            sage: from sage.rings.finite_rings.conway_polynomials import PseudoConwayLattice
            sage: PCL = PseudoConwayLattice(2, use_database=False)
            sage: PCL.polynomial(3)   # random
            x^3 + x + 1
            sage: PCL.polynomial(4)   # random
            x^4 + x^3 + 1
            sage: PCL.polynomial(60)  # random
            x^60 + x^59 + x^58 + x^55 + x^54 + x^53 + x^52 + x^51 + x^48 + x^46 + x^45 + x^42 + x^41 + x^39 + x^38 + x^37 + x^35 + x^32 + x^31 + x^30 + x^28 + x^24 + x^22 + x^21 + x^18 + x^17 + x^16 + x^15 + x^14 + x^10 + x^8 + x^7 + x^5 + x^3 + x^2 + x + 1

        Check that :issue:`35357` is fixed::

            sage: PCL = PseudoConwayLattice(65537, use_database=True)
            sage: PCL.polynomial(12)
            x^12 + 6282*x^11 + 11122*x^10 + 35286*x^9 + 38302*x^8 + 62766*x^7 + 4264*x^6 + 4288*x^5 + 32878*x^4 + 39221*x^3 + 27451*x^2 + 17153*x + 3
        """
        if n in self.nodes:
            return self.nodes[n]

        p = self.p
        n = Integer(n)

        if n == 1:
            f = self.ring.gen() - FiniteField(p).multiplicative_generator()
            self.nodes[1] = f
            return f

        if minimal:
            from sage.interfaces.gap import gap
            if gap.IsCheapConwayPolynomial(p, n):
                from sage.rings.polynomial.polynomial_ring_constructor import PolynomialRing
                cpoly = gap.ConwayPolynomial(p, n)
                ccoef = list(cpoly.CoefficientsOfUnivariatePolynomial())
                self.nodes[n] = PolynomialRing(FiniteField(p), 'x')(ccoef)
                return self.nodes[n]

        # TODO: Implement special case when n is prime (enumerate until solution is found)

        # Work in an arbitrary field K of order p**n.
        K = FiniteField(p**n, names='a')

        # TODO: something like the following
        # gcds = [n.gcd(d) for d in self.nodes.keys()]
        # xi = { m: (...) for m in gcds }
<<<<<<< HEAD
        xi = {q: self.polynomial(n//q, minimal=True).any_root(K, -n//q, assume_squarefree=True)
=======
        xi = {q: self.polynomial(n//q).any_root(K, n//q, assume_squarefree=True, assume_equal_deg=True)
>>>>>>> b693ea93
              for q in n.prime_divisors()}

        # The following is needed to ensure that in the concrete instantiation
        # of the "new" extension all previous choices are compatible.
        _frobenius_shift(K, xi)

        # Construct a compatible element having order the lcm of orders
        q, x = xi.popitem()
        v = p**(n//q) - 1
        for q, xitem in xi.items():
            w = p**(n//q) - 1
            g, alpha, beta = v.xgcd(w)
            x = x**beta * xitem**alpha
            v = v.lcm(w)

        r = p**n - 1
        # Get the missing part of the order to be primitive
        g = r // v
        # Iterate through g-th roots of x until a primitive one is found
        z = x.nth_root(g)
        root = K.multiplicative_generator()**v
        while z.multiplicative_order() != r:
            z *= root
        # The following should work but tries to create a huge list
        # whose length overflows Python's ints for large parameters
        #Z = x.nth_root(g, all=True)
        #for z in Z:
        #    if z.multiplicative_order() == r:
        #         break
        f = z.minimal_polynomial()
        self.nodes[n] = f
        return f

    def check_consistency(self, n):
        """
        Check that the pseudo-Conway polynomials of degree dividing
        `n` in this lattice satisfy the required compatibility
        conditions.

        EXAMPLES::

            sage: # needs sage.rings.finite_rings
            sage: from sage.rings.finite_rings.conway_polynomials import PseudoConwayLattice
            sage: PCL = PseudoConwayLattice(2, use_database=False)
            sage: PCL.check_consistency(6)
            sage: PCL.check_consistency(60)  # long time
        """
        p = self.p
        K = FiniteField(p**n, modulus=self.polynomial(n), names='a')
        a = K.gen()
        for m in n.divisors():
            assert (a**((p**n-1)//(p**m-1))).minimal_polynomial() == self.polynomial(m)


def _find_pow_of_frobenius(p, n, x, y):
    """
    Find the power of Frobenius which yields `x` when applied to `y`.

    INPUT:

    - ``p`` -- prime number

    - ``n`` -- positive integer

    - ``x`` -- an element of a field `K` of `p^n` elements so that
      the multiplicative order of `x` is `p^n - 1`.

    - ``y`` -- an element of `K` with the same minimal polynomial as
      `x`.

    OUTPUT:

    - an element `i` of the integers modulo `n` such that `x = y^{p^i}`.

    EXAMPLES::

        sage: # needs sage.rings.finite_rings
        sage: from sage.rings.finite_rings.conway_polynomials import _find_pow_of_frobenius
        sage: K.<a> = GF(3^14)
        sage: x = K.multiplicative_generator()
        sage: y = x^27
        sage: _find_pow_of_frobenius(3, 14, x, y)
        11

    """
    from .integer_mod import mod
    for i in range(n):
        if x == y:
            break
        y = y**p
    else:
        raise RuntimeError("No appropriate power of Frobenius found")
    return mod(i, n)

def _crt_non_coprime(running, a):
    """
    Extension of the ``crt`` method of ``IntegerMod`` to the case of
    non-relatively prime modulus.

    EXAMPLES::

        sage: from sage.rings.finite_rings.conway_polynomials import _crt_non_coprime
        sage: a = _crt_non_coprime(mod(14, 18), mod(20,30)); a
        50
        sage: a.modulus()
        90
        sage: _crt_non_coprime(mod(13, 18), mod(20,30))
        Traceback (most recent call last):
        ...
        AssertionError

    """
    g = running.modulus().gcd(a.modulus())
    if g == 1:
        return running.crt(a)
    else:
        assert running % g == a % g
        running_modulus = running.modulus()
        a_modulus = a.modulus()
        for qq in g.prime_divisors():
            a_val_unit = a_modulus.val_unit(qq)
            running_val_unit = running_modulus.val_unit(qq)
            if a_val_unit[0] > running_val_unit[0]:
                running_modulus = running_val_unit[1]
            else:
                a_modulus = a_val_unit[1]
        return (running % running_modulus).crt(a % a_modulus)

def _frobenius_shift(K, generators, check_only=False):
    """
    Given a field `K` of degree `n` over ``GF(p)`` and a dictionary
    holding, for each divisor `q` of `n`, an element with minimal
    polynomial a pseudo-Conway polynomial of degree `n/q`, modify
    these generators into a compatible system.

    Such a system of generators is said to be compatible if for each
    pair of prime divisors `q_1` and `q_2` and each common divisor `m`
    of `n/q_1` and `n/q_2`, the equality

    ``generators[q1]^((p^(n/q1)-1)/(p^m-1)) == generators[q2]^((p^(n/q2)-1)/(p^m-1))``

    holds.

    INPUT:

    - ``K`` -- a finite field of degree `n` over its prime field

    - ``generators`` -- a dictionary, indexed by prime divisors `q` of
      `n`, whose entries are elements of `K` satisfying the `n/q`
      pseudo-Conway polynomial.

    - ``check_only`` -- if ``True``, just check that the given
      generators form a compatible system.

    EXAMPLES::

        sage: # needs sage.libs.ntl sage.rings.finite_rings
        sage: R.<x> = GF(2)[]
        sage: f30 = x^30 + x^28 + x^27 + x^25 + x^24 + x^20 + x^19 + x^18 + x^16 + x^15 + x^12 + x^10 + x^7 + x^2 + 1
        sage: f20 = x^20 + x^19 + x^15 + x^13 + x^12 + x^11 + x^9 + x^8 + x^7 + x^4 + x^2 + x + 1
        sage: f12 = x^12 + x^10 + x^9 + x^8 + x^4 + x^2 + 1
        sage: K.<a> = GF(2^60, modulus='first_lexicographic')
        sage: x30 = f30.roots(K, multiplicities=False)[0]
        sage: x20 = f20.roots(K, multiplicities=False)[0]
        sage: x12 = f12.roots(K, multiplicities=False)[0]
        sage: generators = {2: x30, 3: x20, 5: x12}
        sage: from sage.rings.finite_rings.conway_polynomials import _frobenius_shift, _find_pow_of_frobenius
        sage: _frobenius_shift(K, generators)
        sage: _find_pow_of_frobenius(2, 30, x30, generators[2])
        0
        sage: _find_pow_of_frobenius(2, 20, x20, generators[3])
        13
        sage: _find_pow_of_frobenius(2, 12, x12, generators[5])
        8

    """
    if len(generators) == 1:
        return generators
    p = K.characteristic()
    n = K.degree()
    compatible = {}
    from .integer_mod import mod
    for m in n.divisors():
        compatible[m] = {}
    for q, x in generators.items():
        for m in (n//q).divisors():
            compatible[m][q] = x**((p**(n//q)-1)//(p**m-1))
    if check_only:
        for m in n.divisors():
            try:
                q, x = compatible[m].popitem()
            except KeyError:
                break
            for qq, xx in compatible[m].items():
                assert x == xx
        return
    crt = {}
    qlist = sorted(generators.keys())
    for j in range(1, len(qlist)):
        for i in range(j):
            crt[(i, j)] = []
    for m in n.divisors():
        mqlist = sorted(compatible[m].keys())
        for k in range(1,len(mqlist)):
            j = qlist.index(mqlist[k])
            i = qlist.index(mqlist[k-1])
            crt[(i,j)].append(_find_pow_of_frobenius(p, m, compatible[m][qlist[j]], compatible[m][qlist[i]]))
    for i, j in list(crt):
        L = crt[(i,j)]
        running = mod(0, 1)
        for a in L:
            running = _crt_non_coprime(running, a)
        crt[(i,j)] = [(mod(running, qq**(running.modulus().valuation(qq))),
                       running.modulus().valuation(qq)) for qq in qlist]
        crt[(j,i)] = [(-a, level) for a, level in crt[(i,j)]]
    # Let x_j be the power of Frobenius we apply to generators[qlist[j]], for 0 < j < len(qlist)
    # We have some direct conditions on the x_j: x_j reduces to each entry in crt[(0,j)].
    # But we also have the equations x_j - x_i reduces to each entry in crt[(i,j)].
    # We solve for x_j one prime at a time.  For each prime, we have an equations of the form
    # x_j - x_i = c_ij.  The modulus of the currently known value of x_j, x_i and c_ij will all be powers
    # (possibly 0, possibly different) of the same prime.

    # We can set x_0=0 everywhere, can get an initial setting of x_j from the c_0j.
    # We go through prime by prime.
    import bisect
    frob_powers = [mod(0, 1) for _ in qlist]

    def find_leveller(qindex, level, x, xleveled, searched, i):
        searched[i] = True
        crt_possibles = []
        for j in range(1,len(qlist)):
            if i == j:
                continue
            if crt[(i,j)][qindex][1] >= level:
                if xleveled[j]:
                    return [j]
                elif j not in searched:
                    crt_possibles.append(j)
        for j in crt_possibles:
            path = find_leveller(qindex, level, x, xleveled, searched, j)
            if path is not None:
                path.append(j)
                return path
        return None

    def propagate_levelling(qindex, level, x, xleveled, i):
        for j in range(1, len(qlist)):
            if i == j:
                continue
            if not xleveled[j] and crt[(i,j)][qindex][1] >= level:
                newxj = x[i][0] + crt[(i,j)][qindex][0]
                x[j] = (newxj, min(x[i][1], crt[(i,j)][qindex][1]))
                xleveled[j] = True
                propagate_levelling(qindex, level, x, xleveled, j)

    for qindex in range(len(qlist)):
        q = qlist[qindex]
        # We include the initial 0 to match up our indexing with crt.
        x = [0] + [crt[(0,j)][qindex] for j in range(1,len(qlist))]
        # We first check that our equations are consistent and
        # determine which powers of q occur as moduli.
        levels = []
        for j in range(2, len(qlist)):
            for i in range(j):
                # we need crt[(0,j)] = crt[(0,i)] + crt[(i,j)]
                if i != 0:
                    assert x[j][0] == x[i][0] + crt[(i,j)][qindex][0]
                level = crt[(i,j)][qindex][1]
                if level > 0:
                    ins = bisect.bisect_left(levels,level)
                    if ins == len(levels):
                        levels.append(level)
                    elif levels[ins] != level:
                        levels.insert(ins, level)
        for level in levels:
            xleveled = [0] + [x[i][1] >= level for i in range(1,len(qlist))]
            while True:
                try:
                    i = xleveled.index(False, 1)
                    searched = {}
                    levelling_path = find_leveller(qindex, level, x, xleveled, searched, i)
                    if levelling_path is None:
                        # Any lift will work, since there are no constraints.
                        x[i] = (mod(x[i][0].lift(), q**level), level)
                        xleveled[i] = True
                        propagate_levelling(qindex, level, x, xleveled, i)
                    else:
                        levelling_path.append(i)
                        for m in range(1,len(path)):
                            # This point on the path may have already
                            # been leveled in a previous propagation.
                            if not xleveled[path[m]]:
                                newx = x[path[m-1]][0] + crt[(path[m-1],path[m])][qindex][0]
                                x[path[m]] = (newx, min(x[path[m-1]][1], crt[(path[m-1],path[m])][qindex][1]))
                                xleveled[path[m]] = True
                                propagate_levelling(qindex, level, x, xleveled, path[m])
                except ValueError:
                    break
        for j in range(1,len(qlist)):
            frob_powers[j] = frob_powers[j].crt(x[j][0])
    for j in range(1, len(qlist)):
        generators[qlist[j]] = generators[qlist[j]]**(p**(-frob_powers[j]).lift())
    _frobenius_shift(K, generators, check_only=True)<|MERGE_RESOLUTION|>--- conflicted
+++ resolved
@@ -256,12 +256,8 @@
         # TODO: something like the following
         # gcds = [n.gcd(d) for d in self.nodes.keys()]
         # xi = { m: (...) for m in gcds }
-<<<<<<< HEAD
-        xi = {q: self.polynomial(n//q, minimal=True).any_root(K, -n//q, assume_squarefree=True)
-=======
-        xi = {q: self.polynomial(n//q).any_root(K, n//q, assume_squarefree=True, assume_equal_deg=True)
->>>>>>> b693ea93
-              for q in n.prime_divisors()}
+        xi = {q: self.polynomial(n//q, minimal=True).any_root(K, n//q,
+                assume_squarefree=True, assume_equal_deg=True) for q in n.prime_divisors()}
 
         # The following is needed to ensure that in the concrete instantiation
         # of the "new" extension all previous choices are compatible.
