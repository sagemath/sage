"""
Finite field morphisms

This file provides several classes implementing:

- embeddings between finite fields

- Frobenius isomorphism on finite fields

EXAMPLES::

    sage: from sage.rings.finite_rings.hom_finite_field import FiniteFieldHomomorphism_generic

Construction of an embedding::

    sage: k.<t> = GF(3^7)
    sage: K.<T> = GF(3^21)
    sage: f = FiniteFieldHomomorphism_generic(Hom(k, K)); f
    Ring morphism:
      From: Finite Field in t of size 3^7
      To:   Finite Field in T of size 3^21
      Defn: t |--> T^20 + 2*T^18 + T^16 + 2*T^13 + T^9 + 2*T^8 + T^7 + T^6 + T^5 + T^3 + 2*T^2 + T

    sage: f(t)
    T^20 + 2*T^18 + T^16 + 2*T^13 + T^9 + 2*T^8 + T^7 + T^6 + T^5 + T^3 + 2*T^2 + T

The map `f` has a method ``section`` which returns a partially defined
map which is the inverse of `f` on the image of `f`::

    sage: g = f.section(); g
    Section of Ring morphism:
      From: Finite Field in t of size 3^7
      To:   Finite Field in T of size 3^21
      Defn: t |--> T^20 + 2*T^18 + T^16 + 2*T^13 + T^9 + 2*T^8 + T^7 + T^6 + T^5 + T^3 + 2*T^2 + T
    sage: g(f(t^3+t^2+1))
    t^3 + t^2 + 1
    sage: g(T)
    Traceback (most recent call last):
    ...
    ValueError: T is not in the image of Ring morphism:
      From: Finite Field in t of size 3^7
      To:   Finite Field in T of size 3^21
      Defn: t |--> T^20 + 2*T^18 + T^16 + 2*T^13 + T^9 + 2*T^8 + T^7 + T^6 + T^5 + T^3 + 2*T^2 + T

There is no embedding of `GF(5^6)` into `GF(5^11)`::

    sage: k.<t> = GF(5^6)
    sage: K.<T> = GF(5^11)
    sage: FiniteFieldHomomorphism_generic(Hom(k, K))
    Traceback (most recent call last):
    ...
    ValueError: No embedding of Finite Field in t of size 5^6 into Finite Field in T of size 5^11


Construction of Frobenius endomorphisms::

    sage: k.<t> = GF(7^14)
    sage: Frob = k.frobenius_endomorphism(); Frob
    Frobenius endomorphism t |--> t^7 on Finite Field in t of size 7^14
    sage: Frob(t)
    t^7

Some basic arithmetics is supported::

    sage: Frob^2
    Frobenius endomorphism t |--> t^(7^2) on Finite Field in t of size 7^14
    sage: f = k.frobenius_endomorphism(7); f
    Frobenius endomorphism t |--> t^(7^7) on Finite Field in t of size 7^14
    sage: f*Frob
    Frobenius endomorphism t |--> t^(7^8) on Finite Field in t of size 7^14

    sage: Frob.order()
    14
    sage: f.order()
    2

Note that simplifications are made automatically::

    sage: Frob^16
    Frobenius endomorphism t |--> t^(7^2) on Finite Field in t of size 7^14
    sage: Frob^28
    Identity endomorphism of Finite Field in t of size 7^14

And that comparisons work::

    sage: Frob == Frob^15
    True
    sage: Frob^14 == Hom(k, k).identity()
    True

AUTHOR:

- Xavier Caruso (2012-06-29)
"""

#############################################################################
#    Copyright (C) 2012 Xavier Caruso <xavier.caruso@normalesup.org>
#
#  Distributed under the terms of the GNU General Public License (GPL)
#
#                  http://www.gnu.org/licenses/
#****************************************************************************

from sage.rings.integer cimport Integer

from sage.categories.homset import Hom
from sage.structure.element cimport Element

from sage.rings.finite_rings.finite_field_base import is_FiniteField
from sage.rings.morphism cimport RingHomomorphism, RingHomomorphism_im_gens, FrobeniusEndomorphism_generic
from sage.rings.finite_rings.finite_field_constructor import FiniteField

from sage.categories.map cimport Section
from sage.categories.morphism cimport Morphism

from sage.misc.cachefunc import cached_method


cdef class SectionFiniteFieldHomomorphism_generic(Section):
    """
    A class implementing sections of embeddings between finite fields.
    """
    cpdef Element _call_(self, x):  # Not optimized
        """
        TESTS::

            sage: from sage.rings.finite_rings.hom_finite_field import FiniteFieldHomomorphism_generic
            sage: k.<t> = GF(3^7)
            sage: K.<T> = GF(3^21)
            sage: f = FiniteFieldHomomorphism_generic(Hom(k, K))
            sage: g = f.section()
            sage: g(f(t^3+t^2+1))
            t^3 + t^2 + 1

            sage: g(T)
            Traceback (most recent call last):
            ...
            ValueError: T is not in the image of Ring morphism:
              From: Finite Field in t of size 3^7
              To:   Finite Field in T of size 3^21
              Defn: t |--> T^20 + 2*T^18 + T^16 + 2*T^13 + T^9 + 2*T^8 + T^7 + T^6 + T^5 + T^3 + 2*T^2 + T
        """
        for root, _ in x.minimal_polynomial().roots(ring=self.codomain()):
            if self._inverse(root) == x:
                return root
        raise ValueError("%s is not in the image of %s" % (x, self._inverse))


    def _repr_(self):
        """
        Return a string representation of this section.

        EXAMPLES::

            sage: from sage.rings.finite_rings.hom_finite_field import FiniteFieldHomomorphism_generic
            sage: k.<t> = GF(3^7)
            sage: K.<T> = GF(3^21)
            sage: f = FiniteFieldHomomorphism_generic(Hom(k, K))
            sage: g = f.section()
            sage: g._repr_()
            'Section of Ring morphism:\n  From: Finite Field in t of size 3^7\n  To:   Finite Field in T of size 3^21\n  Defn: t |--> T^20 + 2*T^18 + T^16 + 2*T^13 + T^9 + 2*T^8 + T^7 + T^6 + T^5 + T^3 + 2*T^2 + T'
        """
        return "Section of %s" % self._inverse


    def _latex_(self):
        r"""
        Return a latex representation of this section.

        EXAMPLES::

            sage: from sage.rings.finite_rings.hom_finite_field import FiniteFieldHomomorphism_generic
            sage: k.<t> = GF(3^7)
            sage: K.<T> = GF(3^21)
            sage: f = FiniteFieldHomomorphism_generic(Hom(k, K))
            sage: g = f.section()
            sage: g._latex_()
            '\\verb"Section of "\\Bold{F}_{3^{7}} \\hookrightarrow \\Bold{F}_{3^{21}}'
        """
        return '\\verb"Section of "' + self._inverse._latex_()



cdef class FiniteFieldHomomorphism_generic(RingHomomorphism_im_gens):
    """
    A class implementing embeddings between finite fields.

    TESTS::

        sage: from sage.rings.finite_rings.hom_finite_field import FiniteFieldHomomorphism_generic
        sage: k.<t> = GF(3^7)
        sage: K.<T> = GF(3^21)
        sage: f = FiniteFieldHomomorphism_generic(Hom(k, K))
        sage: TestSuite(f).run()

    """
    def __init__(self, parent, im_gens=None, base_map=None, check=True, section_class=None):
        """
        TESTS::

            sage: from sage.rings.finite_rings.hom_finite_field import FiniteFieldHomomorphism_generic
            sage: k.<t> = GF(3^7)
            sage: K.<T> = GF(3^21)
            sage: f = FiniteFieldHomomorphism_generic(Hom(k, K)); f
            Ring morphism:
              From: Finite Field in t of size 3^7
              To:   Finite Field in T of size 3^21
              Defn: t |--> T^20 + 2*T^18 + T^16 + 2*T^13 + T^9 + 2*T^8 + T^7 + T^6 + T^5 + T^3 + 2*T^2 + T

            sage: k.<t> = GF(3^6)
            sage: K.<t> = GF(3^9)
            sage: FiniteFieldHomomorphism_generic(Hom(k, K))
            Traceback (most recent call last):
            ...
            ValueError: No embedding of Finite Field in t of size 3^6 into Finite Field in t of size 3^9

            sage: FiniteFieldHomomorphism_generic(Hom(ZZ, QQ))
            Traceback (most recent call last):
            ...
            TypeError: The domain is not a finite field or does not provide the required interface for finite fields

            sage: R.<x> = k[]
            sage: FiniteFieldHomomorphism_generic(Hom(k, R))
            Traceback (most recent call last):
            ...
            TypeError: The codomain is not a finite field or does not provide the required interface for finite fields
        """
        domain = parent.domain()
        codomain = parent.codomain()
        if not is_FiniteField(domain):
            raise TypeError("The domain is not a finite field or does not provide the required interface for finite fields")
        if not is_FiniteField(codomain):
            raise TypeError("The codomain is not a finite field or does not provide the required interface for finite fields")
        if domain.characteristic() != codomain.characteristic() or codomain.degree() % domain.degree() != 0:
            raise ValueError("No embedding of %s into %s" % (domain, codomain))
        if im_gens is None:
            im_gens = domain.modulus().any_root(codomain)
            check=False
        RingHomomorphism_im_gens.__init__(self, parent, im_gens, base_map=base_map, check=check)
        if section_class is None:
            self._section_class = SectionFiniteFieldHomomorphism_generic
        else:
            self._section_class = section_class

    def __copy__(self):
        """
        Return a copy of this map.

        TESTS::

            sage: from sage.rings.finite_rings.hom_finite_field import FiniteFieldHomomorphism_generic
            sage: k.<t> = GF(3^7)
            sage: K.<T> = GF(3^21)
            sage: f = FiniteFieldHomomorphism_generic(Hom(k, K))
            sage: g = copy(f)
            sage: g.section()(g(t)) == f.section()(f(t))
            True

        ::

            sage: F = GF(2)
            sage: E = GF(4)
            sage: phi = E.coerce_map_from(F); phi
            Ring morphism:
              From: Finite Field of size 2
              To:   Finite Field in z2 of size 2^2
              Defn: 1 |--> 1
            sage: phi.section()
            Section of Ring morphism:
              From: Finite Field of size 2
              To:   Finite Field in z2 of size 2^2
              Defn: 1 |--> 1
        """
        cdef FiniteFieldHomomorphism_generic out = super().__copy__()
        out._section_class = self._section_class
        return out

    def _latex_(self):
        r"""
        Return a latex representation of this embedding.

        EXAMPLES::

            sage: from sage.rings.finite_rings.hom_finite_field import FiniteFieldHomomorphism_generic
            sage: k.<t> = GF(3^7)
            sage: K.<T> = GF(3^21)
            sage: f = FiniteFieldHomomorphism_generic(Hom(k, K))
            sage: f._latex_()
            '\\Bold{F}_{3^{7}} \\hookrightarrow \\Bold{F}_{3^{21}}'
        """
        return self.domain()._latex_() + " \\hookrightarrow " + self.codomain()._latex_()

    cpdef Element _call_(self, x):
        """
        TESTS::

            sage: from sage.rings.finite_rings.hom_finite_field import FiniteFieldHomomorphism_generic
            sage: k.<t> = GF(3^3)
            sage: K.<T> = GF(3^9)
            sage: f = FiniteFieldHomomorphism_generic(Hom(k, K))
            sage: f(t)
            2*T^6 + 2*T^4 + T^2 + T

            sage: a = k.random_element()
            sage: b = k.random_element()
            sage: f(a+b) == f(a) + f(b)
            True
            sage: f(a*b) == f(a) * f(b)
            True
        """
        f = x.polynomial()
        bm = self.base_map()
        if bm is not None:
            f = f.map_coefficients(bm)
        return f(self.im_gens()[0])


    def is_injective(self):
        """
        Return True since a embedding between finite fields is
        always injective.

        EXAMPLES::

            sage: from sage.rings.finite_rings.hom_finite_field import FiniteFieldHomomorphism_generic
            sage: k.<t> = GF(3^3)
            sage: K.<T> = GF(3^9)
            sage: f = FiniteFieldHomomorphism_generic(Hom(k, K))
            sage: f.is_injective()
            True
        """
        return True


    def is_surjective(self):
        """
        Return true if this embedding is surjective (and hence an
        isomorphism.

        EXAMPLES::

            sage: from sage.rings.finite_rings.hom_finite_field import FiniteFieldHomomorphism_generic
            sage: k.<t> = GF(3^3)
            sage: K.<T> = GF(3^9)
            sage: f = FiniteFieldHomomorphism_generic(Hom(k, K))
            sage: f.is_surjective()
            False
            sage: g = FiniteFieldHomomorphism_generic(Hom(k, k))
            sage: g.is_surjective()
            True
        """
        return self.domain().cardinality() == self.codomain().cardinality()


    @cached_method
    def section(self):
        """
        Return the ``inverse`` of this embedding.

        It is a partially defined map whose domain is the codomain
        of the embedding, but which is only defined on the image of
        the embedding.

        EXAMPLES::

            sage: from sage.rings.finite_rings.hom_finite_field import FiniteFieldHomomorphism_generic
            sage: k.<t> = GF(3^7)
            sage: K.<T> = GF(3^21)
            sage: f = FiniteFieldHomomorphism_generic(Hom(k, K))
            sage: g = f.section(); g
            Section of Ring morphism:
              From: Finite Field in t of size 3^7
              To:   Finite Field in T of size 3^21
              Defn: t |--> T^20 + 2*T^18 + T^16 + 2*T^13 + T^9 + 2*T^8 + T^7 + T^6 + T^5 + T^3 + 2*T^2 + T
            sage: g(f(t^3+t^2+1))
            t^3 + t^2 + 1
            sage: g(T)
            Traceback (most recent call last):
            ...
            ValueError: T is not in the image of Ring morphism:
              From: Finite Field in t of size 3^7
              To:   Finite Field in T of size 3^21
              Defn: t |--> T^20 + 2*T^18 + T^16 + 2*T^13 + T^9 + 2*T^8 + T^7 + T^6 + T^5 + T^3 + 2*T^2 + T
        """
        if self.base_map() is not None:
            raise NotImplementedError
        return self._section_class(self)

    def _inverse_image_element(self, b):
        """
        Return the unique ``a`` such that ``self(a) = b`` if one such exists.

        This method is simply a shorthand for calling the map returned by
        ``self.section()`` on ``b``.

        EXAMPLES::

            sage: k.<t> = GF(3^7)
            sage: K.<T>, f = k.extension(3, map=True)
            sage: b = f(t^2); b
            2*T^20 + 2*T^19 + T^18 + T^15 + 2*T^14 + 2*T^13 + 2*T^12 + T^8 + 2*T^6 + T^5 + 2*T^4 + T^3 + 2*T^2 + T
            sage: f.inverse_image(b)
            t^2
            sage: f.inverse_image(T)
            Traceback (most recent call last):
            ...
            ValueError: T is not in the image of Ring morphism:
            From: Finite Field in t of size 3^7
            To:   Finite Field in T of size 3^21
            Defn: t |--> T^20 + 2*T^18 + T^16 + 2*T^13 + T^9 + 2*T^8 + T^7 + T^6 + T^5 + T^3 + 2*T^2 + T
        """
        return self.section()(b)

    def __hash__(self):
        r"""
        Return a hash of this morphism

        TESTS::

            sage: k.<t> = GF(5^3)
            sage: Frob = k.frobenius_endomorphism()
            sage: embed = Frob.fixed_field()[1]
            sage: hash(embed)  # random
            -2441354824160407762
        """
        return Morphism.__hash__(self)

    cdef dict _extra_slots(self):
        r"""
        Helper function for copying and pickling

        TESTS::

            sage: k.<t> = GF(5^3)
            sage: Frob = k.frobenius_endomorphism()
            sage: embed = Frob.fixed_field()[1]
            sage: embed.__reduce__()  # indirect doctest
            (<cyfunction unpickle_map at ...>,
             (<class 'sage.rings.finite_rings.hom_prime_finite_field.FiniteFieldHomomorphism_prime'>,
              Set of field embeddings from Finite Field of size 5 to Finite Field in t of size 5^3,
              {},
              {'__im_gens': [1],
               '_base_map': None,
               '_codomain': Finite Field in t of size 5^3,
               '_domain': Finite Field of size 5,
               '_is_coercion': False,
               '_lift': None,
               '_repr_type_str': None,
               '_section_class': <class 'sage.rings.finite_rings.hom_prime_finite_field.SectionFiniteFieldHomomorphism_prime'>}))
        """
        cdef dict slots
        slots = RingHomomorphism_im_gens._extra_slots(self)
        slots['_section_class'] = self._section_class
        return slots

    cdef _update_slots(self, dict slots):
        r"""
        Helper function for copying and pickling

        TESTS::

            sage: k.<t> = GF(5^3)
            sage: Frob = k.frobenius_endomorphism()
            sage: embed = Frob.fixed_field()[1]
            sage: f = loads(dumps(embed))
            sage: f == embed
            True
            sage: f.section()
            Section of Ring morphism:
              From: Finite Field of size 5
              To:   Finite Field in t of size 5^3
              Defn: 1 |--> 1
        """
        RingHomomorphism_im_gens._update_slots(self, slots)
        self._section_class = slots['_section_class']


cdef class FrobeniusEndomorphism_finite_field(FrobeniusEndomorphism_generic):
    """
    A class implementing Frobenius endomorphisms on finite fields.

    TESTS::

        sage: k.<a> = GF(7^11)
        sage: Frob = k.frobenius_endomorphism(5)
        sage: TestSuite(Frob).run()

    """
    def __init__(self, domain, n=1):
        """
        INPUT:

        -  ``domain`` -- a finite field

        -  ``n`` -- an integer (default: 1)

        .. NOTE::

            `n` may be negative.

        OUTPUT:

        The `n`-th power of the absolute (arithmetic) Frobenius
        endomorphism on ``domain``

        TESTS::

            sage: from sage.rings.finite_rings.hom_finite_field import FrobeniusEndomorphism_finite_field
            sage: k.<t> = GF(5^3)
            sage: FrobeniusEndomorphism_finite_field(k)
            Frobenius endomorphism t |--> t^5 on Finite Field in t of size 5^3
            sage: FrobeniusEndomorphism_finite_field(k, 2)
            Frobenius endomorphism t |--> t^(5^2) on Finite Field in t of size 5^3

            sage: FrobeniusEndomorphism_finite_field(k, t)
            Traceback (most recent call last):
            ...
            TypeError: n (=t) is not an integer

            sage: FrobeniusEndomorphism_finite_field(k['x'])
            Traceback (most recent call last):
            ...
            TypeError: The domain is not a finite field or does not provide the required interface for finite fields
        """
        if not is_FiniteField(domain):
            raise TypeError("The domain is not a finite field or does not provide the required interface for finite fields")
        try:
            n = Integer(n)
        except TypeError:
            raise TypeError("n (=%s) is not an integer" % n)

        self._degree = domain.degree()
        self._power = n % self._degree
        self._degree_fixed = domain.degree().gcd(self._power)
        self._order = self._degree / self._degree_fixed
        self._q = domain.characteristic() ** self._power
        RingHomomorphism.__init__(self, Hom(domain, domain))


    def _repr_(self):
        """
        Return a string representation of this endomorphism.

        EXAMPLES::

            sage: k.<t> = GF(5^3)
            sage: Frob = k.frobenius_endomorphism(); Frob
            Frobenius endomorphism t |--> t^5 on Finite Field in t of size 5^3

            sage: Frob._repr_()
            'Frobenius endomorphism t |--> t^5 on Finite Field in t of size 5^3'
        """
        name = self.domain().variable_name()
        if self._power == 0:
            s = "Identity endomorphism of"
        elif self._power == 1:
            s = "Frobenius endomorphism %s |--> %s^%s on" % (name, name, self.domain().characteristic())
        else:
            s = "Frobenius endomorphism %s |--> %s^(%s^%s) on" % (name, name, self.domain().characteristic(), self._power)
        s += " %s" % self.domain()
        return s


    def _repr_short(self):
        """
        Return a short string representation of this endomorphism.

        EXAMPLES::

            sage: k.<t> = GF(5^3)
            sage: Frob = k.frobenius_endomorphism(); Frob
            Frobenius endomorphism t |--> t^5 on Finite Field in t of size 5^3

            sage: Frob._repr_short()
            't |--> t^5'
        """
        name = self.domain().variable_name()
        if self._power == 0:
            s = "Identity"
        elif self._power == 1:
            s = "%s |--> %s^%s" % (name, name, self.domain().characteristic())
        else:
            s = "%s |--> %s^(%s^%s)" % (name, name, self.domain().characteristic(), self._power)
        return s


    def _latex_(self):
        r"""
        Return a latex representation of this endomorphism.

        EXAMPLES::

            sage: k.<t> = GF(5^3)
            sage: Frob = k.frobenius_endomorphism()
            sage: Frob._latex_()
            't \\mapsto t^{5}'
        """
        try:
            name = self.domain().latex_variable_names()[0]
        except IndexError:
            name = "x"
        if self._power == 0:
            s = '\\verb"id"'
        elif self._power == 1:
            s = "%s \\mapsto %s^{%s}" % (name, name, self.domain().characteristic())
        else:
            s = "%s \\mapsto %s^{%s^{%s}}" % (name, name, self.domain().characteristic(), self._power)
        return s


    cpdef Element _call_(self, x):
        """
        TESTS::

            sage: k.<t> = GF(5^3)
            sage: Frob = k.frobenius_endomorphism()
            sage: Frob(t)
            2*t^2 + 4*t + 4
            sage: Frob(t) == t^5
            True
        """
        return x ** self._q


    def order(self):
        """
        Return the order of this endomorphism.

        EXAMPLES::

            sage: k.<t> = GF(5^12)
            sage: Frob = k.frobenius_endomorphism()
            sage: Frob.order()
            12
            sage: (Frob^2).order()
            6
            sage: (Frob^9).order()
            4
        """
        if self._order == 0:
            from sage.rings.infinity import Infinity
            return Infinity
        else:
            return Integer(self._order)

    def power(self):
        """
        Return an integer `n` such that this endomorphism
        is the `n`-th power of the absolute (arithmetic)
        Frobenius.

        EXAMPLES::

            sage: k.<t> = GF(5^12)
            sage: Frob = k.frobenius_endomorphism()
            sage: Frob.power()
            1
            sage: (Frob^9).power()
            9
            sage: (Frob^13).power()
            1
        """
        return self._power


    def __pow__(self, n, modulus):
        """
        Return the `n`-th iterate of this endomorphism.

        EXAMPLES::

            sage: k.<t> = GF(5^12)
            sage: Frob = k.frobenius_endomorphism(); Frob
            Frobenius endomorphism t |--> t^5 on Finite Field in t of size 5^12
            sage: Frob^2
            Frobenius endomorphism t |--> t^(5^2) on Finite Field in t of size 5^12

        The result is simplified if possible::

            sage: Frob^15
            Frobenius endomorphism t |--> t^(5^3) on Finite Field in t of size 5^12
            sage: Frob^36
            Identity endomorphism of Finite Field in t of size 5^12
        """
        return self.__class__(self.domain(), self.power()*n)

    @cached_method
    def inverse(self):
        """
        Return the inverse of this Frobenius endomorphism.

        EXAMPLES::

            sage: k.<a> = GF(7^11)
            sage: f = k.frobenius_endomorphism(5)
            sage: (f.inverse() * f).is_identity()
            True
        """
        return self.__class__(self.domain(), -self.power())

    def _composition(self, right):
        """
        Return self o right.

        EXAMPLES::

            sage: k.<t> = GF(5^12)
            sage: f = k.frobenius_endomorphism(); f
            Frobenius endomorphism t |--> t^5 on Finite Field in t of size 5^12
            sage: g = k.frobenius_endomorphism(2); g
            Frobenius endomorphism t |--> t^(5^2) on Finite Field in t of size 5^12
            sage: f * g
            Frobenius endomorphism t |--> t^(5^3) on Finite Field in t of size 5^12

        The result is simplified if possible::

            sage: f = k.frobenius_endomorphism(9)
            sage: g = k.frobenius_endomorphism(10)
            sage: f * g
            Frobenius endomorphism t |--> t^(5^7) on Finite Field in t of size 5^12
        """
        if isinstance(right, FrobeniusEndomorphism_finite_field):
            return self.__class__(self.domain(), self._power + right.power())
        else:
            return RingHomomorphism._composition(self, right)


    def fixed_field(self):
        """
        Return the fixed field of ``self``.

        OUTPUT:

        - a tuple `(K, e)`, where `K` is the subfield of the domain
          consisting of elements fixed by ``self`` and `e` is an
          embedding of `K` into the domain.

        .. NOTE::

            The name of the variable used for the subfield (if it
            is not a prime subfield) is suffixed by ``_fixed``.

        EXAMPLES::

            sage: k.<t> = GF(5^6)
            sage: f = k.frobenius_endomorphism(2)
            sage: kfixed, embed = f.fixed_field()
            sage: kfixed
            Finite Field in t_fixed of size 5^2
            sage: embed
            Ring morphism:
              From: Finite Field in t_fixed of size 5^2
              To:   Finite Field in t of size 5^6
              Defn: t_fixed |--> 4*t^5 + 2*t^4 + 4*t^2 + t

            sage: tfixed = kfixed.gen()
            sage: embed(tfixed)
            4*t^5 + 2*t^4 + 4*t^2 + t
        """
        if self._degree_fixed == 1:
            k = FiniteField(self.domain().characteristic())
            from .hom_prime_finite_field import FiniteFieldHomomorphism_prime
            f = FiniteFieldHomomorphism_prime(Hom(k, self.domain()))
        else:
            k = FiniteField(self.domain().characteristic()**self._degree_fixed,
                            name=self.domain().variable_name() + "_fixed")
            f = FiniteFieldHomomorphism_generic(Hom(k, self.domain()))
        return k, f


    def is_injective(self):
        """
        Return true since any power of the Frobenius endomorphism
        over a finite field is always injective.

        EXAMPLES::

            sage: k.<t> = GF(5^3)
            sage: Frob = k.frobenius_endomorphism()
            sage: Frob.is_injective()
            True
        """
        return True


    def is_surjective(self):
        """
        Return true since any power of the Frobenius endomorphism
        over a finite field is always surjective.

        EXAMPLES::

            sage: k.<t> = GF(5^3)
            sage: Frob = k.frobenius_endomorphism()
            sage: Frob.is_surjective()
            True
        """
        return True


    def is_identity(self):
        """
        Return true if this morphism is the identity morphism.

        EXAMPLES::

            sage: k.<t> = GF(5^3)
            sage: Frob = k.frobenius_endomorphism()
            sage: Frob.is_identity()
            False
            sage: (Frob^3).is_identity()
            True
        """
        return self.power() == 0

    def __hash__(self):
        r"""
        Return a hash of this morphism

        EXAMPLES::

            sage: k.<t> = GF(5^3)
            sage: Frob = k.frobenius_endomorphism()
            sage: hash(Frob)  # random
            383183030479672104
        """
        return Morphism.__hash__(self)

<<<<<<< HEAD
    cdef dict _extra_slots(self):
        r"""
        Helper function for copying and pickling

        TESTS::

            sage: k.<t> = GF(5^3)
            sage: Frob = k.frobenius_endomorphism(2)
            sage: Frob.__reduce__()  # indirect doctest
            (<cyfunction unpickle_map at ...>,
             (<class 'sage.rings.finite_rings.hom_finite_field_givaro.FrobeniusEndomorphism_givaro'>,
              Automorphism group of Finite Field in t of size 5^3,
              {},
              {'_codomain': Finite Field in t of size 5^3,
               '_domain': Finite Field in t of size 5^3,
               '_is_coercion': False,
               '_lift': None,
               '_power': 2,
               '_repr_type_str': None}))
        """
        cdef dict slots
        slots = FrobeniusEndomorphism_generic._extra_slots(self)
        slots['_power'] = self._power
        return slots

=======
>>>>>>> 84f02afa
    cdef _update_slots(self, dict slots):
        r"""
        Helper function for copying and pickling

        TESTS::

            sage: k.<t> = GF(5^3)
            sage: Frob = k.frobenius_endomorphism(2)
            sage: Frob
            Frobenius endomorphism t |--> t^(5^2) on Finite Field in t of size 5^3

            sage: phi = copy(Frob)
            sage: phi
            Frobenius endomorphism t |--> t^(5^2) on Finite Field in t of size 5^3
            sage: Frob == phi
            True
        """
        FrobeniusEndomorphism_generic._update_slots(self, slots)
        domain = self.domain()
        self._degree = domain.degree()
        self._degree_fixed = domain.degree().gcd(self._power)
        self._order = self._degree / self._degree_fixed
        self._q = domain.characteristic() ** self._power

from sage.misc.persist import register_unpickle_override
register_unpickle_override('sage.rings.finite_field_morphism', 'FiniteFieldHomomorphism_generic', FiniteFieldHomomorphism_generic)<|MERGE_RESOLUTION|>--- conflicted
+++ resolved
@@ -826,34 +826,6 @@
         """
         return Morphism.__hash__(self)
 
-<<<<<<< HEAD
-    cdef dict _extra_slots(self):
-        r"""
-        Helper function for copying and pickling
-
-        TESTS::
-
-            sage: k.<t> = GF(5^3)
-            sage: Frob = k.frobenius_endomorphism(2)
-            sage: Frob.__reduce__()  # indirect doctest
-            (<cyfunction unpickle_map at ...>,
-             (<class 'sage.rings.finite_rings.hom_finite_field_givaro.FrobeniusEndomorphism_givaro'>,
-              Automorphism group of Finite Field in t of size 5^3,
-              {},
-              {'_codomain': Finite Field in t of size 5^3,
-               '_domain': Finite Field in t of size 5^3,
-               '_is_coercion': False,
-               '_lift': None,
-               '_power': 2,
-               '_repr_type_str': None}))
-        """
-        cdef dict slots
-        slots = FrobeniusEndomorphism_generic._extra_slots(self)
-        slots['_power'] = self._power
-        return slots
-
-=======
->>>>>>> 84f02afa
     cdef _update_slots(self, dict slots):
         r"""
         Helper function for copying and pickling
