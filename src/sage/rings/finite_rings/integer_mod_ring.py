r"""
Ring `\ZZ/n\ZZ` of integers modulo `n`

EXAMPLES::

    sage: R = Integers(97)
    sage: a = R(5)
    sage: a**100000000000000000000000000000000000000000000000000000000000000
    61

This example illustrates the relation between
`\ZZ/p\ZZ` and `\GF{p}`. In
particular, there is a canonical map to `\GF{p}`, but not in
the other direction.

::

    sage: r = Integers(7)
    sage: s = GF(7)
    sage: r.has_coerce_map_from(s)
    False
    sage: s.has_coerce_map_from(r)
    True
    sage: s(1) + r(1)
    2
    sage: parent(s(1) + r(1))
    Finite Field of size 7
    sage: parent(r(1) + s(1))
    Finite Field of size 7

We list the elements of `\ZZ/3\ZZ`::

    sage: R = Integers(3)
    sage: list(R)
    [0, 1, 2]

AUTHORS:

- William Stein (initial code)

- David Joyner (2005-12-22): most examples

- Robert Bradshaw (2006-08-24): convert to SageX (Cython)

- William Stein (2007-04-29): square_roots_of_one

- Simon King (2011-04-21): allow to prescribe a category

- Simon King (2013-09): Only allow to prescribe the category of fields
"""

# ****************************************************************************
#       Copyright (C) 2005 William Stein <wstein@gmail.com>
#
# This program is free software: you can redistribute it and/or modify
# it under the terms of the GNU General Public License as published by
# the Free Software Foundation, either version 2 of the License, or
# (at your option) any later version.
#                  https://www.gnu.org/licenses/
# ****************************************************************************


import sage.misc.prandom as random

from sage.arith.misc import factor
from sage.arith.misc import primitive_root
from sage.arith.misc import CRT_basis
from sage.rings.ring import Field, CommutativeRing
import sage.rings.abc
from sage.rings.finite_rings import integer_mod
import sage.rings.integer as integer
import sage.rings.integer_ring as integer_ring
import sage.rings.quotient_ring as quotient_ring

try:
    from sage.libs.pari.all import pari, PariError
except ImportError:
    class PariError(Exception):
        pass

from sage.misc.cachefunc import cached_method

from sage.structure.factory import UniqueFactory
from sage.structure.richcmp import richcmp, richcmp_method

from sage.interfaces.abc import GapElement


class IntegerModFactory(UniqueFactory):
    r"""
    Return the quotient ring `\ZZ / n\ZZ`.

    INPUT:

    - ``order`` -- integer (default: 0); positive or negative
    - ``is_field`` -- bool (default: ``False``); assert that
      the order is prime and hence the quotient ring belongs to
      the category of fields
    - ``category`` (optional) - the category that the quotient ring belongs to.

    .. NOTE::

        The optional argument ``is_field`` is not part of the cache key.
        Hence, this factory will create precisely one instance of `\ZZ /
        n\ZZ`.  However, if ``is_field`` is true, then a previously created
        instance of the quotient ring will be updated to be in the category of
        fields.

        **Use with care!** Erroneously putting `\ZZ / n\ZZ` into the category
        of fields may have consequences that can compromise a whole Sage
        session, so that a restart will be needed.

    EXAMPLES::

        sage: IntegerModRing(15)
        Ring of integers modulo 15
        sage: IntegerModRing(7)
        Ring of integers modulo 7
        sage: IntegerModRing(-100)
        Ring of integers modulo 100

    Note that you can also use ``Integers``, which is a
    synonym for ``IntegerModRing``.

    ::

        sage: Integers(18)
        Ring of integers modulo 18
        sage: Integers() is Integers(0) is ZZ
        True

    .. NOTE::

        Testing whether a quotient ring `\ZZ / n\ZZ` is a field can of
        course be very costly. By default, it is not tested whether `n`
        is prime or not, in contrast to
        :func:`~sage.rings.finite_rings.finite_field_constructor.GF`. If the user
        is sure that the modulus is prime and wants to avoid a primality
        test, (s)he can provide ``category=Fields()`` when constructing
        the quotient ring, and then the result will behave like a field.
        If the category is not provided during initialisation, and it is
        found out later that the ring is in fact a field, then the category
        will be changed at runtime, having the same effect as providing
        ``Fields()`` during initialisation.

    EXAMPLES::

        sage: R = IntegerModRing(5)
        sage: R.category()
        Join of Category of finite commutative rings
            and Category of subquotients of monoids
            and Category of quotients of semigroups
            and Category of finite enumerated sets
        sage: R in Fields()
        True
        sage: R.category()
        Join of Category of finite enumerated fields
            and Category of subquotients of monoids
            and Category of quotients of semigroups
        sage: S = IntegerModRing(5, is_field=True)
        sage: S is R
        True

    .. WARNING::

        If the optional argument ``is_field`` was used by mistake, there is
        currently no way to revert its impact, even though
        :meth:`IntegerModRing_generic.is_field` with the optional argument
        ``proof=True`` would return the correct answer.  So, prescribe
        ``is_field=True`` only if you know what your are doing!

    EXAMPLES::

        sage: R = IntegerModRing(33, is_field=True)
        sage: R in Fields()
        True
        sage: R.is_field()
        True

    If the optional argument `proof=True` is provided, primality is tested and
    the mistaken category assignment is reported::

        sage: R.is_field(proof=True)
        Traceback (most recent call last):
        ...
        ValueError: THIS SAGE SESSION MIGHT BE SERIOUSLY COMPROMISED!
        The order 33 is not prime, but this ring has been put
        into the category of fields. This may already have consequences
        in other parts of Sage. Either it was a mistake of the user,
        or a probabilistic primality test has failed.
        In the latter case, please inform the developers.

    However, the mistaken assignment is not automatically corrected::

        sage: R in Fields()
        True

    To avoid side-effects of this test on other tests, we clear the cache of
    the ring factory::

        sage: IntegerModRing._cache.clear()

    """
    def get_object(self, version, key, extra_args):
        out = super().get_object(version, key, extra_args)
        category = extra_args.get('category', None)
        if category is not None:
            out._refine_category_(category)
            out._factory_data[3]['category'] = category
        return out

    def create_key_and_extra_args(self, order=0, is_field=False, category=None):
        """
        An integer mod ring is specified uniquely by its order.

        EXAMPLES::

            sage: Zmod.create_key_and_extra_args(7)
            (7, {})
            sage: Zmod.create_key_and_extra_args(7, True)
            (7, {'category': Category of fields})
        """
        if is_field:
            from sage.categories.fields import Fields
            return order, {'category': Fields()}
        return order, {}

    def create_object(self, version, order, **kwds):
        """
        EXAMPLES::

            sage: R = Integers(10)
            sage: TestSuite(R).run() # indirect doctest
        """
        if isinstance(order, tuple):
            # this is for unpickling old data
            order, category = order
            kwds.setdefault('category', category)
        if order < 0:
            order = -order
        if order == 0:
            return integer_ring.IntegerRing(**kwds)
        else:
            return IntegerModRing_generic(order, **kwds)


Zmod = Integers = IntegerModRing = IntegerModFactory("IntegerModRing")


from sage.categories.commutative_rings import CommutativeRings
from sage.categories.finite_enumerated_sets import FiniteEnumeratedSets
from sage.categories.category import JoinCategory
default_category = JoinCategory((CommutativeRings(), FiniteEnumeratedSets()))
ZZ = integer_ring.IntegerRing()


def _unit_gens_primepowercase(p, r):
    r"""
    Return a list of generators for `(\ZZ/p^r\ZZ)^*` and their orders.

    EXAMPLES::

        sage: from sage.rings.finite_rings.integer_mod_ring import _unit_gens_primepowercase
        sage: _unit_gens_primepowercase(2, 3)
        [(7, 2), (5, 2)]
        sage: _unit_gens_primepowercase(17, 1)                                          # needs sage.libs.pari
        [(3, 16)]
        sage: _unit_gens_primepowercase(3, 3)                                           # needs sage.libs.pari
        [(2, 18)]
    """
    pr = p**r
    if p == 2:
        if r == 1:
            return []
        if r == 2:
            return [(integer_mod.Mod(3, 4), integer.Integer(2))]
        return [(integer_mod.Mod(-1, pr), integer.Integer(2)),
                (integer_mod.Mod(5, pr), integer.Integer(2**(r - 2)))]

    # odd prime
    return [(integer_mod.Mod(primitive_root(pr, check=False), pr),
             integer.Integer(p**(r - 1) * (p - 1)))]


@richcmp_method
class IntegerModRing_generic(quotient_ring.QuotientRing_generic, sage.rings.abc.IntegerModRing):
    """
    The ring of integers modulo `N`.

    INPUT:

    - ``order`` -- an integer

    - ``category`` -- a subcategory of ``CommutativeRings()`` (the default)

    OUTPUT:

    The ring of integers modulo `N`.

    EXAMPLES:

    First we compute with integers modulo `29`.

    ::

        sage: FF = IntegerModRing(29)
        sage: FF
        Ring of integers modulo 29
        sage: FF.category()
        Join of Category of finite commutative rings
            and Category of subquotients of monoids
            and Category of quotients of semigroups
            and Category of finite enumerated sets
        sage: FF.is_field()
        True
        sage: FF.characteristic()
        29
        sage: FF.order()
        29

        sage: # needs sage.groups
        sage: gens = FF.unit_gens()
        sage: a = gens[0]
        sage: a
        2
        sage: a.is_square()
        False
        sage: def pow(i): return a**i
        sage: [pow(i) for i in range(16)]
        [1, 2, 4, 8, 16, 3, 6, 12, 24, 19, 9, 18, 7, 14, 28, 27]
        sage: TestSuite(FF).run()

    We have seen above that an integer mod ring is, by default, not
    initialised as an object in the category of fields. However, one
    can force it to be. Moreover, testing containment in the category
    of fields my re-initialise the category of the integer mod ring::

        sage: F19 = IntegerModRing(19, is_field=True)
        sage: F19.category().is_subcategory(Fields())
        True
        sage: F23 = IntegerModRing(23)
        sage: F23.category().is_subcategory(Fields())
        False
        sage: F23 in Fields()
        True
        sage: F23.category().is_subcategory(Fields())
        True
        sage: TestSuite(F19).run()
        sage: TestSuite(F23).run()

    By :trac:`15229`, there is a unique instance of the
    integral quotient ring of a given order. Using the
    :func:`IntegerModRing` factory twice, and using
    ``is_field=True`` the second time, will update the
    category of the unique instance::

        sage: F31a = IntegerModRing(31)
        sage: F31a.category().is_subcategory(Fields())
        False
        sage: F31b = IntegerModRing(31, is_field=True)
        sage: F31a is F31b
        True
        sage: F31a.category().is_subcategory(Fields())
        True

    Next we compute with the integers modulo `16`.

    ::

        sage: Z16 = IntegerModRing(16)
        sage: Z16.category()
        Join of Category of finite commutative rings
            and Category of subquotients of monoids
            and Category of quotients of semigroups
            and Category of finite enumerated sets
        sage: Z16.is_field()
        False
        sage: Z16.order()
        16
        sage: Z16.characteristic()
        16

        sage: # needs sage.groups
        sage: gens = Z16.unit_gens()
        sage: gens
        (15, 5)
        sage: a = gens[0]
        sage: b = gens[1]
        sage: def powa(i): return a**i
        sage: def powb(i): return b**i
        sage: gp_exp = FF.unit_group_exponent()
        sage: gp_exp
        28
        sage: [powa(i) for i in range(15)]
        [1, 15, 1, 15, 1, 15, 1, 15, 1, 15, 1, 15, 1, 15, 1]
        sage: [powb(i) for i in range(15)]
        [1, 5, 9, 13, 1, 5, 9, 13, 1, 5, 9, 13, 1, 5, 9]
        sage: a.multiplicative_order()
        2
        sage: b.multiplicative_order()
        4

        sage: TestSuite(Z16).run()

    Saving and loading::

        sage: R = Integers(100000)
        sage: TestSuite(R).run()  # long time (17s on sage.math, 2011)

    Testing ideals and quotients::

        sage: Z10 = Integers(10)
        sage: I = Z10.principal_ideal(0)
        sage: Z10.quotient(I) == Z10
        True
        sage: I = Z10.principal_ideal(2)
        sage: Z10.quotient(I) == Z10
        False
        sage: I.is_prime()
        True

    ::

        sage: R = IntegerModRing(97)
        sage: a = R(5)
        sage: a**(10^62)
        61
    """
    def __init__(self, order, cache=None, category=None):
        """
        Create with the command ``IntegerModRing(order)``.

        TESTS::

            sage: FF = IntegerModRing(29)
            sage: TestSuite(FF).run()
            sage: F19 = IntegerModRing(19, is_field=True)
            sage: TestSuite(F19).run()
            sage: F23 = IntegerModRing(23)
            sage: F23 in Fields()
            True
            sage: TestSuite(F23).run()
            sage: Z16 = IntegerModRing(16)
            sage: TestSuite(Z16).run()
            sage: R = Integers(100000)
            sage: TestSuite(R).run()  # long time (17s on sage.math, 2011)

            sage: R = IntegerModRing(18)
            sage: R.is_finite()
            True
        """
        order = ZZ(order)
        if order <= 0:
            raise ZeroDivisionError("order must be positive")
        self.__order = order
        self._pyx_order = integer_mod.NativeIntStruct(order)
        global default_category
        if category is None:
            category = default_category
        else:
            # If the category is given, e.g., as Fields(), then we still
            # know that the result will also live in default_category.
            # Hence, we use the join of the default and the given category.
            category = category.join([category, default_category])
        # Give the generator a 'name' to make quotients work.  The
        # name 'x' is used because it's also used for the ring of
        # integers: see the __init__ method for IntegerRing_class in
        # sage/rings/integer_ring.pyx.
        quotient_ring.QuotientRing_generic.__init__(self, ZZ, ZZ.ideal(order),
                                                    names=('x',),
                                                    category=category)
        # We want that the ring is its own base ring.
        self._base = self
        if cache is None:
            cache = order < 500
        if cache:
            self._precompute_table()
        self._zero_element = integer_mod.IntegerMod(self, 0)
        self._one_element = integer_mod.IntegerMod(self, 1)

    def _macaulay2_init_(self, macaulay2=None):
        """
        EXAMPLES::

            sage: macaulay2(Integers(7))  # optional - macaulay2
            ZZ
            --
             7

        ::

            sage: macaulay2(Integers(10)) # optional - macaulay2
            Traceback (most recent call last):
            ...
            TypeError: Error evaluating Macaulay2 code.
            IN:...
            OUT:...error: ZZ/n not implemented yet for composite n...
        """
        return "ZZ/{}".format(self.order())

    def _axiom_init_(self):
        """
        Returns a string representation of self in (Pan)Axiom.

        EXAMPLES::

            sage: Z7 = Integers(7)
            sage: Z7._axiom_init_()
            'IntegerMod(7)'

            sage: axiom(Z7)  #optional - axiom
            IntegerMod 7

            sage: fricas(Z7) #optional - fricas
            IntegerMod(7)
        """
        return 'IntegerMod({})'.format(self.order())

    _fricas_init_ = _axiom_init_

    def krull_dimension(self):
        """
        Return the Krull dimension of ``self``.

        EXAMPLES::

            sage: Integers(18).krull_dimension()
            0
        """
        return integer.Integer(0)

    def is_noetherian(self):
        """
        Check if ``self`` is a Noetherian ring.

        EXAMPLES::

            sage: Integers(8).is_noetherian()
            True
        """
        return True

    def extension(self, poly, name=None, names=None, **kwds):
        """
        Return an algebraic extension of ``self``. See
        :meth:`sage.rings.ring.CommutativeRing.extension()` for more
        information.

        EXAMPLES::

            sage: R.<t> = QQ[]
            sage: Integers(8).extension(t^2 - 3)
            Univariate Quotient Polynomial Ring in t
             over Ring of integers modulo 8 with modulus t^2 + 5
        """
        if self.modulus() == 1:
            return self

        from sage.rings.ring import CommutativeRing
        return CommutativeRing.extension(self, poly, name, names, **kwds)

    @cached_method
    def is_prime_field(self):
        """
        Return ``True`` if the order is prime.

        EXAMPLES::

            sage: Zmod(7).is_prime_field()
            True
            sage: Zmod(8).is_prime_field()
            False
        """
        return self.__order.is_prime()

    def _precompute_table(self):
        """
        Computes a table of elements so that elements are unique.

        EXAMPLES::

            sage: R = Zmod(500); R._precompute_table()
            sage: R(7) + R(13) is R(3) + R(17)
            True
        """
        self._pyx_order.precompute_table(self)

    def list_of_elements_of_multiplicative_group(self):
        """
        Return a list of all invertible elements, as python ints.

        EXAMPLES::

            sage: R = Zmod(12)
            sage: L = R.list_of_elements_of_multiplicative_group(); L
            [1, 5, 7, 11]
            sage: type(L[0])
            <... 'int'>
            sage: Zmod(1).list_of_elements_of_multiplicative_group()
            [0]
        """
        import sage.rings.fast_arith as a
        if self.__order <= 46340:   # todo: don't hard code
            gcd = a.arith_int().gcd_int
        elif self.__order <= 2147483647:   # todo: don't hard code
            gcd = a.arith_llong().gcd_longlong
        else:
            raise NotImplementedError("list_of_elements_of_multiplicative_group() is not implemented for large moduli")
        N = self.__order
        # Don't use N.coprime_integers() here because we want Python ints
        return [i for i in range(N) if gcd(i, N) == 1]

    @cached_method
    def multiplicative_subgroups(self):
        r"""
        Return generators for each subgroup of `(\ZZ/N\ZZ)^*`.

        EXAMPLES::

<<<<<<< HEAD
            sage: # needs sage.groups
=======
            sage: # optional - gap_package_polycyclic, needs sage.groups
>>>>>>> 30b3d78f
            sage: Integers(5).multiplicative_subgroups()
            ((2,), (4,), ())
            sage: Integers(15).multiplicative_subgroups()
            ((11, 7), (11, 4), (2,), (11,), (14,), (7,), (4,), ())
            sage: Integers(2).multiplicative_subgroups()
            ((),)
            sage: len(Integers(341).multiplicative_subgroups())
            80

        TESTS::

            sage: IntegerModRing(1).multiplicative_subgroups()                          # needs sage.groups
            ((),)
            sage: IntegerModRing(2).multiplicative_subgroups()                          # needs sage.groups
            ((),)
<<<<<<< HEAD
            sage: IntegerModRing(3).multiplicative_subgroups()                          # needs sage.groups
=======
            sage: IntegerModRing(3).multiplicative_subgroups()  # optional - gap_package_polycyclic, needs sage.groups
>>>>>>> 30b3d78f
            ((2,), ())
        """
        return tuple(tuple(g.value() for g in H.gens())
                     for H in self.unit_group().subgroups())

    def is_integral_domain(self, proof=None):
        """
        Return ``True`` if and only if the order of ``self`` is prime.

        EXAMPLES::

            sage: Integers(389).is_integral_domain()
            True
            sage: Integers(389^2).is_integral_domain()                                  # needs sage.libs.pari
            False

        TESTS:

        Check that :trac:`17453` is fixed::

            sage: R = Zmod(5)
            sage: R in IntegralDomains()
            True
        """
        return self.is_field(proof)

    def is_unique_factorization_domain(self, proof=None):
        """
        Return ``True`` if and only if the order of ``self`` is prime.

        EXAMPLES::

            sage: Integers(389).is_unique_factorization_domain()
            True
            sage: Integers(389^2).is_unique_factorization_domain()                      # needs sage.libs.pari
            False
        """
        return self.is_field(proof)

    @cached_method
    def is_field(self, proof=None):
        r"""
        Return ``True`` precisely if the order is prime.

        INPUT:

        - ``proof`` (optional bool or None, default None):
          If ``False``, then test whether the category of the quotient
          is a subcategory of ``Fields()``, or do a probabilistic
          primality test. If ``None``, then test the category and then
          do a primality test according to the global arithmetic proof
          settings. If True, do a deterministic primality test.

        If it is found (perhaps probabilistically) that the ring is a field,
        then the category of the ring is refined to include the category
        of fields. This may change the Python class of the ring!

        EXAMPLES::

            sage: R = IntegerModRing(18)
            sage: R.is_field()
            False
            sage: FF = IntegerModRing(17)
            sage: FF.is_field()
            True

        By :trac:`15229`, the category of the ring is refined,
        if it is found that the ring is in fact a field::

            sage: R = IntegerModRing(127)
            sage: R.category()
            Join of Category of finite commutative rings
                and Category of subquotients of monoids
                and Category of quotients of semigroups
                and Category of finite enumerated sets
            sage: R.is_field()
            True
            sage: R.category()
            Join of Category of finite enumerated fields
                and Category of subquotients of monoids
                and Category of quotients of semigroups

        It is possible to mistakenly put `\ZZ/n\ZZ` into the category of fields.
        In this case, :meth:`is_field` will return True without performing a
        primality check. However, if the optional argument `proof=True` is
        provided, primality is tested and the mistake is uncovered in a warning
        message::

            sage: R = IntegerModRing(21, is_field=True)
            sage: R.is_field()
            True
            sage: R.is_field(proof=True)
            Traceback (most recent call last):
            ...
            ValueError: THIS SAGE SESSION MIGHT BE SERIOUSLY COMPROMISED!
            The order 21 is not prime, but this ring has been put
            into the category of fields. This may already have consequences
            in other parts of Sage. Either it was a mistake of the user,
            or a probabilistic primality test has failed.
            In the latter case, please inform the developers.

        To avoid side-effects of this test on other tests, we clear the cache
        of the ring factory::

            sage: IntegerModRing._cache.clear()

        """
        from sage.categories.fields import Fields
        if not proof:
            if self.category().is_subcategory(Fields()):
                return True
        is_prime = self.order().is_prime(proof=proof)
        if is_prime:
            self._refine_category_(Fields())
            self._factory_data[3]['category'] = Fields()
        else:
            if self.category().is_subcategory(Fields()):
                raise ValueError("""THIS SAGE SESSION MIGHT BE SERIOUSLY COMPROMISED!
The order {} is not prime, but this ring has been put
into the category of fields. This may already have consequences
in other parts of Sage. Either it was a mistake of the user,
or a probabilistic primality test has failed.
In the latter case, please inform the developers.""".format(self.order()))
        return is_prime

    @cached_method
    def field(self):
        """
        If this ring is a field, return the corresponding field as a finite
        field, which may have extra functionality and structure. Otherwise,
        raise a ``ValueError``.

        EXAMPLES::

            sage: R = Integers(7); R
            Ring of integers modulo 7
            sage: R.field()
            Finite Field of size 7
            sage: R = Integers(9)
            sage: R.field()
            Traceback (most recent call last):
            ...
            ValueError: self must be a field
        """
        try:
            return self.__field
        except AttributeError:
            if not self.is_field():
                raise ValueError("self must be a field")
            from . import finite_field_constructor
            k = finite_field_constructor.FiniteField(self.order())
            self.__field = k
            return k

    def _pseudo_fraction_field(self):
        """
        If ``self`` is composite, we may still want to do division by elements
        of ``self``.

        EXAMPLES::

            sage: Integers(15).fraction_field()
            Traceback (most recent call last):
            ...
            TypeError: self must be an integral domain.
            sage: Integers(15)._pseudo_fraction_field()
            Ring of integers modulo 15
            sage: R.<x> = Integers(15)[]
            sage: (x+5)/2
            8*x + 10

        This should be very fast::

            sage: R.<x> = Integers(next_prime(10^101)*next_prime(10^100))[]             # needs sage.libs.pari
            sage: x / R.base_ring()(2)                                                  # needs sage.libs.pari
            500000000000000000000000000000000000000000000000000000000000000000000000000000000000000000000000013365000000000000000000000000000000000000000000000000000000000000000000000000000000000000000000000000401*x
        """
        return self

    @cached_method
    def multiplicative_group_is_cyclic(self):
        """
        Return ``True`` if the multiplicative group of this field is cyclic.
        This is the case exactly when the order is less than 8, a power
        of an odd prime, or twice a power of an odd prime.

        EXAMPLES::

            sage: R = Integers(7); R
            Ring of integers modulo 7
            sage: R.multiplicative_group_is_cyclic()
            True
            sage: R = Integers(9)
            sage: R.multiplicative_group_is_cyclic()                                    # needs sage.libs.pari
            True
            sage: Integers(8).multiplicative_group_is_cyclic()
            False
            sage: Integers(4).multiplicative_group_is_cyclic()
            True
            sage: Integers(25*3).multiplicative_group_is_cyclic()                       # needs sage.libs.pari
            False

        We test that :trac:`5250` is fixed::

            sage: Integers(162).multiplicative_group_is_cyclic()                        # needs sage.libs.pari
            True
        """
        n = self.order()
        if n < 8:
            return True

        if n % 4 == 0:
            return False  # know n > 7, so n=4 case not a problem
        if n % 4 == 2:
            n = n // 2

        return n.is_prime_power()

    @cached_method
    def multiplicative_generator(self):
        """
        Return a generator for the multiplicative group of this ring,
        assuming the multiplicative group is cyclic.

        Use the unit_gens function to obtain generators even in the
        non-cyclic case.

        EXAMPLES::

            sage: # needs sage.groups sage.libs.pari
            sage: R = Integers(7); R
            Ring of integers modulo 7
            sage: R.multiplicative_generator()
            3
            sage: R = Integers(9)
            sage: R.multiplicative_generator()
            2
            sage: Integers(8).multiplicative_generator()
            Traceback (most recent call last):
            ...
            ValueError: multiplicative group of this ring is not cyclic
            sage: Integers(4).multiplicative_generator()
            3
            sage: Integers(25*3).multiplicative_generator()
            Traceback (most recent call last):
            ...
            ValueError: multiplicative group of this ring is not cyclic
            sage: Integers(25*3).unit_gens()
            (26, 52)
            sage: Integers(162).unit_gens()
            (83,)
        """
        try:
            return self.__mult_gen
        except AttributeError:
            if self.is_field():
                a = self(self.field().multiplicative_generator())
                self.__mult_gen = a
                return a
            if self.multiplicative_group_is_cyclic():
                v = self.unit_gens()
                if len(v) != 1:
                    raise ArithmeticError
                return v[0]

            raise ValueError("multiplicative group of this ring is not cyclic")

    def quadratic_nonresidue(self):
        """
        Return a quadratic non-residue in ``self``.

        EXAMPLES::

            sage: R = Integers(17)
            sage: R.quadratic_nonresidue()                                              # needs sage.libs.pari
            3
            sage: R(3).is_square()
            False
        """
        try:
            return self._nonresidue
        except AttributeError:
            for a in self:
                if not a.is_square():
                    self._nonresidue = a
                    return a

    def square_roots_of_one(self):
        """
        Return all square roots of 1 in self, i.e., all solutions to
        `x^2 - 1 = 0`.

        OUTPUT:

        The square roots of 1 in ``self`` as a tuple.

        EXAMPLES::

            sage: R = Integers(2^10)
            sage: [x for x in R if x^2 == 1]
            [1, 511, 513, 1023]
            sage: R.square_roots_of_one()
            (1, 511, 513, 1023)

        ::

            sage: # needs sage.libs.pari
            sage: v = Integers(9*5).square_roots_of_one(); v
            (1, 19, 26, 44)
            sage: [x^2 for x in v]
            [1, 1, 1, 1]
            sage: v = Integers(9*5*8).square_roots_of_one(); v
            (1, 19, 71, 89, 91, 109, 161, 179, 181, 199, 251, 269, 271, 289, 341, 359)
            sage: [x^2 for x in v]
            [1, 1, 1, 1, 1, 1, 1, 1, 1, 1, 1, 1, 1, 1, 1, 1]
        """
        try:
            return self.__square_roots_of_one
        except AttributeError:
            pass
        n = self.__order
        if n.is_prime_power():
            if n % 2 == 0:
                # power of 2
                if n == 2:
                    v = [self(1)]
                elif n == 4:
                    v = [self(1), self(3)]
                else:  # n >= 8
                    half_ord = n // 2
                    v = [self(1), self(-1),
                         self(half_ord - 1), self(half_ord + 1)]
            else:
                v = [self(1), self(-1)]
        else:
            # Reduce to the prime power case.
            F = self.factored_order()
            vmod = []
            moduli = []
            for p, e in F:
                k = p**e
                R = IntegerModRing(p**e)
                w = [self(x) for x in R.square_roots_of_one()]
                vmod.append(w)
                moduli.append(k)
            # Now combine in all possible ways using the CRT
            basis = CRT_basis(moduli)
            from sage.misc.mrange import cartesian_product_iterator
            v = []
            for x in cartesian_product_iterator(vmod):
                # x is a specific choice of roots modulo each prime power divisor
                a = sum([basis[i] * x[i] for i in range(len(x))])
                v.append(a)

        v.sort()
        v = tuple(v)
        self.__square_roots_of_one = v
        return v

    @cached_method
    def factored_order(self):
        """
        EXAMPLES::

            sage: R = IntegerModRing(18)
            sage: FF = IntegerModRing(17)
            sage: R.factored_order()
            2 * 3^2
            sage: FF.factored_order()
            17
        """
        return factor(self.__order, int_=(self.__order < 2**31))

    def factored_unit_order(self):
        r"""
        Return a list of :class:`Factorization` objects, each the factorization
        of the order of the units in a `\ZZ / p^n \ZZ` component of this group
        (using the Chinese Remainder Theorem).

        EXAMPLES::

            sage: R = Integers(8*9*25*17*29)
            sage: R.factored_unit_order()
            [2^2, 2 * 3, 2^2 * 5, 2^4, 2^2 * 7]
        """
        ans = []
        from sage.structure.factorization import Factorization
        for p, e in self.factored_order():
            ans.append(Factorization([(p, e - 1)]) *
                       factor(p - 1, int_=(self.__order < 2**31)))
        return ans

    def characteristic(self):
        """
        EXAMPLES::

            sage: R = IntegerModRing(18)
            sage: FF = IntegerModRing(17)
            sage: FF.characteristic()
            17
            sage: R.characteristic()
            18
        """
        return self.__order

    def _repr_(self):
        """
        String representation.

        EXAMPLES::

            sage: Zmod(87)
            Ring of integers modulo 87
        """
        return "Ring of integers modulo {}".format(self.__order)

    def _latex_(self):
        r"""
        Latex representation.

        EXAMPLES::

            sage: latex(Zmod(87))
            \ZZ/87\ZZ
        """
        return "\\ZZ/{}\\ZZ".format(self.__order)

    def modulus(self):
        r"""
        Return the polynomial `x - 1` over this ring.

        .. NOTE::

           This function exists for consistency with the finite-field
           modulus function.

        EXAMPLES::

            sage: R = IntegerModRing(18)
            sage: R.modulus()
            x + 17
            sage: R = IntegerModRing(17)
            sage: R.modulus()
            x + 16
        """
        try:
            return self.__modulus
        except AttributeError:
            x = self['x'].gen()
            self.__modulus = x - 1
            return self.__modulus

    def order(self):
        """
        Return the order of this ring.

        EXAMPLES::

            sage: Zmod(87).order()
            87
        """
        return self.__order

    def cardinality(self):
        """
        Return the cardinality of this ring.

        EXAMPLES::

            sage: Zmod(87).cardinality()
            87
        """
        return self.order()

    def _pari_order(self):
        """
        Return the pari integer representing the order of this ring.

        EXAMPLES::

            sage: Zmod(87)._pari_order()                                                # needs sage.libs.pari
            87
        """
        try:
            return self.__pari_order
        except AttributeError:
            self.__pari_order = pari(self.order())
            return self.__pari_order

    def _element_constructor_(self, x):
        """
        TESTS::

            sage: # needs sage.rings.finite_rings
            sage: K2 = GF(2)
            sage: K3 = GF(3)
            sage: K8 = GF(8, 'a')
            sage: K8(5)  # indirect doctest
            1
            sage: K8('a+1')
            a + 1
            sage: K8(K2(1))
            1

        The following test refers to :trac:`6468`::

            sage: class foo_parent(Parent):
            ....:     pass
            sage: class foo(RingElement):
            ....:     def lift(self):
            ....:         raise PariError
            sage: P = foo_parent()
            sage: F = foo(P)
            sage: GF(2)(F)
            Traceback (most recent call last):
            ...
            TypeError: error coercing to finite field

        The following test refers to :trac:`8970`::

            sage: R = Zmod(13); a = R(2)
            sage: a == R(gap(a))                                                        # needs sage.libs.gap
            True

        libgap interface (:trac:`23714`)::

            sage: a = libgap.eval("Z(13)^2")                                            # needs sage.libs.gap
            sage: a.sage()                                                              # needs sage.libs.gap
            4
            sage: libgap(a.sage()) == a                                                 # needs sage.libs.gap
            True

        better syntax for libgap interface::

            sage: a = libgap.Z(13)^2                                                    # needs sage.libs.gap
            sage: libgap(a.sage()) == a                                                 # needs sage.libs.gap
            True
        """
        try:
            return integer_mod.IntegerMod(self, x)
        except (NotImplementedError, PariError):
            raise TypeError("error coercing to finite field")
        except TypeError:
            if isinstance(x, GapElement):
                from sage.libs.gap.libgap import libgap
                return libgap(x).sage()
            raise  # Continue up with the original TypeError

    def __iter__(self):
        """
        EXAMPLES::

            sage: R = IntegerModRing(3)
            sage: for i in R:
            ....:     print(i)
            0
            1
            2
            sage: L = [i for i in R]
            sage: L[0].parent()
            Ring of integers modulo 3
        """
        i = 0
        order = int(self.__order)
        while i < order:
            yield self(i)
            i = i + 1

    def _coerce_map_from_(self, S):
        r"""
        EXAMPLES::

            sage: R = Integers(15)
            sage: f = R.coerce_map_from(Integers(450)); f  # indirect doctest
            Natural morphism:
              From: Ring of integers modulo 450
              To:   Ring of integers modulo 15
            sage: f(-1)
            14
            sage: f = R.coerce_map_from(int); f
            Native morphism:
              From: Set of Python objects of class 'int'
              To:   Ring of integers modulo 15
            sage: f(-1r)
            14
            sage: f = R.coerce_map_from(ZZ); f
            Natural morphism:
              From: Integer Ring
              To:   Ring of integers modulo 15
            sage: f(-1)
            14
            sage: f = R.coerce_map_from(Integers(10)); print(f)
            None
            sage: f = R.coerce_map_from(QQ); print(f)
            None

            sage: R = IntegerModRing(17)
            sage: a = R(3)
            sage: b = R.coerce(3)
            sage: b
            3
            sage: a==b
            True

        This is allowed::

            sage: R(2/3)
            12

        But this is not, since there is no (canonical or not!) ring
        homomorphism from `\QQ` to `\GF{17}`.

        ::

            sage: R.coerce(2/3)
            Traceback (most recent call last):
            ...
            TypeError: no canonical coercion from Rational Field to Ring of integers modulo 17

        We do not allow the coercion ``GF(p) -> Z/pZ``, because in case of a
        canonical isomorphism, there is a coercion map in only one
        direction, i.e., to the object in the smaller category.
        """
        if S is int:
            return integer_mod.Int_to_IntegerMod(self)
        elif S is integer_ring.ZZ:
            return integer_mod.Integer_to_IntegerMod(self)
        elif isinstance(S, IntegerModRing_generic):
            if isinstance(S, Field):
                return None
            try:
                return integer_mod.IntegerMod_to_IntegerMod(S, self)
            except TypeError:
                pass
        to_ZZ = integer_ring.ZZ._internal_coerce_map_from(S)
        if to_ZZ is not None:
            return integer_mod.Integer_to_IntegerMod(self) * to_ZZ

    def _convert_map_from_(self, other):
        """
        Conversion from p-adic fields.

        EXAMPLES::

            sage: Zmod(81).convert_map_from(Qp(3))                                      # needs sage.rings.padics
            Reduction morphism:
              From: 3-adic Field with capped relative precision 20
              To:   Ring of integers modulo 81
        """
        from sage.rings.padics.padic_generic import pAdicGeneric, ResidueReductionMap
        if isinstance(other, pAdicGeneric) and other.degree() == 1:
            p = other.prime()
            N = self.cardinality()
            n = N.exact_log(p)
            if p**n == N:
                return ResidueReductionMap._create_(other, self)

    def __richcmp__(self, other, op):
        """
        EXAMPLES::

            sage: Z11 = IntegerModRing(11); Z11
            Ring of integers modulo 11
            sage: Z12 = IntegerModRing(12); Z12
            Ring of integers modulo 12
            sage: Z13 = IntegerModRing(13); Z13
            Ring of integers modulo 13
            sage: Z11 == Z11, Z11 == Z12, Z11 == Z13
            (True, False, False)
            sage: F = GF(11); F
            Finite Field of size 11
            sage: Z11 == F
            False

        In :trac:`15229`, the following was implemented::

            sage: R1 = IntegerModRing(5)
            sage: R2 = IntegerModRing(5, is_field=True)
            sage: R1 is R2    # used to return False
            True
            sage: R2 == GF(5)
            False

        """
        # We want that GF(p) and IntegerModRing(p) evaluate unequal.
        # However, we cannot just compare the types, since the
        # choice of a different category also changes the type.
        # But if we go to the base class, we avoid the influence
        # of the category.
        try:
            c = bool(other.__class__.__base__ != self.__class__.__base__)
        except AttributeError:  # __base__ does not always exists
            c = bool(type(other) is not type(self))
        if c:
            return NotImplemented
        return richcmp(self.__order, other.__order, op)

    def unit_gens(self, **kwds):
        r"""
        Returns generators for the unit group `(\ZZ/N\ZZ)^*`.

        We compute the list of generators using a deterministic algorithm, so
        the generators list will always be the same. For each odd prime divisor
        of `N` there will be exactly one corresponding generator; if `N` is
        even there will be 0, 1 or 2 generators according to whether 2 divides
        `N` to order 1, 2 or `\geq 3`.

        OUTPUT:

        A tuple containing the units of ``self``.

        EXAMPLES::

            sage: R = IntegerModRing(18)
            sage: R.unit_gens()                                                         # needs sage.groups
            (11,)
            sage: R = IntegerModRing(17)
            sage: R.unit_gens()                                                         # needs sage.groups
            (3,)
            sage: IntegerModRing(next_prime(10^30)).unit_gens()                         # needs sage.groups
            (5,)

        The choice of generators is affected by the optional keyword
        ``algorithm``; this can be ``'sage'`` (default) or ``'pari'``.
        See :meth:`unit_group` for details. ::

            sage: A = Zmod(55)
            sage: A.unit_gens(algorithm='sage')                                         # needs sage.groups
            (12, 46)
            sage: A.unit_gens(algorithm='pari')                                         # needs sage.groups sage.libs.pari
            (2, 21)

        TESTS::

            sage: IntegerModRing(2).unit_gens()                                         # needs sage.groups
            ()
            sage: IntegerModRing(4).unit_gens()                                         # needs sage.groups
            (3,)
            sage: IntegerModRing(8).unit_gens()                                         # needs sage.groups
            (7, 5)

        """
        return self.unit_group(**kwds).gens_values()

    def unit_group_exponent(self):
        """
        EXAMPLES::

            sage: R = IntegerModRing(17)
            sage: R.unit_group_exponent()                                               # needs sage.groups
            16
            sage: R = IntegerModRing(18)
            sage: R.unit_group_exponent()                                               # needs sage.groups
            6
        """
        return self.unit_group().exponent()

    def unit_group_order(self):
        """
        Return the order of the unit group of this residue class ring.

        EXAMPLES::

            sage: R = Integers(500)
            sage: R.unit_group_order()                                                  # needs sage.groups
            200
        """
        return self.unit_group().order()

    @cached_method
    def unit_group(self, algorithm='sage'):
        r"""
        Return the unit group of ``self``.

        INPUT:

        - ``self`` -- the ring `\ZZ/n\ZZ` for a positive integer `n`

        - ``algorithm`` -- either ``'sage'`` (default) or ``'pari'``

        OUTPUT:

        The unit group of ``self``.  This is a finite Abelian group
        equipped with a distinguished set of generators, which is
        computed using a deterministic algorithm depending on the
        ``algorithm`` parameter.

        - If ``algorithm == 'sage'``, the generators correspond to the
          prime factors `p \mid n` (one generator for each odd `p`;
          the number of generators for `p = 2` is 0, 1 or 2 depending
          on the order to which 2 divides `n`).

        - If ``algorithm == 'pari'``, the generators are chosen such
          that their orders form a decreasing sequence with respect to
          divisibility.

        EXAMPLES:

        The output of the algorithms ``'sage'`` and ``'pari'`` can
        differ in various ways.  In the following example, the same
        cyclic factors are computed, but in a different order::

            sage: # needs sage.groups
            sage: A = Zmod(15)
            sage: G = A.unit_group(); G
            Multiplicative Abelian group isomorphic to C2 x C4
            sage: G.gens_values()
            (11, 7)
            sage: H = A.unit_group(algorithm='pari'); H                                 # needs sage.libs.pari
            Multiplicative Abelian group isomorphic to C4 x C2
            sage: H.gens_values()                                                       # needs sage.libs.pari
            (7, 11)

        Here are two examples where the cyclic factors are isomorphic,
        but are ordered differently and have different generators::

            sage: # needs sage.groups
            sage: A = Zmod(40)
            sage: G = A.unit_group(); G
            Multiplicative Abelian group isomorphic to C2 x C2 x C4
            sage: G.gens_values()
            (31, 21, 17)
            sage: H = A.unit_group(algorithm='pari'); H                                 # needs sage.libs.pari
            Multiplicative Abelian group isomorphic to C4 x C2 x C2
            sage: H.gens_values()                                                       # needs sage.libs.pari
            (17, 31, 21)

            sage: # needs sage.groups
            sage: A = Zmod(192)
            sage: G = A.unit_group(); G
            Multiplicative Abelian group isomorphic to C2 x C16 x C2
            sage: G.gens_values()
            (127, 133, 65)
            sage: H = A.unit_group(algorithm='pari'); H                                 # needs sage.libs.pari
            Multiplicative Abelian group isomorphic to C16 x C2 x C2
            sage: H.gens_values()                                                       # needs sage.libs.pari
            (133, 127, 65)

        In the following examples, the cyclic factors are not even
        isomorphic::

            sage: A = Zmod(319)
            sage: A.unit_group()                                                        # needs sage.groups
            Multiplicative Abelian group isomorphic to C10 x C28
            sage: A.unit_group(algorithm='pari')                                        # needs sage.groups sage.libs.pari
            Multiplicative Abelian group isomorphic to C140 x C2

            sage: A = Zmod(30.factorial())
            sage: A.unit_group()                                                        # needs sage.groups
            Multiplicative Abelian group isomorphic to
             C2 x C16777216 x C3188646 x C62500 x C2058 x C110 x C156 x C16 x C18 x C22 x C28
            sage: A.unit_group(algorithm='pari')                                        # needs sage.groups sage.libs.pari
            Multiplicative Abelian group isomorphic to
             C20499647385305088000000 x C55440 x C12 x C12 x C4 x C2 x C2 x C2 x C2 x C2 x C2

        TESTS:

        We test the cases where the unit group is trivial::

            sage: # needs sage.groups
            sage: A = Zmod(1)
            sage: A.unit_group()
            Trivial Abelian group
            sage: A.unit_group(algorithm='pari')                                        # needs sage.libs.pari
            Trivial Abelian group
            sage: A = Zmod(2)
            sage: A.unit_group()
            Trivial Abelian group
            sage: A.unit_group(algorithm='pari')                                        # needs sage.libs.pari
            Trivial Abelian group

            sage: Zmod(3).unit_group(algorithm='bogus')                                 # needs sage.groups
            Traceback (most recent call last):
            ...
            ValueError: unknown algorithm 'bogus' for computing the unit group

        """
        from sage.groups.abelian_gps.values import AbelianGroupWithValues
        if algorithm == 'sage':
            n = self.order()
            gens = []
            orders = []
            for p, r in self.factored_order():
                m = n // (p**r)
                for g, o in _unit_gens_primepowercase(p, r):
                    x = g.crt(integer_mod.Mod(1, m))
                    gens.append(x)
                    orders.append(o)
        elif algorithm == 'pari':
            _, orders, gens = self.order().__pari__().znstar()
            gens = [self(g) for g in gens]
            orders = [integer.Integer(o) for o in orders]
        else:
            raise ValueError('unknown algorithm %r for computing the unit group' % algorithm)
        return AbelianGroupWithValues(gens, orders, values_group=self)

    def random_element(self, bound=None):
        """
        Return a random element of this ring.

        INPUT:

        - ``bound``, a positive integer or ``None`` (the default). Is given,
          return  the coercion of an integer in the interval
          ``[-bound, bound]`` into this ring.

        EXAMPLES::

            sage: R = IntegerModRing(18)
            sage: R.random_element().parent() is R
            True
            sage: found = [False]*18
            sage: while not all(found):
            ....:     found[R.random_element()] = True

        We test ``bound``-option::

            sage: R.random_element(2) in [R(16), R(17), R(0), R(1), R(2)]
            True
        """
        if bound is not None:
            return CommutativeRing.random_element(self, bound)
        a = random.randint(0, self.order() - 1)
        return self(a)

    #######################################################
    # Suppose for interfaces
    #######################################################
    def _gap_init_(self):
        """
        EXAMPLES::

            sage: R = Integers(12345678900)
            sage: R
            Ring of integers modulo 12345678900
            sage: gap(R)  # indirect doctest                                            # needs sage.libs.gap
            (Integers mod 12345678900)
        """
        return 'ZmodnZ({})'.format(self.order())

    def _magma_init_(self, magma):
        """
        EXAMPLES::

            sage: R = Integers(12345678900)
            sage: R
            Ring of integers modulo 12345678900
            sage: magma(R)  # indirect doctest, optional - magma
            Residue class ring of integers modulo 12345678900
        """
        return 'Integers({})'.format(self.order())

    def degree(self):
        """
        Return 1.

        EXAMPLES::

            sage: R = Integers(12345678900)
            sage: R.degree()
            1
        """
        return integer.Integer(1)


# Register unpickling methods for backward compatibility.

from sage.misc.persist import register_unpickle_override
register_unpickle_override('sage.rings.integer_mod_ring', 'IntegerModRing_generic', IntegerModRing_generic)


def crt(v):
    """
    INPUT:

    - ``v`` -- (list) a lift of elements of ``rings.IntegerMod(n)``, for
      various coprime moduli ``n``

    EXAMPLES::

        sage: from sage.rings.finite_rings.integer_mod_ring import crt
        sage: crt([mod(3, 8), mod(1,19), mod(7, 15)])
        1027
    """
    if len(v) == 0:
        return IntegerModRing(1)(1)
    x = v[0]
    for i in range(1, len(v)):
        x = x.crt(v[i])
    return x<|MERGE_RESOLUTION|>--- conflicted
+++ resolved
@@ -617,11 +617,7 @@
 
         EXAMPLES::
 
-<<<<<<< HEAD
             sage: # needs sage.groups
-=======
-            sage: # optional - gap_package_polycyclic, needs sage.groups
->>>>>>> 30b3d78f
             sage: Integers(5).multiplicative_subgroups()
             ((2,), (4,), ())
             sage: Integers(15).multiplicative_subgroups()
@@ -637,11 +633,7 @@
             ((),)
             sage: IntegerModRing(2).multiplicative_subgroups()                          # needs sage.groups
             ((),)
-<<<<<<< HEAD
             sage: IntegerModRing(3).multiplicative_subgroups()                          # needs sage.groups
-=======
-            sage: IntegerModRing(3).multiplicative_subgroups()  # optional - gap_package_polycyclic, needs sage.groups
->>>>>>> 30b3d78f
             ((2,), ())
         """
         return tuple(tuple(g.value() for g in H.gens())
