--- conflicted
+++ resolved
@@ -384,45 +384,31 @@
                 return ResidueFiniteField_prime_modn(p, None, Kbase.order(), None, None, None)
             else:
                 q = characteristic**(f.degree())
-<<<<<<< HEAD
                 if q < zech_log_bound and (implementation is None or implementation == 'givaro'):
-                    from .residue_field_givaro import ResidueFiniteField_givaro
-                    return ResidueFiniteField_givaro(p, q, names, f, None, None, None)
-                elif (q % 2 == 0) and (implementation is None or implementation == 'ntl'):
-                    from .residue_field_ntl_gf2e import ResidueFiniteField_ntl_gf2e
-                    return ResidueFiniteField_ntl_gf2e(q, names, f, "poly", p, None, None, None)
-                elif implementation is None or implementation == 'pari':
-                    from .residue_field_pari_ffelt import ResidueFiniteField_pari_ffelt
-                    return ResidueFiniteField_pari_ffelt(p, characteristic, names, f, None, None, None)
-                else:
-                    raise ValueError("unrecognized finite field type")
-=======
-                if q < zech_log_bound and (impl is None or impl == 'givaro'):
                     try:
                         from sage.rings.finite_rings.residue_field_givaro import ResidueFiniteField_givaro
                     except ImportError:
-                        if impl is not None:
+                        if implementation is not None:
                             raise
                     else:
                         return ResidueFiniteField_givaro(p, q, names, f, None, None, None)
-                if q % 2 == 0 and (impl is None or impl == 'ntl'):
+                if q % 2 == 0 and (implementation is None or implementation == 'ntl'):
                     try:
                         from sage.rings.finite_rings.residue_field_ntl_gf2e import ResidueFiniteField_ntl_gf2e
                     except ImportError:
-                        if impl is not None:
+                        if implementation is not None:
                             raise
                     else:
                         return ResidueFiniteField_ntl_gf2e(q, names, f, "poly", p, None, None, None)
-                if impl is None or impl == 'pari':
+                if implementation is None or implementation == 'pari':
                     try:
                         from sage.rings.finite_rings.residue_field_pari_ffelt import ResidueFiniteField_pari_ffelt
                     except ImportError:
-                        if impl is not None:
+                        if implementation is not None:
                             raise
                     else:
                         return ResidueFiniteField_pari_ffelt(p, characteristic, names, f, None, None, None)
                 raise ValueError("unrecognized finite field type")
->>>>>>> 744939e0
 
         # Should generalize to allowing residue fields of relative extensions to be extensions of finite fields.
         if is_NumberFieldIdeal(p):
@@ -474,46 +460,32 @@
             return ResidueFiniteField_prime_modn(p, names, p.smallest_integer(), to_vs, to_order, PB)
         else:
             q = characteristic**(f.degree())
-<<<<<<< HEAD
             if q < zech_log_bound and (implementation is None or implementation == 'givaro'):
-                from .residue_field_givaro import ResidueFiniteField_givaro
-                return ResidueFiniteField_givaro(p, q, names, f, to_vs, to_order, PB)
-            elif (q % 2 == 0) and (implementation is None or implementation == 'ntl'):
-                from .residue_field_ntl_gf2e import ResidueFiniteField_ntl_gf2e
-                return ResidueFiniteField_ntl_gf2e(q, names, f, "poly", p, to_vs, to_order, PB)
-            elif implementation is None or implementation == 'pari':
-                from .residue_field_pari_ffelt import ResidueFiniteField_pari_ffelt
-                return ResidueFiniteField_pari_ffelt(p, characteristic, names, f, to_vs, to_order, PB)
-            else:
-                raise ValueError("unrecognized finite field type")
-=======
-            if q < zech_log_bound and (impl is None or impl == 'givaro'):
                 try:
                     from sage.rings.finite_rings.residue_field_givaro import ResidueFiniteField_givaro
                 except ImportError:
-                    if impl is not None:
+                    if implementation is not None:
                         raise
                 else:
                     return ResidueFiniteField_givaro(p, q, names, f, to_vs, to_order, PB)
-            elif q % 2 == 0 and (impl is None or impl == 'ntl'):
+            elif q % 2 == 0 and (implementation is None or implementation == 'ntl'):
                 try:
                     from sage.rings.finite_rings.residue_field_ntl_gf2e import ResidueFiniteField_ntl_gf2e
                 except ImportError:
-                    if impl is not None:
+                    if implementation is not None:
                         raise
                 else:
                     return ResidueFiniteField_ntl_gf2e(q, names, f, "poly", p, to_vs, to_order, PB)
-            if impl is None or impl == 'pari':
+            if implementation is None or implementation == 'pari':
                 try:
                     from sage.rings.finite_rings.residue_field_pari_ffelt import ResidueFiniteField_pari_ffelt
                 except ImportError:
-                    if impl is not None:
+                    if implementation is not None:
                         raise
                 else:
                     return ResidueFiniteField_pari_ffelt(p, characteristic, names, f, to_vs, to_order, PB)
             raise ValueError("unrecognized finite field type")
 
->>>>>>> 744939e0
 
 ResidueField = ResidueFieldFactory("ResidueField")
 
