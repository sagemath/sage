# sage_setup: distribution = sagemath-categories
from sage.structure.element cimport RingElement, ModuleElement, Element, FieldElement
from sage.rings.ring cimport Field
cimport sage.rings.abc

cdef class RealDoubleField_class(sage.rings.abc.RealDoubleField):
    cdef _new_c(self, double value) noexcept

cdef class RealDoubleElement(FieldElement):
    cdef double _value
<<<<<<< HEAD
    cdef _new_c(self, double value)
    cpdef _add_(self, other)
    cpdef _mul_(self, other)
    cpdef _pow_(self, other)
    cpdef RealDoubleElement abs(RealDoubleElement self)
=======
    cdef _new_c(self, double value) noexcept
    cpdef _add_(self, other) noexcept
    cpdef _mul_(self, other) noexcept
    cpdef RealDoubleElement abs(RealDoubleElement self) noexcept
>>>>>>> 1f0c2a2d

cdef double_repr(double x) noexcept<|MERGE_RESOLUTION|>--- conflicted
+++ resolved
@@ -8,17 +8,9 @@
 
 cdef class RealDoubleElement(FieldElement):
     cdef double _value
-<<<<<<< HEAD
-    cdef _new_c(self, double value)
-    cpdef _add_(self, other)
-    cpdef _mul_(self, other)
-    cpdef _pow_(self, other)
-    cpdef RealDoubleElement abs(RealDoubleElement self)
-=======
     cdef _new_c(self, double value) noexcept
     cpdef _add_(self, other) noexcept
     cpdef _mul_(self, other) noexcept
     cpdef RealDoubleElement abs(RealDoubleElement self) noexcept
->>>>>>> 1f0c2a2d
 
 cdef double_repr(double x) noexcept