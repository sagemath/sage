--- conflicted
+++ resolved
@@ -1441,14 +1441,6 @@
 
         EXAMPLES::
 
-<<<<<<< HEAD
-            sage: import numpy                                                          # needs numpy
-            sage: numpy.arange(10.0)                                                    # needs numpy
-            array([0., 1., 2., 3., 4., 5., 6., 7., 8., 9.])
-            sage: numpy.array([1.0, 1.1, 1.2]).dtype                                    # needs numpy
-            dtype('float64')
-            sage: numpy.array([1.000000000000000000000000000000000000]).dtype           # needs numpy
-=======
             sage: # needs numpy
             sage: import numpy
             sage: numpy.arange(10.0)
@@ -1456,7 +1448,6 @@
             sage: numpy.array([1.0, 1.1, 1.2]).dtype
             dtype('float64')
             sage: numpy.array([1.000000000000000000000000000000000000]).dtype
->>>>>>> 89e4c05f
             dtype('O')
         """
         if (<RealField_class>self._parent).__prec <= 53:
@@ -3268,15 +3259,9 @@
             sage: R = RealField(100)
             sage: R(pi)                                                                 # needs sage.symbolic
             3.1415926535897932384626433833
-<<<<<<< HEAD
-            sage: axiom(R(pi))                  # optional - axiom                      # needs sage.symbolic
-            3.1415926535 8979323846 26433833
-            sage: fricas(R(pi))                 # optional - fricas                     # needs sage.symbolic
-=======
             sage: axiom(R(pi))  # indirect doctest      # optional - axiom
             3.1415926535 8979323846 26433833
             sage: fricas(R(pi))                         # optional - fricas
->>>>>>> 89e4c05f
             3.1415926535_8979323846_26433833
 
         """
@@ -3723,13 +3708,9 @@
             -333/1000
             sage: RR(3/4).nearby_rational(max_denominator=2)
             1
-<<<<<<< HEAD
-            sage: RR(pi).nearby_rational(max_denominator=120)                           # needs sage.symbolic
-=======
 
             sage: # needs sage.symbolic
             sage: RR(pi).nearby_rational(max_denominator=120)
->>>>>>> 89e4c05f
             355/113
             sage: RR(pi).nearby_rational(max_denominator=10000)                         # needs sage.symbolic
             355/113
