--- conflicted
+++ resolved
@@ -6016,32 +6016,6 @@
         return y
 
 
-<<<<<<< HEAD
-def create_RealField(*args, **kwds):
-    r"""
-    Deprecated function moved to :mod:`sage.rings.real_field`.
-
-    TESTS::
-
-        sage: from sage.rings.real_mpfr import create_RealField
-        sage: create_RealField()
-        doctest:...: DeprecationWarning: Please import create_RealField from sage.rings.real_field
-        See https://github.com/sagemath/sage/issues/24511 for details.
-        Real Field with 53 bits of precision
-    """
-    # deprecation has already been imported in this file
-    deprecation(24511, "Please import create_RealField from sage.rings.real_field")
-    from sage.rings.real_field import create_RealField as cr
-    return cr(*args, **kwds)
-
-
-# Hook into Rational
-from sage.rings.rational import _register_real_number_class
-_register_real_number_class(RealNumber)
-
-
-=======
->>>>>>> 5cecd1c4
 # Support Python's numbers abstract base class
 import numbers
 numbers.Real.register(RealNumber)