--- conflicted
+++ resolved
@@ -57,6 +57,7 @@
 from sage.rings.semirings.all import *
 
 from sage.rings.finite_rings.all__sagemath_categories import *
+from sage.rings.function_field.all__sagemath_categories import *
 from sage.rings.number_field.all__sagemath_categories import *
 from sage.rings.padics.all__sagemath_categories import *
 from sage.rings.polynomial.all__sagemath_categories import *
@@ -84,16 +85,8 @@
 from sage.rings.continued_fraction import (continued_fraction,
                                            continued_fraction_list)
 
-<<<<<<< HEAD
 # Preliminary version of real numbers for doctesting without sage.rings.real_mpfr.
 # sage.rings.all redefines it.
 RealNumber = RR = RDF             # used by the preparser to wrap real literals
-=======
-# from sage.rings.finite_rings.all__sagemath_categories import *
-# from sage.rings.function_field.all__sagemath_categories import *
-# from sage.rings.number_field.all__sagemath_categories import *
-# from sage.rings.padics.all__sagemath_categories import *
-# from sage.rings.polynomial.all__sagemath_categories import *
 
-del lazy_import
->>>>>>> 12e324aa
+del lazy_import