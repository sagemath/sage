# sage_setup: distribution = sagemath-categories
# Ring base classes
<<<<<<< HEAD
from .ring import (Ring, Field, CommutativeRing, IntegralDomain,
    DedekindDomain, PrincipalIdealDomain, EuclideanDomain)

# Ring element base classes
from sage.structure.element import (CommutativeAlgebraElement,
        RingElement, CommutativeRingElement, IntegralDomainElement,
        DedekindDomainElement, PrincipalIdealDomainElement,
        EuclideanDomainElement, FieldElement)

# Rational numbers
from .rational import Rational
from .rational_field import RationalField, QQ
Rationals = RationalField

# Rational integers.
from .integer_ring import IntegerRing, ZZ, crt_basis
from .integer import Integer

# Integers modulo n.
from sage.rings.finite_rings.integer_mod_ring import IntegerModRing, Zmod
from sage.rings.finite_rings.integer_mod import IntegerMod, Mod, mod
Integers = IntegerModRing

# Infinities
from .infinity import infinity, Infinity, InfinityRing, unsigned_infinity, UnsignedInfinityRing
oo = infinity

# Quotient
from .quotient_ring import QuotientRing

# Localization
from .localization import Localization

# Fraction field
from .fraction_field import FractionField
Frac = FractionField

# Function field
from .function_field.all__sagemath_categories import *

# Double precision floating point numbers
from .real_double import RealDoubleField, RDF, RealDoubleElement

# Ideals
from .ideal import Ideal
ideal = Ideal

# Semirings
from .semirings.all import *

from .finite_rings.all__sagemath_categories import *
from .number_field.all__sagemath_categories import *
from .padics.all__sagemath_categories import *
from .polynomial.all__sagemath_categories import *

# Power series rings
from .power_series_ring import PowerSeriesRing

# Laurent series ring in one variable
from .laurent_series_ring import LaurentSeriesRing

# Puiseux series ring
from .puiseux_series_ring import PuiseuxSeriesRing

# Big-oh notation
from .big_oh import O

# continued fractions
from sage.rings.continued_fraction import (continued_fraction,
                                           continued_fraction_list)

# Lazy reals
from .real_lazy import RealLazyField, RLF, ComplexLazyField, CLF

# Preliminary version of real numbers for doctesting without sage.rings.real_mpfr.
# sage.rings.all redefines it.
RealNumber = RR = RDF             # used by the preparser to wrap real literals
=======
from sage.rings.ring import (Ring, Field, CommutativeRing, IntegralDomain,
                             DedekindDomain, PrincipalIdealDomain, EuclideanDomain)

# Ring element base classes
from sage.structure.element import (CommutativeAlgebraElement,
                                    RingElement, CommutativeRingElement, IntegralDomainElement,
                                    DedekindDomainElement, PrincipalIdealDomainElement,
                                    EuclideanDomainElement, FieldElement)

# Ideals
from sage.rings.ideal import Ideal
ideal = Ideal

# To be added in #36566:

# from sage.rings.finite_rings.all__sagemath_categories import *
# from sage.rings.function_field.all__sagemath_categories import *
# from sage.rings.number_field.all__sagemath_categories import *
# from sage.rings.padics.all__sagemath_categories import *
# from sage.rings.polynomial.all__sagemath_categories import *
>>>>>>> 2bad7721
<|MERGE_RESOLUTION|>--- conflicted
+++ resolved
@@ -1,84 +1,5 @@
 # sage_setup: distribution = sagemath-categories
 # Ring base classes
-<<<<<<< HEAD
-from .ring import (Ring, Field, CommutativeRing, IntegralDomain,
-    DedekindDomain, PrincipalIdealDomain, EuclideanDomain)
-
-# Ring element base classes
-from sage.structure.element import (CommutativeAlgebraElement,
-        RingElement, CommutativeRingElement, IntegralDomainElement,
-        DedekindDomainElement, PrincipalIdealDomainElement,
-        EuclideanDomainElement, FieldElement)
-
-# Rational numbers
-from .rational import Rational
-from .rational_field import RationalField, QQ
-Rationals = RationalField
-
-# Rational integers.
-from .integer_ring import IntegerRing, ZZ, crt_basis
-from .integer import Integer
-
-# Integers modulo n.
-from sage.rings.finite_rings.integer_mod_ring import IntegerModRing, Zmod
-from sage.rings.finite_rings.integer_mod import IntegerMod, Mod, mod
-Integers = IntegerModRing
-
-# Infinities
-from .infinity import infinity, Infinity, InfinityRing, unsigned_infinity, UnsignedInfinityRing
-oo = infinity
-
-# Quotient
-from .quotient_ring import QuotientRing
-
-# Localization
-from .localization import Localization
-
-# Fraction field
-from .fraction_field import FractionField
-Frac = FractionField
-
-# Function field
-from .function_field.all__sagemath_categories import *
-
-# Double precision floating point numbers
-from .real_double import RealDoubleField, RDF, RealDoubleElement
-
-# Ideals
-from .ideal import Ideal
-ideal = Ideal
-
-# Semirings
-from .semirings.all import *
-
-from .finite_rings.all__sagemath_categories import *
-from .number_field.all__sagemath_categories import *
-from .padics.all__sagemath_categories import *
-from .polynomial.all__sagemath_categories import *
-
-# Power series rings
-from .power_series_ring import PowerSeriesRing
-
-# Laurent series ring in one variable
-from .laurent_series_ring import LaurentSeriesRing
-
-# Puiseux series ring
-from .puiseux_series_ring import PuiseuxSeriesRing
-
-# Big-oh notation
-from .big_oh import O
-
-# continued fractions
-from sage.rings.continued_fraction import (continued_fraction,
-                                           continued_fraction_list)
-
-# Lazy reals
-from .real_lazy import RealLazyField, RLF, ComplexLazyField, CLF
-
-# Preliminary version of real numbers for doctesting without sage.rings.real_mpfr.
-# sage.rings.all redefines it.
-RealNumber = RR = RDF             # used by the preparser to wrap real literals
-=======
 from sage.rings.ring import (Ring, Field, CommutativeRing, IntegralDomain,
                              DedekindDomain, PrincipalIdealDomain, EuclideanDomain)
 
@@ -88,15 +9,76 @@
                                     DedekindDomainElement, PrincipalIdealDomainElement,
                                     EuclideanDomainElement, FieldElement)
 
+# Integers modulo n.
+from sage.rings.finite_rings.integer_mod_ring import IntegerModRing, Zmod
+from sage.rings.finite_rings.integer_mod import IntegerMod, Mod, mod
+Integers = IntegerModRing
+
+# Quotient
+from sage.rings.quotient_ring import QuotientRing
+
+# Infinities
+from sage.rings.infinity import infinity, Infinity, InfinityRing, unsigned_infinity, UnsignedInfinityRing
+oo = infinity
+
+# Rational integers.
+from sage.rings.integer_ring import IntegerRing, ZZ, crt_basis
+from sage.rings.integer import Integer
+
+# Rational numbers
+from sage.rings.rational import Rational
+from sage.rings.rational_field import RationalField, QQ
+Rationals = RationalField
+
+# Integers modulo n.
+from sage.rings.finite_rings.integer_mod_ring import IntegerModRing, Zmod
+from sage.rings.finite_rings.integer_mod import IntegerMod, Mod, mod
+Integers = IntegerModRing
+
+# Function field
+from sage.rings.function_field.all__sagemath_categories import *
+
+# Double precision floating point numbers
+from sage.rings.real_double import RealDoubleField, RDF, RealDoubleElement
+
+# Lazy reals
+from sage.rings.real_lazy import RealLazyField, RLF, ComplexLazyField, CLF
+
 # Ideals
 from sage.rings.ideal import Ideal
 ideal = Ideal
 
-# To be added in #36566:
+# Semirings
+from sage.rings.semirings.all import *
 
-# from sage.rings.finite_rings.all__sagemath_categories import *
-# from sage.rings.function_field.all__sagemath_categories import *
-# from sage.rings.number_field.all__sagemath_categories import *
-# from sage.rings.padics.all__sagemath_categories import *
-# from sage.rings.polynomial.all__sagemath_categories import *
->>>>>>> 2bad7721
+from sage.rings.finite_rings.all__sagemath_categories import *
+from sage.rings.number_field.all__sagemath_categories import *
+from sage.rings.padics.all__sagemath_categories import *
+from sage.rings.polynomial.all__sagemath_categories import *
+
+# Power series rings
+from sage.rings.power_series_ring import PowerSeriesRing
+
+# Laurent series ring in one variable
+from sage.rings.laurent_series_ring import LaurentSeriesRing
+
+# Puiseux series ring
+from sage.rings.puiseux_series_ring import PuiseuxSeriesRing
+
+# Big-oh notation
+from sage.rings.big_oh import O
+
+# Fraction field
+from sage.rings.fraction_field import FractionField
+Frac = FractionField
+
+# Localization
+from sage.rings.localization import Localization
+
+# continued fractions
+from sage.rings.continued_fraction import (continued_fraction,
+                                           continued_fraction_list)
+
+# Preliminary version of real numbers for doctesting without sage.rings.real_mpfr.
+# sage.rings.all redefines it.
+RealNumber = RR = RDF             # used by the preparser to wrap real literals