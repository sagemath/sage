<<<<<<< HEAD
from sage.libs.mpfr.types cimport mpfr_rnd_t, mpfr_t, mpfr_prec_t
=======
# sage_setup: distribution = sagemath-pari

from sage.libs.mpfr.types cimport mpfr_rnd_t, mpfr_t
>>>>>>> b8fed5ea

cimport sage.rings.ring
cimport sage.rings.abc
cimport sage.structure.element

cdef class RealNumber(sage.structure.element.RingElement)  # forward decl

cdef class RealField_class(sage.rings.abc.RealField):
    cdef mpfr_prec_t __prec
    cdef bint sci_not
    cdef mpfr_rnd_t rnd
    cdef object rnd_str
    cdef inline RealNumber _new(self):
        """Return a new real number with parent ``self``."""
        return <RealNumber>(RealNumber.__new__(RealNumber, self))

cdef class RealNumber(sage.structure.element.RingElement):
    cdef mpfr_t value
    cdef inline RealNumber _new(self):
        """Return a new real number with same parent as ``self``."""
        return <RealNumber>(RealNumber.__new__(RealNumber, self._parent))
    cpdef _add_(self, other)
    cpdef _mul_(self, other)
    cpdef _mod_(self, right)
    cdef _set(self, x, int base)
    cdef RealNumber abs(RealNumber self)

cpdef RealField(mpfr_prec_t prec=*, int sci_not=*, rnd=*)<|MERGE_RESOLUTION|>--- conflicted
+++ resolved
@@ -1,10 +1,6 @@
-<<<<<<< HEAD
-from sage.libs.mpfr.types cimport mpfr_rnd_t, mpfr_t, mpfr_prec_t
-=======
 # sage_setup: distribution = sagemath-pari
 
-from sage.libs.mpfr.types cimport mpfr_rnd_t, mpfr_t
->>>>>>> b8fed5ea
+from sage.libs.mpfr.types cimport mpfr_rnd_t, mpfr_t, mpfr_prec_t
 
 cimport sage.rings.ring
 cimport sage.rings.abc
