# sage_setup: distribution = sagemath-categories
# -*- coding: utf-8 -*-
r"""
Puiseux Series Ring Element

A Puiseux series is a series of the form

.. MATH::

    p(x) = \sum_{n=N}^{\infty} a_n (x-a)^{n/e},

where the integer :math:`e` is called the *ramification index* of the series
and the number :math:`a` is the *center*. A Puiseux series is essentially a
Laurent series but with fractional exponents.

EXAMPLES:

We begin by constructing the ring of Puiseux series in `x` with coefficients
in the rationals::

    sage: R.<x> = PuiseuxSeriesRing(QQ)

This command also defines ``x`` as the generator of this ring.

When constructing a Puiseux series, the ramification index is automatically
determined from the greatest common divisor of the exponents::

    sage: p = x^(1/2); p
    x^(1/2)
    sage: p.ramification_index()
    2
    sage: q = x^(1/2) + x**(1/3); q
    x^(1/3) + x^(1/2)
    sage: q.ramification_index()
    6

Other arithmetic can be performed with Puiseux Series::

    sage: p + q
    x^(1/3) + 2*x^(1/2)
    sage: p - q
    -x^(1/3)
    sage: p * q
    x^(5/6) + x
    sage: (p / q).add_bigoh(4/3)
    x^(1/6) - x^(1/3) + x^(1/2) - x^(2/3) + x^(5/6) - x + x^(7/6) + O(x^(4/3))

Mind the base ring. However, the base ring can be changed::

    sage: I*q                                                                           # needs sage.rings.number_field
    Traceback (most recent call last):
    ...
    TypeError: unsupported operand parent(s) for *:
    'Number Field in I with defining polynomial x^2 + 1 with I = 1*I' and
    'Puiseux Series Ring in x over Rational Field'
    sage: qz = q.change_ring(ZZ); qz
    x^(1/3) + x^(1/2)
    sage: qz.parent()
    Puiseux Series Ring in x over Integer Ring

Other properties of the Puiseux series can be easily obtained::

    sage: r = (3*x^(-1/5) + 7*x^(2/5) + (1/2)*x).add_bigoh(6/5); r
    3*x^(-1/5) + 7*x^(2/5) + 1/2*x + O(x^(6/5))
    sage: r.valuation()
    -1/5
    sage: r.prec()
    6/5
    sage: r.precision_absolute()
    6/5
    sage: r.precision_relative()
    7/5
    sage: r.exponents()
    [-1/5, 2/5, 1]
    sage: r.coefficients()
    [3, 7, 1/2]

Finally, Puiseux series are compatible with other objects in Sage.
For example, you can perform arithmetic with Laurent series::

    sage: L.<x> = LaurentSeriesRing(ZZ)
    sage: l = 3*x^(-2) + x^(-1) + 2 + x**3
    sage: r + l
    3*x^-2 + x^-1 + 3*x^(-1/5) + 2 + 7*x^(2/5) + 1/2*x + O(x^(6/5))

AUTHORS:

- Chris Swierczewski 2016: initial version on https://github.com/abelfunctions/abelfunctions/tree/master/abelfunctions
- Frédéric Chapoton 2016: integration of code
- Travis Scrimshaw, Sebastian Oehms 2019-2020: basic improvements and completions

REFERENCES:

- :wikipedia:`Puiseux_series`
"""


# ****************************************************************************
#       Copyright (c) 2016 Chris Swierczewski
#
# This program is free software: you can redistribute it and/or modify
# it under the terms of the GNU General Public License as published by
# the Free Software Foundation, either version 2 of the License, or
# (at your option) any later version.
#                  https://www.gnu.org/licenses/
# ****************************************************************************

from sage.arith.functions import lcm
from sage.arith.misc import gcd
from sage.rings.integer_ring import ZZ
from sage.rings.rational_field import QQ
from sage.rings.infinity import infinity
from sage.rings.laurent_series_ring_element cimport LaurentSeries
from sage.structure.element cimport (Element, AlgebraElement)
from sage.structure.richcmp cimport richcmp


cdef class PuiseuxSeries(AlgebraElement):
    r"""
    A Puiseux series.

    .. MATH::

        \sum_{n=-N}^\infty a_n x^{n/e}

    It is stored as a Laurent series:

    .. MATH::

        \sum_{n=-N}^\infty a_n t^n

    where `t = x^{1/e}`.

    INPUT:

    - ``parent`` -- the parent ring

    - ``f``  -- one of the following types of inputs:

      * instance of :class:`PuiseuxSeries`
      * instance that can be coerced into the Laurent series ring of the parent

    - ``e`` -- integer (default: 1) the ramification index

    EXAMPLES::

        sage: R.<x> = PuiseuxSeriesRing(QQ)
        sage: p = x^(1/2) + x**3; p
        x^(1/2) + x^3
        sage: q = x**(1/2) - x**(-1/2)
        sage: r = q.add_bigoh(7/2); r
        -x^(-1/2) + x^(1/2) + O(x^(7/2))
        sage: r**2
        x^-1 - 2 + x + O(x^3)
    """

    def __init__(self, parent, f, e=1):
        r"""
        Initialize ``self``.

        TESTS::

            sage: R.<x> = PuiseuxSeriesRing(QQ)
            sage: p = x^(1/2) + x**3
            sage: TestSuite(p).run()
        """
        AlgebraElement.__init__(self, parent)
        L = parent._laurent_series_ring

        if isinstance(f, PuiseuxSeries):
            if (<PuiseuxSeries>f)._l._parent is L:
                l = (<PuiseuxSeries>f)._l
                e = (<PuiseuxSeries>f)._e
            else:
                l = L((<PuiseuxSeries>f)._l)
                e = L((<PuiseuxSeries>f)._e)
        else:
            l = L(f)

        # --------------------------------------------------------
        # choose a representative for this Puiseux series having
        # minimal ramification index. This is necessary because
        # some methods need it as minimal as possible (for example
        # :meth:`laurent_series' or :meth:`power_series`)
        # --------------------------------------------------------
        exp_list = l.exponents()
        prec     = l.prec()
        if prec is infinity:
            d = gcd(exp_list +[e])
        else:
            d = gcd(exp_list + [e] + [prec])
        if d > 1:
            # ramification index can be reduced dividing by d
            e = e / d
            cf_ori = l.list()
            if cf_ori:
                cf = [cf_ori[d*i] for i in range((len(cf_ori)-1) / d + 1)]
            else:
                cf = cf_ori
            val = l.valuation() / d
            l = l.parent()(cf, n=val)
            if prec != infinity:
                l = l.add_bigoh(prec / d)

        self._l = l
        self._e = long(abs(e))

    def __reduce__(self):
        """
        EXAMPLES::

            sage: R.<x> = PuiseuxSeriesRing(ZZ)
            sage: p = x^(1/2) + x**3-x**(-1/4)
            sage: loads(dumps(p)) == p    # indirect doctest
            True
        """
        return (self._parent, (self._l, self._e))

    def _im_gens_(self, codomain, im_gens, base_map=None):
        """
        EXAMPLES::

            sage: # needs sage.rings.number_field
            sage: R.<x> = PuiseuxSeriesRing(ZZ)
            sage: p = x^(1/3) + x**3
<<<<<<< HEAD
            sage: t = p._im_gens_(QQbar, [2])                                           # needs sage.rings.number_field
            sage: t in QQbar                                                            # needs sage.rings.number_field
=======
            sage: t = p._im_gens_(QQbar, [2])
            sage: t in QQbar
>>>>>>> 89e4c05f
            True
            sage: f = R.hom([QQbar(2)], check=False)                                    # needs sage.rings.number_field
            sage: t == f(p)                                                             # needs sage.rings.number_field
            True
        """
        return self(codomain(im_gens[0]))

    def _repr_(self):
        """
        Return a string representation.

        EXAMPLES::

            sage: R.<x> = PuiseuxSeriesRing(QQ)
            sage: p = x^(1/2) + x**3-x**(-1/4); p
            -x^(-1/4) + x^(1/2) + x^3
            sage: R.zero()
            0

            sage: S.<t> = PuiseuxSeriesRing(Zp(5))                                      # needs sage.rings.padics
            sage: t**(1/2) + 5 * t^(1/3)                                                # needs sage.rings.padics
            (5 + O(5^21))*t^(1/3) + (1 + O(5^20))*t^(1/2)
        """
        laurent = self.laurent_part()
        s = repr(laurent)
        if self.ramification_index() == 1:
            return s

        X = self._parent.variable_name()

        # find a temporary variable name (to avoid multiple transformations)
        Xtemp = '?'
        while Xtemp in s: Xtemp +='?' # if somebody uses '?' in variable_name

        # renaming and generalizing linear term
        s = s.replace('%s' %X, '%s^1' %Xtemp)
        s = s.replace('^1^', '^' )

        # prepare exponent list
        if laurent.prec() is infinity:
            exponents = [ZZ(exp) for exp in set(laurent.exponents())]
        else:
            exponents = [ZZ(exp) for exp in set(laurent.exponents() + [laurent.prec()])]

        # sort exponents such that the largest will be replaced first
        exp_pos = [exp for exp in exponents if exp >= 0]
        exp_pos.sort(reverse=True)
        exp_neg = [exp for exp in exponents if exp < 0]
        exp_neg.sort()
        exponents = exp_neg + exp_pos

        # replacing exponents
        e = ZZ(self.ramification_index())
        for exp_l in exponents:
            exp = exp_l/e
            repl_str = '%s^%s' %(Xtemp, exp_l)
            if exp.is_one():
                s = s.replace(repl_str, '%s' %X)
            elif e.divides(exp_l):
                s = s.replace(repl_str, '%s^%s' %(X, exp))
            else:
                s = s.replace(repl_str, '%s^(%s)' %(X, exp))
        return s

    def __call__(self, x):
        r"""
        Evaluate this Puiseux series.

        INPUT:

        - ``x`` -- element of a ring

        EXAMPLES::

            sage: R.<x> = PuiseuxSeriesRing(QQ)
            sage: p = x^(1/2) + x**3-x**(-1/4)
            sage: p(16)
            8199/2
            sage: p(pi.n())                                                             # needs sage.symbolic
            32.0276049867404
        """
        # use x.nth_root since x**(1/self._e) returns oo when x = 0
        if isinstance(x, int):
            x = ZZ(x)
        elif isinstance(x, float):
            from sage.rings.complex_mpfr import ComplexField
            x = ComplexField()(x)
        t = x.nth_root(self._e)
        p = self._l.__u.polynomial()
        n = self._l.__n
        return p(t)*t**n

    def _common_ramification_index(self, PuiseuxSeries right):
        r"""
        Return a ramification index common to ``self`` and ``right``.

        In order to perform arithmetic on Puiseux series it is useful to find a
        common ramification index between two operands. That is, given Puiseux
        series :math:`p` and :math:`q` of ramification indices :math:`e` and
        :math:`f` we write both as series :math:`\tilde{f}` and
        :math:`\tilde{g}` in :math:`(x-a)^(1/g)` such that,

        .. MATH::

            f = \tilde{f}((x-a)^M), g = \tilde{g}((x-a)^N).

        INPUT:

        - ``right`` -- a Puiseux series

        OUTPUT:

        - ``g`` -- int; a ramification index common to self and right
        - ``M, N`` -- int, int; scaling factors on self and right, respectively

        EXAMPLES::

            sage: R.<x> = PuiseuxSeriesRing(QQ)
            sage: p = x^(1/3) + x**2-x**(-1/7)
            sage: q = x^(-1/3) + x**2-x**(1/5)
            sage: p._common_ramification_index(q)
            (105, 5, 7)
            sage: q._common_ramification_index(p)
            (105, 7, 5)
        """
        m = self._e
        n = right._e
        g = lcm(m, n)
        m = g / m
        n = g / n
        return g, m, n

    cpdef _add_(self, right_m):
        """
        Return the sum.

        EXAMPLES::

            sage: R.<x> = PuiseuxSeriesRing(QQ)
            sage: p = x^(1/2) + 3/4 * x^(2/3)
            sage: q = 2*x^(1/3) + 3/4 * x^(2/5)
            sage: p + q                                        # indirect doctest
            2*x^(1/3) + 3/4*x^(2/5) + x^(1/2) + 3/4*x^(2/3)
        """
        cdef PuiseuxSeries right = <PuiseuxSeries>right_m
        cdef LaurentSeries l, l1, l2
        cdef size_t g, m, n

        g, m, n = self._common_ramification_index(right)
        l1 = self._l.V(m)
        l2 = right._l.V(n)
        l = l1 + l2
        return type(self)(self._parent, l, g)

    cpdef _sub_(self, right_m):
        """
        Return the difference.

        EXAMPLES::

            sage: R.<x> = PuiseuxSeriesRing(QQ)
            sage: p = x^(1/2) + 3/4 * x^(2/3)
            sage: q = 2*x^(1/3) + 3/4 * x^(2/5)
            sage: p - q                                        # indirect doctest
            -2*x^(1/3) - 3/4*x^(2/5) + x^(1/2) + 3/4*x^(2/3)
        """
        cdef PuiseuxSeries right = <PuiseuxSeries>right_m
        cdef LaurentSeries l, l1, l2
        cdef size_t g, m, n

        g, m, n = self._common_ramification_index(right)
        l1 = self._l.V(m)
        l2 = right._l.V(n)
        l = l1 - l2
        return type(self)(self._parent, l, g)

    cpdef _mul_(self, right_r):
        """
        Return the product.

        EXAMPLES::

            sage: R.<x> = PuiseuxSeriesRing(QQ)
            sage: p = x^(1/2) + 3/4 * x^(2/3)
            sage: q = 2*x^(1/3) + 3/4 * x^(2/5)
            sage: p * q                                        # indirect doctest
            2*x^(5/6) + 3/4*x^(9/10) + 3/2*x + 9/16*x^(16/15)
        """
        cdef PuiseuxSeries right = <PuiseuxSeries>right_r
        cdef LaurentSeries l, l1, l2
        cdef size_t g, m, n

        g, m, n = self._common_ramification_index(right)
        l1 = self._l.V(m)
        l2 = right._l.V(n)
        l = l1 * l2
        return type(self)(self._parent, l, g)

    cpdef _rmul_(self, Element c):
        """
        Return the right scalar multiplication.

        EXAMPLES::

            sage: P.<y> = PuiseuxSeriesRing(ZZ)
            sage: t = y^(-1/3) + O(y^(0))
            sage: 5*t                                          # indirect doctest
            5*y^(-1/3) + O(1)
        """
        return type(self)(self._parent, self._l._rmul_(c), self._e)

    cpdef _lmul_(self, Element c):
        """
        Return the left scalar multiplication.

        EXAMPLES::

            sage: P.<y> = PuiseuxSeriesRing(Zp(3))                                      # needs sage.rings.padics
            sage: t = y^(2/5) + O(y)                                                    # needs sage.rings.padics
            sage: 5*t                                          # indirect doctest       # needs sage.rings.padics
            (2 + 3 + O(3^20))*y^(2/5) + O(y)
        """
        return type(self)(self._parent, self._l._lmul_(c), self._e)

    cpdef _div_(self, right_r):
        """
        Return the quotient.

        EXAMPLES::

            sage: R.<x> = PuiseuxSeriesRing(QQ)
            sage: p = x^(1/2) + 3/4 * x^(2/3)
            sage: q = 2*x^(1/3) + 3/4 * x^(2/5)
            sage: p / q
            1/2*x^(1/6) - 3/16*x^(7/30) + 9/128*x^(3/10) + 3/8*x^(1/3)
             - 27/1024*x^(11/30) - 9/64*x^(2/5) + 81/8192*x^(13/30)
             + 27/512*x^(7/15) - 243/65536*x^(1/2) - 81/4096*x^(8/15)
             + 729/524288*x^(17/30) + 243/32768*x^(3/5) - 2187/4194304*x^(19/30)
             - 729/262144*x^(2/3) + 6561/33554432*x^(7/10)
             + 2187/2097152*x^(11/15) - 19683/268435456*x^(23/30)
             - 6561/16777216*x^(4/5) + O(x^(5/6))
        """
        cdef PuiseuxSeries right = <PuiseuxSeries>right_r
        cdef LaurentSeries l, l1, l2
        cdef size_t g, m, n

        g, m, n = self._common_ramification_index(right)
        l1 = self._l.V(m)
        l2 = right._l.V(n)
        l = l1 / l2
        return type(self)(self._parent, l, g)

    def __pow__(_self, r, dummy):
        """
        Return the power.

        EXAMPLES::

            sage: R.<x> = PuiseuxSeriesRing(QQ)
            sage: p = x^(1/2) + 3/4 * x^(2/3)
            sage: p ** 3
            x^(3/2) + 9/4*x^(5/3) + 27/16*x^(11/6) + 27/64*x^2
        """
        cdef PuiseuxSeries self = _self
        cdef LaurentSeries l
        cdef size_t e

        r = QQ(r)
        numer = r.numerator()
        denom = r.denominator()

        # if the exponent is integral then do normal exponentiation
        if denom == 1:
            l = self._l ** int(numer)
            e = self._e
        # otherwise, we only exponentiate by a rational number if there is a
        # single term in the Puiseux series
        #
        # (I suppose we could use Taylor series expansions in the general case)
        else:
            if not self.is_monomial():
                raise ValueError('can only exponentiate single term by rational')
            l = self._l.V(numer)
            e = self._e * int(denom)
        return type(self)(self._parent, l, e)

    cpdef _richcmp_(self, right_r, int op):
        r"""
        Comparison of ``self`` and ``right``.

        We say two approximate Puiseux series are equal, if they agree for
        all coefficients up to the *minimum* of the precisions of each.

        Comparison is done in dictionary order going from lowest degree
        to highest degree coefficients with respect to the corresponding
        Laurent series. That means that comparison is performed for
        corresponding `LaurentSeries` instances obtained for the common
        ramification index.

        See :meth:`power_series_ring_element._richcmp_` and
        :meth:`_laurent_series_ring_element._richcmp_` for more
        information.

        EXAMPLES::

            sage: R.<x> = PuiseuxSeriesRing(QQ)
            sage: p = x^(1/2) + 3/4 * x^(2/3)
            sage: q = 2*x^(1/3) + 3/4 * x^(2/5)
            sage: (p < q, p >= q, p == 0, q != 0)
            (True, False, False, True)
            sage: p2 = x^(1/2) + 3/5 * x^(2/3)
            sage: (p2 < p, p2 >= p)
            (True, False)
            sage: p3 = p2.add_bigoh(2/3); p3
            x^(1/2) + O(x^(2/3))
            sage: (p3 == p2, p3 == p, p3 < q, p3 > q)
            (True, True, True, False)
        """
        cdef PuiseuxSeries right = <PuiseuxSeries>right_r
        if self._e == right._e:
            return richcmp(self._l, right._l, op)

        # If both have different ramification indices they must be different as
        # Puiseux series (by the normalization performed in the python constructor).
        # We use the ramification index to order them.
        return richcmp(self._e, right._e, op)

    def __lshift__(self, r):
        """
        Apply :meth:`shift` using the operator `<<`.

        EXAMPLES::

            sage: P.<y> = LaurentPolynomialRing(ZZ)
            sage: R.<x> = PuiseuxSeriesRing(P)
            sage: p = y*x**(-1/3) + 2*y^(-2)*x**(1/2)
            sage: p << 1/3                             # indirect doctest
            y + (2*y^-2)*x^(5/6)
        """
        return self.shift(r)

    def __rshift__(self, r):
        """
        Apply :meth:`shift` with negative argument using the operator `>>`.

        EXAMPLES::

            sage: P.<y> = LaurentPolynomialRing(ZZ)
            sage: R.<x> = PuiseuxSeriesRing(P)
            sage: p = y*x**(-1/3) + 2*y^(-2)*x**(1/2)
            sage: p >> 1/3                             # indirect doctest
            y*x^(-2/3) + (2*y^-2)*x^(1/6)
        """
        return self.shift(-r)

    def __bool__(self):
        """
        Return whether ``self`` is not zero.

        EXAMPLES::

            sage: R.<x> = PuiseuxSeriesRing(QQ)
            sage: p = x^(1/2) + 3/4 * x^(2/3)
            sage: p.is_zero()                     # indirect doctest
            False
            sage: R.zero() != 0
            False
        """
        return bool(self._l)

    def __hash__(self):
        """
        Return a hash of ``self``.

        EXAMPLES::

            sage: from operator import xor
            sage: R.<x> = PuiseuxSeriesRing(QQ)
            sage: p = x^(-7/2) + 3 + 5*x^(1/2) - 7*x**3
            sage: hash(p) == xor(hash(p.laurent_part()), 2)  # indirect doctest
            True
        """
        return hash(self._l) ^ self._e

    def __getitem__(self, r):
        r"""
        Return the coefficient with exponent ``r``.

        EXAMPLES::

            sage: R.<x> = PuiseuxSeriesRing(QQ)
            sage: p = x^(-7/2) + 3 + 5*x^(1/2) - 7*x**3
            sage: p[-7/2]
            1
            sage: p[0]
            3
            sage: p[1/2]
            5
            sage: p[3]
            -7
            sage: p[100]
            0
        """
        if isinstance(r, slice):
            start, stop, step = r.start, r.stop, r.step
            n = slice(start * self._e, stop * self._e, step * self._e)
            return PuiseuxSeries(self._parent, self._l[start:stop:step], self._e)
        else:
            n = int(r * self._e)
            return self._l[n]

    def __iter__(self):
        """
        Return an iterator over the coefficients.

        EXAMPLES::

            sage: R.<x> = PuiseuxSeriesRing(QQ)
            sage: p = x^(-7/2) + 3 + 5*x^(1/2) - 7*x**3
            sage: list(p)
            [1, 0, 0, 0, 0, 0, 0, 3, 5, 0, 0, 0, 0, -7]
        """
        return iter(self._l)

    def __copy__(self):
        """
        Since this is immutable, return ``self``.

        EXAMPLES::

            sage: R.<x> = PuiseuxSeriesRing(ZZ)
            sage: p = x^(3/4) + 2*x^(4/5) + 3* x^(5/6)
            sage: p2 = copy(p); p2
            x^(3/4) + 2*x^(4/5) + 3*x^(5/6)
            sage: p == p2
            True
            sage: p is p2
            True
        """
        return self

    def laurent_part(self):
        """
        Return the underlying Laurent series.

        EXAMPLES::

            sage: R.<x> = PuiseuxSeriesRing(QQ)
            sage: p = x^(1/2) + 3/4 * x^(2/3)
            sage: p.laurent_part()
            x^3 + 3/4*x^4
        """
        return self._l

    def ramification_index(self):
        """
        Return the ramification index.

        EXAMPLES::

            sage: R.<x> = PuiseuxSeriesRing(QQ)
            sage: p = x^(1/2) + 3/4 * x^(2/3)
            sage: p.ramification_index()
            6
        """
        return self._e

    def valuation(self):
        r"""
        Return the valuation of ``self``.

        EXAMPLES::

            sage: R.<x> = PuiseuxSeriesRing(QQ)
            sage: p = x^(-7/2) + 3 + 5*x^(1/2) - 7*x**3
            sage: p.valuation()
            -7/2

        TESTS::

            sage: R.zero().valuation()
            +Infinity
        """
        return self._l.valuation() / QQ(self._e)

    def add_bigoh(self, prec):
        r"""
        Return the truncated series at chosen precision ``prec``.

        INPUT:

        - ``prec`` -- the precision of the series as a rational number

        EXAMPLES::

            sage: R.<x> = PuiseuxSeriesRing(QQ)
            sage: p = x^(-7/2) + 3 + 5*x^(1/2) - 7*x**3
            sage: p.add_bigoh(2)
            x^(-7/2) + 3 + 5*x^(1/2) + O(x^2)
            sage: p.add_bigoh(0)
            x^(-7/2) + O(1)
            sage: p.add_bigoh(-1)
            x^(-7/2) + O(x^-1)

        .. NOTE::

            The precision passed to the method is adapted to the common
            ramification index::

                sage: R.<x> = PuiseuxSeriesRing(ZZ)
                sage: p = x**(-1/3) + 2*x**(1/5)
                sage: p.add_bigoh(1/2)
                x^(-1/3) + 2*x^(1/5) + O(x^(7/15))
        """
        if prec is infinity or prec >= self.prec():
            return self

        l_prec = int(prec * self._e)
        l = self._l.add_bigoh(l_prec)
        return PuiseuxSeries(self._parent, l, self._e)

    def change_ring(self, R):
        r"""
        Return ``self`` over a the new ring ``R``.

        EXAMPLES::

            sage: R.<x> = PuiseuxSeriesRing(ZZ)
            sage: p = x^(-7/2) + 3 + 5*x^(1/2) - 7*x**3
            sage: q = p.change_ring(QQ); q
            x^(-7/2) + 3 + 5*x^(1/2) - 7*x^3
            sage: q.parent()
            Puiseux Series Ring in x over Rational Field
        """
        return self._parent.change_ring(R)(self)

    def is_unit(self):
        r"""
        Return whether ``self`` is a unit.

        A Puiseux series is a unit if and only if its leading coefficient is.

        EXAMPLES::

            sage: R.<x> = PuiseuxSeriesRing(ZZ)
            sage: p = x^(-7/2) + 3 + 5*x^(1/2) - 7*x**3
            sage: p.is_unit()
            True
            sage: q = 4 * x^(-7/2) + 3 * x**4
            sage: q.is_unit()
            False
        """
        return self._l.is_unit()

    def is_zero(self):
        """
        Return whether ``self`` is zero.

        EXAMPLES::

            sage: R.<x> = PuiseuxSeriesRing(QQ)
            sage: p = x^(1/2) + 3/4 * x^(2/3)
            sage: p.is_zero()
            False
            sage: R.zero().is_zero()
            True
        """
        return self._l.is_zero()

    def is_monomial(self):
        r"""
        Return whether ``self`` is a monomial.

        This is ``True`` if and only if ``self`` is `x^p` for
        some rational `p`.

        EXAMPLES::

            sage: R.<x> = PuiseuxSeriesRing(QQ)
            sage: p = x^(1/2) + 3/4 * x^(2/3)
            sage: p.is_monomial()
            False
            sage: q = x**(11/13)
            sage: q.is_monomial()
            True
            sage: q = 4*x**(11/13)
            sage: q.is_monomial()
            False
        """
        return self._l.is_monomial()

    def list(self):
        r"""
        Return the list of coefficients indexed by the exponents of the
        the corresponding Laurent series.

        EXAMPLES::

            sage: R.<x> = PuiseuxSeriesRing(ZZ)
            sage: p = x^(3/4) + 2*x^(4/5) + 3* x^(5/6)
            sage: p.list()
            [1, 0, 0, 2, 0, 3]
        """
        return self._l.list()

    def coefficients(self):
        r"""
        Return the list of coefficients.

        EXAMPLES::

            sage: R.<x> = PuiseuxSeriesRing(ZZ)
            sage: p = x^(3/4) + 2*x^(4/5) + 3* x^(5/6)
            sage: p.coefficients()
            [1, 2, 3]
        """
        return self._l.coefficients()

    def exponents(self):
        r"""
        Return the list of exponents.

        EXAMPLES::

            sage: R.<x> = PuiseuxSeriesRing(ZZ)
            sage: p = x^(3/4) + 2*x^(4/5) + 3* x^(5/6)
            sage: p.exponents()
            [3/4, 4/5, 5/6]
        """
        return [QQ(n) /  self._e for n in self._l.exponents()]

    def __setitem__(self, n, value):
        """
        EXAMPLES::

            sage: R.<t> = PuiseuxSeriesRing(QQ)
            sage: f = t^2 + t^3 + O(t^10)
            sage: f[2] = 5
            Traceback (most recent call last):
            ...
            IndexError: Puiseux series are immutable
        """
        raise IndexError('Puiseux series are immutable')

    def degree(self):
        r"""
        Return the degree of ``self``.

        EXAMPLES::

            sage: # needs sage.rings.finite_rings
            sage: P.<y> = PolynomialRing(GF(5))
            sage: R.<x> = PuiseuxSeriesRing(P)
            sage: p = 3*y*x**(-2/3) + 2*y**2*x**(1/5); p
            3*y*x^(-2/3) + 2*y^2*x^(1/5)
            sage: p.degree()
            1/5
        """
        return self._l.degree() / self._e

    def shift(self, r):
        r"""
        Return this Puiseux series multiplied by `x^r`.

        EXAMPLES::

            sage: P.<y> = LaurentPolynomialRing(ZZ)
            sage: R.<x> = PuiseuxSeriesRing(P)
            sage: p = y*x**(-1/3) + 2*y^(-2)*x**(1/2); p
            y*x^(-1/3) + (2*y^-2)*x^(1/2)
            sage: p.shift(3)
            y*x^(8/3) + (2*y^-2)*x^(7/2)
        """
        cdef LaurentSeries l = self._l.shift(r * self._e)
        return PuiseuxSeries(self._parent, l, self._e)

    def truncate(self, r):
        r"""
        Return the Puiseux series of degree `< r`.

        This is equivalent to ``self`` modulo `x^r`.

        EXAMPLES::

            sage: R.<x> = PuiseuxSeriesRing(ZZ)
            sage: p = (x**(-1/3) + 2*x**3)**2; p
            x^(-2/3) + 4*x^(8/3) + 4*x^6
            sage: q = p.truncate(5); q
            x^(-2/3) + 4*x^(8/3)
            sage: q == p.add_bigoh(5)
            True
        """
        l = self._l.truncate(r * self._e)
        return PuiseuxSeries(self._parent, l, self._e)

    def prec(self):
        r"""
        Return the precision of ``self``.

        EXAMPLES::

            sage: R.<x> = PuiseuxSeriesRing(ZZ)
            sage: p = (x**(-1/3) + 2*x**3)**2; p
            x^(-2/3) + 4*x^(8/3) + 4*x^6
            sage: q = p.add_bigoh(5); q
            x^(-2/3) + 4*x^(8/3) + O(x^5)
            sage: q.prec()
            5
        """
        if self._l.prec() is infinity:
            return infinity
        return self._l.prec() / self._e

    precision_absolute = prec

    def precision_relative(self):
        r"""
        Return the relative precision of the series.

        The relative precision of the Puiseux series is the difference
        between its absolute precision and its valuation.

        EXAMPLES::

            sage: # needs sage.rings.finite_rings
            sage: R.<x> = PuiseuxSeriesRing(GF(3))
            sage: p = (x**(-1/3) + 2*x**3)**2; p
            x^(-2/3) + x^(8/3) + x^6
            sage: q = p.add_bigoh(7); q
            x^(-2/3) + x^(8/3) + x^6 + O(x^7)
            sage: q.precision_relative()
            23/3
        """
        if self.is_zero():
            return 0
        return self.prec() - self.valuation()

    def common_prec(self, p):
        r"""
        Return the minimum precision of `p` and ``self``.

        EXAMPLES::

            sage: R.<x> = PuiseuxSeriesRing(ZZ)
            sage: p = (x**(-1/3) + 2*x**3)**2
            sage: q5 = p.add_bigoh(5); q5
            x^(-2/3) + 4*x^(8/3) + O(x^5)
            sage: q7 = p.add_bigoh(7); q7
            x^(-2/3) + 4*x^(8/3) + 4*x^6 + O(x^7)
            sage: q5.common_prec(q7)
            5
            sage: q7.common_prec(q5)
            5
        """
        if self.prec() is infinity:
            return p.prec()
        elif p.prec() is infinity:
            return self.prec()
        return min(self.prec(), p.prec())

    def variable(self):
        r"""
        Return the variable of ``self``.

        EXAMPLES::

            sage: R.<x> = PuiseuxSeriesRing(QQ)
            sage: p = x^(-7/2) + 3 + 5*x^(1/2) - 7*x**3
            sage: p.variable()
            'x'
        """
        return self._parent.variable_name()

    def laurent_series(self):
        r"""
        If ``self`` is a Laurent series, return it as a Laurent series.

        EXAMPLES::

            sage: R.<x> = PuiseuxSeriesRing(ZZ)
            sage: p = x**(1/2) - x**(-1/2)
            sage: p.laurent_series()
            Traceback (most recent call last):
            ...
            ArithmeticError: self is not a Laurent series
            sage: q = p**2
            sage: q.laurent_series()
            x^-1 - 2 + x
        """
        if self._e != 1:
            raise ArithmeticError('self is not a Laurent series')
        return self._l

    def power_series(self):
        r"""
        If ``self`` is a power series, return it as a power series.

        EXAMPLES::

            sage: # needs sage.rings.number_field
            sage: R.<x> = PuiseuxSeriesRing(QQbar)
            sage: p = x**(3/2) - QQbar(I)*x**(1/2)
            sage: p.power_series()
            Traceback (most recent call last):
            ...
            ArithmeticError: self is not a power series
            sage: q = p**2
            sage: q.power_series()
            -x - 2*I*x^2 + x^3
        """
        try:
            l = self.laurent_series()
            return l.power_series()
        except ArithmeticError:
            raise ArithmeticError('self is not a power series')

    def inverse(self):
        r"""
        Return the inverse of ``self``.

        EXAMPLES::

            sage: R.<x> = PuiseuxSeriesRing(QQ)
            sage: p = x^(-7/2) + 3 + 5*x^(1/2) - 7*x**3
            sage: 1/p
            x^(7/2) - 3*x^7 - 5*x^(15/2) + 7*x^10 + 9*x^(21/2) + 30*x^11 +
            25*x^(23/2) + O(x^(27/2))
        """
        return self.__invert__()<|MERGE_RESOLUTION|>--- conflicted
+++ resolved
@@ -223,13 +223,8 @@
             sage: # needs sage.rings.number_field
             sage: R.<x> = PuiseuxSeriesRing(ZZ)
             sage: p = x^(1/3) + x**3
-<<<<<<< HEAD
-            sage: t = p._im_gens_(QQbar, [2])                                           # needs sage.rings.number_field
-            sage: t in QQbar                                                            # needs sage.rings.number_field
-=======
             sage: t = p._im_gens_(QQbar, [2])
             sage: t in QQbar
->>>>>>> 89e4c05f
             True
             sage: f = R.hom([QQbar(2)], check=False)                                    # needs sage.rings.number_field
             sage: t == f(p)                                                             # needs sage.rings.number_field
