--- conflicted
+++ resolved
@@ -1,9 +1,5 @@
 # sage_setup: distribution = sagemath-singular
-<<<<<<< HEAD
 # sage.doctest: needs sage.rings.function_field
-=======
-# sage.doctest: optional - sage.rings.function_field
->>>>>>> 5ae0bc7a
 r"""
 Elements of function fields: extension
 """
