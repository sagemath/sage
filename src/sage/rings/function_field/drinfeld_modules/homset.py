--- conflicted
+++ resolved
@@ -579,9 +579,6 @@
                     u += zs[i] * t**j * sum(a[k] * phiT**k for k in range(a.degree() + 1))
             isogenies.append(self(u))
 
-<<<<<<< HEAD
-        return isogenies
-=======
         return isogenies
 
     def an_element(self, degree):
@@ -942,5 +939,4 @@
         """
         set_random_seed(seed)
         return self(sum([self.domain()._Fq.random_element()
-                * elem.ore_polynomial() for elem in self._Fq_basis(degree)]))
->>>>>>> 19223e07
+                * elem.ore_polynomial() for elem in self._Fq_basis(degree)]))