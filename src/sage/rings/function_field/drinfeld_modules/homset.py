<<<<<<< HEAD
# sage.doctest: optional - sage.libs.pari       (because all doctests use finite fields)
=======
# sage.doctest: optional - sage.rings.finite_rings
>>>>>>> c215f040
r"""
Set of morphisms between two Drinfeld modules

This module provides the class
:class:`sage.rings.function_field.drinfeld_module.homset.DrinfeldModuleHomset`.

AUTHORS:

- Antoine Leudière (2022-04)
"""

# *****************************************************************************
#        Copyright (C) 2022 Antoine Leudière <antoine.leudiere@inria.fr>
#
#  This program is free software: you can redistribute it and/or modify
#  it under the terms of the GNU General Public License as published by
#  the Free Software Foundation, either version 2 of the License, or
#  (at your option) any later version.
#                   http://www.gnu.org/licenses/
# *****************************************************************************

from sage.categories.drinfeld_modules import DrinfeldModules
from sage.categories.homset import Homset
from sage.misc.latex import latex
from sage.rings.function_field.drinfeld_modules.morphism import DrinfeldModuleMorphism
from sage.structure.parent import Parent


class DrinfeldModuleHomset(Homset):
    r"""
    This class implements the set of morphisms between two Drinfeld
    `\mathbb{F}_q[T]`-modules.

    INPUT:

    - ``X`` -- the domain

    - ``Y`` -- the codomain

    EXAMPLES::

        sage: Fq = GF(27)
        sage: A.<T> = Fq[]
        sage: K.<z6> = Fq.extension(2)
        sage: phi = DrinfeldModule(A, [z6, z6, 2])
        sage: psi = DrinfeldModule(A, [z6, 2*z6^5 + 2*z6^4 + 2*z6 + 1, 2])
        sage: H = Hom(phi, psi)
        sage: H
        Set of Drinfeld module morphisms
         from (gen) 2*t^2 + z6*t + z6
           to (gen) 2*t^2 + (2*z6^5 + 2*z6^4 + 2*z6 + 1)*t + z6

    ::

        sage: from sage.rings.function_field.drinfeld_modules.homset import DrinfeldModuleHomset
        sage: isinstance(H, DrinfeldModuleHomset)
        True

    There is a simpler syntax for endomorphisms sets::

        sage: E = End(phi)
        sage: E
        Set of Drinfeld module morphisms from (gen) 2*t^2 + z6*t + z6 to (gen) 2*t^2 + z6*t + z6
        sage: E is Hom(phi, phi)
        True

    The domain and codomain must have the same Drinfeld modules
    category::

        sage: rho = DrinfeldModule(A, [Frac(A)(T), 1])
        sage: Hom(phi, rho)
        Traceback (most recent call last):
        ...
        ValueError: Drinfeld modules must be in the same category

    ::

        sage: sigma = DrinfeldModule(A, [1, z6, 2])
        sage: Hom(phi, sigma)
        Traceback (most recent call last):
        ...
        ValueError: Drinfeld modules must be in the same category

    One can create morphism objects by calling the homset::

        sage: identity_morphism = E(1)
        sage: identity_morphism
        Identity morphism of Drinfeld module defined by T |--> 2*t^2 + z6*t + z6

    ::

        sage: t = phi.ore_polring().gen()
        sage: frobenius_endomorphism = E(t^6)
        sage: frobenius_endomorphism
        Endomorphism of Drinfeld module defined by T |--> 2*t^2 + z6*t + z6
          Defn: t^6

    ::

        sage: isogeny = H(t + 1)
        sage: isogeny
        Drinfeld Module morphism:
          From: Drinfeld module defined by T |--> 2*t^2 + z6*t + z6
          To:   Drinfeld module defined by T |--> 2*t^2 + (2*z6^5 + 2*z6^4 + 2*z6 + 1)*t + z6
          Defn: t + 1

    And one can test if an Ore polynomial defines a morphism using the
    ``in`` syntax::

        sage: 1 in H
        False
        sage: t^6 in H
        False
        sage: t + 1 in H
        True
        sage: 1 in E
        True
        sage: t^6 in E
        True
        sage: t + 1 in E
        False

    This also works if the candidate is a morphism object::

        sage: isogeny in H
        True
        sage: E(0) in E
        True
        sage: identity_morphism in H
        False
        sage: frobenius_endomorphism in H
        False
    """

    Element = DrinfeldModuleMorphism
    __contains__ = Parent.__contains__

    def __init__(self, X, Y, category=None, check=True):
        """
        Initialize ``self``.

        INPUT:

        - ``X`` -- the domain of the homset

        - ``Y`` -- the codomain of the homset

        - ``category`` (default: ``None``) -- the Drinfeld modules category of
          the domain and codomain

        - ``check`` (default: ``True``) -- check the validity of the category

        TESTS::

            sage: Fq = GF(27)
            sage: A.<T> = Fq[]
            sage: K.<z6> = Fq.extension(2)
            sage: phi = DrinfeldModule(A, [z6, z6, 2])
            sage: psi = DrinfeldModule(A, [z6, 2*z6^5 + 2*z6^4 + 2*z6 + 1, 2])
            sage: H = Hom(phi, psi)
            sage: H.domain() is phi
            True
            sage: H.codomain() is psi
            True
        """
        if category is None:
            category = X.category()
        if check:
            if X.category() != Y.category() \
                    or not isinstance(X.category(), DrinfeldModules):
                raise ValueError('Drinfeld modules must be in the same '
                                 'category')
            if category != X.category():
                raise ValueError('category should be DrinfeldModules')
        base = category.base()
        super().__init__(X, Y, category=category, base=base, check=check)

    def _latex_(self):
        r"""
        Return a LaTeX representation of the homset.

        EXAMPLES::

            sage: Fq = GF(27)
            sage: A.<T> = Fq[]
            sage: K.<z6> = Fq.extension(2)
            sage: phi = DrinfeldModule(A, [z6, z6, 2])
            sage: psi = DrinfeldModule(A, [z6, 2*z6^5 + 2*z6^4 + 2*z6 + 1, 2])
            sage: H = Hom(phi, psi)
            sage: latex(H)
            \text{Set{ }of{ }Drinfeld{ }module{ }morphisms{ }from{ }(gen){ }}2 t^{2} + z_{6} t + z_{6}\text{{ }to{ }(gen){ }}2 t^{2} + \left(2 z_{6}^{5} + 2 z_{6}^{4} + 2 z_{6} + 1\right) t + z_{6}
        """
        return f'\\text{{Set{{ }}of{{ }}Drinfeld{{ }}module{{ }}morphisms' \
               f'{{ }}from{{ }}(gen){{ }}}}{latex(self.domain().gen())}' \
               f'\\text{{{{ }}to{{ }}(gen){{ }}}}'\
               f'{latex(self.codomain().gen())}'

    def _repr_(self):
        r"""
        Return a string representation of the homset.

        EXAMPLES::

            sage: Fq = GF(27)
            sage: A.<T> = Fq[]
            sage: K.<z6> = Fq.extension(2)
            sage: phi = DrinfeldModule(A, [z6, z6, 2])
            sage: psi = DrinfeldModule(A, [z6, 2*z6^5 + 2*z6^4 + 2*z6 + 1, 2])
            sage: H = Hom(phi, psi)
            sage: H
            Set of Drinfeld module morphisms from (gen) 2*t^2 + z6*t + z6 to (gen) 2*t^2 + (2*z6^5 + 2*z6^4 + 2*z6 + 1)*t + z6
        """
        return f'Set of Drinfeld module morphisms from (gen) '\
               f'{self.domain().gen()} to (gen) {self.codomain().gen()}'

    def __contains__(self, x):
        r"""
        Return ``True`` if the input defines a morphism in the homset.

        INPUT:

        - ``x`` -- an Ore polynomial or a Drinfeld module morphism

        EXAMPLES:

        In the next examples, the input is an Ore polynomial::

            sage: Fq = GF(27)
            sage: A.<T> = Fq[]
            sage: K.<z6> = Fq.extension(2)
            sage: phi = DrinfeldModule(A, [z6, z6, 2])
            sage: psi = DrinfeldModule(A, [z6, 2*z6^5 + 2*z6^4 + 2*z6 + 1, 2])
            sage: H = Hom(phi, psi)
            sage: E = End(phi)
            sage: t = phi.ore_polring().gen()
            sage: 1 in H
            False
            sage: t^6 in H
            False
            sage: t + 1 in H
            True
            sage: 1 in E
            True
            sage: t^6 in E
            True
            sage: t + 1 in E
            False

        Whereas the input is now a Drinfeld module morphism::

            sage: isogeny = H(t + 1)
            sage: isogeny in H
            True
            sage: E(0) in E
            True
            sage: identity_morphism = E(1)
            sage: identity_morphism in H
            False
            sage: frobenius_endomorphism = phi.frobenius_endomorphism()
            sage: frobenius_endomorphism in H
            False
        """
        try:
            x = self(x)
            return True
        except (AttributeError, ValueError, TypeError):
            return False

    def _element_constructor_(self, *args, **kwds):
        r"""
        Return the Drinfeld module morphism defined by the given Ore
        polynomial.

        INPUT: an Ore polynomial

        EXAMPLES::

            sage: Fq = GF(27)
            sage: A.<T> = Fq[]
            sage: K.<z6> = Fq.extension(2)
            sage: phi = DrinfeldModule(A, [z6, z6, 2])
            sage: psi = DrinfeldModule(A, [z6, 2*z6^5 + 2*z6^4 + 2*z6 + 1, 2])
            sage: H = Hom(phi, psi)
            sage: E = End(phi)
            sage: t = phi.ore_polring().gen()
            sage: identity_morphism = E(1)
            sage: identity_morphism
            Identity morphism of Drinfeld module defined by T |--> 2*t^2 + z6*t + z6

        ::

            sage: frobenius_endomorphism = E(t^6)
            sage: frobenius_endomorphism
            Endomorphism of Drinfeld module defined by T |--> 2*t^2 + z6*t + z6
              Defn: t^6

        ::

            sage: isogeny = H(t + 1)
            sage: isogeny
            Drinfeld Module morphism:
              From: Drinfeld module defined by T |--> 2*t^2 + z6*t + z6
              To:   Drinfeld module defined by T |--> 2*t^2 + (2*z6^5 + 2*z6^4 + 2*z6 + 1)*t + z6
              Defn: t + 1
        """
        # NOTE: This used to be self.element_class(self, ...), but this
        # would call __init__ instead of __classcall_private__. This
        # seems to work, but I don't know what I'm doing.
        return DrinfeldModuleMorphism(self, *args, **kwds)<|MERGE_RESOLUTION|>--- conflicted
+++ resolved
@@ -1,8 +1,4 @@
-<<<<<<< HEAD
-# sage.doctest: optional - sage.libs.pari       (because all doctests use finite fields)
-=======
 # sage.doctest: optional - sage.rings.finite_rings
->>>>>>> c215f040
 r"""
 Set of morphisms between two Drinfeld modules
 
