--- conflicted
+++ resolved
@@ -235,13 +235,6 @@
         The *Frobenius endomorphism* is defined by the Ore polynomial
         `tau^n`, where `n` is the degree of the base field `K` over
         `\mathbb F_q`.
-
-<<<<<<< HEAD
-        Let `q` be the order of the base field of the function ring. The
-        *Frobenius endomorphism* is defined as the endomorphism whose
-        defining Ore polynomial is `\tau^q`.
-=======
->>>>>>> cb030433
 
         EXAMPLES::
 
