--- conflicted
+++ resolved
@@ -1,4 +1,3 @@
-# -*- coding: utf-8 -*-
 # sage.doctest: needs sage.rings.finite_rings
 r"""
 Drinfeld modules
@@ -522,13 +521,8 @@
         - ``gen`` -- the generator of the Drinfeld module; as a list of
           coefficients or an Ore polynomial
 
-<<<<<<< HEAD
-        - ``name`` -- (default: ``'τ'``) the name of the Ore polynomial
-          ring gen
-=======
         - ``name`` -- (default: ``'τ'``) the name of the variable of
           the Ore polynomial
->>>>>>> 15b399a7
 
         OUTPUT: a DrinfeldModule or DrinfeldModule_finite
 
