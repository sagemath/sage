# sage.doctest: needs sage.rings.finite_rings
r"""
Drinfeld modules

This module provides the class
:class:`sage.rings.function_field.drinfeld_module.drinfeld_module.DrinfeldModule`.

For finite Drinfeld modules and their theory of complex multiplication, see
class
:class:`sage.rings.function_field.drinfeld_module.finite_drinfeld_module.DrinfeldModule`.

AUTHORS:

- Antoine Leudière (2022-04): initial version
- Xavier Caruso (2022-06): initial version
- David Ayotte (2023-03): added basic `j`-invariants
"""

# *****************************************************************************
#        Copyright (C) 2022 Antoine Leudière <antoine.leudiere@inria.fr>
#
#  This program is free software: you can redistribute it and/or modify
#  it under the terms of the GNU General Public License as published by
#  the Free Software Foundation, either version 2 of the License, or
#  (at your option) any later version.
#                   http://www.gnu.org/licenses/
# *****************************************************************************

from sage.arith.misc import gcd
from sage.categories.drinfeld_modules import DrinfeldModules
from sage.categories.homset import Hom
from sage.geometry.polyhedron.constructor import Polyhedron
from sage.misc.latex import latex
from sage.misc.latex import latex_variable_name
from sage.misc.lazy_import import lazy_import
from sage.misc.lazy_string import _LazyString
from sage.misc.misc_c import prod
from sage.rings.integer import Integer
from sage.rings.integer_ring import ZZ
from sage.rings.fraction_field import FractionField_generic
from sage.rings.polynomial.ore_polynomial_element import OrePolynomial
from sage.rings.polynomial.polynomial_ring import PolynomialRing_generic
from sage.structure.parent import Parent
from sage.structure.sage_object import SageObject
from sage.structure.sequence import Sequence
from sage.structure.unique_representation import UniqueRepresentation

lazy_import('sage.rings.ring_extension', 'RingExtension_generic')


class DrinfeldModule(Parent, UniqueRepresentation):
    r"""
    This class implements Drinfeld `\mathbb{F}_q[T]`-modules.

    Let `\mathbb{F}_q[T]` be a polynomial ring with coefficients in a
    finite field `\mathbb{F}_q` and let `K` be a field. Fix a ring
    morphism `\gamma: \mathbb{F}_q[T] \to K`; we say that `K` is an
    `\mathbb{F}_q[T]`-*field*. Let `K\{\tau\}` be the ring of Ore
    polynomials with coefficients in `K`, whose multiplication is given
    by the rule `\tau \lambda = \lambda^q \tau` for any `\lambda \in K`.

    A Drinfeld `\mathbb{F}_q[T]`-module over the base
    `\mathbb{F}_q[T]`-field `K` is an `\mathbb{F}_q`-algebra morphism
    `\phi: \mathbb{F}_q[T] \to K\{\tau\}` such that `\mathrm{Im}(\phi)
    \not\subset K` and `\phi` agrees with `\gamma` on `\mathbb{F}_q`.

    For `a` in `\mathbb{F}_q[T]`, `\phi(a)` is denoted `\phi_a`.

    The Drinfeld `\mathbb{F}_q[T]`-module `\phi` is uniquely determined
    by the image `\phi_T` of `T`; this serves as input of the class.

    .. NOTE::

        See also :class:`sage.categories.drinfeld_modules`.

    The *base morphism* is the morphism `\gamma: \mathbb{F}_q[T] \to K`.
    The monic polynomial that generates the kernel of `\gamma` is called
    the `\mathbb{F}_q[T]`-*characteristic*, or *function-field
    characteristic*, of the base field. We say that `\mathbb{F}_q[T]` is
    the *function ring* of `\phi`; `K\{\tau\}` is the *Ore polynomial
    ring*. Further, the *generator* is `\phi_T` and the *constant
    coefficient* is the constant coefficient of `\phi_T`.

    A Drinfeld module is said to be *finite* if the field `K` is.
    Despite an emphasis on this case, the base field can be any
    extension of `\mathbb{F}_q`::

        sage: Fq = GF(25)
        sage: A.<T> = Fq[]
        sage: K.<z> = Fq.extension(6)
        sage: phi = DrinfeldModule(A, [z, 4, 1])
        sage: phi
        Drinfeld module defined by T |--> τ^2 + 4*τ + z

    When the given coefficients naturally live in a ring, the
    Drinfeld module is constructed over the fraction field::

        sage: Fq = GF(49)
        sage: A.<T> = Fq[]
        sage: psi = DrinfeldModule(A, [T, T+1])
        sage: psi
<<<<<<< HEAD
        Drinfeld module defined by T |--> (T + 1)*τ + T
=======
        Drinfeld module defined by T |--> (T + 1)*t + T
        sage: psi.base()
        Fraction Field of Univariate Polynomial Ring in T over Finite Field in z2 of size 7^2 over its base
>>>>>>> cb030433

    .. NOTE::

        Finite Drinfeld modules are implemented in the class
        :class:`sage.rings.function_field.drinfeld_modules.finite_drinfeld_module`.

    Classical references on Drinfeld modules include [Gos1998]_,
    [Rosen2002]_, [VS06]_ and [Gek1991]_.

    .. NOTE::

        Drinfeld modules are defined in a larger setting, in which the
        polynomial ring `\mathbb{F}_q[T]` is replaced by a more general
        function ring: the ring of functions in `k` that are regular
        outside `\infty`, where `k` is a function field over
        `\mathbb{F}_q` with transcendence degree `1` and `\infty` is a
        fixed place of `k`. This is out of the scope of this
        implementation.

    INPUT:

    - ``function_ring`` -- a univariate polynomial ring whose base field
      is a finite field

    - ``gen`` -- the generator of the Drinfeld module; as a list of
      coefficients or an Ore polynomial

    - ``name`` -- (default: ``'τ'``) the name of the Ore
      polynomial ring generator

    .. RUBRIC:: Construction

    A Drinfeld module object is constructed by giving the function ring
    and the generator::

        sage: Fq.<z2> = GF(3^2)
        sage: A.<T> = Fq[]
        sage: K.<z> = Fq.extension(6)
        sage: phi = DrinfeldModule(A, [z, 1, 1])
        sage: phi
        Drinfeld module defined by T |--> τ^2 + τ + z

    .. NOTE::

        Note that the definition of the base field is implicit; it is
        automatically defined as the compositum of all the parents of
        the coefficients.

    The above Drinfeld module is finite; it can also be infinite::

        sage: psi = DrinfeldModule(A, [T, 1, T^3 + T + 1])
        sage: psi
        Drinfeld module defined by T |--> (T^3 + T + 1)*τ^2 + τ + T

    ::

        sage: phi.is_finite()
        True
        sage: psi.is_finite()
        False

    In those examples, we used a list of coefficients (``[z, 1, 1]``) to
    represent the generator `\phi_T = z + \tau + \tau^2`. One can also use
    regular Ore polynomials::

        sage: ore_polring = phi.ore_polring()
        sage: tau = ore_polring.gen()
        sage: rho_T = z + tau^3
        sage: rho = DrinfeldModule(A, rho_T)
        sage: rho
        Drinfeld module defined by T |--> τ^3 + z
        sage: rho(T) == rho_T
        True

    Images under the Drinfeld module are computed by calling the
    object::

        sage: phi(T)  # phi_T, the generator of the Drinfeld module
        τ^2 + τ + z
        sage: phi(T^3 + T + 1)  # phi_(T^3 + T + 1)
        τ^6 + (z^11 + z^9 + 2*z^6 + 2*z^4 + 2*z + 1)*τ^4
        + (2*z^11 + 2*z^10 + z^9 + z^8 + 2*z^7 + 2*z^6 + z^5 + 2*z^3)*τ^3
        + (2*z^11 + z^10 + z^9 + 2*z^7 + 2*z^6 + z^5 + z^4 + 2*z^3 + 2*z + 2)*τ^2
        + (2*z^11 + 2*z^8 + 2*z^6 + z^5 + z^4 + 2*z^2)*τ + z^3 + z + 1
        sage: phi(1)  # phi_1
        1

    .. RUBRIC:: The category of Drinfeld modules

    Drinfeld modules have their own category (see class
    :class:`sage.categories.drinfeld_modules.DrinfeldModules`)::

        sage: phi.category()
        Category of Drinfeld modules over Finite Field in z of size 3^12
        sage: phi.category() is psi.category()
        False
        sage: phi.category() is rho.category()
        True

    One can use the category to directly create new objects::

        sage: cat = phi.category()
        sage: cat.object([z, 0, 0, 1])
        Drinfeld module defined by T |--> τ^3 + z

    .. RUBRIC:: The base field of a Drinfeld module

    The base field of the Drinfeld module is retrieved using
    :meth:`base`::

        sage: phi.base()
        Finite Field in z of size 3^12 over its base

    The base morphism is retrieved using :meth:`base_morphism`::

        sage: phi.base_morphism()
        Ring morphism:
          From: Univariate Polynomial Ring in T over Finite Field in z2 of size 3^2
          To:   Finite Field in z of size 3^12
          Defn: T |--> z

    Note that the base field is *not* the field `K`. Rather, it is a
    ring extension
    (see :class:`sage.rings.ring_extension.RingExtension`) whose
    underlying ring is `K` and whose base is the base morphism::

        sage: phi.base() is K
        False

    .. RUBRIC:: Getters

    One can retrieve basic properties::

        sage: phi.base_morphism()
        Ring morphism:
          From: Univariate Polynomial Ring in T over Finite Field in z2 of size 3^2
          To:   Finite Field in z of size 3^12
          Defn: T |--> z

    ::

        sage: phi.ore_polring()  # K{t}
        Ore Polynomial Ring in τ over Finite Field in z of size 3^12 twisted by z |--> z^(3^2)

    ::

        sage: phi.function_ring()  # Fq[T]
        Univariate Polynomial Ring in T over Finite Field in z2 of size 3^2

    ::

        sage: phi.gen()  # phi_T
        τ^2 + τ + z
        sage: phi.gen() == phi(T)
        True

    ::

        sage: phi.constant_coefficient()  # Constant coefficient of phi_T
        z

    ::

        sage: phi.morphism()  # The Drinfeld module as a morphism
        Ring morphism:
          From: Univariate Polynomial Ring in T over Finite Field in z2 of size 3^2
          To:   Ore Polynomial Ring in τ over Finite Field in z of size 3^12
                twisted by z |--> z^(3^2)
          Defn: T |--> τ^2 + τ + z

    One can compute the rank and height::

        sage: phi.rank()
        2
        sage: phi.height()
        1

    As well as the j-invariant::

        sage: phi.j_invariant()  # j-invariant
        1

    A Drinfeld `\mathbb{F}_q[T]`-module can be seen as an Ore polynomial
    with positive degree and constant coefficient `\gamma(T)`, where
    `\gamma` is the base morphism. This analogy is the motivation for
    the following methods::

        sage: phi.coefficients()
        [z, 1, 1]

    ::

        sage: phi.coefficient(1)
        1


    .. RUBRIC:: Morphisms and isogenies

    A *morphism* of Drinfeld modules `\phi \to \psi` is an Ore
    polynomial `f \in K\{\tau\}` such that `f \phi_a = \psi_a f` for
    every `a` in the function ring. In our case, this is equivalent to
    `f \phi_T = \psi_T f`. An *isogeny* is a nonzero morphism.

    Use the ``in`` syntax to test if an Ore polynomial defines a
    morphism::

        sage: phi(T) in Hom(phi, phi)
        True
        sage: tau^6 in Hom(phi, phi)
        True
        sage: tau^5 + 2*tau^3 + 1 in Hom(phi, phi)
        False
        sage: 1 in Hom(phi, rho)
        False
        sage: 1 in Hom(phi, phi)
        True
        sage: 0 in Hom(phi, rho)
        True

    To create a SageMath object representing the morphism, call the
    homset (``hom``)::

        sage: hom = Hom(phi, phi)
        sage: frobenius_endomorphism = hom(tau^6)
        sage: identity_morphism = hom(1)
        sage: zero_morphism = hom(0)
        sage: frobenius_endomorphism
        Endomorphism of Drinfeld module defined by T |--> τ^2 + τ + z
          Defn: τ^6
        sage: identity_morphism
        Identity morphism of Drinfeld module defined by T |--> τ^2 + τ + z
        sage: zero_morphism
        Endomorphism of Drinfeld module defined by T |--> τ^2 + τ + z
          Defn: 0

    The underlying Ore polynomial is retrieved with the method
    :meth:`ore_polynomial`::

        sage: frobenius_endomorphism.ore_polynomial()
        τ^6
        sage: identity_morphism.ore_polynomial()
        1

    One checks if a morphism is an isogeny, endomorphism or
    isomorphism::

        sage: frobenius_endomorphism.is_isogeny()
        True
        sage: identity_morphism.is_isogeny()
        True
        sage: zero_morphism.is_isogeny()
        False
        sage: frobenius_endomorphism.is_isomorphism()
        False
        sage: identity_morphism.is_isomorphism()
        True
        sage: zero_morphism.is_isomorphism()
        False

    .. RUBRIC:: The Vélu formula

    Let ``P`` be a nonzero Ore polynomial. We can decide if ``P``
    defines an isogeny with a given domain and, if it does, find
    the codomain::

        sage: P = (2*z^6 + z^3 + 2*z^2 + z + 2)*tau + z^11 + 2*z^10 + 2*z^9 + 2*z^8 + z^7 + 2*z^6 + z^5 + z^3 + z^2 + z
        sage: psi = phi.velu(P)
        sage: psi
        Drinfeld module defined by T |--> (2*z^11 + 2*z^9 + z^6 + 2*z^5 + 2*z^4 + 2*z^2 + 1)*τ^2
         + (2*z^11 + 2*z^10 + 2*z^9 + z^8 + 2*z^7 + 2*z^6 + z^5 + 2*z^4 + 2*z^2 + 2*z)*τ + z
        sage: P in Hom(phi, psi)
        True
        sage: P * phi(T) == psi(T) * P
        True

    If the input does not define an isogeny, an exception is raised::

        sage: phi.velu(0)
        Traceback (most recent call last):
        ...
        ValueError: the input does not define an isogeny
        sage: phi.velu(tau)
        Traceback (most recent call last):
        ...
        ValueError: the input does not define an isogeny

    .. RUBRIC:: The action of a Drinfeld module

    The `\mathbb{F}_q[T]`-Drinfeld module `\phi` induces a special left
    `\mathbb{F}_q[T]`-module structure on any field extension `L/K`. Let
    `x \in L` and `a` be in the function ring; the action is defined as
    `(a, x) \mapsto \phi_a(x)`. The method :meth:`action` returns a
    :class:`sage.rings.function_field.drinfeld_modules.action.Action`
    object representing the Drinfeld module action.

    .. NOTE::

        In this implementation, `L` is `K`::

            sage: action = phi.action()
            sage: action
            Action on Finite Field in z of size 3^12 over its base
             induced by Drinfeld module defined by T |--> τ^2 + τ + z

    The action on elements is computed by calling the action object::

        sage: P = T + 1
        sage: a = z
        sage: action(P, a)
        ...
        z^9 + 2*z^8 + 2*z^7 + 2*z^6 + 2*z^3 + z^2
        sage: action(0, K.random_element())
        0
        sage: action(A.random_element(), 0)
        0

    .. WARNING::

        The class ``DrinfeldModuleAction`` may be replaced later on. See
        issues #34833 and #34834.

    TESTS:

    The generator must have positive degree::

        sage: Fq = GF(2)
        sage: K.<z> = Fq.extension(2)
        sage: A.<T> = Fq[]
        sage: DrinfeldModule(A, [K(1)])
        Traceback (most recent call last):
        ...
        ValueError: generator must have positive degree

    The coefficients of the generator must lie in an
    `\mathbb{F}_q[T]`-field, where `\mathbb{F}_q[T]` is the function
    ring of the Drinfeld module::

        sage: Fq = GF(2)
        sage: K.<z> = Fq.extension(2)
        sage: A.<T> = Fq[]
        sage: DrinfeldModule(A, [z, QQ(1)])
        Traceback (most recent call last):
        ...
        ValueError: function ring base must coerce into base field

    ::

        sage: Fq = GF(2)
        sage: K.<z> = Fq.extension(2)
        sage: A.<T> = Fq[]
        sage: DrinfeldModule(A, [1, QQ(1)])
        Traceback (most recent call last):
        ...
        ValueError: function ring base must coerce into base field

    The function ring must be an univariate polynomial ring whose
    base is a finite field::

        sage: Fq = GF(2)
        sage: K.<z> = Fq.extension(2)
        sage: A.<T> = Fq[]
        sage: DrinfeldModule(K, [z, 1, 1])
        Traceback (most recent call last):
        ...
        NotImplementedError: function ring must be a polynomial ring

    ::

        sage: Fq = GF(2)
        sage: K.<z> = Fq.extension(2)
        sage: A.<T> = Fq[]
        sage: AY.<Y> = A[]
        sage: DrinfeldModule(AY, [z, 1, 1])
        Traceback (most recent call last):
        ...
        TypeError: function ring base must be a finite field

    If you already defined a category of Drinfeld modules, and you
    create a Drinfeld module through this category, you must ensure that
    the constant coefficient is that of the category::

        sage: Fq = GF(2)
        sage: K.<z> = Fq.extension(2)
        sage: A.<T> = Fq[]
        sage: phi = DrinfeldModule(A, [z, 1])
        sage: phi.category().object([1, 1, K(1)])
        Traceback (most recent call last):
        ...
        ValueError: constant coefficient must equal that of the category

    ::

        sage: Fq = K = GF(2)
        sage: A.<T> = Fq[]
        sage: phi = DrinfeldModule(A, [1, 1])
        Traceback (most recent call last):
        ...
        ValueError: function ring base must coerce into base field

    ::

        sage: Fq = K = GF(2)
        sage: A.<T> = Fq[]
        sage: phi = DrinfeldModule(A, [K(1), 1])
        sage: isinstance(phi.ore_polring(), OrePolynomialRing)
        True
    """

    @staticmethod
    def __classcall_private__(cls, function_ring, gen, name='τ'):
        """
        Check input validity and return a ``DrinfeldModule`` or
        ``DrinfeldModule_finite`` object accordingly.

        INPUT:

        - ``function_ring`` -- a univariate polynomial ring whose base
          is a finite field

        - ``gen`` -- the generator of the Drinfeld module; as a list of
          coefficients or an Ore polynomial

        - ``name`` -- (default: ``'τ'``) the name of the variable of
          the Ore polynomial

        OUTPUT: a DrinfeldModule or DrinfeldModule_finite

        TESTS::

            sage: from sage.rings.function_field.drinfeld_modules.finite_drinfeld_module import DrinfeldModule_finite
            sage: Fq = GF(25)
            sage: A.<T> = Fq[]
            sage: K.<z12> = Fq.extension(6)
            sage: p_root = 2*z12^11 + 2*z12^10 + z12^9 + 3*z12^8 + z12^7 + 2*z12^5 + 2*z12^4 + 3*z12^3 + z12^2 + 2*z12
            sage: phi = DrinfeldModule(A, [p_root, z12^3, z12^5])
            sage: isinstance(phi, DrinfeldModule_finite)
            True

        ::

            sage: phi = DrinfeldModule(A, [T, 1])
            sage: isinstance(psi, DrinfeldModule_finite)
            False
        """

        # FIXME: function_ring must be checked before calling base_ring
        # on it. But then it is checked twice: firstly here, secondly in
        # the category. Another problem is that those lines are
        # duplicate. As a general comment, there are sanity checks both
        # here and in the category constructor, which is not ideal.
        # Check domain is Fq[T]
        if not isinstance(function_ring, PolynomialRing_generic):
            raise NotImplementedError('function ring must be a polynomial '
                                      'ring')
        function_ring_base = function_ring.base_ring()
        if not function_ring_base.is_field() \
                or not function_ring_base.is_finite():
            raise TypeError('function ring base must be a finite field')

        # Check all possible input types for gen
        # `gen` is an Ore polynomial:
        if isinstance(gen, OrePolynomial):
            ore_polring = gen.parent()
            # Base ring without morphism structure:
            base_field = ore_polring.base()
            name = ore_polring.variable_name()
        # `gen` is a list of coefficients (function_ring = Fq[T]):
        elif isinstance(gen, (list, tuple)):
            ore_polring = None
            # Base ring without morphism structure:
            base_field = Sequence(gen).universe()
            try:
                base_field = base_field.fraction_field()
            except AttributeError:
                pass
        else:
            raise TypeError('generator must be list of coefficients or Ore '
                            'polynomial')
        # The coefficients are in a base field that has coercion from Fq:
        if not (hasattr(base_field, 'has_coerce_map_from') and
                base_field.has_coerce_map_from(function_ring.base_ring())):
            raise ValueError('function ring base must coerce into base field')

        # Build the category
        T = function_ring.gen()
        if base_field.has_coerce_map_from(function_ring) and T == gen[0]:
            base_morphism = base_field.coerce_map_from(function_ring)
        else:
            base_morphism = Hom(function_ring, base_field)(gen[0])

        # This test is also done in the category. We put it here also
        # to have a friendlier error message
        if not base_field.is_field():
            raise ValueError('generator coefficients must live in a field')

        category = DrinfeldModules(base_morphism, name=name)

        # Check gen as Ore polynomial
        ore_polring = category.ore_polring()  # Sanity cast
        gen = ore_polring(gen)
        if gen.degree() <= 0:
            raise ValueError('generator must have positive degree')

        # Instantiate the appropriate class:
        if base_field.is_finite():
            from sage.rings.function_field.drinfeld_modules.finite_drinfeld_module import DrinfeldModule_finite
            return DrinfeldModule_finite(gen, category)
        if isinstance(base_field, FractionField_generic):
            ring = base_field.ring()
            if (isinstance(ring, PolynomialRing_generic)
            and ring.base_ring() is function_ring_base
            and base_morphism(T) == ring.gen()):
                from .charzero_drinfeld_module import DrinfeldModule_rational
                return DrinfeldModule_rational(gen, category)
        if not category._characteristic:
            from .charzero_drinfeld_module import DrinfeldModule_charzero
            return DrinfeldModule_charzero(gen, category)
        return cls.__classcall__(cls, gen, category)

    def __init__(self, gen, category):
        """
        Initialize ``self``.

        Validity of the input is checked in meth:`__classcall_private__`.
        The meth:`__init__` just saves attributes.

        INPUT:

        - ``function_ring`` -- a univariate polynomial ring whose base
          is a finite field

        - ``gen`` -- the generator of the Drinfeld module; as a list of
          coefficients or an Ore polynomial

        - ``name`` -- (default: ``'τ'``) the name of the variable of
          the Ore polynomial ring

        TESTS::

            sage: Fq = GF(25)
            sage: A.<T> = Fq[]
            sage: K.<z12> = Fq.extension(6)
            sage: p_root = 2*z12^11 + 2*z12^10 + z12^9 + 3*z12^8 + z12^7 + 2*z12^5 + 2*z12^4 + 3*z12^3 + z12^2 + 2*z12
            sage: gen = [p_root, z12^3, z12^5]
            sage: phi = DrinfeldModule(A, gen)
            sage: ore_polring = phi.ore_polring()
            sage: phi._base == phi.category().base()
            True
            sage: phi._function_ring == A
            True
            sage: phi._gen == ore_polring(gen)
            True
            sage: phi._ore_polring == ore_polring
            True
            sage: phi._morphism == Hom(A, ore_polring)(phi._gen)
            True

        ::

            sage: TestSuite(phi).run()
        """
        self._base = category.base()
        self._function_ring = category.function_ring()
        self._gen = gen
        self._morphism = category._function_ring.hom([gen])
        self._ore_polring = gen.parent()
        self._Fq = self._function_ring.base_ring()  # Must be last
        super().__init__(base=self._base, category=category)

    def __call__(self, a):
        r"""
        Return the image of input ``a`` by the morphism that defines the
        Drinfeld module; i.e. `\phi_a` if the Drinfeld module is denoted
        `phi`.

        INPUT:

        - ``a`` -- a function ring element

        OUTPUT: an element in the base codomain

        TESTS::

            sage: Fq = GF(25)
            sage: A.<T> = Fq[]
            sage: K.<z12> = Fq.extension(6)
            sage: p_root = 2*z12^11 + 2*z12^10 + z12^9 + 3*z12^8 + z12^7 + 2*z12^5 + 2*z12^4 + 3*z12^3 + z12^2 + 2*z12
            sage: phi = DrinfeldModule(A, [p_root, z12^3, z12^5])

        ::
            sage: a = T^3 + 4*T + 2
            sage: phi(a) == phi(T)^3 + 4*phi(T) + 2
            True
            sage: phi(a)[0] == p_root^3 + 4*p_root + 2
            True

        ::

            sage: phi(0)
            0
            sage: phi(1)
            1
            sage: phi(T) == phi._gen
            True

        ::

            sage: a = A.random_element(5)
            sage: phi(a)[0] == phi.category().base()(a)
            True
        """
        return self._morphism(a)

    def _Hom_(self, other, category):
        r"""
        Return the set of morphisms from ``self`` to ``other``.

        Validity of the input is checked at the instantiation of
        ``DrinfeldModuleHomset``; ``self`` and ``other`` only need be in
        the same category.

        INPUT:

        - ``other`` -- the codomain of the homset

        - ``category`` -- the category in which we consider the
          morphisms, usually ``self.category()``

        EXAMPLES::

            sage: Fq = GF(25)
            sage: A.<T> = Fq[]
            sage: K.<z12> = Fq.extension(6)
            sage: p_root = 2*z12^11 + 2*z12^10 + z12^9 + 3*z12^8 + z12^7 + 2*z12^5 + 2*z12^4 + 3*z12^3 + z12^2 + 2*z12
            sage: phi = DrinfeldModule(A, [p_root, z12^3, z12^5])
            sage: t = phi.ore_polring().gen()
            sage: isog = t + 2*z12^11 + 4*z12^9 + 2*z12^8 + 2*z12^6 + 3*z12^5 + z12^4 + 2*z12^3 + 4*z12^2 + 4*z12 + 4
            sage: psi = phi.velu(isog)
            sage: hom = phi._Hom_(psi, category=phi.category())
            sage: hom is Hom(phi, psi)  # known bug
            True
            sage: from sage.rings.function_field.drinfeld_modules.homset import DrinfeldModuleHomset
            sage: isinstance(hom, DrinfeldModuleHomset)
            True
        """
        from sage.rings.function_field.drinfeld_modules.homset import DrinfeldModuleHomset
        return DrinfeldModuleHomset(self, other, category)

    def _latex_(self):
        r"""
        Return a LaTeX representation of the Drinfeld module.

        If a representation name is given with meth:`rename`, it is
        taken into account for LaTeX representation.

        EXAMPLES::

            sage: Fq = GF(25)
            sage: A.<T> = Fq[]
            sage: K.<z12> = Fq.extension(6)
            sage: p_root = 2*z12^11 + 2*z12^10 + z12^9 + 3*z12^8 + z12^7 + 2*z12^5 + 2*z12^4 + 3*z12^3 + z12^2 + 2*z12
            sage: phi = DrinfeldModule(A, [p_root, z12^3, z12^5])
            sage: latex(phi)
            \phi: T \mapsto z_{12}^{5} τ^{2} + z_{12}^{3} τ + 2 z_{12}^{11} + 2 z_{12}^{10} + z_{12}^{9} + 3 z_{12}^{8} + z_{12}^{7} + 2 z_{12}^{5} + 2 z_{12}^{4} + 3 z_{12}^{3} + z_{12}^{2} + 2 z_{12}

        ::

            sage: phi.rename('phi')
            sage: latex(phi)
            \phi
            sage: phi.reset_name()
        """
        if self.get_custom_name() is not None:
            return latex_variable_name(self.get_custom_name())
        else:
            return f'\\phi: {latex(self._function_ring.gen())} \\mapsto ' \
                   f'{latex(self._gen)}'

    def _repr_(self):
        r"""
        Return a string representation of this Drinfeld module.

        EXAMPLES::

            sage: Fq = GF(25)
            sage: A.<T> = Fq[]
            sage: K.<z12> = Fq.extension(6)
            sage: p_root = 2*z12^11 + 2*z12^10 + z12^9 + 3*z12^8 + z12^7 + 2*z12^5 + 2*z12^4 + 3*z12^3 + z12^2 + 2*z12
            sage: phi = DrinfeldModule(A, [p_root, z12^3, z12^5])
            sage: phi
            Drinfeld module defined by T |--> z12^5*τ^2 + z12^3*τ + 2*z12^11 + 2*z12^10 + z12^9 + 3*z12^8 + z12^7 + 2*z12^5 + 2*z12^4 + 3*z12^3 + z12^2 + 2*z12
        """
        return f'Drinfeld module defined by {self._function_ring.gen()} ' \
               f'|--> {self._gen}'

    def _test_category(self, **options):
        """
        Run generic tests on the method :meth:`.category`.

        EXAMPLES::

            sage: Fq = GF(25)
            sage: A.<T> = Fq[]
            sage: K.<z12> = Fq.extension(6)
            sage: p_root = 2*z12^11 + 2*z12^10 + z12^9 + 3*z12^8 + z12^7 + 2*z12^5 + 2*z12^4 + 3*z12^3 + z12^2 + 2*z12
            sage: phi = DrinfeldModule(A, [p_root, z12^3, z12^5])
            sage: phi._test_category()

        .. NOTE::

            We reimplemented this method because Drinfeld modules are
            parents, and
            meth:`sage.structure.parent.Parent._test_category` requires
            parents' categories to be subcategories of ``Sets()``.
        """
        tester = self._tester(**options)
        SageObject._test_category(self, tester=tester)
        category = self.category()
        # Tests that self inherits methods from the categories
        tester.assertTrue(isinstance(self, category.parent_class),
                _LazyString("category of %s improperly initialized", (self,), {}))

    def __hash__(self):
        r"""
        Return a hash of ``self``.

        EXAMPLES::

            sage: Fq = GF(25)
            sage: A.<T> = Fq[]
            sage: K.<z12> = Fq.extension(6)
            sage: p_root = 2*z12^11 + 2*z12^10 + z12^9 + 3*z12^8 + z12^7 + 2*z12^5 + 2*z12^4 + 3*z12^3 + z12^2 + 2*z12
            sage: phi = DrinfeldModule(A, [p_root, z12^3, z12^5])
            sage: hash(phi)  # random
            -6894299335185957188
        """
        return hash((self.base(), self._gen))

    def action(self):
        r"""
        Return the action object
        (:class:`sage.rings.function_field.drinfeld_modules.action.Action`)
        that represents the module action, on the base codomain, that is
        induced by the Drinfeld module.

        OUTPUT: a Drinfeld module action object

        EXAMPLES::

            sage: Fq = GF(25)
            sage: A.<T> = Fq[]
            sage: K.<z12> = Fq.extension(6)
            sage: p_root = 2*z12^11 + 2*z12^10 + z12^9 + 3*z12^8 + z12^7 + 2*z12^5 + 2*z12^4 + 3*z12^3 + z12^2 + 2*z12
            sage: phi = DrinfeldModule(A, [p_root, z12^3, z12^5])
            sage: action = phi.action()
            sage: action
            Action on Finite Field in z12 of size 5^12 over its base
             induced by Drinfeld module defined by T |--> z12^5*τ^2 + z12^3*τ + 2*z12^11
              + 2*z12^10 + z12^9 + 3*z12^8 + z12^7 + 2*z12^5 + 2*z12^4 + 3*z12^3 + z12^2 + 2*z12

        The action on elements is computed as follows::

            sage: P = T^2 + T + 1
            sage: a = z12 + 1
            sage: action(P, a)
            3*z12^11 + 2*z12^10 + 3*z12^9 + 3*z12^7 + 4*z12^5 + z12^4 + z12^3 + 2*z12 + 1
            sage: action(0, a)
            0
            sage: action(P, 0)
            0
        """
        from sage.rings.function_field.drinfeld_modules.action import DrinfeldModuleAction
        return DrinfeldModuleAction(self)

    def basic_j_invariant_parameters(self, coeff_indices=None, nonzero=False):
        r"""
        Return the list of basic `j`-invariant parameters.

        See the method :meth:`j_invariant` for definitions.

        INPUT:

        - ``coeff_indices`` -- list or tuple, or NoneType (default:
          ``None``); indices of the Drinfeld module generator
          coefficients to be considered in the computation. If the
          parameter is ``None`` (default), all the coefficients are
          involved.

        - ``nonzero``-- boolean (default: ``False``); if this flag
          is set to ``True``, then only the parameters for which the
          corresponding basic `j`-invariant is nonzero are returned

        .. WARNING::

            The usage of this method can be computationally
            expensive e.g. if the rank is greater than four,
            or if `q` is large. Setting the ``nonzero`` flag to ``True``
            can speed up the computation considerably if the Drinfeld
            module generator possesses multiple zero coefficients.

        EXAMPLES::

            sage: A.<T> = GF(5)[]
            sage: phi = DrinfeldModule(A, [T, 0, T+1, T^2 + 1])
            sage: phi.basic_j_invariant_parameters()
            [((1,), (31, 1)),
             ((1, 2), (1, 5, 1)),
             ((1, 2), (7, 4, 1)),
             ((1, 2), (8, 9, 2)),
             ((1, 2), (9, 14, 3)),
             ((1, 2), (10, 19, 4)),
             ((1, 2), (11, 24, 5)),
             ((1, 2), (12, 29, 6)),
             ((1, 2), (13, 3, 1)),
             ((1, 2), (15, 13, 3)),
             ((1, 2), (17, 23, 5)),
             ((1, 2), (19, 2, 1)),
             ((1, 2), (20, 7, 2)),
             ((1, 2), (22, 17, 4)),
             ((1, 2), (23, 22, 5)),
             ((1, 2), (25, 1, 1)),
             ((1, 2), (27, 11, 3)),
             ((1, 2), (29, 21, 5)),
             ((1, 2), (31, 31, 7)),
             ((2,), (31, 6))]

        Use the ``nonzero=True`` flag to display only the parameters
        whose `j`-invariant value is nonzero::

            sage: phi.basic_j_invariant_parameters(nonzero=True)
            [((2,), (31, 6))]


        One can specify the list of coefficients indices to be
        considered in the computation::

            sage: A.<T> = GF(2)[]
            sage: phi = DrinfeldModule(A, [T, T, 1, T])
            sage: phi.basic_j_invariant_parameters([1, 2])
            [((1,), (7, 1)),
             ((1, 2), (1, 2, 1)),
             ((1, 2), (4, 1, 1)),
             ((1, 2), (5, 3, 2)),
             ((1, 2), (6, 5, 3)),
             ((1, 2), (7, 7, 4)),
             ((2,), (7, 3))]

        TESTS::

            sage: A.<T> = GF(5)[]
            sage: phi = DrinfeldModule(A, [T, 0, T+1, T^2 + 1])
            sage: phi.basic_j_invariant_parameters([1, 'x'])
            Traceback (most recent call last):
            ...
            TypeError: coefficients indices must be integers

        ::

            sage: phi.basic_j_invariant_parameters([1, 10])
            Traceback (most recent call last):
            ...
            ValueError: indices must be > 0 and < 3

        ::

            sage: phi.basic_j_invariant_parameters([1, 1])
            Traceback (most recent call last):
            ...
            ValueError: indices must be distinct and sorted

        ::

            sage: phi.basic_j_invariant_parameters([2, 1])
            Traceback (most recent call last):
            ...
            ValueError: indices must be distinct and sorted

        ::

            sage: phi.basic_j_invariant_parameters('x')
            Traceback (most recent call last):
            ...
            TypeError: indices must be None, a tuple or a list
        """
        r = self._gen.degree()
        if coeff_indices is None:
            if nonzero:
                coeff_indices = [k for k, g in enumerate(
                    self.coefficients(sparse=False)[1:-1], start=1) if g]
            else:
                coeff_indices = list(range(1, r))
        # Check if coeff_indices is valid:
        elif isinstance(coeff_indices, (tuple, list)):
            coeff_indices = list(coeff_indices)
            if not all(isinstance(k, (int, Integer)) for k in coeff_indices):
                raise TypeError('coefficients indices must be integers')
            if max(coeff_indices) >= r or min(coeff_indices) <= 0:
                raise ValueError(f'indices must be > 0 and < {r}')
            if not all(coeff_indices[i] < coeff_indices[i+1] for i in
                       range(len(coeff_indices) - 1)):
                raise ValueError('indices must be distinct and sorted')
            if nonzero:
                coeff_indices = [k for k in coeff_indices if self._gen[k]]
        else:
            raise TypeError('indices must be None, a tuple or a list')
        # Create the equation and inequalities for the polyhedron:
        q = self._Fq.order()
        equation = [0]
        inequalities = []
        # Create the equation:
        #   d_1 (q - 1) + ... + d_{r-1} (q^{r-1} - 1)
        #   = d_r (q^r - 1)
        for idx, i in enumerate(coeff_indices):
            equation.append(q**i - 1)
            # Create inequalities of the form 0 <= delta_i
            lower_bounds = [0] * (len(coeff_indices) + 2)
            lower_bounds[idx + 1] = 1
            # Create inequalities of the form
            #   delta_i <= (q^r - 1)/(q^{gcd(i,r)} - 1)
            upper_bounds = [Integer((q**r - 1) / (q**(gcd(i, r)) - 1))]\
                            + [0]*(len(coeff_indices) + 1)
            upper_bounds[idx + 1] = -1
            inequalities.extend((lower_bounds, upper_bounds))
        equation.append(1 - q**r)
        # Create the polyhedron defined by the equation and the
        # inequalities.
        polyhedron = Polyhedron(ieqs=inequalities, eqns=[equation])
        # Compute its integral points
        integral_points = polyhedron.integral_points()
        # Format the result
        parameters = []
        for p in integral_points:
            if gcd(p) != 1:
                continue
            ks = list(coeff_indices)
            ds = p.list()
            i = 0
            while i < len(ks):
                if ds[i] == 0:
                    del ds[i]
                    del ks[i]
                else:
                    i += 1
            parameters.append((tuple(ks), tuple(ds)))
        parameters.sort()
        return parameters

    def basic_j_invariants(self, nonzero=False):
        r"""
        Return a dictionary whose keys are all the basic `j`-invariants
        parameters and values are the corresponding `j`-invariant.

        See the method :meth:`j_invariant` for definitions.

        INPUT:

        - ``nonzero``-- boolean (default: ``False``); if this flag
          is set to ``True``, then only the parameters for which the
          corresponding basic `j`-invariant is nonzero are returned

        .. WARNING::

            The usage of this method can be computationally
            expensive e.g. if the rank is greater than four,
            or if `q` is large. Setting the ``nonzero`` flag to ``True``
            can speed up the computation considerably if the Drinfeld
            module generator possesses multiple zero coefficients.

        EXAMPLES::

            sage: Fq = GF(25)
            sage: A.<T> = Fq[]
            sage: K.<z12> = Fq.extension(6)
            sage: p_root = 2*z12^11 + 2*z12^10 + z12^9 + 3*z12^8 + z12^7 + 2*z12^5 + 2*z12^4 + 3*z12^3 + z12^2 + 2*z12
            sage: phi = DrinfeldModule(A, [p_root, z12^3, z12^5])
            sage: phi.basic_j_invariants()
            {((1,), (26, 1)): z12^10 + 4*z12^9 + 3*z12^8 + 2*z12^7 + 3*z12^6 + z12^5 + z12^3 + 4*z12^2 + z12 + 2}

        ::

            sage: phi = DrinfeldModule(A, [p_root, 0, 1, z12])
            sage: phi.basic_j_invariants(nonzero=True)
            {((2,), (651, 26)): z12^11 + 3*z12^10 + 4*z12^9 + 3*z12^8 + z12^7 + 2*z12^6 + 3*z12^4 + 2*z12^3 + z12^2 + 4*z12}

        ::

            sage: A.<T> = GF(5)[]
            sage: phi = DrinfeldModule(A, [T, T + 2, T+1, 1])
            sage: J_phi = phi.basic_j_invariants(); J_phi
            {((1,), (31, 1)): T^31 + 2*T^30 + 2*T^26 + 4*T^25 + 2*T^6 + 4*T^5 + 4*T + 3,
             ((1, 2), (1, 5, 1)): T^6 + 2*T^5 + T + 2,
             ((1, 2), (7, 4, 1)): T^11 + 3*T^10 + T^9 + 4*T^8 + T^7 + 2*T^6 + 2*T^4 + 3*T^3 + 2*T^2 + 3,
             ((1, 2), (8, 9, 2)): T^17 + 2*T^15 + T^14 + 4*T^13 + 4*T^11 + 4*T^10 + 3*T^9 + 2*T^8 + 3*T^7 + 2*T^6 + 3*T^5 + 2*T^4 + 3*T^3 + 4*T^2 + 3*T + 1,
             ((1, 2), (9, 14, 3)): T^23 + 2*T^22 + 2*T^21 + T^19 + 4*T^18 + T^17 + 4*T^16 + T^15 + 4*T^14 + 2*T^12 + 4*T^11 + 4*T^10 + 2*T^8 + 4*T^7 + 4*T^6 + 2*T^4 + T^2 + 2*T + 2,
             ((1, 2), (10, 19, 4)): T^29 + 4*T^28 + T^27 + 4*T^26 + T^25 + 2*T^24 + 3*T^23 + 2*T^22 + 3*T^21 + 2*T^20 + 4*T^19 + T^18 + 4*T^17 + T^16 + 4*T^15 + T^9 + 4*T^8 + T^7 + 4*T^6 + T^5 + 4*T^4 + T^3 + 4*T^2 + T + 4,
             ...
             ((2,), (31, 6)): T^31 + T^30 + T^26 + T^25 + T^6 + T^5 + T + 1}
            sage: J_phi[((1, 2), (7, 4, 1))]
            T^11 + 3*T^10 + T^9 + 4*T^8 + T^7 + 2*T^6 + 2*T^4 + 3*T^3 + 2*T^2 + 3
        """
        return {parameter: self.j_invariant(parameter, check=False)
                for parameter in self.basic_j_invariant_parameters(nonzero=nonzero)}

    def coefficient(self, n):
        r"""
        Return the `n`-th coefficient of the generator.

        INPUT:

        - ``n`` -- nonnegative integer

        OUTPUT: an element in the base codomain

        EXAMPLES::

            sage: Fq = GF(25)
            sage: A.<T> = Fq[]
            sage: K.<z12> = Fq.extension(6)
            sage: p_root = 2*z12^11 + 2*z12^10 + z12^9 + 3*z12^8 + z12^7 + 2*z12^5 + 2*z12^4 + 3*z12^3 + z12^2 + 2*z12
            sage: phi = DrinfeldModule(A, [p_root, z12^3, z12^5])
            sage: phi.coefficient(0)
            2*z12^11 + 2*z12^10 + z12^9 + 3*z12^8 + z12^7 + 2*z12^5
            + 2*z12^4 + 3*z12^3 + z12^2 + 2*z12
            sage: phi.coefficient(0) == p_root
            True
            sage: phi.coefficient(1)
            z12^3
            sage: phi.coefficient(2)
            z12^5
            sage: phi.coefficient(5)
            Traceback (most recent call last):
            ...
            ValueError: input must be >= 0 and <= rank
        """
        n = Integer(n)
        if not 0 <= n <= self.rank():
            raise ValueError('input must be >= 0 and <= rank')
        return self.coefficients(sparse=False)[n]

    def coefficients(self, sparse=True):
        r"""
        Return the coefficients of the generator, as a list.

        If the flag ``sparse`` is ``True`` (default), only return the
        nonzero coefficients; otherwise, return all of them.

        INPUT:

        - ``sparse`` -- boolean

        EXAMPLES::

            sage: Fq = GF(25)
            sage: A.<T> = Fq[]
            sage: K.<z12> = Fq.extension(6)
            sage: p_root = 2*z12^11 + 2*z12^10 + z12^9 + 3*z12^8 + z12^7 + 2*z12^5 + 2*z12^4 + 3*z12^3 + z12^2 + 2*z12
            sage: phi = DrinfeldModule(A, [p_root, z12^3, z12^5])
            sage: phi.coefficients()
            [2*z12^11 + 2*z12^10 + z12^9 + 3*z12^8 + z12^7
               + 2*z12^5 + 2*z12^4 + 3*z12^3 + z12^2 + 2*z12,
             z12^3,
             z12^5]

        Careful, the method only returns the nonzero coefficients,
        unless otherwise specified::

            sage: rho = DrinfeldModule(A, [p_root, 0, 0, 0, 1])
            sage: rho.coefficients()
            [2*z12^11 + 2*z12^10 + z12^9 + 3*z12^8 + z12^7
               + 2*z12^5 + 2*z12^4 + 3*z12^3 + z12^2 + 2*z12,
             1]
            sage: rho.coefficients(sparse=False)
            [2*z12^11 + 2*z12^10 + z12^9 + 3*z12^8 + z12^7
               + 2*z12^5 + 2*z12^4 + 3*z12^3 + z12^2 + 2*z12,
             0,
             0,
             0,
             1]
        """
        return self._gen.coefficients(sparse=sparse)

    def gen(self):
        r"""
        Return the generator of the Drinfeld module.

        EXAMPLES::

            sage: Fq = GF(25)
            sage: A.<T> = Fq[]
            sage: K.<z12> = Fq.extension(6)
            sage: p_root = 2*z12^11 + 2*z12^10 + z12^9 + 3*z12^8 + z12^7 + 2*z12^5 + 2*z12^4 + 3*z12^3 + z12^2 + 2*z12
            sage: phi = DrinfeldModule(A, [p_root, z12^3, z12^5])
            sage: phi.gen() == phi(T)
            True
        """
        return self._gen

    def height(self):
        r"""
        Return the height of the Drinfeld module if the function field
        characteristic is a prime ideal; raise :exc:`ValueError` otherwise.

        The height of a Drinfeld module is defined when the function
        field characteristic is a prime ideal. In our case, this ideal
        is even generated by a monic polynomial `\mathfrak{p}` in the
        function field. Write `\phi_\mathfrak{p} = a_s \tau^s + \dots +
        \tau^{r*\deg(\mathfrak{p})}`. The height of the Drinfeld module
        is the well-defined positive integer `h =
        \frac{s}{\deg(\mathfrak{p})}`.

        .. NOTE::

            See [Gos1998]_, Definition 4.5.8 for the general definition.

        EXAMPLES::

            sage: Fq = GF(25)
            sage: A.<T> = Fq[]
            sage: K.<z12> = Fq.extension(6)
            sage: p_root = 2*z12^11 + 2*z12^10 + z12^9 + 3*z12^8 + z12^7 + 2*z12^5 + 2*z12^4 + 3*z12^3 + z12^2 + 2*z12
            sage: phi = DrinfeldModule(A, [p_root, z12^3, z12^5])
            sage: phi.height() == 1
            True
            sage: phi.is_ordinary()
            True

        ::

            sage: Fq = GF(343)
            sage: A.<T> = Fq[]
            sage: K.<z6> = Fq.extension(2)
            sage: phi = DrinfeldModule(A, [1, 0, z6])
            sage: phi.height()
            2
            sage: phi.is_supersingular()
            True

        In characteristic zero, height is not defined::

            sage: L = A.fraction_field()
            sage: phi = DrinfeldModule(A, [L(T), L(1)])
            sage: phi.height()
            Traceback (most recent call last):
            ...
            ValueError: height is only defined for prime function field characteristic

        TESTS:

        In the following case, sage is unable to determine the
        characteristic; that is why an error is raised::

            sage: B.<Y> = Fq[]
            sage: phi = DrinfeldModule(A, [B(2), B(1)])
            sage: phi.height()
            Traceback (most recent call last):
            ...
            NotImplementedError: height not implemented in this case
        """
        try:
            if self.characteristic().is_zero():
                raise ValueError('height is only defined for prime '
                                 'function field characteristic')
            else:
                p = self.characteristic()
                return Integer(self(p).valuation() // p.degree())
        except NotImplementedError:
            raise NotImplementedError('height not implemented in this case')

    def is_isomorphic(self, other, absolutely=False):
        r"""
        Return ``True`` if this Drinfeld module is isomorphic to ``other``;
        return ``False`` otherwise.

        INPUT:

        - ``absolutely`` -- a boolean (default: ``False``); if ``False``,
          check the existence of an isomorphism defined on the base
          field. If ``True``, check over an algebraic closure.

        EXAMPLES::

            sage: Fq = GF(5)
            sage: A.<T> = Fq[]
            sage: K.<z> = Fq.extension(3)
            sage: phi = DrinfeldModule(A, [z, 0, 1, z])
            sage: tau = phi.ore_variable()

        We create a second Drinfeld module, which is isomorphic to `\phi`
        and then check that they are indeed isomorphic::

            sage: psi = phi.velu(z)
            sage: phi.is_isomorphic(psi)
            True

        In the example below, `\phi` and `\psi` are isogenous but not
        isomorphic::

            sage: psi = phi.velu(tau + 1)
            sage: phi.is_isomorphic(psi)
            False

        Here is an example of two Drinfeld modules which are isomorphic
        on an algebraic closure but not on the base field::

            sage: phi = DrinfeldModule(A, [z, 1])
            sage: psi = DrinfeldModule(A, [z, z])
            sage: phi.is_isomorphic(psi)
            False
            sage: phi.is_isomorphic(psi, absolutely=True)
            True

        In particular, two Drinfeld modules may have the same
        `j`-invariant, while not being isomorphic on the base field::

            sage: phi = DrinfeldModule(A, [z, 0, 1])
            sage: psi = DrinfeldModule(A, [z, 0, z])
            sage: phi.j_invariant() == psi.j_invariant()
            True
            sage: phi.is_isomorphic(psi)
            False
            sage: phi.is_isomorphic(psi, absolutely=True)
            True

        On certain fields, testing isomorphisms over the base field may
        fail::

            sage: L = A.fraction_field()
            sage: T = L.gen()
            sage: phi = DrinfeldModule(A, [T, 0, 1])
            sage: psi = DrinfeldModule(A, [T, 0, T])
            sage: psi.is_isomorphic(phi)
            Traceback (most recent call last):
            ...
            NotImplementedError: cannot solve the equation u^24 == T

        However, it never fails over the algebraic closure::

            sage: psi.is_isomorphic(phi, absolutely=True)
            True

        Note finally that when the constant coefficients of `\phi_T` and
        `\psi_T` differ, `\phi` and `\psi` do not belong to the same category
        and checking whether they are isomorphic does not make sense; in this
        case, an error is raised::

            sage: phi = DrinfeldModule(A, [z, 0, 1])
            sage: psi = DrinfeldModule(A, [z^2, 0, 1])
            sage: phi.is_isomorphic(psi)
            Traceback (most recent call last):
            ...
            ValueError: Drinfeld modules are not in the same category

        TESTS:

        A Drinfeld module is always isomorphic to itself::

            sage: phi = DrinfeldModule(A, [z] + [K.random_element() for _ in range(3)] + [1])
            sage: phi.is_isomorphic(phi)
            True

        Two Drinfeld modules of different ranks are never isomorphic::

            sage: psi = DrinfeldModule(A, [z] + [K.random_element() for _ in range(5)] + [1])
            sage: phi.is_isomorphic(psi)
            False

        Two Drinfeld modules which are not patterned-alike are also not
        isomorphic::

            sage: phi = DrinfeldModule(A, [T, 1, 0, 1])
            sage: psi = DrinfeldModule(A, [T, 1, 1, 1])
            sage: phi.is_isomorphic(psi)
            False
        """
        # Trivial cases
        if self.category() is not other.category():
            raise ValueError("Drinfeld modules are not in the same category")
        if self is other:
            return True
        r = self.rank()
        if other.rank() != r:
            return False
        # Check if there exists u such that u*self_X = other_X*u:
        # if self_X = a_0 + a_1*t + ... + a_r*t^r
        # and other_x = b_0 + b_1*t + ... + b_r*t^r
        # this reduces to find a solution of the system:
        #   b_i * u^(q^i - 1) = a_i  (0 <= i <= r)
        # which, using gcds, can be reduced to a unique equation
        # of the form u^e = ue.
        q = self._Fq.cardinality()
        A = self.gen()
        B = other.gen()
        e = Integer(0)
        ue = self._base(1)
        for i in range(1, r+1):
            ai = A[i]
            bi = B[i]
            if ai == 0 and bi == 0:
                continue
            if ai == 0 or bi == 0:
                return False
            if e != q - 1:
                # u^e = ue
                # u^(q^i - 1) = ai/bi
                e, s, t = e.xgcd(q**i - 1)
                ue = ue**s * (ai/bi)**t
        for i in range(1, r+1):
            if A[i]:
                f = (q**i - 1) // e
                if A[i] != B[i] * ue**f:
                    return False
        # Solve the equation u^e = ue
        # - when absolutely=True, over the algebraic closure (then a
        #   solution always exists)
        # - when absolutely=False, over the ground field.
        if absolutely:
            return True
        else:
            ue = ue.backend(force=True)
            try:
                _ = ue.nth_root(e)
            except ValueError:
                return False
            except (AttributeError, NotImplementedError):
                raise NotImplementedError(f"cannot solve the equation u^{e} == {ue}")
            return True

    def is_finite(self) -> bool:
        r"""
        Return ``True`` if this Drinfeld module is finite,
        ``False`` otherwise.

        EXAMPLES::

            sage: Fq = GF(25)
            sage: A.<T> = Fq[]
            sage: K.<z12> = Fq.extension(6)
            sage: p_root = 2*z12^11 + 2*z12^10 + z12^9 + 3*z12^8 + z12^7 + 2*z12^5 + 2*z12^4 + 3*z12^3 + z12^2 + 2*z12
            sage: phi = DrinfeldModule(A, [p_root, z12^3, z12^5])
            sage: phi.is_finite()
            True
            sage: B.<Y> = Fq[]
            sage: psi = DrinfeldModule(A, [B(2), B(1)])
            sage: psi.is_finite()
            False
        """
        from sage.rings.function_field.drinfeld_modules.finite_drinfeld_module import DrinfeldModule_finite
        return isinstance(self, DrinfeldModule_finite)

    def j_invariant(self, parameter=None, check=True):
        r"""
        Return the `j`-invariant of the Drinfeld
        `\mathbb{F}_q[T]`-module for the given parameter.

        Suppose that `\phi_T = g_0 + g_1\tau + \cdots + g_r \tau^r` with
        `g_r \neq 0`. Then the
        `((k_1, \ldots, k_n), (d_1, \ldots, d_n, d_r))`-`j`-*invariant*
        of `\phi` is defined by

        .. MATH::

            j_{k_1, \ldots, k_n}^{d_1, \ldots, d_n, d_r}(\phi)
            := \frac{1}{g_r^{d_r}}\prod_{i = 1}^n g_{k_i}^{d_i}

        where `1\leqslant k_1 < k_2 < \ldots < k_n \leqslant r - 1` and
        the integers `d_i` satisfy the *weight-0 condition*:

        .. MATH::

            d_1 (q^{k_1} - 1) + d_2 (q^{k_2} - 1)
            + \cdots + d_{n} (q^{k_n} - 1) = d_r (q^r - 1).

        Furthermore, if `\gcd(d_1,\ldots, d_n, d_r) = 1` and

        .. MATH::

            0 \leq d_i \leq (q^r - 1)/(q^{\gcd(i, r)} - 1),
            \quad 1 \leq i \leq n,

        then the `j`-invariant is called *basic*. See the method
        :meth:`basic_j_invariant_parameters` for computing the list of
        all basic `j`-invariant parameters.

        .. NOTE::

            In [Pap2023]_, Papikian follows a slightly different
            convention:

            - His `j`-invariants (see Definition 3.8.7) correspond to
              our basic `j`-invariants, as defined above.
            - His *basic* `j`-invariant (see Example 3.8.10) correspond
              to our `j_k`-invariants, as implemented in
              :meth:`jk_invariants`.

            We chose to follow Potemine's convention, as he introduced
            those objects in [Pot1998]_. Theorem 2.2 of [Pot1998]_ or
            Theorem 3.8.11 of [Pap2023]_ assert that two Drinfeld
            `\mathbb F_q[T]`-modules over `K` are isomorphic over the
            separable closure of `K` if and only if their basic
            `j`-invariants (as implemented here) coincide for any
            well-defined couple of tuples `((k_1, k_2, \ldots, k_n),
            (d_1, d_2, \ldots, d_n, d_r))`, .

        INPUT:

        - ``parameter`` -- tuple or list, integer or NoneType (default:
          ``None``); the `j`-invariant parameter:

          - If ``parameter`` is a list or a tuple, then it must be of
            the form:
            `((k_1, k_2, \ldots, k_n), (d_1, d_2, \ldots, d_n, d_r))`,
            where the `k_i` and `d_i` are integers satisfying the
            weight-0 condition described above.

          - If ``parameter`` is an integer `k` then the method returns
            the ``j``-invariant associated to the parameter
            `((k,), (d_k, d_r))`;

          - If ``parameter`` is ``None`` and the rank of the Drinfeld
            module is 2, then the method returns its usual
            `j`-invariant, that is the `j`-invariant for the parameter
            `((1,), (q+1, 1))`.

        - ``check`` -- boolean (default: ``True``); if this flag is set to
          ``False`` then the code will not check if the given parameter
          is valid and satisfy the weight-0 condition.

        OUTPUT: the `j`-invariant of ``self`` for the given parameter

        EXAMPLES::

            sage: Fq = GF(25)
            sage: A.<T> = Fq[]
            sage: K.<z12> = Fq.extension(6)
            sage: p_root = 2*z12^11 + 2*z12^10 + z12^9 + 3*z12^8 + z12^7 + 2*z12^5 + 2*z12^4 + 3*z12^3 + z12^2 + 2*z12
            sage: phi = DrinfeldModule(A, [p_root, z12^3, z12^5])
            sage: phi.j_invariant()
            z12^10 + 4*z12^9 + 3*z12^8 + 2*z12^7 + 3*z12^6 + z12^5 + z12^3 + 4*z12^2 + z12 + 2
            sage: psi = DrinfeldModule(A, [p_root, 1, 1])
            sage: psi.j_invariant()
            1
            sage: rho = DrinfeldModule(A, [p_root, 0, 1])
            sage: rho.j_invariant()
            0

        ::

            sage: A.<T> = GF(5)[]
            sage: phi = DrinfeldModule(A, [T, T^2, 1, T + 1, T^3])
            sage: phi.j_invariant(1)
            T^309
            sage: phi.j_invariant(2)
            1/T^3
            sage: phi.j_invariant(3)
            (T^156 + T^155 + T^151 + T^150 + T^131 + T^130 + T^126 + T^125 + T^31 + T^30 + T^26 + T^25 + T^6 + T^5 + T + 1)/T^93

        The parameter can either be a tuple or a list::

            sage: Fq.<a> = GF(7)
            sage: A.<T> = Fq[]
            sage: phi = DrinfeldModule(A, [a, a^2 + a, 0, 3*a, a^2+1])
            sage: J = phi.j_invariant(((1, 3), (267, 269, 39))); J
            5
            sage: J == (phi.coefficient(1)**267)*(phi.coefficient(3)**269)/(phi.coefficient(4)**39)
            True
            sage: phi.j_invariant([[3], [400, 57]])
            4
            sage: phi.j_invariant([[3], [400, 57]]) == phi.j_invariant(3)
            True

        The list of all basic `j`-invariant parameters can be retrieved
        using the method :meth:`basic_j_invariant_parameters`::

            sage: A.<T> = GF(3)[]
            sage: phi = DrinfeldModule(A, [T, T^2 + T + 1, 0, T^4 + 1, T - 1])
            sage: param = phi.basic_j_invariant_parameters(nonzero=True)
            sage: phi.j_invariant(param[1])
            T^13 + 2*T^12 + T + 2
            sage: phi.j_invariant(param[2])
            T^35 + 2*T^31 + T^27 + 2*T^8 + T^4 + 2

        TESTS::

            sage: A.<T> = GF(5)[]
            sage: phi = DrinfeldModule(A, [T, T^2, 1, T + 1, T^3])
            sage: phi.j_invariant()
            Traceback (most recent call last):
            ...
            TypeError: parameter must not be None if the rank is greater than 2

        ::

            sage: phi.j_invariant(-1)
            Traceback (most recent call last):
            ...
            ValueError: integer parameter must be >= 1 and < the rank (=4)

        ::

            sage: phi.j_invariant('x')
            Traceback (most recent call last):
            ...
            TypeError: parameter must be a tuple or a list of length 2 or an integer

        ::

            sage: phi.j_invariant((1, 2, 3))
            Traceback (most recent call last):
            ...
            ValueError: list or tuple parameter must be of length 2

        ::

            sage: phi.j_invariant(('x', (1, 2, 3)))
            Traceback (most recent call last):
            ...
            TypeError: list or tuple parameter must contain tuples or lists

        ::

            sage: phi.j_invariant(((1, 2), 'x'))
            Traceback (most recent call last):
            ...
            TypeError: list or tuple parameter must contain tuples or lists

        ::

            sage: phi.j_invariant(((1, 2, 3, 4, 5), (2, 1)))
            Traceback (most recent call last):
            ...
            ValueError: components of tuple or list parameter have incorrect length

        ::

            sage: phi.j_invariant(((1, 'x'), (2, 3, 8)))
            Traceback (most recent call last):
            ...
            TypeError: components of tuple or list parameter must contain only integers

        ::

            sage: phi.j_invariant(((1, 2), (2, 3, 'x')))
            Traceback (most recent call last):
            ...
            TypeError: components of tuple or list parameter must contain only integers

        ::

            sage: phi.j_invariant(((1, 2), (4, 3, 7)))
            Traceback (most recent call last):
            ...
            ValueError: parameter does not satisfy the weight-0 condition

        ::

            sage: phi.j_invariant(((1, 2), (4, 3, 7)), check=False)
            1/T^13
        """
        r = self._gen.degree()
        q = self._Fq.order()
        if parameter is None:
            if r != 2:
                raise TypeError("parameter must not be None "
                                "if the rank is greater than 2")
            return self._gen[1]**(q+1)/self._gen[2]
        if parameter in ZZ:
            parameter = ZZ(parameter)
            if parameter <= 0 or parameter >= r:
                raise ValueError("integer parameter must be >= 1 and < the "
                                 f"rank (={r})")
            dk = Integer((q**r - 1)/(q**gcd(parameter, r) - 1))
            dr = Integer((q**parameter - 1)/(q**gcd(parameter, r) - 1))
            return self._gen[parameter]**dk / self._gen[-1]**dr
        elif isinstance(parameter, (tuple, list)):
            if len(parameter) != 2:
                raise ValueError("list or tuple parameter must be of length 2")
            if not isinstance(parameter[0], (tuple, list)) \
                    or not isinstance(parameter[1], (tuple, list)):
                raise TypeError("list or tuple parameter must contain tuples "
                                "or lists")
            if not len(parameter[0]) < r or\
                       not len(parameter[1]) == len(parameter[0]) + 1:
                raise ValueError("components of tuple or list parameter have "
                                 "incorrect length")
            try:  # Check parameter's type
                parameter_0 = [ZZ(p) for p in parameter[0]]
                parameter_1 = [ZZ(p) for p in parameter[1]]
            except TypeError:
                raise TypeError("components of tuple or list parameter must "
                                "contain only integers")
            # Check that the weight-0 condition is satisfied:
            #   d_1 (q - 1) + ... + d_{r-1} (q^{r-1} - 1)
            #   = d_r (q^r - 1)
            if check:
                right = parameter_1[-1]*(q**r - 1)
                left = sum(parameter_1[i]*(q**(parameter_0[i]) - 1) for i in
                           range(len(parameter_0)))
                if left != right:
                    raise ValueError("parameter does not satisfy the "
                                     "weight-0 condition")
        else:
            raise TypeError("parameter must be a tuple or a list of "
                            "length 2 or an integer")
        num = prod(self._gen[k]**d
                   for k, d in zip(parameter_0, parameter_1[:-1]))
        return num / (self._gen[-1]**parameter_1[-1])

    def jk_invariants(self):
        r"""
        Return a dictionary whose keys are all the integers
        `1 \leqslant k \leqslant r-1` and the values are the
        corresponding `j_k`-invariants

        Recall that the `j_k`-invariant of ``self`` is defined by:

        .. MATH::

            j_k := \frac{g_k^{(q^r - 1)/(\mathrm{gcd}(k, r) - 1)}}{g_r^{(q^k - 1)/(\mathrm{gcd}(k, r) - 1)}}

        where `g_i` is the `i`-th coefficient of the generator of ``self``.

        EXAMPLES::

            sage: A.<T> = GF(3)[]
            sage: phi = DrinfeldModule(A, [T, 1, T+1, T^3, T^6])
            sage: jk_inv = phi.jk_invariants(); jk_inv
            {1: 1/T^6, 2: (T^10 + T^9 + T + 1)/T^6, 3: T^42}
            sage: jk_inv[2]
            (T^10 + T^9 + T + 1)/T^6

        ::

            sage: F = GF(7**2)
            sage: A = F['T']
            sage: E.<z> = F.extension(4)
            sage: phi = DrinfeldModule(A, [z^2, 1, z+1, z^2, z, z+1])
            sage: phi.jk_invariants()
            {1: 5*z^7 + 2*z^6 + 5*z^5 + 2*z^4 + 5*z^3 + z^2 + z + 2,
             2: 3*z^7 + 4*z^6 + 5*z^5 + 6*z^4 + 4*z,
             3: 5*z^7 + 6*z^6 + 6*z^5 + 4*z^3 + z^2 + 2*z + 1,
             4: 3*z^6 + 2*z^5 + 4*z^4 + 2*z^3 + 4*z^2 + 6*z + 2}
        """
        r = self._gen.degree()  # rank of self
        return {k: self.j_invariant(k) for k in range(1, r)}

    def morphism(self):
        r"""
        Return the morphism object that defines the Drinfeld module.

        OUTPUT: a ring morphism from the function ring to the Ore
        polynomial ring

        EXAMPLES::

            sage: Fq = GF(25)
            sage: A.<T> = Fq[]
            sage: K.<z12> = Fq.extension(6)
            sage: p_root = 2*z12^11 + 2*z12^10 + z12^9 + 3*z12^8 + z12^7 + 2*z12^5 + 2*z12^4 + 3*z12^3 + z12^2 + 2*z12
            sage: phi = DrinfeldModule(A, [p_root, z12^3, z12^5])
            sage: phi.morphism()
            Ring morphism:
              From: Univariate Polynomial Ring in T over Finite Field in z2 of size 5^2
              To:   Ore Polynomial Ring in τ over Finite Field in z12 of size 5^12
                    twisted by z12 |--> z12^(5^2)
              Defn: T |--> z12^5*τ^2 + z12^3*τ + 2*z12^11 + 2*z12^10 + z12^9 + 3*z12^8
                           + z12^7 + 2*z12^5 + 2*z12^4 + 3*z12^3 + z12^2 + 2*z12
            sage: from sage.rings.morphism import RingHomomorphism
            sage: isinstance(phi.morphism(), RingHomomorphism)
            True

        Actually, the ``DrinfeldModule`` method :meth:`__call__` simply
        class the ``__call__`` method of this morphism::

            sage: phi.morphism()(T) == phi(T)
            True
            sage: a = A.random_element()
            sage: phi.morphism()(a) == phi(a)
            True

        And many methods of the Drinfeld module have a counterpart in
        the morphism object::

            sage: m = phi.morphism()
            sage: m.domain() is phi.function_ring()
            True
            sage: m.codomain() is phi.ore_polring()
            True
            sage: m.im_gens()
            [z12^5*τ^2 + z12^3*τ + 2*z12^11 + 2*z12^10 + z12^9 + 3*z12^8
             + z12^7 + 2*z12^5 + 2*z12^4 + 3*z12^3 + z12^2 + 2*z12]
            sage: phi(T) == m.im_gens()[0]
            True
        """
        return self._morphism

    def rank(self):
        r"""
        Return the rank of the Drinfeld module.

        In our case, the rank is the degree of the generator.

        OUTPUT: integer

        EXAMPLES::

            sage: Fq = GF(25)
            sage: A.<T> = Fq[]
            sage: K.<z12> = Fq.extension(6)
            sage: p_root = 2*z12^11 + 2*z12^10 + z12^9 + 3*z12^8 + z12^7 + 2*z12^5 + 2*z12^4 + 3*z12^3 + z12^2 + 2*z12
            sage: phi = DrinfeldModule(A, [p_root, z12^3, z12^5])
            sage: phi.rank()
            2
            sage: psi = DrinfeldModule(A, [p_root, 2])
            sage: psi.rank()
            1
            sage: rho = DrinfeldModule(A, [p_root, 0, 0, 0, 1])
            sage: rho.rank()
            4

        TESTS:

        The rank must be an ``Integer`` (see PR #35519)::

            sage: Fq = GF(25)
            sage: A.<T> = Fq[]
            sage: K.<z12> = Fq.extension(6)
            sage: p_root = 2*z12^11 + 2*z12^10 + z12^9 + 3*z12^8 + z12^7 + 2*z12^5 + 2*z12^4 + 3*z12^3 + z12^2 + 2*z12
            sage: phi = DrinfeldModule(A, [p_root, z12^3, z12^5])
            sage: isinstance(phi.rank(), Integer)
            True
        """
        return self._gen.degree()

    def velu(self, isog):
        r"""
        Return a new Drinfeld module such that ``isog`` defines an
        isogeny to this module with domain ``self``; if no such isogeny
        exists, raise an exception.

        INPUT:

        - ``isog`` -- the Ore polynomial that defines the isogeny

        OUTPUT: a Drinfeld module

        ALGORITHM:

            The input defines an isogeny if only if:

            1. The degree of the characteristic divides the height of
            the input. (The height of an Ore polynomial `P(\tau)` is the
            maximum `n` such that `\tau^n` right-divides `P(\tau)`.)

            2. The input right-divides the generator, which can
            be tested with Euclidean division.

            We test if the input is an isogeny, and, if it is, we
            return the quotient of the Euclidean division.

            Height and Euclidean division of Ore polynomials are
            implemented as methods of class
            :class:`sage.rings.polynomial.ore_polynomial_element.OrePolynomial`.

            Another possible algorithm is to recursively solve a system,
            see :arxiv:`2203.06970`, Eq. 1.1.

        EXAMPLES::

            sage: Fq = GF(25)
            sage: A.<T> = Fq[]
            sage: K.<z12> = Fq.extension(6)
            sage: p_root = 2*z12^11 + 2*z12^10 + z12^9 + 3*z12^8 + z12^7 + 2*z12^5 + 2*z12^4 + 3*z12^3 + z12^2 + 2*z12
            sage: phi = DrinfeldModule(A, [p_root, z12^3, z12^5])
            sage: t = phi.ore_polring().gen()
            sage: isog = t + 2*z12^11 + 4*z12^9 + 2*z12^8 + 2*z12^6 + 3*z12^5 + z12^4 + 2*z12^3 + 4*z12^2 + 4*z12 + 4
            sage: psi = phi.velu(isog)
            sage: psi
            Drinfeld module defined by T |-->
             (z12^11 + 3*z12^10 + z12^9 + z12^7 + z12^5 + 4*z12^4 + 4*z12^3 + z12^2 + 1)*τ^2
             + (2*z12^11 + 4*z12^10 + 2*z12^8 + z12^6 + 3*z12^5 + z12^4 + 2*z12^3 + z12^2 + z12 + 4)*τ
             + 2*z12^11 + 2*z12^10 + z12^9 + 3*z12^8 + z12^7 + 2*z12^5 + 2*z12^4 + 3*z12^3 + z12^2 + 2*z12
            sage: isog in Hom(phi, psi)
            True

        This method works for endomorphisms as well::

            sage: phi.velu(phi(T)) is phi
            True
            sage: phi.velu(t^6) is phi
            True

        The following inputs do not define isogenies, and the method
        returns ``None``::

            sage: phi.velu(0)
            Traceback (most recent call last):
            ...
            ValueError: the input does not define an isogeny
            sage: phi.velu(t)
            Traceback (most recent call last):
            ...
            ValueError: the input does not define an isogeny
            sage: phi.velu(t^3 + t + 2)
            Traceback (most recent call last):
            ...
            ValueError: the input does not define an isogeny
        """
        if isog not in self.ore_polring():
            raise TypeError('input must be an Ore polynomial')
        e = ValueError('the input does not define an isogeny')
        if isog == 0:
            raise e
        quo, rem = (isog * self.gen()).right_quo_rem(isog)
        if rem.is_zero() and quo[0] == self.gen()[0]:
            return self.category().object(quo)
        else:
            raise e

    def hom(self, x, codomain=None):
        r"""
        Return the homomorphism defined by ``x`` having this Drinfeld
        module as domain.

        We recall that a homomorphism `f : \phi \to \psi` between
        two Drinfeld modules is defined by an Ore polynomial `u`,
        which is subject to the relation `phi_T u = u \psi_T`.

        INPUT:

        - ``x`` -- an element of the ring of functions, or an
          Ore polynomial

        - ``codomain`` -- a Drinfeld module or ``None`` (default:
          ``None``)

        EXAMPLES::

            sage: Fq = GF(5)
            sage: A.<T> = Fq[]
            sage: K.<z> = Fq.extension(3)
            sage: phi = DrinfeldModule(A, [z, 0, 1, z])
            sage: phi
            Drinfeld module defined by T |--> z*τ^3 + τ^2 + z

        An important class of endomorphisms of a Drinfeld module
        `\phi` is given by scalar multiplications, that are endomorphisms
        corresponding to the Ore polynomials `\phi_a` with `a` in the function
        ring `A`. We construct them as follows::

            sage: phi.hom(T)
            Endomorphism of Drinfeld module defined by T |--> z*τ^3 + τ^2 + z
              Defn: z*τ^3 + τ^2 + z

        ::

            sage: phi.hom(T^2 + 1)
            Endomorphism of Drinfeld module defined by T |--> z*τ^3 + τ^2 + z
              Defn: z^2*τ^6 + (3*z^2 + z + 1)*τ^5 + τ^4 + 2*z^2*τ^3 + (3*z^2 + z + 1)*τ^2 + z^2 + 1

        We can also define a morphism by passing in the Ore polynomial
        defining it.
        For example, below, we construct the Frobenius endomorphism
        of `\phi`::

            sage: tau = phi.ore_variable()
            sage: phi.hom(tau^3)
            Endomorphism of Drinfeld module defined by T |--> z*τ^3 + τ^2 + z
              Defn: τ^3

        If the input Ore polynomial defines a morphism to another
        Drinfeld module, the latter is determined automatically::

            sage: phi.hom(tau + 1)
            Drinfeld Module morphism:
              From: Drinfeld module defined by T |--> z*τ^3 + τ^2 + z
              To:   Drinfeld module defined by T |--> (2*z^2 + 4*z + 4)*τ^3 + (3*z^2 + 2*z + 2)*τ^2 + (2*z^2 + 3*z + 4)*τ + z
              Defn: τ + 1

        TESTS::

            sage: phi.hom(tau)
            Traceback (most recent call last):
            ...
            ValueError: the input does not define an isogeny

        ::

            sage: phi.hom(T + z)
            Traceback (most recent call last):
            ...
            ValueError: the input does not define an isogeny

        ::

            sage: phi.hom(tau + 1, codomain=phi)
            Traceback (most recent call last):
            ...
            ValueError: Ore polynomial does not define a morphism

        Check that x = 0 (without specified codomain) gives the zero endomorphism::

            sage: phi.hom(K.zero())
            Endomorphism of Drinfeld module defined by ...
              Defn: 0
        """
        # When `x` is in the function ring (or something that coerces to it):
        if self.function_ring().has_coerce_map_from(x.parent()):
            return self.Hom(self)(x)
        if codomain is None:
            if x.is_zero():
                return self.Hom(self)(0)
            try:
                codomain = self.velu(x)
            except TypeError:
                raise ValueError("the input does not define an isogeny")
        H = self.Hom(codomain)
        return H(x)

        # TODO: implement the method `moh`, the analogue of `hom`
        # with fixed codomain.
        # It's not straightforward because `left_divides` does not
        # work currently because Sage does not know how to invert the
        # Frobenius endomorphism; this is due to the RingExtension stuff.

    def scalar_multiplication(self, x):
        r"""
        Return the endomorphism of this Drinfeld module, which is
        the multiplication by `x`, i.e. the isogeny defined by the
        Ore polynomial `\phi_x`.

        INPUT:

        - ``x`` -- an element in the ring of functions

        EXAMPLES::

            sage: Fq = GF(5)
            sage: A.<T> = Fq[]
            sage: K.<z> = Fq.extension(3)
            sage: phi = DrinfeldModule(A, [z, 0, 1, z])
            sage: phi
            Drinfeld module defined by T |--> z*τ^3 + τ^2 + z
            sage: phi.hom(T)  # indirect doctest
            Endomorphism of Drinfeld module defined by T |--> z*τ^3 + τ^2 + z
              Defn: z*τ^3 + τ^2 + z

        ::

            sage: phi.hom(T^2 + 1)
            Endomorphism of Drinfeld module defined by T |--> z*τ^3 + τ^2 + z
              Defn: z^2*τ^6 + (3*z^2 + z + 1)*τ^5 + τ^4 + 2*z^2*τ^3 + (3*z^2 + z + 1)*τ^2 + z^2 + 1
        """
        if not self.function_ring().has_coerce_map_from(x.parent()):
            raise ValueError("%s is not element of the function ring" % x)
        return self.Hom(self)(x)<|MERGE_RESOLUTION|>--- conflicted
+++ resolved
@@ -99,13 +99,9 @@
         sage: A.<T> = Fq[]
         sage: psi = DrinfeldModule(A, [T, T+1])
         sage: psi
-<<<<<<< HEAD
         Drinfeld module defined by T |--> (T + 1)*τ + T
-=======
-        Drinfeld module defined by T |--> (T + 1)*t + T
         sage: psi.base()
         Fraction Field of Univariate Polynomial Ring in T over Finite Field in z2 of size 7^2 over its base
->>>>>>> cb030433
 
     .. NOTE::
 
