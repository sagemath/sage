--- conflicted
+++ resolved
@@ -96,8 +96,7 @@
 
         sage: Fq = GF(49)
         sage: A.<T> = Fq[]
-        sage: K = Frac(A)
-        sage: psi = DrinfeldModule(A, [K(T), T+1])
+        sage: psi = DrinfeldModule(A, [T, T+1])
         sage: psi
         Drinfeld module defined by T |--> (T + 1)*t + T
 
@@ -150,8 +149,7 @@
 
     The above Drinfeld module is finite; it can also be infinite::
 
-        sage: L = Frac(A)
-        sage: psi = DrinfeldModule(A, [L(T), 1, T^3 + T + 1])
+        sage: psi = DrinfeldModule(A, [T, 1, T^3 + T + 1])
         sage: psi
         Drinfeld module defined by T |--> (T^3 + T + 1)*t^2 + t + T
 
@@ -541,8 +539,7 @@
 
         ::
 
-            sage: K = Frac(A)
-            sage: phi = DrinfeldModule(A, [K(T), 1])
+            sage: phi = DrinfeldModule(A, [T, 1])
             sage: isinstance(psi, DrinfeldModule_finite)
             False
         """
@@ -572,11 +569,11 @@
         elif isinstance(gen, (list, tuple)):
             ore_polring = None
             # Base ring without morphism structure:
-<<<<<<< HEAD
-            base_field_noext = Sequence(gen).universe().fraction_field()
-=======
             base_field = Sequence(gen).universe()
->>>>>>> 58c4b145
+            try:
+                base_field = base_field.fraction_field()
+            except AttributeError:
+                pass
         else:
             raise TypeError('generator must be list of coefficients or Ore '
                             'polynomial')
@@ -904,8 +901,7 @@
 
         EXAMPLES::
 
-            sage: A = GF(5)['T']
-            sage: K.<T> = Frac(A)
+            sage: A.<T> = GF(5)[]
             sage: phi = DrinfeldModule(A, [T, 0, T+1, T^2 + 1])
             sage: phi.basic_j_invariant_parameters()
             [((1,), (31, 1)),
@@ -939,8 +935,7 @@
         One can specify the list of coefficients indices to be
         considered in the computation::
 
-            sage: A = GF(2)['T']
-            sage: K.<T> = Frac(A)
+            sage: A.<T> = GF(2)[]
             sage: phi = DrinfeldModule(A, [T, T, 1, T])
             sage: phi.basic_j_invariant_parameters([1, 2])
             [((1,), (7, 1)),
@@ -953,8 +948,7 @@
 
         TESTS::
 
-            sage: A = GF(5)['T']
-            sage: K.<T> = Frac(A)
+            sage: A.<T> = GF(5)[]
             sage: phi = DrinfeldModule(A, [T, 0, T+1, T^2 + 1])
             sage: phi.basic_j_invariant_parameters([1, 'x'])
             Traceback (most recent call last):
@@ -1091,8 +1085,7 @@
 
         ::
 
-            sage: A = GF(5)['T']
-            sage: K.<T> = Frac(A)
+            sage: A.<T> = GF(5)[]
             sage: phi = DrinfeldModule(A, [T, T + 2, T+1, 1])
             sage: J_phi = phi.basic_j_invariants(); J_phi
             {((1,), (31, 1)): T^31 + 2*T^30 + 2*T^26 + 4*T^25 + 2*T^6 + 4*T^5 + 4*T + 3,
@@ -1258,8 +1251,7 @@
         characteristic; that is why an error is raised::
 
             sage: B.<Y> = Fq[]
-            sage: L = Frac(B)
-            sage: phi = DrinfeldModule(A, [L(2), L(1)])
+            sage: phi = DrinfeldModule(A, [B(2), B(1)])
             sage: phi.height()
             Traceback (most recent call last):
             ...
@@ -1449,8 +1441,7 @@
             sage: phi.is_finite()
             True
             sage: B.<Y> = Fq[]
-            sage: L = Frac(B)
-            sage: psi = DrinfeldModule(A, [L(2), L(1)])
+            sage: psi = DrinfeldModule(A, [B(2), B(1)])
             sage: psi.is_finite()
             False
         """
@@ -1555,8 +1546,7 @@
 
         ::
 
-            sage: A = GF(5)['T']
-            sage: K.<T> = Frac(A)
+            sage: A.<T> = GF(5)[]
             sage: phi = DrinfeldModule(A, [T, T^2, 1, T + 1, T^3])
             sage: phi.j_invariant(1)
             T^309
@@ -1582,8 +1572,7 @@
         The list of all basic `j`-invariant parameters can be retrieved
         using the method :meth:`basic_j_invariant_parameters`::
 
-            sage: A = GF(3)['T']
-            sage: K.<T> = Frac(A)
+            sage: A.<T> = GF(3)[]
             sage: phi = DrinfeldModule(A, [T, T^2 + T + 1, 0, T^4 + 1, T - 1])
             sage: param = phi.basic_j_invariant_parameters(nonzero=True)
             sage: phi.j_invariant(param[1])
@@ -1593,8 +1582,7 @@
 
         TESTS::
 
-            sage: A = GF(5)['T']
-            sage: K.<T> = Frac(A)
+            sage: A.<T> = GF(5)[]
             sage: phi = DrinfeldModule(A, [T, T^2, 1, T + 1, T^3])
             sage: phi.j_invariant()
             Traceback (most recent call last):
@@ -1734,8 +1722,7 @@
 
         EXAMPLES::
 
-            sage: A = GF(3)['T']
-            sage: K.<T> = Frac(A)
+            sage: A.<T> = GF(3)[]
             sage: phi = DrinfeldModule(A, [T, 1, T+1, T^3, T^6])
             sage: jk_inv = phi.jk_invariants(); jk_inv
             {1: 1/T^6, 2: (T^10 + T^9 + T + 1)/T^6, 3: T^42}
