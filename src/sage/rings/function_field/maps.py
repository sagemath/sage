--- conflicted
+++ resolved
@@ -60,17 +60,7 @@
 
 lazy_import("sage.rings.function_field.derivations", (
     "FunctionFieldDerivation",
-<<<<<<< HEAD
-    "FunctionFieldDerivation_rational",
-    "FunctionFieldDerivation_separable",
-    "FunctionFieldDerivation_inseparable",
     "FunctionFieldHigherDerivation",
-    "RationalFunctionFieldHigherDerivation_global",
-    "FunctionFieldHigherDerivation_global",
-    "FunctionFieldHigherDerivation_char_zero",
-=======
-    "FunctionFieldHigherDerivation",
->>>>>>> 15315e36
 ), deprecation=35230)
 
 
@@ -400,17 +390,10 @@
 
         EXAMPLES::
 
-<<<<<<< HEAD
-            sage: K.<x> = FunctionField(GF(7)); R.<y> = K[]                                         # optional - sage.libs.pari
-            sage: L.<y> = K.extension(y^3 + 6*x^3 + x)                                              # optional - sage.libs.pari sage.rings.function_field
-            sage: f = L.hom(y*2)                                                                    # optional - sage.libs.pari sage.rings.function_field
-            sage: f._repr_type()                                                                    # optional - sage.libs.pari sage.rings.function_field
-=======
             sage: K.<x> = FunctionField(GF(7)); R.<y> = K[]                                         # optional - sage.rings.finite_rings
             sage: L.<y> = K.extension(y^3 + 6*x^3 + x)                                              # optional - sage.rings.finite_rings sage.rings.function_field
             sage: f = L.hom(y*2)                                                                    # optional - sage.rings.finite_rings sage.rings.function_field
             sage: f._repr_type()                                                                    # optional - sage.rings.finite_rings sage.rings.function_field
->>>>>>> 15315e36
             'Function Field'
         """
         return "Function Field"
@@ -421,17 +404,10 @@
 
         EXAMPLES::
 
-<<<<<<< HEAD
-            sage: K.<x> = FunctionField(GF(7)); R.<y> = K[]                                         # optional - sage.libs.pari
-            sage: L.<y> = K.extension(y^3 + 6*x^3 + x)                                              # optional - sage.libs.pari sage.rings.function_field
-            sage: f = L.hom(y*2)                                                                    # optional - sage.libs.pari sage.rings.function_field
-            sage: f._repr_defn()                                                                    # optional - sage.libs.pari sage.rings.function_field
-=======
             sage: K.<x> = FunctionField(GF(7)); R.<y> = K[]                                         # optional - sage.rings.finite_rings
             sage: L.<y> = K.extension(y^3 + 6*x^3 + x)                                              # optional - sage.rings.finite_rings sage.rings.function_field
             sage: f = L.hom(y*2)                                                                    # optional - sage.rings.finite_rings sage.rings.function_field
             sage: f._repr_defn()                                                                    # optional - sage.rings.finite_rings sage.rings.function_field
->>>>>>> 15315e36
             'y |--> 2*y'
         """
         a = '%s |--> %s' % (self.domain().variable_name(), self._im_gen)
@@ -446,16 +422,6 @@
 
     EXAMPLES::
 
-<<<<<<< HEAD
-        sage: K.<x> = FunctionField(GF(7)); R.<y> = K[]                                             # optional - sage.libs.pari
-        sage: L.<y> = K.extension(y^3 + 6*x^3 + x)                                                  # optional - sage.libs.pari sage.rings.function_field
-        sage: f = L.hom(y*2); f                                                                     # optional - sage.libs.pari sage.rings.function_field
-        Function Field endomorphism of Function field in y defined by y^3 + 6*x^3 + x
-          Defn: y |--> 2*y
-        sage: factor(L.polynomial())                                                                # optional - sage.libs.pari sage.rings.function_field
-        y^3 + 6*x^3 + x
-        sage: f(y).charpoly('y')                                                                    # optional - sage.libs.pari sage.rings.function_field
-=======
         sage: K.<x> = FunctionField(GF(7)); R.<y> = K[]                                             # optional - sage.rings.finite_rings
         sage: L.<y> = K.extension(y^3 + 6*x^3 + x)                                                  # optional - sage.rings.finite_rings sage.rings.function_field
         sage: f = L.hom(y*2); f                                                                     # optional - sage.rings.finite_rings sage.rings.function_field
@@ -464,7 +430,6 @@
         sage: factor(L.polynomial())                                                                # optional - sage.rings.finite_rings sage.rings.function_field
         y^3 + 6*x^3 + x
         sage: f(y).charpoly('y')                                                                    # optional - sage.rings.finite_rings sage.rings.function_field
->>>>>>> 15315e36
         y^3 + 6*x^3 + x
     """
     def __init__(self, parent, im_gen, base_morphism):
@@ -473,17 +438,10 @@
 
         EXAMPLES::
 
-<<<<<<< HEAD
-            sage: K.<x> = FunctionField(GF(7)); R.<y> = K[]                                         # optional - sage.libs.pari
-            sage: L.<y> = K.extension(y^3 + 6*x^3 + x)                                              # optional - sage.libs.pari sage.rings.function_field
-            sage: f = L.hom(y*2)                                                                    # optional - sage.libs.pari sage.rings.function_field
-            sage: TestSuite(f).run(skip="_test_category")                                           # optional - sage.libs.pari sage.rings.function_field
-=======
             sage: K.<x> = FunctionField(GF(7)); R.<y> = K[]                                         # optional - sage.rings.finite_rings
             sage: L.<y> = K.extension(y^3 + 6*x^3 + x)                                              # optional - sage.rings.finite_rings sage.rings.function_field
             sage: f = L.hom(y*2)                                                                    # optional - sage.rings.finite_rings sage.rings.function_field
             sage: TestSuite(f).run(skip="_test_category")                                           # optional - sage.rings.finite_rings sage.rings.function_field
->>>>>>> 15315e36
         """
         FunctionFieldMorphism.__init__(self, parent, im_gen, base_morphism)
         # Verify that the morphism is valid:
@@ -499,19 +457,11 @@
         """
         EXAMPLES::
 
-<<<<<<< HEAD
-            sage: K.<x> = FunctionField(GF(7)); R.<y> = K[]                                         # optional - sage.libs.pari
-            sage: L.<y> = K.extension(y^3 + 6*x^3 + x); f = L.hom(y*2)                              # optional - sage.libs.pari sage.rings.function_field
-            sage: f(y/x + x^2/(x+1))            # indirect doctest                                  # optional - sage.libs.pari sage.rings.function_field
-            2/x*y + x^2/(x + 1)
-            sage: f(y)                                                                              # optional - sage.libs.pari sage.rings.function_field
-=======
             sage: K.<x> = FunctionField(GF(7)); R.<y> = K[]                                         # optional - sage.rings.finite_rings
             sage: L.<y> = K.extension(y^3 + 6*x^3 + x); f = L.hom(y*2)                              # optional - sage.rings.finite_rings sage.rings.function_field
             sage: f(y/x + x^2/(x+1))            # indirect doctest                                  # optional - sage.rings.finite_rings sage.rings.function_field
             2/x*y + x^2/(x + 1)
             sage: f(y)                                                                              # optional - sage.rings.finite_rings sage.rings.function_field
->>>>>>> 15315e36
             2*y
         """
         v = x.list()
@@ -531,13 +481,8 @@
 
         EXAMPLES::
 
-<<<<<<< HEAD
-            sage: K.<x> = FunctionField(GF(7))                                                      # optional - sage.libs.pari
-            sage: f = K.hom(1/x); f                                                                 # optional - sage.libs.pari
-=======
             sage: K.<x> = FunctionField(GF(7))                                                      # optional - sage.rings.finite_rings
             sage: f = K.hom(1/x); f                                                                 # optional - sage.rings.finite_rings
->>>>>>> 15315e36
             Function Field endomorphism of Rational function field in x over Finite Field of size 7
               Defn: x |--> 1/x
         """
@@ -547,15 +492,6 @@
         """
         EXAMPLES::
 
-<<<<<<< HEAD
-            sage: K.<x> = FunctionField(GF(7))                                                      # optional - sage.libs.pari
-            sage: f = K.hom(1/x); f                                                                 # optional - sage.libs.pari
-            Function Field endomorphism of Rational function field in x over Finite Field of size 7
-              Defn: x |--> 1/x
-            sage: f(x+1)                          # indirect doctest                                # optional - sage.libs.pari
-            (x + 1)/x
-            sage: 1/x + 1                                                                           # optional - sage.libs.pari
-=======
             sage: K.<x> = FunctionField(GF(7))                                                      # optional - sage.rings.finite_rings
             sage: f = K.hom(1/x); f                                                                 # optional - sage.rings.finite_rings
             Function Field endomorphism of Rational function field in x over Finite Field of size 7
@@ -563,7 +499,6 @@
             sage: f(x+1)                          # indirect doctest                                # optional - sage.rings.finite_rings
             (x + 1)/x
             sage: 1/x + 1                                                                           # optional - sage.rings.finite_rings
->>>>>>> 15315e36
             (x + 1)/x
 
         You can specify a morphism on the base ring::
@@ -781,24 +716,6 @@
 
     EXAMPLES::
 
-<<<<<<< HEAD
-        sage: K.<x> = FunctionField(GF(2)); _.<Y> = K[]                                             # optional - sage.libs.pari
-        sage: L.<y> = K.extension(Y^2 + Y + x + 1/x)                                                # optional - sage.libs.pari sage.rings.function_field
-        sage: p = L.places_finite()[0]                                                              # optional - sage.libs.pari sage.rings.function_field
-        sage: m = L.completion(p)                                                                   # optional - sage.libs.pari sage.rings.function_field
-        sage: m                                                                                     # optional - sage.libs.pari sage.rings.function_field
-        Completion map:
-          From: Function field in y defined by y^2 + y + (x^2 + 1)/x
-          To:   Laurent Series Ring in s over Finite Field of size 2
-        sage: m(x)                                                                                  # optional - sage.libs.pari sage.rings.function_field
-        s^2 + s^3 + s^4 + s^5 + s^7 + s^8 + s^9 + s^10 + s^12 + s^13
-        + s^15 + s^16 + s^17 + s^19 + O(s^22)
-        sage: m(y)                                                                                  # optional - sage.libs.pari sage.rings.function_field
-        s^-1 + 1 + s^3 + s^5 + s^7 + s^9 + s^13 + s^15 + s^17 + O(s^19)
-        sage: m(x*y) == m(x) * m(y)                                                                 # optional - sage.libs.pari sage.rings.function_field
-        True
-        sage: m(x+y) == m(x) + m(y)                                                                 # optional - sage.libs.pari sage.rings.function_field
-=======
         sage: K.<x> = FunctionField(GF(2)); _.<Y> = K[]                                             # optional - sage.rings.finite_rings
         sage: L.<y> = K.extension(Y^2 + Y + x + 1/x)                                                # optional - sage.rings.finite_rings sage.rings.function_field
         sage: p = L.places_finite()[0]                                                              # optional - sage.rings.finite_rings sage.rings.function_field
@@ -815,22 +732,12 @@
         sage: m(x*y) == m(x) * m(y)                                                                 # optional - sage.rings.finite_rings sage.rings.function_field
         True
         sage: m(x+y) == m(x) + m(y)                                                                 # optional - sage.rings.finite_rings sage.rings.function_field
->>>>>>> 15315e36
         True
 
     The variable name of the series can be supplied. If the place is not
     rational such that the residue field is a proper extension of the constant
     field, you can also specify the generator name of the extension::
 
-<<<<<<< HEAD
-        sage: p2 = L.places_finite(2)[0]                                                            # optional - sage.libs.pari sage.rings.function_field
-        sage: p2                                                                                    # optional - sage.libs.pari sage.rings.function_field
-        Place (x^2 + x + 1, x*y + 1)
-        sage: m2 = L.completion(p2, 't', gen_name='b')                                              # optional - sage.libs.pari sage.rings.function_field
-        sage: m2(x)                                                                                 # optional - sage.libs.pari sage.rings.function_field
-        (b + 1) + t + t^2 + t^4 + t^8 + t^16 + O(t^20)
-        sage: m2(y)                                                                                 # optional - sage.libs.pari sage.rings.function_field
-=======
         sage: p2 = L.places_finite(2)[0]                                                            # optional - sage.rings.finite_rings sage.rings.function_field
         sage: p2                                                                                    # optional - sage.rings.finite_rings sage.rings.function_field
         Place (x^2 + x + 1, x*y + 1)
@@ -838,7 +745,6 @@
         sage: m2(x)                                                                                 # optional - sage.rings.finite_rings sage.rings.function_field
         (b + 1) + t + t^2 + t^4 + t^8 + t^16 + O(t^20)
         sage: m2(y)                                                                                 # optional - sage.rings.finite_rings sage.rings.function_field
->>>>>>> 15315e36
         b + b*t + b*t^3 + b*t^4 + (b + 1)*t^5 + (b + 1)*t^7 + b*t^9 + b*t^11
         + b*t^12 + b*t^13 + b*t^15 + b*t^16 + (b + 1)*t^17 + (b + 1)*t^19 + O(t^20)
     """
@@ -848,19 +754,11 @@
 
         EXAMPLES::
 
-<<<<<<< HEAD
-            sage: K.<x> = FunctionField(GF(2)); _.<Y> = K[]                                         # optional - sage.libs.pari
-            sage: L.<y> = K.extension(Y^2 + Y + x + 1/x)                                            # optional - sage.libs.pari sage.rings.function_field
-            sage: p = L.places_finite()[0]                                                          # optional - sage.libs.pari sage.rings.function_field
-            sage: m = L.completion(p)                                                               # optional - sage.libs.pari sage.rings.function_field
-            sage: m                                                                                 # optional - sage.libs.pari sage.rings.function_field
-=======
             sage: K.<x> = FunctionField(GF(2)); _.<Y> = K[]                                         # optional - sage.rings.finite_rings
             sage: L.<y> = K.extension(Y^2 + Y + x + 1/x)                                            # optional - sage.rings.finite_rings sage.rings.function_field
             sage: p = L.places_finite()[0]                                                          # optional - sage.rings.finite_rings sage.rings.function_field
             sage: m = L.completion(p)                                                               # optional - sage.rings.finite_rings sage.rings.function_field
             sage: m                                                                                 # optional - sage.rings.finite_rings sage.rings.function_field
->>>>>>> 15315e36
             Completion map:
               From: Function field in y defined by y^2 + y + (x^2 + 1)/x
               To:   Laurent Series Ring in s over Finite Field of size 2
@@ -894,19 +792,11 @@
 
         EXAMPLES::
 
-<<<<<<< HEAD
-            sage: K.<x> = FunctionField(GF(2)); _.<Y> = K[]                                         # optional - sage.libs.pari
-            sage: L.<y> = K.extension(Y^2 + Y + x + 1/x)                                            # optional - sage.libs.pari sage.rings.function_field
-            sage: p = L.places_finite()[0]                                                          # optional - sage.libs.pari sage.rings.function_field
-            sage: m = L.completion(p)                                                               # optional - sage.libs.pari sage.rings.function_field
-            sage: m  # indirect doctest                                                             # optional - sage.libs.pari sage.rings.function_field
-=======
             sage: K.<x> = FunctionField(GF(2)); _.<Y> = K[]                                         # optional - sage.rings.finite_rings
             sage: L.<y> = K.extension(Y^2 + Y + x + 1/x)                                            # optional - sage.rings.finite_rings sage.rings.function_field
             sage: p = L.places_finite()[0]                                                          # optional - sage.rings.finite_rings sage.rings.function_field
             sage: m = L.completion(p)                                                               # optional - sage.rings.finite_rings sage.rings.function_field
             sage: m  # indirect doctest                                                             # optional - sage.rings.finite_rings sage.rings.function_field
->>>>>>> 15315e36
             Completion map:
               From: Function field in y defined by y^2 + y + (x^2 + 1)/x
               To:   Laurent Series Ring in s over Finite Field of size 2
@@ -919,19 +809,11 @@
 
         EXAMPLES::
 
-<<<<<<< HEAD
-            sage: K.<x> = FunctionField(GF(2)); _.<Y> = K[]                                         # optional - sage.libs.pari
-            sage: L.<y> = K.extension(Y^2 + Y + x + 1/x)                                            # optional - sage.libs.pari sage.rings.function_field
-            sage: p = L.places_finite()[0]                                                          # optional - sage.libs.pari sage.rings.function_field
-            sage: m = L.completion(p)                                                               # optional - sage.libs.pari sage.rings.function_field
-            sage: m(y)                                                                              # optional - sage.libs.pari sage.rings.function_field
-=======
             sage: K.<x> = FunctionField(GF(2)); _.<Y> = K[]                                         # optional - sage.rings.finite_rings
             sage: L.<y> = K.extension(Y^2 + Y + x + 1/x)                                            # optional - sage.rings.finite_rings sage.rings.function_field
             sage: p = L.places_finite()[0]                                                          # optional - sage.rings.finite_rings sage.rings.function_field
             sage: m = L.completion(p)                                                               # optional - sage.rings.finite_rings sage.rings.function_field
             sage: m(y)                                                                              # optional - sage.rings.finite_rings sage.rings.function_field
->>>>>>> 15315e36
             s^-1 + 1 + s^3 + s^5 + s^7 + s^9 + s^13 + s^15 + s^17 + O(s^19)
         """
         if self._precision == infinity:
@@ -945,19 +827,11 @@
 
         EXAMPLES::
 
-<<<<<<< HEAD
-            sage: K.<x> = FunctionField(GF(2)); _.<Y> = K[]                                         # optional - sage.libs.pari
-            sage: L.<y> = K.extension(Y^2 + Y + x + 1/x)                                            # optional - sage.libs.pari sage.rings.function_field
-            sage: p = L.places_finite()[0]                                                          # optional - sage.libs.pari sage.rings.function_field
-            sage: m = L.completion(p)                                                               # optional - sage.libs.pari sage.rings.function_field
-            sage: m(x+y, 10)  # indirect doctest                                                    # optional - sage.libs.pari sage.rings.function_field
-=======
             sage: K.<x> = FunctionField(GF(2)); _.<Y> = K[]                                         # optional - sage.rings.finite_rings
             sage: L.<y> = K.extension(Y^2 + Y + x + 1/x)                                            # optional - sage.rings.finite_rings sage.rings.function_field
             sage: p = L.places_finite()[0]                                                          # optional - sage.rings.finite_rings sage.rings.function_field
             sage: m = L.completion(p)                                                               # optional - sage.rings.finite_rings sage.rings.function_field
             sage: m(x+y, 10)  # indirect doctest                                                    # optional - sage.rings.finite_rings sage.rings.function_field
->>>>>>> 15315e36
             s^-1 + 1 + s^2 + s^4 + s^8 + O(s^9)
         """
         if self._precision == infinity:
@@ -977,19 +851,11 @@
 
         EXAMPLES::
 
-<<<<<<< HEAD
-            sage: K.<x> = FunctionField(GF(2)); _.<Y> = K[]                                         # optional - sage.libs.pari
-            sage: L.<y> = K.extension(Y^2 + Y + x + 1/x)                                            # optional - sage.libs.pari sage.rings.function_field
-            sage: p = L.places_finite()[0]                                                          # optional - sage.libs.pari sage.rings.function_field
-            sage: m = L.completion(p)                                                               # optional - sage.libs.pari sage.rings.function_field
-            sage: m(x, prec=20)  # indirect doctest                                                 # optional - sage.libs.pari sage.rings.function_field
-=======
             sage: K.<x> = FunctionField(GF(2)); _.<Y> = K[]                                         # optional - sage.rings.finite_rings
             sage: L.<y> = K.extension(Y^2 + Y + x + 1/x)                                            # optional - sage.rings.finite_rings sage.rings.function_field
             sage: p = L.places_finite()[0]                                                          # optional - sage.rings.finite_rings sage.rings.function_field
             sage: m = L.completion(p)                                                               # optional - sage.rings.finite_rings sage.rings.function_field
             sage: m(x, prec=20)  # indirect doctest                                                 # optional - sage.rings.finite_rings sage.rings.function_field
->>>>>>> 15315e36
             s^2 + s^3 + s^4 + s^5 + s^7 + s^8 + s^9 + s^10 + s^12 + s^13 + s^15
             + s^16 + s^17 + s^19 + O(s^22)
         """
@@ -1019,17 +885,6 @@
 
         EXAMPLES::
 
-<<<<<<< HEAD
-            sage: K.<x> = FunctionField(GF(2)); _.<Y> = K[]                                         # optional - sage.libs.pari
-            sage: L.<y> = K.extension(Y^2 + Y + x + 1/x)                                            # optional - sage.libs.pari sage.rings.function_field
-            sage: p = L.places_finite()[0]                                                          # optional - sage.libs.pari sage.rings.function_field
-            sage: m = L.completion(p, prec=infinity)                                                # optional - sage.libs.pari sage.rings.function_field
-            sage: e = m(x); e                                                                       # optional - sage.libs.pari sage.rings.function_field
-            s^2 + s^3 + s^4 + s^5 + s^7 + s^8 + ...
-            sage: e.coefficient(99)  # indirect doctest                                             # optional - sage.libs.pari sage.rings.function_field
-            0
-            sage: e.coefficient(100)                                                                # optional - sage.libs.pari sage.rings.function_field
-=======
             sage: K.<x> = FunctionField(GF(2)); _.<Y> = K[]                                         # optional - sage.rings.finite_rings
             sage: L.<y> = K.extension(Y^2 + Y + x + 1/x)                                            # optional - sage.rings.finite_rings sage.rings.function_field
             sage: p = L.places_finite()[0]                                                          # optional - sage.rings.finite_rings sage.rings.function_field
@@ -1039,7 +894,6 @@
             sage: e.coefficient(99)  # indirect doctest                                             # optional - sage.rings.finite_rings sage.rings.function_field
             0
             sage: e.coefficient(100)                                                                # optional - sage.rings.finite_rings sage.rings.function_field
->>>>>>> 15315e36
             1
         """
         place = self._place
@@ -1063,19 +917,11 @@
 
         EXAMPLES::
 
-<<<<<<< HEAD
-            sage: K.<x> = FunctionField(GF(2)); _.<Y> = K[]                                         # optional - sage.libs.pari
-            sage: L.<y> = K.extension(Y^2 + Y + x + 1/x)                                            # optional - sage.libs.pari sage.rings.function_field
-            sage: p = L.places_finite()[0]                                                          # optional - sage.libs.pari sage.rings.function_field
-            sage: m = L.completion(p)                                                               # optional - sage.libs.pari sage.rings.function_field
-            sage: m.default_precision()                                                             # optional - sage.libs.pari sage.rings.function_field
-=======
             sage: K.<x> = FunctionField(GF(2)); _.<Y> = K[]                                         # optional - sage.rings.finite_rings
             sage: L.<y> = K.extension(Y^2 + Y + x + 1/x)                                            # optional - sage.rings.finite_rings sage.rings.function_field
             sage: p = L.places_finite()[0]                                                          # optional - sage.rings.finite_rings sage.rings.function_field
             sage: m = L.completion(p)                                                               # optional - sage.rings.finite_rings sage.rings.function_field
             sage: m.default_precision()                                                             # optional - sage.rings.finite_rings sage.rings.function_field
->>>>>>> 15315e36
             20
         """
         return self._precision
@@ -1091,16 +937,6 @@
 
         EXAMPLES::
 
-<<<<<<< HEAD
-            sage: K.<x> = FunctionField(GF(2)); _.<Y> = K[]                                         # optional - sage.libs.pari
-            sage: L.<y> = K.extension(Y^2 + Y + x + 1/x)                                            # optional - sage.libs.pari sage.rings.function_field
-            sage: p = L.places_finite()[0]                                                          # optional - sage.libs.pari sage.rings.function_field
-            sage: R = p.valuation_ring()                                                            # optional - sage.libs.pari sage.rings.function_field
-            sage: k, fr_k, to_k = R.residue_field()                                                 # optional - sage.libs.pari sage.rings.function_field
-            sage: k                                                                                 # optional - sage.libs.pari sage.rings.function_field
-            Finite Field of size 2
-            sage: fr_k                                                                              # optional - sage.libs.pari sage.rings.function_field
-=======
             sage: K.<x> = FunctionField(GF(2)); _.<Y> = K[]                                         # optional - sage.rings.finite_rings
             sage: L.<y> = K.extension(Y^2 + Y + x + 1/x)                                            # optional - sage.rings.finite_rings sage.rings.function_field
             sage: p = L.places_finite()[0]                                                          # optional - sage.rings.finite_rings sage.rings.function_field
@@ -1109,7 +945,6 @@
             sage: k                                                                                 # optional - sage.rings.finite_rings sage.rings.function_field
             Finite Field of size 2
             sage: fr_k                                                                              # optional - sage.rings.finite_rings sage.rings.function_field
->>>>>>> 15315e36
             Ring morphism:
               From: Finite Field of size 2
               To:   Valuation ring at Place (x, x*y)
@@ -1130,15 +965,6 @@
 
         EXAMPLES::
 
-<<<<<<< HEAD
-            sage: K.<x> = FunctionField(GF(5)); R.<t> = PolynomialRing(K)                           # optional - sage.libs.pari
-            sage: F.<y> = K.extension(t^2-x^3-1)                                                    # optional - sage.libs.pari sage.rings.function_field
-            sage: O = F.maximal_order()                                                             # optional - sage.libs.pari sage.rings.function_field
-            sage: I = O.ideal(x - 2)                                                                # optional - sage.libs.pari sage.rings.function_field
-            sage: D = I.divisor()                                                                   # optional - sage.libs.pari sage.rings.function_field
-            sage: V, from_V, to_V = D.function_space()                                              # optional - sage.libs.pari sage.rings.function_field
-            sage: from_V                                                                            # optional - sage.libs.pari sage.rings.function_field
-=======
             sage: K.<x> = FunctionField(GF(5)); R.<t> = PolynomialRing(K)                           # optional - sage.rings.finite_rings
             sage: F.<y> = K.extension(t^2-x^3-1)                                                    # optional - sage.rings.finite_rings sage.rings.function_field
             sage: O = F.maximal_order()                                                             # optional - sage.rings.finite_rings sage.rings.function_field
@@ -1146,7 +972,6 @@
             sage: D = I.divisor()                                                                   # optional - sage.rings.finite_rings sage.rings.function_field
             sage: V, from_V, to_V = D.function_space()                                              # optional - sage.rings.finite_rings sage.rings.function_field
             sage: from_V                                                                            # optional - sage.rings.finite_rings sage.rings.function_field
->>>>>>> 15315e36
             Linear map:
               From: Vector space of dimension 2 over Finite Field of size 5
               To:   Function field in y defined by y^2 + 4*x^3 + 4
@@ -1167,15 +992,6 @@
 
         EXAMPLES::
 
-<<<<<<< HEAD
-            sage: K.<x> = FunctionField(GF(5)); R.<t> = PolynomialRing(K)                           # optional - sage.libs.pari
-            sage: F.<y> = K.extension(t^2 - x^3 - 1)                                                # optional - sage.libs.pari sage.rings.function_field
-            sage: O = F.maximal_order()                                                             # optional - sage.libs.pari sage.rings.function_field
-            sage: I = O.ideal(x - 2)                                                                # optional - sage.libs.pari sage.rings.function_field
-            sage: D = I.divisor()                                                                   # optional - sage.libs.pari sage.rings.function_field
-            sage: V, from_V, to_V = D.function_space()                                              # optional - sage.libs.pari sage.rings.function_field
-            sage: to_V                                                                              # optional - sage.libs.pari sage.rings.function_field
-=======
             sage: K.<x> = FunctionField(GF(5)); R.<t> = PolynomialRing(K)                           # optional - sage.rings.finite_rings
             sage: F.<y> = K.extension(t^2 - x^3 - 1)                                                # optional - sage.rings.finite_rings sage.rings.function_field
             sage: O = F.maximal_order()                                                             # optional - sage.rings.finite_rings sage.rings.function_field
@@ -1183,7 +999,6 @@
             sage: D = I.divisor()                                                                   # optional - sage.rings.finite_rings sage.rings.function_field
             sage: V, from_V, to_V = D.function_space()                                              # optional - sage.rings.finite_rings sage.rings.function_field
             sage: to_V                                                                              # optional - sage.rings.finite_rings sage.rings.function_field
->>>>>>> 15315e36
             Section of linear map:
               From: Function field in y defined by y^2 + 4*x^3 + 4
               To:   Vector space of dimension 2 over Finite Field of size 5
