--- conflicted
+++ resolved
@@ -50,449 +50,12 @@
 #                  https://www.gnu.org/licenses/
 # ****************************************************************************
 
-<<<<<<< HEAD
-from sage.arith.misc import binomial
-from sage.categories.morphism import Morphism, SetMorphism
-from sage.categories.map import Map
-=======
->>>>>>> 15315e36
 from sage.categories.homset import Hom
 from sage.categories.map import Map
 from sage.categories.morphism import Morphism, SetMorphism
 from sage.misc.lazy_import import lazy_import
 from sage.rings.infinity import infinity
 from sage.rings.morphism import RingHomomorphism
-<<<<<<< HEAD
-from sage.rings.derivation import RingDerivationWithoutTwist
-
-from sage.modules.free_module_element import vector
-
-from sage.matrix.constructor import matrix
-
-
-class FunctionFieldDerivation(RingDerivationWithoutTwist):
-    r"""
-    Base class for derivations on function fields.
-
-    A derivation on `R` is a map `R \to R` with
-    `D(\alpha+\beta)=D(\alpha)+D(\beta)` and `D(\alpha\beta)=\beta
-    D(\alpha)+\alpha D(\beta)` for all `\alpha,\beta\in R`.
-
-    EXAMPLES::
-
-        sage: K.<x> = FunctionField(QQ)
-        sage: d = K.derivation()
-        sage: d
-        d/dx
-    """
-    def __init__(self, parent):
-        r"""
-        Initialize a derivation.
-
-        INPUT:
-
-        - ``parent`` -- the differential module in which this
-          derivation lives
-
-        EXAMPLES::
-
-            sage: K.<x> = FunctionField(QQ)
-            sage: d = K.derivation()
-            sage: TestSuite(d).run()
-        """
-        RingDerivationWithoutTwist.__init__(self, parent)
-        self.__field = parent.domain()
-
-    def is_injective(self) -> bool:
-        r"""
-        Return ``False`` since a derivation is never injective.
-
-        EXAMPLES::
-
-            sage: K.<x> = FunctionField(QQ)
-            sage: d = K.derivation()
-            sage: d.is_injective()
-            False
-        """
-        return False
-
-    def _rmul_(self, factor):
-        """
-        Return the product of this derivation by the scalar ``factor``.
-
-        EXAMPLES::
-
-            sage: K.<x> = FunctionField(QQ)
-            sage: d = K.derivation()
-            sage: d
-            d/dx
-            sage: x * d
-            x*d/dx
-        """
-        return self._lmul_(factor)
-
-
-class FunctionFieldDerivation_rational(FunctionFieldDerivation):
-    """
-    Derivations on rational function fields.
-
-    EXAMPLES::
-
-        sage: K.<x> = FunctionField(QQ)
-        sage: K.derivation()
-        d/dx
-    """
-    def __init__(self, parent, u=None):
-        """
-        Initialize a derivation.
-
-        INPUT:
-
-        - ``parent`` -- the parent of this derivation
-
-        - ``u`` -- a parameter describing the derivation
-
-        EXAMPLES::
-
-            sage: K.<x> = FunctionField(QQ)
-            sage: d = K.derivation()
-            sage: TestSuite(d).run()
-
-        The parameter ``u`` can be the name of the variable::
-
-            sage: K.derivation(x)
-            d/dx
-
-        or a list of length one whose unique element is the image
-        of the generator of the underlying function field::
-
-            sage: K.derivation([x^2])
-            x^2*d/dx
-        """
-        FunctionFieldDerivation.__init__(self, parent)
-        if u is None or u == parent.domain().gen():
-            self._u = parent.codomain().one()
-        elif u == 0 or isinstance(u, (list, tuple)):
-            if u == 0 or len(u) == 0:
-                self._u = parent.codomain().zero()
-            elif len(u) == 1:
-                self._u = parent.codomain()(u[0])
-            else:
-                raise ValueError("the length does not match")
-        else:
-            raise ValueError("you must pass in either a name of a variable or a list of coefficients")
-
-    def _call_(self, x):
-        """
-        Compute the derivation of ``x``.
-
-        INPUT:
-
-        - ``x`` -- element of the rational function field
-
-        EXAMPLES::
-
-            sage: K.<x> = FunctionField(QQ)
-            sage: d = K.derivation()
-            sage: d(x)  # indirect doctest
-            1
-            sage: d(x^3)
-            3*x^2
-            sage: d(1/x)
-            -1/x^2
-        """
-        f = x.numerator()
-        g = x.denominator()
-        numerator = f.derivative() * g - f * g.derivative()
-        if numerator.is_zero():
-            return self.codomain().zero()
-        else:
-            v = numerator / g**2
-            defining_morphism = self.parent()._defining_morphism
-            if defining_morphism is not None:
-                v = defining_morphism(v)
-            return self._u * v
-
-    def _add_(self, other):
-        """
-        Return the sum of this derivation and ``other``.
-
-        EXAMPLES::
-
-            sage: K.<x> = FunctionField(QQ)
-            sage: d = K.derivation()
-            sage: d + d
-            2*d/dx
-        """
-        return type(self)(self.parent(), [self._u + other._u])
-
-    def _lmul_(self, factor):
-        """
-        Return the product of this derivation by the scalar ``factor``.
-
-        EXAMPLES::
-
-            sage: K.<x> = FunctionField(QQ)
-            sage: d = K.derivation()
-            sage: d
-            d/dx
-            sage: x * d
-            x*d/dx
-        """
-        return type(self)(self.parent(), [factor * self._u])
-
-
-class FunctionFieldDerivation_separable(FunctionFieldDerivation):
-    """
-    Derivations of separable extensions.
-
-    EXAMPLES::
-
-        sage: K.<x> = FunctionField(QQ)
-        sage: R.<y> = K[]
-        sage: L.<y> = K.extension(y^2 - x)
-        sage: L.derivation()
-        d/dx
-    """
-    def __init__(self, parent, d):
-        """
-        Initialize a derivation.
-
-        INPUT:
-
-        - ``parent`` -- the parent of this derivation
-
-        - ``d`` -- a variable name or a derivation over
-          the base field (or something capable to create
-          such a derivation)
-
-        EXAMPLES::
-
-            sage: K.<x> = FunctionField(QQ)
-            sage: R.<y> = K[]
-            sage: L.<y> = K.extension(y^2 - x)
-            sage: d = L.derivation()
-            sage: TestSuite(d).run()
-
-            sage: L.derivation(y)  # d/dy
-            2*y*d/dx
-
-            sage: dK = K.derivation([x]); dK
-            x*d/dx
-            sage: L.derivation(dK)
-            x*d/dx
-        """
-        FunctionFieldDerivation.__init__(self, parent)
-        L = parent.domain()
-        C = parent.codomain()
-        dm = parent._defining_morphism
-        u = L.gen()
-        if d == L.gen():
-            d = parent._base_derivation(None)
-            f = L.polynomial().change_ring(L)
-            coeff = -f.derivative()(u) / f.map_coefficients(d)(u)
-            if dm is not None:
-                coeff = dm(coeff)
-            self._d = parent._base_derivation([coeff])
-            self._gen_image = C.one()
-        else:
-            if isinstance(d, RingDerivationWithoutTwist) and d.domain() is L.base_ring():
-                self._d = d
-            else:
-                self._d = d = parent._base_derivation(d)
-            f = L.polynomial()
-            if dm is None:
-                denom = f.derivative()(u)
-            else:
-                u = dm(u)
-                denom = f.derivative().map_coefficients(dm, new_base_ring=C)(u)
-            num = f.map_coefficients(d, new_base_ring=C)(u)
-            self._gen_image = -num / denom
-
-    def _call_(self, x):
-        r"""
-        Evaluate the derivation on ``x``.
-
-        INPUT:
-
-        - ``x`` -- element of the function field
-
-        EXAMPLES::
-
-            sage: K.<x> = FunctionField(QQ)
-            sage: R.<y> = K[]
-            sage: L.<y> = K.extension(y^2 - x)
-            sage: d = L.derivation()
-            sage: d(x) # indirect doctest
-            1
-            sage: d(y)
-            1/2/x*y
-            sage: d(y^2)
-            1
-        """
-        parent = self.parent()
-        if x.is_zero():
-            return parent.codomain().zero()
-        x = x._x
-        y = parent.domain().gen()
-        dm = parent._defining_morphism
-        tmp1 = x.map_coefficients(self._d, new_base_ring=parent.codomain())
-        tmp2 = x.derivative()(y)
-        if dm is not None:
-            tmp2 = dm(tmp2)
-            y = dm(y)
-        return tmp1(y) + tmp2 * self._gen_image
-
-    def _add_(self, other):
-        """
-        Return the sum of this derivation and ``other``.
-
-        EXAMPLES::
-
-            sage: K.<x> = FunctionField(QQ)
-            sage: R.<y> = K[]
-            sage: L.<y> = K.extension(y^2 - x)
-            sage: d = L.derivation()
-            sage: d
-            d/dx
-            sage: d + d
-            2*d/dx
-        """
-        return type(self)(self.parent(), self._d + other._d)
-
-    def _lmul_(self, factor):
-        """
-        Return the product of this derivation by the scalar ``factor``.
-
-        EXAMPLES::
-
-            sage: K.<x> = FunctionField(QQ)
-            sage: R.<y> = K[]
-            sage: L.<y> = K.extension(y^2 - x)
-            sage: d = L.derivation()
-            sage: d
-            d/dx
-            sage: y * d
-            y*d/dx
-        """
-        return type(self)(self.parent(), factor * self._d)
-
-
-class FunctionFieldDerivation_inseparable(FunctionFieldDerivation):
-    def __init__(self, parent, u=None):
-        r"""
-        Initialize this derivation.
-
-        INPUT:
-
-        - ``parent`` -- the parent of this derivation
-
-        - ``u`` -- a parameter describing the derivation
-
-        EXAMPLES::
-
-            sage: K.<x> = FunctionField(GF(2))
-            sage: R.<y> = K[]
-            sage: L.<y> = K.extension(y^2 - x)
-            sage: d = L.derivation()
-
-        This also works for iterated non-monic extensions::
-
-            sage: K.<x> = FunctionField(GF(2))
-            sage: R.<y> = K[]
-            sage: L.<y> = K.extension(y^2 - 1/x)
-            sage: R.<z> = L[]
-            sage: M.<z> = L.extension(z^2*y - x^3)
-            sage: M.derivation()
-            d/dz
-
-        We can also create a multiple of the canonical derivation::
-
-            sage: M.derivation([x])
-            x*d/dz
-        """
-        FunctionFieldDerivation.__init__(self, parent)
-        if u is None:
-            self._u = parent.codomain().one()
-        elif u == 0 or isinstance(u, (list, tuple)):
-            if u == 0 or len(u) == 0:
-                self._u = parent.codomain().zero()
-            elif len(u) == 1:
-                self._u = parent.codomain()(u[0])
-            else:
-                raise ValueError("the length does not match")
-        else:
-            raise ValueError("you must pass in either a name of a variable or a list of coefficients")
-
-    def _call_(self, x):
-        r"""
-        Evaluate the derivation on ``x``.
-
-        INPUT:
-
-        - ``x`` -- an element of the function field
-
-        EXAMPLES::
-
-            sage: K.<x> = FunctionField(GF(2))
-            sage: R.<y> = K[]
-            sage: L.<y> = K.extension(y^2 - x)
-            sage: d = L.derivation()
-            sage: d(x) # indirect doctest
-            0
-            sage: d(y)
-            1
-            sage: d(y^2)
-            0
-
-        """
-        if x.is_zero():
-            return self.codomain().zero()
-        parent = self.parent()
-        return self._u * parent._d(parent._t(x))
-
-    def _add_(self, other):
-        """
-        Return the sum of this derivation and ``other``.
-
-        EXAMPLES::
-
-            sage: K.<x> = FunctionField(GF(3))
-            sage: R.<y> = K[]
-            sage: L.<y> = K.extension(y^3 - x)
-            sage: d = L.derivation()
-            sage: d
-            d/dy
-            sage: d + d
-            2*d/dy
-        """
-        return type(self)(self.parent(), [self._u + other._u])
-
-    def _lmul_(self, factor):
-        """
-        Return the product of this derivation by the scalar ``factor``.
-
-        EXAMPLES::
-
-            sage: K.<x> = FunctionField(GF(2))
-            sage: R.<y> = K[]
-            sage: L.<y> = K.extension(y^2 - x)
-            sage: d = L.derivation()
-            sage: d
-            d/dy
-            sage: y * d
-            y*d/dy
-        """
-        return type(self)(self.parent(), [factor * self._u])
-
-
-class FunctionFieldHigherDerivation(Map):
-    """
-    Base class of higher derivations on function fields.
-
-    INPUT:
-=======
->>>>>>> 15315e36
 
 
 lazy_import("sage.rings.function_field.derivations", (
