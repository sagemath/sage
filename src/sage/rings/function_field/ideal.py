r"""
Ideals of function fields

Ideals of an order of a function field include all fractional ideals of the order.
Sage provides basic arithmetic with fractional ideals.

The fractional ideals of the maximal order of a global function field forms a multiplicative
monoid. Sage allows advanced arithmetic with the fractional ideals. For example, an ideal
of the maximal order can be factored into a product of prime ideals.

EXAMPLES:

Ideals in the maximal order of a rational function field::

    sage: K.<x> = FunctionField(QQ)
    sage: O = K.maximal_order()
    sage: I = O.ideal(x^3 + 1); I
    Ideal (x^3 + 1) of Maximal order of Rational function field in x over Rational Field
    sage: I^2
    Ideal (x^6 + 2*x^3 + 1) of Maximal order of Rational function field in x over Rational Field
    sage: ~I
    Ideal (1/(x^3 + 1)) of Maximal order of Rational function field in x over Rational Field
    sage: ~I * I
    Ideal (1) of Maximal order of Rational function field in x over Rational Field

Ideals in the equation order of an extension of a rational function field::

    sage: K.<x> = FunctionField(QQ); R.<y> = K[]
    sage: L.<y> = K.extension(y^2 - x^3 - 1)                                                                            # optional - sage.rings.function_field
    sage: O = L.equation_order()                                                                                        # optional - sage.rings.function_field
    sage: I = O.ideal(y); I                                                                                             # optional - sage.rings.function_field
    Ideal (x^3 + 1, -y) of Order in Function field in y defined by y^2 - x^3 - 1
    sage: I^2                                                                                                           # optional - sage.rings.function_field
    Ideal (x^3 + 1, (-x^3 - 1)*y) of Order in Function field in y defined by y^2 - x^3 - 1

Ideals in the maximal order of a global function field::

    sage: K.<x> = FunctionField(GF(2)); R.<y> = K[]                                                                     # optional - sage.rings.finite_rings
    sage: L.<y> = K.extension(y^2 - x^3*y - x)                                                                          # optional - sage.rings.finite_rings sage.rings.function_field
    sage: O = L.maximal_order()                                                                                         # optional - sage.rings.finite_rings sage.rings.function_field
    sage: I = O.ideal(y)                                                                                                # optional - sage.rings.finite_rings sage.rings.function_field
    sage: I^2                                                                                                           # optional - sage.rings.finite_rings sage.rings.function_field
    Ideal (x) of Maximal order of Function field in y defined by y^2 + x^3*y + x
    sage: ~I                                                                                                            # optional - sage.rings.finite_rings sage.rings.function_field
    Ideal (1/x*y) of Maximal order of Function field in y defined by y^2 + x^3*y + x
    sage: ~I * I                                                                                                        # optional - sage.rings.finite_rings sage.rings.function_field
    Ideal (1) of Maximal order of Function field in y defined by y^2 + x^3*y + x

    sage: J = O.ideal(x + y) * I                                                                                        # optional - sage.rings.finite_rings sage.rings.function_field
    sage: J.factor()                                                                                                    # optional - sage.rings.finite_rings sage.rings.function_field
    (Ideal (y) of Maximal order of Function field in y defined by y^2 + x^3*y + x)^2 *
    (Ideal (x^3 + x + 1, y + x) of Maximal order of Function field in y defined by y^2 + x^3*y + x)

Ideals in the maximal infinite order of a global function field::

    sage: K.<x> = FunctionField(GF(3^2)); R.<t> = K[]                                                                   # optional - sage.rings.finite_rings
    sage: F.<y> = K.extension(t^3 + t^2 - x^4)                                                                          # optional - sage.rings.finite_rings sage.rings.function_field
    sage: Oinf = F.maximal_order_infinite()                                                                             # optional - sage.rings.finite_rings sage.rings.function_field
    sage: I = Oinf.ideal(1/y)                                                                                           # optional - sage.rings.finite_rings sage.rings.function_field
    sage: I + I == I                                                                                                    # optional - sage.rings.finite_rings sage.rings.function_field
    True
    sage: I^2                                                                                                           # optional - sage.rings.finite_rings sage.rings.function_field
    Ideal (1/x^4*y) of Maximal infinite order of Function field in y defined by y^3 + y^2 + 2*x^4
    sage: ~I                                                                                                            # optional - sage.rings.finite_rings sage.rings.function_field
    Ideal (y) of Maximal infinite order of Function field in y defined by y^3 + y^2 + 2*x^4
    sage: ~I * I                                                                                                        # optional - sage.rings.finite_rings sage.rings.function_field
    Ideal (1) of Maximal infinite order of Function field in y defined by y^3 + y^2 + 2*x^4
    sage: I.factor()                                                                                                    # optional - sage.rings.finite_rings sage.rings.function_field
    (Ideal (1/x^3*y^2) of Maximal infinite order of Function field in y defined by y^3 + y^2 + 2*x^4)^4

AUTHORS:

- William Stein (2010): initial version

- Maarten Derickx (2011-09-14): fixed ideal_with_gens_over_base()

- Kwankyu Lee (2017-04-30): added ideals for global function fields

"""

# ****************************************************************************
#       Copyright (C) 2010      William Stein <wstein@gmail.com>
#                     2011      Maarten Derickx <m.derickx.student@gmail.com>
#                     2017-2021 Kwankyu Lee
#                     2018      Frédéric Chapoton
#                     2019      Brent Baccala
#                     2021      Jonathan Kliem
#
#  Distributed under the terms of the GNU General Public License (GPL)
#  as published by the Free Software Foundation; either version 2 of
#  the License, or (at your option) any later version.
#                  https://www.gnu.org/licenses/
# ****************************************************************************

from sage.misc.latex import latex
from sage.misc.misc import powerset
from sage.structure.parent import Parent
from sage.structure.element import Element
from sage.structure.richcmp import richcmp
from sage.structure.factorization import Factorization
from sage.structure.unique_representation import UniqueRepresentation
from sage.categories.monoids import Monoids
from sage.rings.ideal import Ideal_generic


class FunctionFieldIdeal(Element):
    """
    Base class of fractional ideals of function fields.

    INPUT:

    - ``ring`` -- ring of the ideal

    EXAMPLES::

        sage: K.<x> = FunctionField(GF(7))                                                                              # optional - sage.rings.finite_rings
        sage: O = K.equation_order()                                                                                    # optional - sage.rings.finite_rings
        sage: O.ideal(x^3 + 1)                                                                                          # optional - sage.rings.finite_rings
        Ideal (x^3 + 1) of Maximal order of Rational function field in x over Finite Field of size 7
    """
    def __init__(self, ring):
        """
        Initialize.

        TESTS::

            sage: K.<x> = FunctionField(GF(7))                                                                          # optional - sage.rings.finite_rings
            sage: O = K.equation_order()                                                                                # optional - sage.rings.finite_rings
            sage: I = O.ideal(x^3 + 1)                                                                                  # optional - sage.rings.finite_rings
            sage: TestSuite(I).run()                                                                                    # optional - sage.rings.finite_rings
        """
        Element.__init__(self, ring.ideal_monoid())
        self._ring = ring

    def _repr_short(self):
        """
        Return a string representation of this ideal that doesn't
        include the name of the ambient ring.

        EXAMPLES::

            sage: K.<x> = FunctionField(GF(3^2)); R.<t> = K[]                                                           # optional - sage.rings.finite_rings
            sage: F.<y> = K.extension(t^3 + t^2 - x^4)                                                                  # optional - sage.rings.finite_rings sage.rings.function_field
            sage: Oinf = F.maximal_order_infinite()                                                                     # optional - sage.rings.finite_rings sage.rings.function_field
            sage: I = Oinf.ideal(1/y)                                                                                   # optional - sage.rings.finite_rings sage.rings.function_field
            sage: I._repr_short()                                                                                       # optional - sage.rings.finite_rings sage.rings.function_field
            '(1/x^4*y^2)'
        """
        if self.is_zero():
            return "(0)"

        return "(%s)" % (', '.join([repr(g) for g in self.gens_reduced()]), )

    def _repr_(self):
        """
        Return a string representation of this ideal.

        EXAMPLES::

            sage: K.<x> = FunctionField(QQ)
            sage: O = K.maximal_order()
            sage: I = O.ideal(x, 1/(x+1)); I
            Ideal (1/(x + 1)) of Maximal order of Rational function field in x over Rational Field

            sage: K.<x> = FunctionField(QQ); R.<y> = K[]
            sage: L.<y> = K.extension(y^2 - x^3 - 1)                                                                    # optional - sage.rings.finite_rings sage.rings.function_field
            sage: O = L.equation_order()                                                                                # optional - sage.rings.finite_rings sage.rings.function_field
            sage: O.ideal(x^2 + 1)                                                                                      # optional - sage.rings.finite_rings sage.rings.function_field
            Ideal (x^2 + 1) of Order in Function field in y defined by y^2 - x^3 - 1

            sage: K.<x> = FunctionField(GF(2)); _.<Y> = K[]                                                             # optional - sage.rings.finite_rings
            sage: L.<y> = K.extension(Y^2 - x^3*Y - x)                                                                  # optional - sage.rings.finite_rings sage.rings.function_field
            sage: O = L.maximal_order()                                                                                 # optional - sage.rings.finite_rings sage.rings.function_field
            sage: I = O.ideal(y); I                                                                                     # optional - sage.rings.finite_rings sage.rings.function_field
            Ideal (y) of Maximal order of Function field in y defined by y^2 + x^3*y + x

            sage: L.<y> = K.extension(Y^2 + Y + x + 1/x)                                                                # optional - sage.rings.finite_rings sage.rings.function_field
            sage: O = L.maximal_order()                                                                                 # optional - sage.rings.finite_rings sage.rings.function_field
            sage: I = O.ideal(y); I                                                                                     # optional - sage.rings.finite_rings sage.rings.function_field
            Ideal (y) of Maximal order of Function field in y
            defined by y^2 + y + (x^2 + 1)/x

            sage: K.<x> = FunctionField(GF(2))                                                                          # optional - sage.rings.finite_rings
            sage: Oinf = K.maximal_order_infinite()                                                                     # optional - sage.rings.finite_rings
            sage: I = Oinf.ideal(x/(x^2+1))                                                                             # optional - sage.rings.finite_rings
            sage: I                                                                                                     # optional - sage.rings.finite_rings
            Ideal (1/x) of Maximal infinite order of Rational function field
            in x over Finite Field of size 2

            sage: K.<x> = FunctionField(GF(3^2)); _.<t> = PolynomialRing(K)                                             # optional - sage.rings.finite_rings
            sage: F.<y> = K.extension(t^3 + t^2 - x^4)                                                                  # optional - sage.rings.finite_rings sage.rings.function_field
            sage: Oinf = F.maximal_order_infinite()                                                                     # optional - sage.rings.finite_rings sage.rings.function_field
            sage: Oinf.ideal(1/y)                                                                                       # optional - sage.rings.finite_rings sage.rings.function_field
            Ideal (1/x^4*y^2) of Maximal infinite order of Function field
            in y defined by y^3 + y^2 + 2*x^4

            sage: K.<x> = FunctionField(GF(2)); _.<Y> = K[]                                                             # optional - sage.rings.finite_rings
            sage: L.<y> = K.extension(Y^2 + Y + x + 1/x)                                                                # optional - sage.rings.finite_rings sage.rings.function_field
            sage: Oinf = L.maximal_order_infinite()                                                                     # optional - sage.rings.finite_rings sage.rings.function_field
            sage: Oinf.ideal(1/y)                                                                                       # optional - sage.rings.finite_rings sage.rings.function_field
            Ideal (1/x*y) of Maximal infinite order of Function field in y
            defined by y^2 + y + (x^2 + 1)/x
        """
        if self.is_zero():
            return "Zero ideal of %s" % (self._ring,)

        return "Ideal %s of %s" % (self._repr_short(), self.ring())

    def _latex_(self):
        r"""
        Return the LaTeX representation of the ideal.

        EXAMPLES::

            sage: K.<x> = FunctionField(GF(2)); _.<Y> = K[]                                                             # optional - sage.rings.finite_rings
            sage: L.<y> = K.extension(Y^2 - x^3*Y - x)                                                                  # optional - sage.rings.finite_rings sage.rings.function_field
            sage: O = L.maximal_order()                                                                                 # optional - sage.rings.finite_rings sage.rings.function_field
            sage: I = O.ideal(y)                                                                                        # optional - sage.rings.finite_rings sage.rings.function_field
            sage: latex(I)                                                                                              # optional - sage.rings.finite_rings sage.rings.function_field
            \left(y\right)
        """
        return '\\left(' + ', '.join(latex(g) for g in self.gens_reduced()) + '\\right)'

    def _div_(self, other):
        """
        Return the ideal divided by the ``other`` ideal.

        INPUT:

        - ``other`` -- ideal

        EXAMPLES::

            sage: K.<x> = FunctionField(GF(7))                                                                          # optional - sage.rings.finite_rings
            sage: O = K.equation_order()                                                                                # optional - sage.rings.finite_rings
            sage: I = O.ideal(x^3 + 1)                                                                                  # optional - sage.rings.finite_rings
            sage: I / I                                                                                                 # optional - sage.rings.finite_rings
            Ideal (1) of Maximal order of Rational function field in x
            over Finite Field of size 7
        """
        return self * ~other

    def gens_reduced(self):
        r"""
        Return reduced generators.

        For now, this method just looks at the generators and sees if any
        can be removed without changing the ideal.  It prefers principal
        representations (a single generator) over all others, and otherwise
        picks the generator set with the shortest print representation.

        This method is provided so that ideals in function fields have
        the method :meth:`gens_reduced()`, just like ideals of number
        fields. Sage linear algebra machinery sometimes requires this.

        EXAMPLES::

            sage: K.<x> = FunctionField(GF(7))                                                                          # optional - sage.rings.finite_rings
            sage: O = K.equation_order()                                                                                # optional - sage.rings.finite_rings
            sage: I = O.ideal(x, x^2, x^2 + x)                                                                          # optional - sage.rings.finite_rings
            sage: I.gens_reduced()                                                                                      # optional - sage.rings.finite_rings
            (x,)
        """
        gens = self.gens()
        if len(gens) == 1:
            return gens
        candidate_gensets = []
        for genset in powerset(gens):
            if self.parent()(genset) == self:
                candidate_gensets.append(genset)
        candidate_gensets.sort(key=lambda item: (len(item), len(repr(item)), item))
        return candidate_gensets[0]

    def ring(self):
        """
        Return the ring to which this ideal belongs.

        EXAMPLES::

            sage: K.<x> = FunctionField(GF(7))                                                                          # optional - sage.rings.finite_rings
            sage: O = K.equation_order()                                                                                # optional - sage.rings.finite_rings
            sage: I = O.ideal(x, x^2, x^2 + x)                                                                          # optional - sage.rings.finite_rings
            sage: I.ring()                                                                                              # optional - sage.rings.finite_rings
            Maximal order of Rational function field in x over Finite Field of size 7
        """
        return self._ring

    def base_ring(self):
        r"""
        Return the base ring of this ideal.

        EXAMPLES::

            sage: K.<x> = FunctionField(QQ); R.<y> = K[]
            sage: L.<y> = K.extension(y^2 - x^3 - 1)                                                                    # optional - sage.rings.function_field
            sage: O = L.equation_order()                                                                                # optional - sage.rings.function_field
            sage: I = O.ideal(x^2 + 1)                                                                                  # optional - sage.rings.function_field
            sage: I.base_ring()                                                                                         # optional - sage.rings.function_field
            Order in Function field in y defined by y^2 - x^3 - 1
        """
        return self.ring()

    def place(self):
        """
        Return the place associated with this prime ideal.

        EXAMPLES::

            sage: K.<x> = FunctionField(GF(4))                                                                          # optional - sage.rings.finite_rings
            sage: O = K.maximal_order()                                                                                 # optional - sage.rings.finite_rings
            sage: I = O.ideal(x^2 + x + 1)                                                                              # optional - sage.rings.finite_rings
            sage: I.place()                                                                                             # optional - sage.rings.finite_rings
            Traceback (most recent call last):
            ...
            TypeError: not a prime ideal
            sage: I = O.ideal(x^3 + x + 1)                                                                              # optional - sage.rings.finite_rings
            sage: I.place()                                                                                             # optional - sage.rings.finite_rings
            Place (x^3 + x + 1)

            sage: K.<x> = FunctionField(GF(2))                                                                          # optional - sage.rings.finite_rings
            sage: Oinf = K.maximal_order_infinite()                                                                     # optional - sage.rings.finite_rings
            sage: I = Oinf.ideal((x + 1)/(x^3 + 1))                                                                     # optional - sage.rings.finite_rings
            sage: p = I.factor()[0][0]                                                                                  # optional - sage.rings.finite_rings
            sage: p.place()                                                                                             # optional - sage.rings.finite_rings
            Place (1/x)

            sage: K.<x> = FunctionField(GF(2)); _.<t> = PolynomialRing(K)                                               # optional - sage.rings.finite_rings
            sage: F.<y> = K.extension(t^3 - x^2*(x^2+x+1)^2)                                                            # optional - sage.rings.finite_rings sage.rings.function_field
            sage: O = F.maximal_order()                                                                                 # optional - sage.rings.finite_rings sage.rings.function_field
            sage: I = O.ideal(y)                                                                                        # optional - sage.rings.finite_rings sage.rings.function_field
            sage: [f.place() for f,_ in I.factor()]                                                                     # optional - sage.rings.finite_rings sage.rings.function_field
            [Place (x, (1/(x^3 + x^2 + x))*y^2),
             Place (x^2 + x + 1, (1/(x^3 + x^2 + x))*y^2)]

            sage: K.<x> = FunctionField(GF(2)); _.<Y> = K[]                                                             # optional - sage.rings.finite_rings
            sage: L.<y> = K.extension(Y^2 + Y + x + 1/x)                                                                # optional - sage.rings.finite_rings sage.rings.function_field
            sage: O = L.maximal_order()                                                                                 # optional - sage.rings.finite_rings sage.rings.function_field
            sage: I = O.ideal(y)                                                                                        # optional - sage.rings.finite_rings sage.rings.function_field
            sage: [f.place() for f,_ in I.factor()]                                                                     # optional - sage.rings.finite_rings sage.rings.function_field
            [Place (x, x*y), Place (x + 1, x*y)]

            sage: K.<x> = FunctionField(GF(3^2)); R.<t> = PolynomialRing(K)                                             # optional - sage.rings.finite_rings
            sage: F.<y> = K.extension(t^3 + t^2 - x^4)                                                                  # optional - sage.rings.finite_rings sage.rings.function_field
            sage: Oinf = F.maximal_order_infinite()                                                                     # optional - sage.rings.finite_rings sage.rings.function_field
            sage: I = Oinf.ideal(1/x)                                                                                   # optional - sage.rings.finite_rings sage.rings.function_field
            sage: I.factor()                                                                                            # optional - sage.rings.finite_rings sage.rings.function_field
            (Ideal (1/x^3*y^2) of Maximal infinite order of Function field
            in y defined by y^3 + y^2 + 2*x^4)^3
            sage: J = I.factor()[0][0]                                                                                  # optional - sage.rings.finite_rings sage.rings.function_field
            sage: J.is_prime()                                                                                          # optional - sage.rings.finite_rings sage.rings.function_field
            True
            sage: J.place()                                                                                             # optional - sage.rings.finite_rings sage.rings.function_field
            Place (1/x, 1/x^3*y^2)

            sage: K.<x> = FunctionField(GF(2)); _.<Y> = K[]                                                             # optional - sage.rings.finite_rings
            sage: L.<y> = K.extension(Y^2 + Y + x + 1/x)                                                                # optional - sage.rings.finite_rings sage.rings.function_field
            sage: Oinf = L.maximal_order_infinite()                                                                     # optional - sage.rings.finite_rings sage.rings.function_field
            sage: I = Oinf.ideal(1/x)                                                                                   # optional - sage.rings.finite_rings sage.rings.function_field
            sage: I.factor()                                                                                            # optional - sage.rings.finite_rings sage.rings.function_field
            (Ideal (1/x*y) of Maximal infinite order of Function field in y
            defined by y^2 + y + (x^2 + 1)/x)^2
            sage: J = I.factor()[0][0]                                                                                  # optional - sage.rings.finite_rings sage.rings.function_field
            sage: J.is_prime()                                                                                          # optional - sage.rings.finite_rings sage.rings.function_field
            True
            sage: J.place()                                                                                             # optional - sage.rings.finite_rings sage.rings.function_field
            Place (1/x, 1/x*y)
        """
        if not self.is_prime():
            raise TypeError("not a prime ideal")

        place_set = self.ring().fraction_field().place_set()
        return place_set.element_class(place_set, self)

    def factor(self):
        """
        Return the factorization of this ideal.

        Subclass of this class should define :meth:`_factor` method that
        returns a list of prime ideal and multiplicity pairs.

        EXAMPLES::

            sage: K.<x> = FunctionField(GF(4))                                                                          # optional - sage.rings.finite_rings
            sage: O = K.maximal_order()                                                                                 # optional - sage.rings.finite_rings
            sage: I = O.ideal(x^3*(x + 1)^2)                                                                            # optional - sage.rings.finite_rings
            sage: I.factor()                                                                                            # optional - sage.rings.finite_rings
            (Ideal (x) of Maximal order of Rational function field in x
            over Finite Field in z2 of size 2^2)^3 *
            (Ideal (x + 1) of Maximal order of Rational function field in x
            over Finite Field in z2 of size 2^2)^2

            sage: Oinf = K.maximal_order_infinite()                                                                     # optional - sage.rings.finite_rings
            sage: I = Oinf.ideal((x + 1)/(x^3 + 1))                                                                     # optional - sage.rings.finite_rings
            sage: I.factor()                                                                                            # optional - sage.rings.finite_rings
            (Ideal (1/x) of Maximal infinite order of Rational function field in x
            over Finite Field in z2 of size 2^2)^2

            sage: K.<x> = FunctionField(GF(2)); _.<T> = PolynomialRing(K)                                               # optional - sage.rings.finite_rings
            sage: F.<y> = K.extension(T^3 - x^2*(x^2 + x + 1)^2)                                                        # optional - sage.rings.finite_rings sage.rings.function_field
            sage: O = F.maximal_order()                                                                                 # optional - sage.rings.finite_rings sage.rings.function_field
            sage: I = O.ideal(y)                                                                                        # optional - sage.rings.finite_rings sage.rings.function_field
            sage: I == I.factor().prod()                                                                                # optional - sage.rings.finite_rings sage.rings.function_field
            True

            sage: Oinf = F.maximal_order_infinite()                                                                     # optional - sage.rings.finite_rings sage.rings.function_field
            sage: f= 1/x                                                                                                # optional - sage.rings.finite_rings sage.rings.function_field
            sage: I = Oinf.ideal(f)                                                                                     # optional - sage.rings.finite_rings sage.rings.function_field
            sage: I.factor()                                                                                            # optional - sage.rings.finite_rings sage.rings.function_field
            (Ideal ((1/(x^4 + x^3 + x^2))*y^2 + 1/x^2*y + 1) of Maximal infinite order
            of Function field in y defined by y^3 + x^6 + x^4 + x^2) *
            (Ideal ((1/(x^4 + x^3 + x^2))*y^2 + 1) of Maximal infinite order
            of Function field in y defined by y^3 + x^6 + x^4 + x^2)

            sage: K.<x> = FunctionField(QQ); _.<Y> = K[]
            sage: F.<y> = K.extension(Y^3 - x^2*(x^2 + x + 1)^2)                                                        # optional - sage.rings.function_field
            sage: O = F.maximal_order()                                                                                 # optional - sage.rings.function_field
            sage: I = O.ideal(y)                                                                                        # optional - sage.rings.function_field
            sage: I == I.factor().prod()                                                                                # optional - sage.rings.function_field
            True

            sage: K.<x> = FunctionField(QQ); _.<Y> = K[]
            sage: L.<y> = K.extension(Y^2 + Y + x + 1/x)                                                                # optional - sage.rings.function_field
            sage: O = L.maximal_order()                                                                                 # optional - sage.rings.function_field
            sage: I = O.ideal(y)                                                                                        # optional - sage.rings.function_field
            sage: I == I.factor().prod()                                                                                # optional - sage.rings.function_field
            True

        """
        return Factorization(self._factor(), cr=True)

    def divisor(self):
        """
        Return the divisor corresponding to the ideal.

        EXAMPLES::

            sage: K.<x> = FunctionField(GF(4))                                                                          # optional - sage.rings.finite_rings
            sage: O = K.maximal_order()                                                                                 # optional - sage.rings.finite_rings
            sage: I = O.ideal(x*(x + 1)^2/(x^2 + x + 1))                                                                # optional - sage.rings.finite_rings
            sage: I.divisor()                                                                                           # optional - sage.rings.finite_rings
            Place (x) + 2*Place (x + 1) - Place (x + z2) - Place (x + z2 + 1)

            sage: Oinf = K.maximal_order_infinite()                                                                     # optional - sage.rings.finite_rings
            sage: I = Oinf.ideal((x + 1)/(x^3 + 1))                                                                     # optional - sage.rings.finite_rings
            sage: I.divisor()                                                                                           # optional - sage.rings.finite_rings
            2*Place (1/x)

            sage: K.<x> = FunctionField(GF(2)); _.<T> = PolynomialRing(K)                                               # optional - sage.rings.finite_rings
            sage: F.<y> = K.extension(T^3 - x^2*(x^2 + x + 1)^2)                                                        # optional - sage.rings.finite_rings sage.rings.function_field
            sage: O = F.maximal_order()                                                                                 # optional - sage.rings.finite_rings sage.rings.function_field
            sage: I = O.ideal(y)                                                                                        # optional - sage.rings.finite_rings sage.rings.function_field
            sage: I.divisor()                                                                                           # optional - sage.rings.finite_rings sage.rings.function_field
            2*Place (x, (1/(x^3 + x^2 + x))*y^2)
             + 2*Place (x^2 + x + 1, (1/(x^3 + x^2 + x))*y^2)

            sage: Oinf = F.maximal_order_infinite()                                                                     # optional - sage.rings.finite_rings sage.rings.function_field
            sage: I = Oinf.ideal(y)                                                                                     # optional - sage.rings.finite_rings sage.rings.function_field
            sage: I.divisor()                                                                                           # optional - sage.rings.finite_rings sage.rings.function_field
            -2*Place (1/x, 1/x^4*y^2 + 1/x^2*y + 1)
             - 2*Place (1/x, 1/x^2*y + 1)

            sage: K.<x> = FunctionField(GF(2)); _.<Y> = K[]                                                             # optional - sage.rings.finite_rings
            sage: L.<y> = K.extension(Y^2 + Y + x + 1/x)                                                                # optional - sage.rings.finite_rings sage.rings.function_field
            sage: O = L.maximal_order()                                                                                 # optional - sage.rings.finite_rings sage.rings.function_field
            sage: I = O.ideal(y)                                                                                        # optional - sage.rings.finite_rings sage.rings.function_field
            sage: I.divisor()                                                                                           # optional - sage.rings.finite_rings sage.rings.function_field
            - Place (x, x*y)
             + 2*Place (x + 1, x*y)

            sage: Oinf = L.maximal_order_infinite()                                                                     # optional - sage.rings.finite_rings sage.rings.function_field
            sage: I = Oinf.ideal(y)                                                                                     # optional - sage.rings.finite_rings sage.rings.function_field
            sage: I.divisor()                                                                                           # optional - sage.rings.finite_rings sage.rings.function_field
            - Place (1/x, 1/x*y)
        """
        from .divisor import divisor

        if self.is_zero():
            raise ValueError("not defined for zero ideal")

        F = self.ring().fraction_field()
        data = {prime.place(): multiplicity for prime, multiplicity in self._factor()}
        return divisor(F, data)

    def divisor_of_zeros(self):
        """
        Return the divisor of zeros corresponding to the ideal.

        EXAMPLES::

            sage: K.<x> = FunctionField(GF(4))                                                                          # optional - sage.rings.finite_rings
            sage: O = K.maximal_order()                                                                                 # optional - sage.rings.finite_rings
            sage: I = O.ideal(x*(x + 1)^2/(x^2 + x + 1))                                                                # optional - sage.rings.finite_rings
            sage: I.divisor_of_zeros()                                                                                  # optional - sage.rings.finite_rings
            Place (x) + 2*Place (x + 1)

            sage: K.<x> = FunctionField(GF(2))                                                                          # optional - sage.rings.finite_rings
            sage: Oinf = K.maximal_order_infinite()                                                                     # optional - sage.rings.finite_rings
            sage: I = Oinf.ideal((x + 1)/(x^3 + 1))                                                                     # optional - sage.rings.finite_rings
            sage: I.divisor_of_zeros()                                                                                  # optional - sage.rings.finite_rings
            2*Place (1/x)

            sage: K.<x> = FunctionField(GF(2)); _.<Y> = K[]                                                             # optional - sage.rings.finite_rings
            sage: L.<y> = K.extension(Y^2 + Y + x + 1/x)                                                                # optional - sage.rings.finite_rings sage.rings.function_field
            sage: O = L.maximal_order()                                                                                 # optional - sage.rings.finite_rings sage.rings.function_field
            sage: I = O.ideal(y)                                                                                        # optional - sage.rings.finite_rings sage.rings.function_field
            sage: I.divisor_of_zeros()                                                                                  # optional - sage.rings.finite_rings sage.rings.function_field
            2*Place (x + 1, x*y)
        """
        from .divisor import divisor

        if self.is_zero():
            raise ValueError("not defined for zero ideal")

        F = self.ring().fraction_field()
        data = {prime.place(): multiplicity for prime, multiplicity in self._factor() if multiplicity > 0}
        return divisor(F, data)

    def divisor_of_poles(self):
        """
        Return the divisor of poles corresponding to the ideal.

        EXAMPLES::

            sage: K.<x> = FunctionField(GF(4))                                                                          # optional - sage.rings.finite_rings
            sage: O = K.maximal_order()                                                                                 # optional - sage.rings.finite_rings
            sage: I = O.ideal(x*(x + 1)^2/(x^2 + x + 1))                                                                # optional - sage.rings.finite_rings
            sage: I.divisor_of_poles()                                                                                  # optional - sage.rings.finite_rings
            Place (x + z2) + Place (x + z2 + 1)

            sage: K.<x> = FunctionField(GF(2))                                                                          # optional - sage.rings.finite_rings
            sage: Oinf = K.maximal_order_infinite()                                                                     # optional - sage.rings.finite_rings
            sage: I = Oinf.ideal((x + 1)/(x^3 + 1))                                                                     # optional - sage.rings.finite_rings
            sage: I.divisor_of_poles()                                                                                  # optional - sage.rings.finite_rings
            0

            sage: K.<x> = FunctionField(GF(2)); _.<Y> = K[]                                                             # optional - sage.rings.finite_rings
            sage: L.<y> = K.extension(Y^2 + Y + x + 1/x)                                                                # optional - sage.rings.finite_rings sage.rings.function_field
            sage: O = L.maximal_order()                                                                                 # optional - sage.rings.finite_rings sage.rings.function_field
            sage: I = O.ideal(y)                                                                                        # optional - sage.rings.finite_rings sage.rings.function_field
            sage: I.divisor_of_poles()                                                                                  # optional - sage.rings.finite_rings sage.rings.function_field
            Place (x, x*y)
        """
        from .divisor import divisor

        if self.is_zero():
            raise ValueError("not defined for zero ideal")

        F = self.ring().fraction_field()
        data = {prime.place(): - multiplicity for prime, multiplicity in self._factor() if multiplicity < 0}
        return divisor(F, data)


<<<<<<< HEAD
class FunctionFieldIdeal_rational(FunctionFieldIdeal):
    """
    Fractional ideals of the maximal order of a rational function field.

    INPUT:

    - ``ring`` -- the maximal order of the rational function field.

    - ``gen`` -- generator of the ideal, an element of the function field.

    EXAMPLES::

        sage: K.<x> = FunctionField(QQ)
        sage: O = K.maximal_order()
        sage: I = O.ideal(1/(x^2+x)); I
        Ideal (1/(x^2 + x)) of Maximal order of Rational function field in x over Rational Field
    """
    def __init__(self, ring, gen):
        """
        Initialize.

        TESTS::

            sage: K.<x> = FunctionField(QQ)
            sage: O = K.maximal_order()
            sage: I = O.ideal(1/(x^2+x))
            sage: TestSuite(I).run()
        """
        FunctionFieldIdeal.__init__(self, ring)
        self._gen = gen

    def __hash__(self):
        """
        Return the hash computed from the data.

        EXAMPLES::

            sage: K.<x> = FunctionField(QQ)
            sage: O = K.maximal_order()
            sage: I = O.ideal(1/(x^2+x))
            sage: d = { I: 1, I^2: 2 }
        """
        return hash( (self._ring, self._gen) )

    def __contains__(self, element):
        """
        Test if ``element`` is in this ideal.

        INPUT:

        - ``element`` -- element of the function field

        EXAMPLES::

            sage: K.<x> = FunctionField(QQ)
            sage: O = K.maximal_order()
            sage: I = O.ideal(1/(x+1))
            sage: x in I
            True
        """
        return (element / self._gen) in self._ring

    def _richcmp_(self, other, op):
        """
        Compare the element with the other element with respect
        to the comparison operator.

        INPUT:

        - ``other`` -- element

        - ``op`` -- comparison operator

        EXAMPLES::

            sage: K.<x> = FunctionField(QQ)
            sage: O = K.maximal_order()
            sage: I = O.ideal(x,x^2+1)
            sage: J = O.ideal(x^2+x+1,x)
            sage: I == J
            True
            sage: I = O.ideal(x)
            sage: J = O.ideal(x+1)
            sage: I < J
            True
        """
        return richcmp(self._gen, other._gen, op)

    def _add_(self, other):
        """
        Add this ideal with the ``other`` ideal.

        INPUT:

        - ``other`` -- ideal

        EXAMPLES::

            sage: K.<x> = FunctionField(QQ)
            sage: O = K.maximal_order()
            sage: I = O.ideal(x,x^2+1)
            sage: J = O.ideal(x^2+x+1,x)
            sage: I + J == J + I
            True
        """
        return self._ring.ideal([self._gen, other._gen])

    def _mul_(self, other):
        """
        Multiply this ideal with the ``other`` ideal.

        INPUT:

        - ``other`` -- ideal

        EXAMPLES::

            sage: K.<x> = FunctionField(QQ)
            sage: O = K.maximal_order()
            sage: I = O.ideal(x,x^2+x)
            sage: J = O.ideal(x^2,x)
            sage: I * J == J * I
            True
        """
        return self._ring.ideal([self._gen * other._gen])

    def _acted_upon_(self, other, on_left):
        """
        Multiply ``other`` with this ideal on the right.

        INPUT:

        - ``other`` -- ideal

        EXAMPLES::

            sage: K.<x> = FunctionField(QQ)
            sage: O = K.maximal_order()
            sage: I = O.ideal(x^3+x^2)
            sage: 2 * I
            Ideal (x^3 + x^2) of Maximal order of Rational function field in x over Rational Field
            sage: x * I
            Ideal (x^4 + x^3) of Maximal order of Rational function field in x over Rational Field
        """
        return self._ring.ideal([other * self._gen])

    def __invert__(self):
        """
        Return the ideal inverse of this fractional ideal.

        EXAMPLES::

            sage: F.<x> = FunctionField(QQ)
            sage: O = F.maximal_order()
            sage: I = O.ideal(x/(x^2+1))
            sage: ~I
            Ideal ((x^2 + 1)/x) of Maximal order of Rational function field
            in x over Rational Field
        """
        return self._ring.ideal([~(self._gen)])

    def denominator(self):
        """
        Return the denominator of this fractional ideal.

        EXAMPLES::

            sage: F.<x> = FunctionField(QQ)
            sage: O = F.maximal_order()
            sage: I = O.ideal(x/(x^2+1))
            sage: I.denominator()
            x^2 + 1
        """
        return self._gen.denominator()

    def is_prime(self):
        """
        Return ``True`` if this is a prime ideal.

        EXAMPLES::

            sage: K.<x> = FunctionField(QQ)
            sage: O = K.maximal_order()
            sage: I = O.ideal(x^3+x^2)
            sage: [f.is_prime() for f,m in I.factor()]
            [True, True]
        """
        return self._gen.denominator() == 1 and self._gen.numerator().is_prime()

    @cached_method
    def module(self):
        """
        Return the module, that is the ideal viewed as a module over the ring.

        EXAMPLES::

            sage: K.<x> = FunctionField(QQ)
            sage: O = K.maximal_order()
            sage: I = O.ideal(x^3+x^2)
            sage: I.module()
            Free module of degree 1 and rank 1 over Maximal order of Rational
            function field in x over Rational Field
            Echelon basis matrix:
            [x^3 + x^2]
            sage: J = 0*I
            sage: J.module()
            Free module of degree 1 and rank 0 over Maximal order of Rational
            function field in x over Rational Field
            Echelon basis matrix:
            []
        """
        V, fr, to = self.ring().fraction_field().vector_space()
        return V.span([to(g) for g in self.gens()], base_ring=self.ring())

    def gen(self):
        """
        Return the unique generator of this ideal.

        EXAMPLES::

            sage: K.<x> = FunctionField(GF(4))
            sage: O = K.maximal_order()
            sage: I = O.ideal(x^2+x)
            sage: I.gen()
            x^2 + x
        """
        return self._gen

    def gens(self):
        """
        Return the tuple of the unique generator of this ideal.

        EXAMPLES::

            sage: K.<x> = FunctionField(GF(4))
            sage: O = K.maximal_order()
            sage: I = O.ideal(x^2+x)
            sage: I.gens()
            (x^2 + x,)
        """
        return (self._gen,)

    def gens_over_base(self):
        """
        Return the generator of this ideal as a rank one module over the maximal
        order.

        EXAMPLES::

            sage: K.<x> = FunctionField(GF(4))
            sage: O = K.maximal_order()
            sage: I = O.ideal(x^2+x)
            sage: I.gens_over_base()
            (x^2 + x,)
        """
        return (self._gen,)

    def valuation(self, ideal):
        """
        Return the valuation of the ideal at this prime ideal.

        INPUT:

        - ``ideal`` -- fractional ideal

        EXAMPLES::

            sage: F.<x> = FunctionField(QQ)
            sage: O = F.maximal_order()
            sage: I = O.ideal(x^2*(x^2+x+1)^3)
            sage: [f.valuation(I) for f,_ in I.factor()]
            [2, 3]
        """
        if not self.is_prime():
            raise TypeError("not a prime ideal")

        O = self.ring()
        d = ideal.denominator()
        return self._valuation(d*ideal) - self._valuation(O.ideal(d))

    def _valuation(self, ideal):
        """
        Return the valuation of the integral ideal at this prime ideal.

        INPUT:

        - ``ideal`` -- ideal

        EXAMPLES::

            sage: F.<x> = FunctionField(QQ)
            sage: O = F.maximal_order()
            sage: p = O.ideal(x)
            sage: p.valuation(O.ideal(x + 1))  # indirect doctest                                                       # optional - sage.libs.pari
            0
            sage: p.valuation(O.ideal(x^2))    # indirect doctest                                                       # optional - sage.libs.pari
            2
            sage: p.valuation(O.ideal(1/x^3))  # indirect doctest                                                       # optional - sage.libs.pari
            -3
            sage: p.valuation(O.ideal(0))      # indirect doctest                                                       # optional - sage.libs.pari
            +Infinity
        """
        return ideal.gen().valuation(self.gen())

    def _factor(self):
        """
        Return the list of prime and multiplicity pairs of the
        factorization of this ideal.

        EXAMPLES::

            sage: K.<x> = FunctionField(GF(4))
            sage: O = K.maximal_order()
            sage: I = O.ideal(x^3*(x+1)^2)
            sage: I.factor()  # indirect doctest
            (Ideal (x) of Maximal order of Rational function field in x
            over Finite Field in z2 of size 2^2)^3 *
            (Ideal (x + 1) of Maximal order of Rational function field in x
            over Finite Field in z2 of size 2^2)^2
        """
        return [(self.ring().ideal(f), m) for f, m in self._gen.factor()]


=======
>>>>>>> 15315e36
class FunctionFieldIdeal_module(FunctionFieldIdeal, Ideal_generic):
    """
    A fractional ideal specified by a finitely generated module over
    the integers of the base field.

    INPUT:

    - ``ring`` -- an order in a function field

    - ``module`` -- a module of the order

    EXAMPLES:

    An ideal in an extension of a rational function field::

        sage: K.<x> = FunctionField(QQ); R.<y> = K[]
        sage: L.<y> = K.extension(y^2 - x^3 - 1)                                                                        # optional - sage.rings.function_field
        sage: O = L.equation_order()                                                                                    # optional - sage.rings.function_field
        sage: I = O.ideal(y)                                                                                            # optional - sage.rings.function_field
        sage: I                                                                                                         # optional - sage.rings.function_field
        Ideal (x^3 + 1, -y) of Order in Function field in y defined by y^2 - x^3 - 1
        sage: I^2                                                                                                       # optional - sage.rings.function_field
        Ideal (x^3 + 1, (-x^3 - 1)*y) of Order in Function field in y defined by y^2 - x^3 - 1
    """
    def __init__(self, ring, module):
        """
        Initialize.

        EXAMPLES::

            sage: K.<x> = FunctionField(QQ); R.<y> = K[]
            sage: L.<y> = K.extension(y^2 - x^3 - 1)                                                                    # optional - sage.rings.function_field
            sage: O = L.equation_order()                                                                                # optional - sage.rings.function_field
            sage: I = O.ideal(y)                                                                                        # optional - sage.rings.function_field
            sage: TestSuite(I).run()                                                                                    # optional - sage.rings.function_field
        """
        FunctionFieldIdeal.__init__(self, ring)

        self._module = module
        self._structure = ring.fraction_field().vector_space()

        V, from_V, to_V = self._structure
        self._gens = tuple([from_V(a) for a in module.basis()])

        # module generators are still ideal generators
        Ideal_generic.__init__(self, ring, self._gens, coerce=False)

    def __contains__(self, x):
        """
        Return ``True`` if ``x`` is in this ideal.

        EXAMPLES::

            sage: K.<x> = FunctionField(QQ); R.<y> = K[]
            sage: L.<y> = K.extension(y^2 - x^3 - 1)                                                                    # optional - sage.rings.function_field
            sage: O = L.equation_order()                                                                                # optional - sage.rings.function_field
            sage: I = O.ideal(y); I                                                                                     # optional - sage.rings.function_field
            Ideal (x^3 + 1, -y) of Order in Function field in y defined by y^2 - x^3 - 1
            sage: y in I                                                                                                # optional - sage.rings.function_field
            True
            sage: y/x in I                                                                                              # optional - sage.rings.function_field
            False
            sage: y^2 - 2 in I                                                                                          # optional - sage.rings.function_field
            False
        """
        return self._structure[2](x) in self._module

    def __hash__(self):
        """
        Return the hash of this ideal.

        EXAMPLES::

            sage: K.<x> = FunctionField(QQ); R.<y> = K[]
            sage: L.<y> = K.extension(y^2 - x^3 - 1)                                                                    # optional - sage.rings.function_field
            sage: O = L.equation_order()                                                                                # optional - sage.rings.function_field
            sage: I = O.ideal(y)                                                                                        # optional - sage.rings.function_field
            sage: d = {I: 1}  # indirect doctest                                                                        # optional - sage.rings.function_field
        """
        return hash((self._ring,self._module))

    def _richcmp_(self, other, op):
        """
        Compare this ideal with the ``other`` ideal with respect to ``op``.

        EXAMPLES::

            sage: K.<x> = FunctionField(QQ); R.<y> = K[]
            sage: L.<y> = K.extension(y^2 - x^3 - 1)                                                                    # optional - sage.rings.function_field
            sage: O = L.equation_order()                                                                                # optional - sage.rings.function_field
            sage: I = O.ideal(x, y);  J = O.ideal(y^2 - 2)                                                              # optional - sage.rings.function_field
            sage: I + J == J + I  # indirect test                                                                       # optional - sage.rings.function_field
            True
            sage: I + I == I  # indirect doctest                                                                        # optional - sage.rings.function_field
            True
            sage: I == J                                                                                                # optional - sage.rings.function_field
            False
            sage: I < J                                                                                                 # optional - sage.rings.function_field
            True
            sage: J < I                                                                                                 # optional - sage.rings.function_field
            False
        """
        return richcmp(self.module().basis(), other.module().basis(), op)

    def module(self):
        """
        Return the module over the maximal order of the base field that
        underlies this ideal.

        The formation of the module is compatible with the vector
        space corresponding to the function field.

        OUTPUT:

        - a module over the maximal order of the base field of the ideal

        EXAMPLES::

            sage: K.<x> = FunctionField(QQ); R.<y> = K[]
            sage: L.<y> = K.extension(y^2 - x^3 - 1)                                                                    # optional - sage.rings.function_field
            sage: O = L.equation_order();  O                                                                            # optional - sage.rings.function_field
            Order in Function field in y defined by y^2 - x^3 - 1
            sage: I = O.ideal(x^2 + 1)                                                                                  # optional - sage.rings.function_field
            sage: I.gens()                                                                                              # optional - sage.rings.function_field
            (x^2 + 1, (x^2 + 1)*y)
            sage: I.module()                                                                                            # optional - sage.rings.function_field
            Free module of degree 2 and rank 2 over Maximal order of Rational function field in x over Rational Field
            Echelon basis matrix:
            [x^2 + 1       0]
            [      0 x^2 + 1]
            sage: V, from_V, to_V = L.vector_space(); V                                                                 # optional - sage.rings.function_field
            Vector space of dimension 2 over Rational function field in x over Rational Field
            sage: I.module().is_submodule(V)                                                                            # optional - sage.rings.function_field
            True
        """
        return self._module

    def gens(self):
        """
        Return a set of generators of this ideal.

        EXAMPLES::

            sage: K.<x> = FunctionField(QQ); R.<y> = K[]
            sage: L.<y> = K.extension(y^2 - x^3 - 1)                                                                    # optional - sage.rings.function_field
            sage: O = L.equation_order()                                                                                # optional - sage.rings.function_field
            sage: I = O.ideal(x^2 + 1)                                                                                  # optional - sage.rings.function_field
            sage: I.gens()                                                                                              # optional - sage.rings.function_field
            (x^2 + 1, (x^2 + 1)*y)
        """
        return self._gens

    def gen(self, i):
        """
        Return the ``i``-th generator in the current basis of this ideal.

        EXAMPLES::

            sage: K.<x> = FunctionField(QQ); R.<y> = K[]
            sage: L.<y> = K.extension(y^2 - x^3 - 1)                                                                    # optional - sage.rings.function_field
            sage: O = L.equation_order()                                                                                # optional - sage.rings.function_field
            sage: I = O.ideal(x^2 + 1)                                                                                  # optional - sage.rings.function_field
            sage: I.gen(1)                                                                                              # optional - sage.rings.function_field
            (x^2 + 1)*y
        """
        return self._gens[i]

    def ngens(self):
        """
        Return the number of generators in the basis.

        EXAMPLES::

            sage: K.<x> = FunctionField(QQ); R.<y> = K[]
            sage: L.<y> = K.extension(y^2 - x^3 - 1)                                                                    # optional - sage.rings.function_field
            sage: O = L.equation_order()                                                                                # optional - sage.rings.function_field
            sage: I = O.ideal(x^2 + 1)                                                                                  # optional - sage.rings.function_field
            sage: I.ngens()                                                                                             # optional - sage.rings.function_field
            2
        """
        return len(self._gens)

    def _add_(self, other):
        """
        Add this ideal with the ``other`` ideal.

        EXAMPLES::

            sage: K.<x> = FunctionField(QQ); R.<y> = K[]
            sage: L.<y> = K.extension(y^2 - x^3 - 1)                                                                    # optional - sage.rings.function_field
            sage: O = L.equation_order()                                                                                # optional - sage.rings.function_field
            sage: I = O.ideal(y)                                                                                        # optional - sage.rings.function_field
            sage: J = O.ideal(x+y)                                                                                      # optional - sage.rings.function_field
            sage: I + J                                                                                                 # optional - sage.rings.function_field
            Ideal ((-x^2 + x)*y + 1, -y) of Order in Function field in y defined by y^2 - x^3 - 1
        """
        return self.ring().ideal(self.gens() + other.gens())

    def _mul_(self, other):
        """
        Multiply this ideal with the ``other`` ideal.

        EXAMPLES::

            sage: K.<x> = FunctionField(QQ); R.<y> = K[]
            sage: L.<y> = K.extension(y^2 - x^3 - 1)                                                                    # optional - sage.rings.function_field
            sage: O = L.equation_order()                                                                                # optional - sage.rings.function_field
            sage: I = O.ideal(y)                                                                                        # optional - sage.rings.function_field
            sage: J = O.ideal(x+y)                                                                                      # optional - sage.rings.function_field
            sage: I * J                                                                                                 # optional - sage.rings.function_field
            Ideal ((-x^5 + x^4 - x^2 + x)*y + x^3 + 1, (x^3 - x^2 + 1)*y) of Order in Function field in y defined by y^2 - x^3 - 1
        """
        return self.ring().ideal([x*y for x in self.gens() for y in other.gens()])

    def _acted_upon_(self, other, on_left):
        """
        Multiply this ideal on the right with ``other``.

        EXAMPLES::

            sage: K.<x> = FunctionField(QQ); R.<y> = K[]
            sage: L.<y> = K.extension(y^2 - x^3 - 1)                                                                    # optional - sage.rings.function_field
            sage: O = L.equation_order()                                                                                # optional - sage.rings.function_field
            sage: I = O.ideal(y)                                                                                        # optional - sage.rings.function_field
            sage: x * I                                                                                                 # optional - sage.rings.function_field
            Ideal (x^4 + x, -x*y) of Order in Function field in y defined by y^2 - x^3 - 1
        """
        return self.ring().ideal([other * x for x in self.gens()])

    def intersection(self, other):
        """
        Return the intersection of this ideal and ``other``.

        EXAMPLES::

            sage: K.<x> = FunctionField(QQ); R.<y> = K[]
            sage: L.<y> = K.extension(y^2 - x^3 - 1)                                                                    # optional - sage.rings.function_field
            sage: O = L.equation_order()                                                                                # optional - sage.rings.function_field
            sage: I = O.ideal(y^3); J = O.ideal(y^2)                                                                    # optional - sage.rings.function_field
            sage: Z = I.intersection(J); Z                                                                              # optional - sage.rings.function_field
            Ideal (x^6 + 2*x^3 + 1, (-x^3 - 1)*y) of Order in Function field in y defined by y^2 - x^3 - 1
            sage: y^2 in Z                                                                                              # optional - sage.rings.function_field
            False
            sage: y^3 in Z                                                                                              # optional - sage.rings.function_field
            True
        """
        if not isinstance(other, FunctionFieldIdeal):
            try:
                if self.ring().has_coerce_map_from(other):
                    return self
            except (TypeError,ArithmeticError,ValueError):
                pass
            other = self.ring().ideal(other)

        basis = self.module().intersection(other.module()).basis()

        V, from_V, to_V = self._structure
        return self.ring().ideal_with_gens_over_base([from_V(a) for a in basis])

    def __invert__(self):
        """
        Return the inverse of this ideal.

        EXAMPLES::

            sage: K.<x> = FunctionField(QQ); R.<y> = K[]
            sage: L.<y> = K.extension(y^2 - x^3 - 1)                                                                    # optional - sage.rings.function_field
            sage: O = L.equation_order()                                                                                # optional - sage.rings.function_field
            sage: I = O.ideal(y)                                                                                        # optional - sage.rings.function_field
            sage: ~I                                                                                                    # optional - sage.rings.function_field
            Ideal (-1, (1/(x^3 + 1))*y) of Order in Function field in y defined by y^2 - x^3 - 1
            sage: I^-1                                                                                                  # optional - sage.rings.function_field
            Ideal (-1, (1/(x^3 + 1))*y) of Order in Function field in y defined by y^2 - x^3 - 1
            sage: ~I * I                                                                                                # optional - sage.rings.function_field
            Ideal (1) of Order in Function field in y defined by y^2 - x^3 - 1
        """
        if len(self.gens()) == 0:
            raise ZeroDivisionError

        # NOTE: If  I = (g0, ..., gn), then {x : x*I is in R}
        # is the intersection over i of {x : x*gi is in R}
        # Thus (I + J)^(-1) = I^(-1) intersect J^(-1).

        G = self.gens()
        R = self.ring()
        inv = R.ideal(~G[0])
        for g in G[1:]:
            inv = inv.intersection(R.ideal(~g))
        return inv


class FunctionFieldIdealInfinite(FunctionFieldIdeal):
    """
    Base class of ideals of maximal infinite orders
    """
    pass


class FunctionFieldIdealInfinite_module(FunctionFieldIdealInfinite, Ideal_generic):
    """
    A fractional ideal specified by a finitely generated module over
    the integers of the base field.

    INPUT:

    - ``ring`` -- order in a function field

    - ``module`` -- module

    EXAMPLES::

        sage: K.<x> = FunctionField(QQ); R.<y> = K[]
        sage: L.<y> = K.extension(y^2 - x^3 - 1)                                                                        # optional - sage.rings.function_field
        sage: O = L.equation_order()                                                                                    # optional - sage.rings.function_field
        sage: O.ideal(y)                                                                                                # optional - sage.rings.function_field
        Ideal (x^3 + 1, -y) of Order in Function field in y defined by y^2 - x^3 - 1
    """
    def __init__(self, ring, module):
        """
        Initialize.

        TESTS::

            sage: K.<x> = FunctionField(QQ); R.<y> = K[]
            sage: L.<y> = K.extension(y^2 - x^3 - 1)                                                                    # optional - sage.rings.function_field
            sage: O = L.equation_order()                                                                                # optional - sage.rings.function_field
            sage: I = O.ideal(y)                                                                                        # optional - sage.rings.function_field
            sage: TestSuite(I).run()                                                                                    # optional - sage.rings.function_field
        """
        FunctionFieldIdealInfinite.__init__(self, ring)

        self._module = module
        self._structure = ring.fraction_field().vector_space()

        V, from_V, to_V = self._structure
        gens = tuple([from_V(a) for a in module.basis()])
        self._gens = gens

        # module generators are still ideal generators
        Ideal_generic.__init__(self, ring, self._gens, coerce=False)

    def __contains__(self, x):
        """
        Return ``True`` if ``x`` is in this ideal.

        INPUT:

        - ``x`` -- element of the function field

        EXAMPLES::

            sage: K.<x> = FunctionField(GF(7)); R.<y> = K[]                                                             # optional - sage.rings.finite_rings
            sage: L.<y> = K.extension(y^2 - x^3 - 1)                                                                    # optional - sage.rings.finite_rings sage.rings.function_field
            sage: O = L.equation_order()                                                                                # optional - sage.rings.finite_rings sage.rings.function_field
            sage: I = O.ideal_with_gens_over_base([1, y]);  I                                                           # optional - sage.rings.finite_rings sage.rings.function_field
            Ideal (1) of Order in Function field in y defined by y^2 + 6*x^3 + 6
            sage: y in I                                                                                                # optional - sage.rings.finite_rings sage.rings.function_field
            True
            sage: y/x in I                                                                                              # optional - sage.rings.finite_rings sage.rings.function_field
            False
            sage: y^2 - 2 in I                                                                                          # optional - sage.rings.finite_rings sage.rings.function_field
            True
        """
        return self._structure[2](x) in self._module

    def __hash__(self):
        """
        Return the hash of this ideal

        EXAMPLES::

            sage: K.<x> = FunctionField(GF(7)); R.<y> = K[]                                                             # optional - sage.rings.finite_rings
            sage: L.<y> = K.extension(y^2 - x^3 - 1)                                                                    # optional - sage.rings.finite_rings sage.rings.function_field
            sage: O = L.equation_order()                                                                                # optional - sage.rings.finite_rings sage.rings.function_field
            sage: I = O.ideal_with_gens_over_base([1, y])                                                               # optional - sage.rings.finite_rings sage.rings.function_field
            sage: d = {I: 2}  # indirect doctest                                                                        # optional - sage.rings.finite_rings sage.rings.function_field
        """
        return hash((self._ring,self._module))

    def __eq__(self, other):
        """
        Test equality of this ideal with the ``other`` ideal.

        INPUT:

        - ``other`` -- ideal

        EXAMPLES::

            sage: K.<x> = FunctionField(GF(7)); R.<y> = K[]                                                             # optional - sage.rings.finite_rings
            sage: L.<y> = K.extension(y^2 - x^3 - 1)                                                                    # optional - sage.rings.finite_rings sage.rings.function_field
            sage: O = L.equation_order()                                                                                # optional - sage.rings.finite_rings sage.rings.function_field
            sage: I = O.ideal_with_gens_over_base([1, y])                                                               # optional - sage.rings.finite_rings sage.rings.function_field
            sage: I == I + I  # indirect doctest                                                                        # optional - sage.rings.finite_rings sage.rings.function_field
            True
        """
        if not isinstance(other, FunctionFieldIdeal_module):
            other = self.ring().ideal(other)
        if self.ring() != other.ring():
            raise ValueError("rings must be the same")

        if (self.module().is_submodule(other.module()) and
            other.module().is_submodule(self.module())):
            return True
        else:
            return False

    def module(self):
        """
        Return the module over the maximal order of the base field that
        underlies this ideal.

        The formation of the module is compatible with the vector
        space corresponding to the function field.

        EXAMPLES::

            sage: K.<x> = FunctionField(GF(7))                                                                          # optional - sage.rings.finite_rings
            sage: O = K.maximal_order(); O                                                                              # optional - sage.rings.finite_rings
            Maximal order of Rational function field in x over Finite Field of size 7
            sage: K.polynomial_ring()                                                                                   # optional - sage.rings.finite_rings
            Univariate Polynomial Ring in x over Rational function field in x over Finite Field of size 7
            sage: I = O.ideal([x^2 + 1, x*(x^2+1)])                                                                     # optional - sage.rings.finite_rings
            sage: I.gens()                                                                                              # optional - sage.rings.finite_rings
            (x^2 + 1,)
            sage: I.module()                                                                                            # optional - sage.rings.finite_rings
            Free module of degree 1 and rank 1 over Maximal order of Rational function field in x over Finite Field of size 7
            Echelon basis matrix:
            [x^2 + 1]
            sage: V, from_V, to_V = K.vector_space(); V                                                                 # optional - sage.rings.finite_rings
            Vector space of dimension 1 over Rational function field in x over Finite Field of size 7
            sage: I.module().is_submodule(V)                                                                            # optional - sage.rings.finite_rings
            True
        """
        return self._module


class IdealMonoid(UniqueRepresentation, Parent):
    r"""
    The monoid of ideals in orders of function fields.

    INPUT:

    - ``R`` -- order

    EXAMPLES::

        sage: K.<x> = FunctionField(GF(2))                                                                              # optional - sage.rings.finite_rings
        sage: O = K.maximal_order()                                                                                     # optional - sage.rings.finite_rings
        sage: M = O.ideal_monoid(); M                                                                                   # optional - sage.rings.finite_rings
        Monoid of ideals of Maximal order of Rational function field in x over Finite Field of size 2
    """

    def __init__(self, R):
        """
        Initialize the ideal monoid.

        TESTS::

            sage: K.<x> = FunctionField(GF(2))                                                                          # optional - sage.rings.finite_rings
            sage: O = K.maximal_order()                                                                                 # optional - sage.rings.finite_rings
            sage: M = O.ideal_monoid()                                                                                  # optional - sage.rings.finite_rings
            sage: TestSuite(M).run()                                                                                    # optional - sage.rings.finite_rings
        """
        self.Element = R._ideal_class
        Parent.__init__(self, category = Monoids())

        self.__R = R
        self._populate_coercion_lists_()

    def _repr_(self):
        """
        Return the string representation of the ideal monoid.

        TESTS::

            sage: K.<x> = FunctionField(GF(2))                                                                          # optional - sage.rings.finite_rings
            sage: O = K.maximal_order()                                                                                 # optional - sage.rings.finite_rings
            sage: M = O.ideal_monoid(); M._repr_()                                                                      # optional - sage.rings.finite_rings
            'Monoid of ideals of Maximal order of Rational function field in x over Finite Field of size 2'
        """
        return "Monoid of ideals of %s" % self.__R

    def ring(self):
        """
        Return the ring of which this is the ideal monoid.

        EXAMPLES::

            sage: K.<x> = FunctionField(GF(2))                                                                          # optional - sage.rings.finite_rings
            sage: O = K.maximal_order()                                                                                 # optional - sage.rings.finite_rings
            sage: M = O.ideal_monoid(); M.ring() is O                                                                   # optional - sage.rings.finite_rings
            True
        """
        return self.__R

    def _element_constructor_(self, x):
        """
        Create an ideal in the monoid from ``x``.

        EXAMPLES::

            sage: K.<x> = FunctionField(GF(2))                                                                          # optional - sage.rings.finite_rings
            sage: O = K.maximal_order()                                                                                 # optional - sage.rings.finite_rings
            sage: M = O.ideal_monoid()                                                                                  # optional - sage.rings.finite_rings
            sage: M(x)                                                                                                  # optional - sage.rings.finite_rings
            Ideal (x) of Maximal order of Rational function field in x over Finite Field of size 2
            sage: M([x-4, 1/x])                                                                                         # optional - sage.rings.finite_rings
            Ideal (1/x) of Maximal order of Rational function field in x over Finite Field of size 2
        """
        try: # x is an ideal
            x = x.gens()
        except AttributeError:
            pass
        return self.__R.ideal(x)

    def _coerce_map_from_(self, x):
        """
        Used by coercion framework.

        EXAMPLES::

            sage: K.<x> = FunctionField(GF(2))                                                                          # optional - sage.rings.finite_rings
            sage: O = K.maximal_order()                                                                                 # optional - sage.rings.finite_rings
            sage: M = O.ideal_monoid()                                                                                  # optional - sage.rings.finite_rings
            sage: M.has_coerce_map_from(O) # indirect doctest                                                           # optional - sage.rings.finite_rings
            True
            sage: M.has_coerce_map_from(O.ideal_monoid())                                                               # optional - sage.rings.finite_rings
            True
        """
        if isinstance(x, IdealMonoid):
            return self.ring().has_coerce_map_from(x.ring())
        else:
            return self.ring().has_coerce_map_from(x)

    def _an_element_(self):
        """
        Return an element of the ideal monoid.

        EXAMPLES::

            sage: K.<x> = FunctionField(GF(2))                                                                          # optional - sage.rings.finite_rings
            sage: O = K.maximal_order()                                                                                 # optional - sage.rings.finite_rings
            sage: M = O.ideal_monoid()                                                                                  # optional - sage.rings.finite_rings
            sage: M.an_element() # indirect doctest; random                                                             # optional - sage.rings.finite_rings
            Ideal (x) of Maximal order of Rational function field in x
            over Finite Field of size 2
        """
        x = self.__R.an_element()
        return self.__R.ideal([x])<|MERGE_RESOLUTION|>--- conflicted
+++ resolved
@@ -550,332 +550,6 @@
         return divisor(F, data)
 
 
-<<<<<<< HEAD
-class FunctionFieldIdeal_rational(FunctionFieldIdeal):
-    """
-    Fractional ideals of the maximal order of a rational function field.
-
-    INPUT:
-
-    - ``ring`` -- the maximal order of the rational function field.
-
-    - ``gen`` -- generator of the ideal, an element of the function field.
-
-    EXAMPLES::
-
-        sage: K.<x> = FunctionField(QQ)
-        sage: O = K.maximal_order()
-        sage: I = O.ideal(1/(x^2+x)); I
-        Ideal (1/(x^2 + x)) of Maximal order of Rational function field in x over Rational Field
-    """
-    def __init__(self, ring, gen):
-        """
-        Initialize.
-
-        TESTS::
-
-            sage: K.<x> = FunctionField(QQ)
-            sage: O = K.maximal_order()
-            sage: I = O.ideal(1/(x^2+x))
-            sage: TestSuite(I).run()
-        """
-        FunctionFieldIdeal.__init__(self, ring)
-        self._gen = gen
-
-    def __hash__(self):
-        """
-        Return the hash computed from the data.
-
-        EXAMPLES::
-
-            sage: K.<x> = FunctionField(QQ)
-            sage: O = K.maximal_order()
-            sage: I = O.ideal(1/(x^2+x))
-            sage: d = { I: 1, I^2: 2 }
-        """
-        return hash( (self._ring, self._gen) )
-
-    def __contains__(self, element):
-        """
-        Test if ``element`` is in this ideal.
-
-        INPUT:
-
-        - ``element`` -- element of the function field
-
-        EXAMPLES::
-
-            sage: K.<x> = FunctionField(QQ)
-            sage: O = K.maximal_order()
-            sage: I = O.ideal(1/(x+1))
-            sage: x in I
-            True
-        """
-        return (element / self._gen) in self._ring
-
-    def _richcmp_(self, other, op):
-        """
-        Compare the element with the other element with respect
-        to the comparison operator.
-
-        INPUT:
-
-        - ``other`` -- element
-
-        - ``op`` -- comparison operator
-
-        EXAMPLES::
-
-            sage: K.<x> = FunctionField(QQ)
-            sage: O = K.maximal_order()
-            sage: I = O.ideal(x,x^2+1)
-            sage: J = O.ideal(x^2+x+1,x)
-            sage: I == J
-            True
-            sage: I = O.ideal(x)
-            sage: J = O.ideal(x+1)
-            sage: I < J
-            True
-        """
-        return richcmp(self._gen, other._gen, op)
-
-    def _add_(self, other):
-        """
-        Add this ideal with the ``other`` ideal.
-
-        INPUT:
-
-        - ``other`` -- ideal
-
-        EXAMPLES::
-
-            sage: K.<x> = FunctionField(QQ)
-            sage: O = K.maximal_order()
-            sage: I = O.ideal(x,x^2+1)
-            sage: J = O.ideal(x^2+x+1,x)
-            sage: I + J == J + I
-            True
-        """
-        return self._ring.ideal([self._gen, other._gen])
-
-    def _mul_(self, other):
-        """
-        Multiply this ideal with the ``other`` ideal.
-
-        INPUT:
-
-        - ``other`` -- ideal
-
-        EXAMPLES::
-
-            sage: K.<x> = FunctionField(QQ)
-            sage: O = K.maximal_order()
-            sage: I = O.ideal(x,x^2+x)
-            sage: J = O.ideal(x^2,x)
-            sage: I * J == J * I
-            True
-        """
-        return self._ring.ideal([self._gen * other._gen])
-
-    def _acted_upon_(self, other, on_left):
-        """
-        Multiply ``other`` with this ideal on the right.
-
-        INPUT:
-
-        - ``other`` -- ideal
-
-        EXAMPLES::
-
-            sage: K.<x> = FunctionField(QQ)
-            sage: O = K.maximal_order()
-            sage: I = O.ideal(x^3+x^2)
-            sage: 2 * I
-            Ideal (x^3 + x^2) of Maximal order of Rational function field in x over Rational Field
-            sage: x * I
-            Ideal (x^4 + x^3) of Maximal order of Rational function field in x over Rational Field
-        """
-        return self._ring.ideal([other * self._gen])
-
-    def __invert__(self):
-        """
-        Return the ideal inverse of this fractional ideal.
-
-        EXAMPLES::
-
-            sage: F.<x> = FunctionField(QQ)
-            sage: O = F.maximal_order()
-            sage: I = O.ideal(x/(x^2+1))
-            sage: ~I
-            Ideal ((x^2 + 1)/x) of Maximal order of Rational function field
-            in x over Rational Field
-        """
-        return self._ring.ideal([~(self._gen)])
-
-    def denominator(self):
-        """
-        Return the denominator of this fractional ideal.
-
-        EXAMPLES::
-
-            sage: F.<x> = FunctionField(QQ)
-            sage: O = F.maximal_order()
-            sage: I = O.ideal(x/(x^2+1))
-            sage: I.denominator()
-            x^2 + 1
-        """
-        return self._gen.denominator()
-
-    def is_prime(self):
-        """
-        Return ``True`` if this is a prime ideal.
-
-        EXAMPLES::
-
-            sage: K.<x> = FunctionField(QQ)
-            sage: O = K.maximal_order()
-            sage: I = O.ideal(x^3+x^2)
-            sage: [f.is_prime() for f,m in I.factor()]
-            [True, True]
-        """
-        return self._gen.denominator() == 1 and self._gen.numerator().is_prime()
-
-    @cached_method
-    def module(self):
-        """
-        Return the module, that is the ideal viewed as a module over the ring.
-
-        EXAMPLES::
-
-            sage: K.<x> = FunctionField(QQ)
-            sage: O = K.maximal_order()
-            sage: I = O.ideal(x^3+x^2)
-            sage: I.module()
-            Free module of degree 1 and rank 1 over Maximal order of Rational
-            function field in x over Rational Field
-            Echelon basis matrix:
-            [x^3 + x^2]
-            sage: J = 0*I
-            sage: J.module()
-            Free module of degree 1 and rank 0 over Maximal order of Rational
-            function field in x over Rational Field
-            Echelon basis matrix:
-            []
-        """
-        V, fr, to = self.ring().fraction_field().vector_space()
-        return V.span([to(g) for g in self.gens()], base_ring=self.ring())
-
-    def gen(self):
-        """
-        Return the unique generator of this ideal.
-
-        EXAMPLES::
-
-            sage: K.<x> = FunctionField(GF(4))
-            sage: O = K.maximal_order()
-            sage: I = O.ideal(x^2+x)
-            sage: I.gen()
-            x^2 + x
-        """
-        return self._gen
-
-    def gens(self):
-        """
-        Return the tuple of the unique generator of this ideal.
-
-        EXAMPLES::
-
-            sage: K.<x> = FunctionField(GF(4))
-            sage: O = K.maximal_order()
-            sage: I = O.ideal(x^2+x)
-            sage: I.gens()
-            (x^2 + x,)
-        """
-        return (self._gen,)
-
-    def gens_over_base(self):
-        """
-        Return the generator of this ideal as a rank one module over the maximal
-        order.
-
-        EXAMPLES::
-
-            sage: K.<x> = FunctionField(GF(4))
-            sage: O = K.maximal_order()
-            sage: I = O.ideal(x^2+x)
-            sage: I.gens_over_base()
-            (x^2 + x,)
-        """
-        return (self._gen,)
-
-    def valuation(self, ideal):
-        """
-        Return the valuation of the ideal at this prime ideal.
-
-        INPUT:
-
-        - ``ideal`` -- fractional ideal
-
-        EXAMPLES::
-
-            sage: F.<x> = FunctionField(QQ)
-            sage: O = F.maximal_order()
-            sage: I = O.ideal(x^2*(x^2+x+1)^3)
-            sage: [f.valuation(I) for f,_ in I.factor()]
-            [2, 3]
-        """
-        if not self.is_prime():
-            raise TypeError("not a prime ideal")
-
-        O = self.ring()
-        d = ideal.denominator()
-        return self._valuation(d*ideal) - self._valuation(O.ideal(d))
-
-    def _valuation(self, ideal):
-        """
-        Return the valuation of the integral ideal at this prime ideal.
-
-        INPUT:
-
-        - ``ideal`` -- ideal
-
-        EXAMPLES::
-
-            sage: F.<x> = FunctionField(QQ)
-            sage: O = F.maximal_order()
-            sage: p = O.ideal(x)
-            sage: p.valuation(O.ideal(x + 1))  # indirect doctest                                                       # optional - sage.libs.pari
-            0
-            sage: p.valuation(O.ideal(x^2))    # indirect doctest                                                       # optional - sage.libs.pari
-            2
-            sage: p.valuation(O.ideal(1/x^3))  # indirect doctest                                                       # optional - sage.libs.pari
-            -3
-            sage: p.valuation(O.ideal(0))      # indirect doctest                                                       # optional - sage.libs.pari
-            +Infinity
-        """
-        return ideal.gen().valuation(self.gen())
-
-    def _factor(self):
-        """
-        Return the list of prime and multiplicity pairs of the
-        factorization of this ideal.
-
-        EXAMPLES::
-
-            sage: K.<x> = FunctionField(GF(4))
-            sage: O = K.maximal_order()
-            sage: I = O.ideal(x^3*(x+1)^2)
-            sage: I.factor()  # indirect doctest
-            (Ideal (x) of Maximal order of Rational function field in x
-            over Finite Field in z2 of size 2^2)^3 *
-            (Ideal (x + 1) of Maximal order of Rational function field in x
-            over Finite Field in z2 of size 2^2)^2
-        """
-        return [(self.ring().ideal(f), m) for f, m in self._gen.factor()]
-
-
-=======
->>>>>>> 15315e36
 class FunctionFieldIdeal_module(FunctionFieldIdeal, Ideal_generic):
     """
     A fractional ideal specified by a finitely generated module over
