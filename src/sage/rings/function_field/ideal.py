--- conflicted
+++ resolved
@@ -35,21 +35,6 @@
 
 Ideals in the maximal order of a global function field::
 
-<<<<<<< HEAD
-    sage: K.<x> = FunctionField(GF(2)); R.<y> = K[]                                                                     # optional - sage.libs.pari
-    sage: L.<y> = K.extension(y^2 - x^3*y - x)                                                                          # optional - sage.libs.pari sage.rings.function_field
-    sage: O = L.maximal_order()                                                                                         # optional - sage.libs.pari sage.rings.function_field
-    sage: I = O.ideal(y)                                                                                                # optional - sage.libs.pari sage.rings.function_field
-    sage: I^2                                                                                                           # optional - sage.libs.pari sage.rings.function_field
-    Ideal (x) of Maximal order of Function field in y defined by y^2 + x^3*y + x
-    sage: ~I                                                                                                            # optional - sage.libs.pari sage.rings.function_field
-    Ideal (1/x*y) of Maximal order of Function field in y defined by y^2 + x^3*y + x
-    sage: ~I * I                                                                                                        # optional - sage.libs.pari sage.rings.function_field
-    Ideal (1) of Maximal order of Function field in y defined by y^2 + x^3*y + x
-
-    sage: J = O.ideal(x + y) * I                                                                                        # optional - sage.libs.pari sage.rings.function_field
-    sage: J.factor()                                                                                                    # optional - sage.libs.pari sage.rings.function_field
-=======
     sage: K.<x> = FunctionField(GF(2)); R.<y> = K[]                                                                     # optional - sage.rings.finite_rings
     sage: L.<y> = K.extension(y^2 - x^3*y - x)                                                                          # optional - sage.rings.finite_rings sage.rings.function_field
     sage: O = L.maximal_order()                                                                                         # optional - sage.rings.finite_rings sage.rings.function_field
@@ -63,27 +48,11 @@
 
     sage: J = O.ideal(x + y) * I                                                                                        # optional - sage.rings.finite_rings sage.rings.function_field
     sage: J.factor()                                                                                                    # optional - sage.rings.finite_rings sage.rings.function_field
->>>>>>> 15315e36
     (Ideal (y) of Maximal order of Function field in y defined by y^2 + x^3*y + x)^2 *
     (Ideal (x^3 + x + 1, y + x) of Maximal order of Function field in y defined by y^2 + x^3*y + x)
 
 Ideals in the maximal infinite order of a global function field::
 
-<<<<<<< HEAD
-    sage: K.<x> = FunctionField(GF(3^2)); R.<t> = K[]                                                                   # optional - sage.libs.pari
-    sage: F.<y> = K.extension(t^3 + t^2 - x^4)                                                                          # optional - sage.libs.pari sage.rings.function_field
-    sage: Oinf = F.maximal_order_infinite()                                                                             # optional - sage.libs.pari sage.rings.function_field
-    sage: I = Oinf.ideal(1/y)                                                                                           # optional - sage.libs.pari sage.rings.function_field
-    sage: I + I == I                                                                                                    # optional - sage.libs.pari sage.rings.function_field
-    True
-    sage: I^2                                                                                                           # optional - sage.libs.pari sage.rings.function_field
-    Ideal (1/x^4*y) of Maximal infinite order of Function field in y defined by y^3 + y^2 + 2*x^4
-    sage: ~I                                                                                                            # optional - sage.libs.pari sage.rings.function_field
-    Ideal (y) of Maximal infinite order of Function field in y defined by y^3 + y^2 + 2*x^4
-    sage: ~I * I                                                                                                        # optional - sage.libs.pari sage.rings.function_field
-    Ideal (1) of Maximal infinite order of Function field in y defined by y^3 + y^2 + 2*x^4
-    sage: I.factor()                                                                                                    # optional - sage.libs.pari sage.rings.function_field
-=======
     sage: K.<x> = FunctionField(GF(3^2)); R.<t> = K[]                                                                   # optional - sage.rings.finite_rings
     sage: F.<y> = K.extension(t^3 + t^2 - x^4)                                                                          # optional - sage.rings.finite_rings sage.rings.function_field
     sage: Oinf = F.maximal_order_infinite()                                                                             # optional - sage.rings.finite_rings sage.rings.function_field
@@ -97,7 +66,6 @@
     sage: ~I * I                                                                                                        # optional - sage.rings.finite_rings sage.rings.function_field
     Ideal (1) of Maximal infinite order of Function field in y defined by y^3 + y^2 + 2*x^4
     sage: I.factor()                                                                                                    # optional - sage.rings.finite_rings sage.rings.function_field
->>>>>>> 15315e36
     (Ideal (1/x^3*y^2) of Maximal infinite order of Function field in y defined by y^3 + y^2 + 2*x^4)^4
 
 AUTHORS:
@@ -145,15 +113,9 @@
 
     EXAMPLES::
 
-<<<<<<< HEAD
-        sage: K.<x> = FunctionField(GF(7))                                                                              # optional - sage.libs.pari
-        sage: O = K.equation_order()                                                                                    # optional - sage.libs.pari
-        sage: O.ideal(x^3 + 1)                                                                                          # optional - sage.libs.pari
-=======
         sage: K.<x> = FunctionField(GF(7))                                                                              # optional - sage.rings.finite_rings
         sage: O = K.equation_order()                                                                                    # optional - sage.rings.finite_rings
         sage: O.ideal(x^3 + 1)                                                                                          # optional - sage.rings.finite_rings
->>>>>>> 15315e36
         Ideal (x^3 + 1) of Maximal order of Rational function field in x over Finite Field of size 7
     """
     def __init__(self, ring):
@@ -162,17 +124,10 @@
 
         TESTS::
 
-<<<<<<< HEAD
-            sage: K.<x> = FunctionField(GF(7))                                                                          # optional - sage.libs.pari
-            sage: O = K.equation_order()                                                                                # optional - sage.libs.pari
-            sage: I = O.ideal(x^3 + 1)                                                                                  # optional - sage.libs.pari
-            sage: TestSuite(I).run()                                                                                    # optional - sage.libs.pari
-=======
             sage: K.<x> = FunctionField(GF(7))                                                                          # optional - sage.rings.finite_rings
             sage: O = K.equation_order()                                                                                # optional - sage.rings.finite_rings
             sage: I = O.ideal(x^3 + 1)                                                                                  # optional - sage.rings.finite_rings
             sage: TestSuite(I).run()                                                                                    # optional - sage.rings.finite_rings
->>>>>>> 15315e36
         """
         Element.__init__(self, ring.ideal_monoid())
         self._ring = ring
@@ -184,19 +139,11 @@
 
         EXAMPLES::
 
-<<<<<<< HEAD
-            sage: K.<x> = FunctionField(GF(3^2)); R.<t> = K[]                                                           # optional - sage.libs.pari
-            sage: F.<y> = K.extension(t^3 + t^2 - x^4)                                                                  # optional - sage.libs.pari sage.rings.function_field
-            sage: Oinf = F.maximal_order_infinite()                                                                     # optional - sage.libs.pari sage.rings.function_field
-            sage: I = Oinf.ideal(1/y)                                                                                   # optional - sage.libs.pari sage.rings.function_field
-            sage: I._repr_short()                                                                                       # optional - sage.libs.pari sage.rings.function_field
-=======
             sage: K.<x> = FunctionField(GF(3^2)); R.<t> = K[]                                                           # optional - sage.rings.finite_rings
             sage: F.<y> = K.extension(t^3 + t^2 - x^4)                                                                  # optional - sage.rings.finite_rings sage.rings.function_field
             sage: Oinf = F.maximal_order_infinite()                                                                     # optional - sage.rings.finite_rings sage.rings.function_field
             sage: I = Oinf.ideal(1/y)                                                                                   # optional - sage.rings.finite_rings sage.rings.function_field
             sage: I._repr_short()                                                                                       # optional - sage.rings.finite_rings sage.rings.function_field
->>>>>>> 15315e36
             '(1/x^4*y^2)'
         """
         if self.is_zero():
@@ -216,43 +163,6 @@
             Ideal (1/(x + 1)) of Maximal order of Rational function field in x over Rational Field
 
             sage: K.<x> = FunctionField(QQ); R.<y> = K[]
-<<<<<<< HEAD
-            sage: L.<y> = K.extension(y^2 - x^3 - 1)                                                                    # optional - sage.libs.pari sage.rings.function_field
-            sage: O = L.equation_order()                                                                                # optional - sage.libs.pari sage.rings.function_field
-            sage: O.ideal(x^2 + 1)                                                                                      # optional - sage.libs.pari sage.rings.function_field
-            Ideal (x^2 + 1) of Order in Function field in y defined by y^2 - x^3 - 1
-
-            sage: K.<x> = FunctionField(GF(2)); _.<Y> = K[]                                                             # optional - sage.libs.pari
-            sage: L.<y> = K.extension(Y^2 - x^3*Y - x)                                                                  # optional - sage.libs.pari sage.rings.function_field
-            sage: O = L.maximal_order()                                                                                 # optional - sage.libs.pari sage.rings.function_field
-            sage: I = O.ideal(y); I                                                                                     # optional - sage.libs.pari sage.rings.function_field
-            Ideal (y) of Maximal order of Function field in y defined by y^2 + x^3*y + x
-
-            sage: L.<y> = K.extension(Y^2 + Y + x + 1/x)                                                                # optional - sage.libs.pari sage.rings.function_field
-            sage: O = L.maximal_order()                                                                                 # optional - sage.libs.pari sage.rings.function_field
-            sage: I = O.ideal(y); I                                                                                     # optional - sage.libs.pari sage.rings.function_field
-            Ideal (y) of Maximal order of Function field in y
-            defined by y^2 + y + (x^2 + 1)/x
-
-            sage: K.<x> = FunctionField(GF(2))                                                                          # optional - sage.libs.pari
-            sage: Oinf = K.maximal_order_infinite()                                                                     # optional - sage.libs.pari
-            sage: I = Oinf.ideal(x/(x^2+1))                                                                             # optional - sage.libs.pari
-            sage: I                                                                                                     # optional - sage.libs.pari
-            Ideal (1/x) of Maximal infinite order of Rational function field
-            in x over Finite Field of size 2
-
-            sage: K.<x> = FunctionField(GF(3^2)); _.<t> = PolynomialRing(K)                                             # optional - sage.libs.pari
-            sage: F.<y> = K.extension(t^3 + t^2 - x^4)                                                                  # optional - sage.libs.pari sage.rings.function_field
-            sage: Oinf = F.maximal_order_infinite()                                                                     # optional - sage.libs.pari sage.rings.function_field
-            sage: Oinf.ideal(1/y)                                                                                       # optional - sage.libs.pari sage.rings.function_field
-            Ideal (1/x^4*y^2) of Maximal infinite order of Function field
-            in y defined by y^3 + y^2 + 2*x^4
-
-            sage: K.<x> = FunctionField(GF(2)); _.<Y> = K[]                                                             # optional - sage.libs.pari
-            sage: L.<y> = K.extension(Y^2 + Y + x + 1/x)                                                                # optional - sage.libs.pari sage.rings.function_field
-            sage: Oinf = L.maximal_order_infinite()                                                                     # optional - sage.libs.pari sage.rings.function_field
-            sage: Oinf.ideal(1/y)                                                                                       # optional - sage.libs.pari sage.rings.function_field
-=======
             sage: L.<y> = K.extension(y^2 - x^3 - 1)                                                                    # optional - sage.rings.finite_rings sage.rings.function_field
             sage: O = L.equation_order()                                                                                # optional - sage.rings.finite_rings sage.rings.function_field
             sage: O.ideal(x^2 + 1)                                                                                      # optional - sage.rings.finite_rings sage.rings.function_field
@@ -288,7 +198,6 @@
             sage: L.<y> = K.extension(Y^2 + Y + x + 1/x)                                                                # optional - sage.rings.finite_rings sage.rings.function_field
             sage: Oinf = L.maximal_order_infinite()                                                                     # optional - sage.rings.finite_rings sage.rings.function_field
             sage: Oinf.ideal(1/y)                                                                                       # optional - sage.rings.finite_rings sage.rings.function_field
->>>>>>> 15315e36
             Ideal (1/x*y) of Maximal infinite order of Function field in y
             defined by y^2 + y + (x^2 + 1)/x
         """
@@ -303,19 +212,11 @@
 
         EXAMPLES::
 
-<<<<<<< HEAD
-            sage: K.<x> = FunctionField(GF(2)); _.<Y> = K[]                                                             # optional - sage.libs.pari
-            sage: L.<y> = K.extension(Y^2 - x^3*Y - x)                                                                  # optional - sage.libs.pari sage.rings.function_field
-            sage: O = L.maximal_order()                                                                                 # optional - sage.libs.pari sage.rings.function_field
-            sage: I = O.ideal(y)                                                                                        # optional - sage.libs.pari sage.rings.function_field
-            sage: latex(I)                                                                                              # optional - sage.libs.pari sage.rings.function_field
-=======
             sage: K.<x> = FunctionField(GF(2)); _.<Y> = K[]                                                             # optional - sage.rings.finite_rings
             sage: L.<y> = K.extension(Y^2 - x^3*Y - x)                                                                  # optional - sage.rings.finite_rings sage.rings.function_field
             sage: O = L.maximal_order()                                                                                 # optional - sage.rings.finite_rings sage.rings.function_field
             sage: I = O.ideal(y)                                                                                        # optional - sage.rings.finite_rings sage.rings.function_field
             sage: latex(I)                                                                                              # optional - sage.rings.finite_rings sage.rings.function_field
->>>>>>> 15315e36
             \left(y\right)
         """
         return '\\left(' + ', '.join(latex(g) for g in self.gens_reduced()) + '\\right)'
@@ -330,17 +231,10 @@
 
         EXAMPLES::
 
-<<<<<<< HEAD
-            sage: K.<x> = FunctionField(GF(7))                                                                          # optional - sage.libs.pari
-            sage: O = K.equation_order()                                                                                # optional - sage.libs.pari
-            sage: I = O.ideal(x^3+1)                                                                                    # optional - sage.libs.pari
-            sage: I / I                                                                                                 # optional - sage.libs.pari
-=======
             sage: K.<x> = FunctionField(GF(7))                                                                          # optional - sage.rings.finite_rings
             sage: O = K.equation_order()                                                                                # optional - sage.rings.finite_rings
             sage: I = O.ideal(x^3 + 1)                                                                                  # optional - sage.rings.finite_rings
             sage: I / I                                                                                                 # optional - sage.rings.finite_rings
->>>>>>> 15315e36
             Ideal (1) of Maximal order of Rational function field in x
             over Finite Field of size 7
         """
@@ -361,17 +255,10 @@
 
         EXAMPLES::
 
-<<<<<<< HEAD
-            sage: K.<x> = FunctionField(GF(7))                                                                          # optional - sage.libs.pari
-            sage: O = K.equation_order()                                                                                # optional - sage.libs.pari
-            sage: I = O.ideal(x, x^2, x^2+x)                                                                            # optional - sage.libs.pari
-            sage: I.gens_reduced()                                                                                      # optional - sage.libs.pari
-=======
             sage: K.<x> = FunctionField(GF(7))                                                                          # optional - sage.rings.finite_rings
             sage: O = K.equation_order()                                                                                # optional - sage.rings.finite_rings
             sage: I = O.ideal(x, x^2, x^2 + x)                                                                          # optional - sage.rings.finite_rings
             sage: I.gens_reduced()                                                                                      # optional - sage.rings.finite_rings
->>>>>>> 15315e36
             (x,)
         """
         gens = self.gens()
@@ -390,17 +277,10 @@
 
         EXAMPLES::
 
-<<<<<<< HEAD
-            sage: K.<x> = FunctionField(GF(7))                                                                          # optional - sage.libs.pari
-            sage: O = K.equation_order()                                                                                # optional - sage.libs.pari
-            sage: I = O.ideal(x, x^2, x^2 + x)                                                                          # optional - sage.libs.pari
-            sage: I.ring()                                                                                              # optional - sage.libs.pari
-=======
             sage: K.<x> = FunctionField(GF(7))                                                                          # optional - sage.rings.finite_rings
             sage: O = K.equation_order()                                                                                # optional - sage.rings.finite_rings
             sage: I = O.ideal(x, x^2, x^2 + x)                                                                          # optional - sage.rings.finite_rings
             sage: I.ring()                                                                                              # optional - sage.rings.finite_rings
->>>>>>> 15315e36
             Maximal order of Rational function field in x over Finite Field of size 7
         """
         return self._ring
@@ -426,65 +306,6 @@
 
         EXAMPLES::
 
-<<<<<<< HEAD
-            sage: K.<x> = FunctionField(GF(4))                                                                          # optional - sage.libs.pari
-            sage: O = K.maximal_order()                                                                                 # optional - sage.libs.pari
-            sage: I = O.ideal(x^2 + x + 1)                                                                              # optional - sage.libs.pari
-            sage: I.place()                                                                                             # optional - sage.libs.pari
-            Traceback (most recent call last):
-            ...
-            TypeError: not a prime ideal
-            sage: I = O.ideal(x^3 + x + 1)                                                                              # optional - sage.libs.pari
-            sage: I.place()                                                                                             # optional - sage.libs.pari
-            Place (x^3 + x + 1)
-
-            sage: K.<x> = FunctionField(GF(2))                                                                          # optional - sage.libs.pari
-            sage: Oinf = K.maximal_order_infinite()                                                                     # optional - sage.libs.pari
-            sage: I = Oinf.ideal((x + 1)/(x^3 + 1))                                                                     # optional - sage.libs.pari
-            sage: p = I.factor()[0][0]                                                                                  # optional - sage.libs.pari
-            sage: p.place()                                                                                             # optional - sage.libs.pari
-            Place (1/x)
-
-            sage: K.<x> = FunctionField(GF(2)); _.<t> = PolynomialRing(K)                                               # optional - sage.libs.pari
-            sage: F.<y> = K.extension(t^3 - x^2*(x^2+x+1)^2)                                                            # optional - sage.libs.pari sage.rings.function_field
-            sage: O = F.maximal_order()                                                                                 # optional - sage.libs.pari sage.rings.function_field
-            sage: I = O.ideal(y)                                                                                        # optional - sage.libs.pari sage.rings.function_field
-            sage: [f.place() for f,_ in I.factor()]                                                                     # optional - sage.libs.pari sage.rings.function_field
-            [Place (x, (1/(x^3 + x^2 + x))*y^2),
-             Place (x^2 + x + 1, (1/(x^3 + x^2 + x))*y^2)]
-
-            sage: K.<x> = FunctionField(GF(2)); _.<Y> = K[]                                                             # optional - sage.libs.pari
-            sage: L.<y> = K.extension(Y^2 + Y + x + 1/x)                                                                # optional - sage.libs.pari sage.rings.function_field
-            sage: O = L.maximal_order()                                                                                 # optional - sage.libs.pari sage.rings.function_field
-            sage: I = O.ideal(y)                                                                                        # optional - sage.libs.pari sage.rings.function_field
-            sage: [f.place() for f,_ in I.factor()]                                                                     # optional - sage.libs.pari sage.rings.function_field
-            [Place (x, x*y), Place (x + 1, x*y)]
-
-            sage: K.<x> = FunctionField(GF(3^2)); R.<t> = PolynomialRing(K)                                             # optional - sage.libs.pari
-            sage: F.<y> = K.extension(t^3 + t^2 - x^4)                                                                  # optional - sage.libs.pari sage.rings.function_field
-            sage: Oinf = F.maximal_order_infinite()                                                                     # optional - sage.libs.pari sage.rings.function_field
-            sage: I = Oinf.ideal(1/x)                                                                                   # optional - sage.libs.pari sage.rings.function_field
-            sage: I.factor()                                                                                            # optional - sage.libs.pari sage.rings.function_field
-            (Ideal (1/x^3*y^2) of Maximal infinite order of Function field
-            in y defined by y^3 + y^2 + 2*x^4)^3
-            sage: J = I.factor()[0][0]                                                                                  # optional - sage.libs.pari sage.rings.function_field
-            sage: J.is_prime()                                                                                          # optional - sage.libs.pari sage.rings.function_field
-            True
-            sage: J.place()                                                                                             # optional - sage.libs.pari sage.rings.function_field
-            Place (1/x, 1/x^3*y^2)
-
-            sage: K.<x> = FunctionField(GF(2)); _.<Y> = K[]                                                             # optional - sage.libs.pari
-            sage: L.<y> = K.extension(Y^2 + Y + x + 1/x)                                                                # optional - sage.libs.pari sage.rings.function_field
-            sage: Oinf = L.maximal_order_infinite()                                                                     # optional - sage.libs.pari sage.rings.function_field
-            sage: I = Oinf.ideal(1/x)                                                                                   # optional - sage.libs.pari sage.rings.function_field
-            sage: I.factor()                                                                                            # optional - sage.libs.pari sage.rings.function_field
-            (Ideal (1/x*y) of Maximal infinite order of Function field in y
-            defined by y^2 + y + (x^2 + 1)/x)^2
-            sage: J = I.factor()[0][0]                                                                                  # optional - sage.libs.pari sage.rings.function_field
-            sage: J.is_prime()                                                                                          # optional - sage.libs.pari sage.rings.function_field
-            True
-            sage: J.place()                                                                                             # optional - sage.libs.pari sage.rings.function_field
-=======
             sage: K.<x> = FunctionField(GF(4))                                                                          # optional - sage.rings.finite_rings
             sage: O = K.maximal_order()                                                                                 # optional - sage.rings.finite_rings
             sage: I = O.ideal(x^2 + x + 1)                                                                              # optional - sage.rings.finite_rings
@@ -542,7 +363,6 @@
             sage: J.is_prime()                                                                                          # optional - sage.rings.finite_rings sage.rings.function_field
             True
             sage: J.place()                                                                                             # optional - sage.rings.finite_rings sage.rings.function_field
->>>>>>> 15315e36
             Place (1/x, 1/x*y)
         """
         if not self.is_prime():
@@ -560,41 +380,15 @@
 
         EXAMPLES::
 
-<<<<<<< HEAD
-            sage: K.<x> = FunctionField(GF(4))                                                                          # optional - sage.libs.pari
-            sage: O = K.maximal_order()                                                                                 # optional - sage.libs.pari
-            sage: I = O.ideal(x^3*(x + 1)^2)                                                                            # optional - sage.libs.pari
-            sage: I.factor()                                                                                            # optional - sage.libs.pari
-=======
             sage: K.<x> = FunctionField(GF(4))                                                                          # optional - sage.rings.finite_rings
             sage: O = K.maximal_order()                                                                                 # optional - sage.rings.finite_rings
             sage: I = O.ideal(x^3*(x + 1)^2)                                                                            # optional - sage.rings.finite_rings
             sage: I.factor()                                                                                            # optional - sage.rings.finite_rings
->>>>>>> 15315e36
             (Ideal (x) of Maximal order of Rational function field in x
             over Finite Field in z2 of size 2^2)^3 *
             (Ideal (x + 1) of Maximal order of Rational function field in x
             over Finite Field in z2 of size 2^2)^2
 
-<<<<<<< HEAD
-            sage: Oinf = K.maximal_order_infinite()                                                                     # optional - sage.libs.pari
-            sage: I = Oinf.ideal((x + 1)/(x^3 + 1))                                                                     # optional - sage.libs.pari
-            sage: I.factor()                                                                                            # optional - sage.libs.pari
-            (Ideal (1/x) of Maximal infinite order of Rational function field in x
-            over Finite Field in z2 of size 2^2)^2
-
-            sage: K.<x> = FunctionField(GF(2)); _.<T> = PolynomialRing(K)                                               # optional - sage.libs.pari
-            sage: F.<y> = K.extension(T^3 - x^2*(x^2 + x + 1)^2)                                                        # optional - sage.libs.pari sage.rings.function_field
-            sage: O = F.maximal_order()                                                                                 # optional - sage.libs.pari sage.rings.function_field
-            sage: I = O.ideal(y)                                                                                        # optional - sage.libs.pari sage.rings.function_field
-            sage: I == I.factor().prod()                                                                                # optional - sage.libs.pari sage.rings.function_field
-            True
-
-            sage: Oinf = F.maximal_order_infinite()                                                                     # optional - sage.libs.pari sage.rings.function_field
-            sage: f= 1/x                                                                                                # optional - sage.libs.pari sage.rings.function_field
-            sage: I = Oinf.ideal(f)                                                                                     # optional - sage.libs.pari sage.rings.function_field
-            sage: I.factor()                                                                                            # optional - sage.libs.pari sage.rings.function_field
-=======
             sage: Oinf = K.maximal_order_infinite()                                                                     # optional - sage.rings.finite_rings
             sage: I = Oinf.ideal((x + 1)/(x^3 + 1))                                                                     # optional - sage.rings.finite_rings
             sage: I.factor()                                                                                            # optional - sage.rings.finite_rings
@@ -612,7 +406,6 @@
             sage: f= 1/x                                                                                                # optional - sage.rings.finite_rings sage.rings.function_field
             sage: I = Oinf.ideal(f)                                                                                     # optional - sage.rings.finite_rings sage.rings.function_field
             sage: I.factor()                                                                                            # optional - sage.rings.finite_rings sage.rings.function_field
->>>>>>> 15315e36
             (Ideal ((1/(x^4 + x^3 + x^2))*y^2 + 1/x^2*y + 1) of Maximal infinite order
             of Function field in y defined by y^3 + x^6 + x^4 + x^2) *
             (Ideal ((1/(x^4 + x^3 + x^2))*y^2 + 1) of Maximal infinite order
@@ -641,44 +434,6 @@
 
         EXAMPLES::
 
-<<<<<<< HEAD
-            sage: K.<x> = FunctionField(GF(4))                                                                          # optional - sage.libs.pari
-            sage: O = K.maximal_order()                                                                                 # optional - sage.libs.pari
-            sage: I = O.ideal(x*(x + 1)^2/(x^2 + x + 1))                                                                # optional - sage.libs.pari
-            sage: I.divisor()                                                                                           # optional - sage.libs.pari
-            Place (x) + 2*Place (x + 1) - Place (x + z2) - Place (x + z2 + 1)
-
-            sage: Oinf = K.maximal_order_infinite()                                                                     # optional - sage.libs.pari
-            sage: I = Oinf.ideal((x + 1)/(x^3 + 1))                                                                     # optional - sage.libs.pari
-            sage: I.divisor()                                                                                           # optional - sage.libs.pari
-            2*Place (1/x)
-
-            sage: K.<x> = FunctionField(GF(2)); _.<T> = PolynomialRing(K)                                               # optional - sage.libs.pari
-            sage: F.<y> = K.extension(T^3 - x^2*(x^2 + x + 1)^2)                                                        # optional - sage.libs.pari sage.rings.function_field
-            sage: O = F.maximal_order()                                                                                 # optional - sage.libs.pari sage.rings.function_field
-            sage: I = O.ideal(y)                                                                                        # optional - sage.libs.pari sage.rings.function_field
-            sage: I.divisor()                                                                                           # optional - sage.libs.pari sage.rings.function_field
-            2*Place (x, (1/(x^3 + x^2 + x))*y^2)
-             + 2*Place (x^2 + x + 1, (1/(x^3 + x^2 + x))*y^2)
-
-            sage: Oinf = F.maximal_order_infinite()                                                                     # optional - sage.libs.pari sage.rings.function_field
-            sage: I = Oinf.ideal(y)                                                                                     # optional - sage.libs.pari sage.rings.function_field
-            sage: I.divisor()                                                                                           # optional - sage.libs.pari sage.rings.function_field
-            -2*Place (1/x, 1/x^4*y^2 + 1/x^2*y + 1)
-             - 2*Place (1/x, 1/x^2*y + 1)
-
-            sage: K.<x> = FunctionField(GF(2)); _.<Y> = K[]                                                             # optional - sage.libs.pari
-            sage: L.<y> = K.extension(Y^2 + Y + x + 1/x)                                                                # optional - sage.libs.pari sage.rings.function_field
-            sage: O = L.maximal_order()                                                                                 # optional - sage.libs.pari sage.rings.function_field
-            sage: I = O.ideal(y)                                                                                        # optional - sage.libs.pari sage.rings.function_field
-            sage: I.divisor()                                                                                           # optional - sage.libs.pari sage.rings.function_field
-            - Place (x, x*y)
-             + 2*Place (x + 1, x*y)
-
-            sage: Oinf = L.maximal_order_infinite()                                                                     # optional - sage.libs.pari sage.rings.function_field
-            sage: I = Oinf.ideal(y)                                                                                     # optional - sage.libs.pari sage.rings.function_field
-            sage: I.divisor()                                                                                           # optional - sage.libs.pari sage.rings.function_field
-=======
             sage: K.<x> = FunctionField(GF(4))                                                                          # optional - sage.rings.finite_rings
             sage: O = K.maximal_order()                                                                                 # optional - sage.rings.finite_rings
             sage: I = O.ideal(x*(x + 1)^2/(x^2 + x + 1))                                                                # optional - sage.rings.finite_rings
@@ -715,7 +470,6 @@
             sage: Oinf = L.maximal_order_infinite()                                                                     # optional - sage.rings.finite_rings sage.rings.function_field
             sage: I = Oinf.ideal(y)                                                                                     # optional - sage.rings.finite_rings sage.rings.function_field
             sage: I.divisor()                                                                                           # optional - sage.rings.finite_rings sage.rings.function_field
->>>>>>> 15315e36
             - Place (1/x, 1/x*y)
         """
         from .divisor import divisor
@@ -733,25 +487,6 @@
 
         EXAMPLES::
 
-<<<<<<< HEAD
-            sage: K.<x> = FunctionField(GF(4))                                                                          # optional - sage.libs.pari
-            sage: O = K.maximal_order()                                                                                 # optional - sage.libs.pari
-            sage: I = O.ideal(x*(x + 1)^2/(x^2 + x + 1))                                                                # optional - sage.libs.pari
-            sage: I.divisor_of_zeros()                                                                                  # optional - sage.libs.pari
-            Place (x) + 2*Place (x + 1)
-
-            sage: K.<x> = FunctionField(GF(2))                                                                          # optional - sage.libs.pari
-            sage: Oinf = K.maximal_order_infinite()                                                                     # optional - sage.libs.pari
-            sage: I = Oinf.ideal((x + 1)/(x^3 + 1))                                                                     # optional - sage.libs.pari
-            sage: I.divisor_of_zeros()                                                                                  # optional - sage.libs.pari
-            2*Place (1/x)
-
-            sage: K.<x> = FunctionField(GF(2)); _.<Y> = K[]                                                             # optional - sage.libs.pari
-            sage: L.<y> = K.extension(Y^2 + Y + x + 1/x)                                                                # optional - sage.libs.pari sage.rings.function_field
-            sage: O = L.maximal_order()                                                                                 # optional - sage.libs.pari sage.rings.function_field
-            sage: I = O.ideal(y)                                                                                        # optional - sage.libs.pari sage.rings.function_field
-            sage: I.divisor_of_zeros()                                                                                  # optional - sage.libs.pari sage.rings.function_field
-=======
             sage: K.<x> = FunctionField(GF(4))                                                                          # optional - sage.rings.finite_rings
             sage: O = K.maximal_order()                                                                                 # optional - sage.rings.finite_rings
             sage: I = O.ideal(x*(x + 1)^2/(x^2 + x + 1))                                                                # optional - sage.rings.finite_rings
@@ -769,7 +504,6 @@
             sage: O = L.maximal_order()                                                                                 # optional - sage.rings.finite_rings sage.rings.function_field
             sage: I = O.ideal(y)                                                                                        # optional - sage.rings.finite_rings sage.rings.function_field
             sage: I.divisor_of_zeros()                                                                                  # optional - sage.rings.finite_rings sage.rings.function_field
->>>>>>> 15315e36
             2*Place (x + 1, x*y)
         """
         from .divisor import divisor
@@ -787,25 +521,6 @@
 
         EXAMPLES::
 
-<<<<<<< HEAD
-            sage: K.<x> = FunctionField(GF(4))                                                                          # optional - sage.libs.pari
-            sage: O = K.maximal_order()                                                                                 # optional - sage.libs.pari
-            sage: I = O.ideal(x*(x + 1)^2/(x^2 + x + 1))                                                                # optional - sage.libs.pari
-            sage: I.divisor_of_poles()                                                                                  # optional - sage.libs.pari
-            Place (x + z2) + Place (x + z2 + 1)
-
-            sage: K.<x> = FunctionField(GF(2))                                                                          # optional - sage.libs.pari
-            sage: Oinf = K.maximal_order_infinite()                                                                     # optional - sage.libs.pari
-            sage: I = Oinf.ideal((x + 1)/(x^3 + 1))                                                                     # optional - sage.libs.pari
-            sage: I.divisor_of_poles()                                                                                  # optional - sage.libs.pari
-            0
-
-            sage: K.<x> = FunctionField(GF(2)); _.<Y> = K[]                                                             # optional - sage.libs.pari
-            sage: L.<y> = K.extension(Y^2 + Y + x + 1/x)                                                                # optional - sage.libs.pari sage.rings.function_field
-            sage: O = L.maximal_order()                                                                                 # optional - sage.libs.pari sage.rings.function_field
-            sage: I = O.ideal(y)                                                                                        # optional - sage.libs.pari sage.rings.function_field
-            sage: I.divisor_of_poles()                                                                                  # optional - sage.libs.pari sage.rings.function_field
-=======
             sage: K.<x> = FunctionField(GF(4))                                                                          # optional - sage.rings.finite_rings
             sage: O = K.maximal_order()                                                                                 # optional - sage.rings.finite_rings
             sage: I = O.ideal(x*(x + 1)^2/(x^2 + x + 1))                                                                # optional - sage.rings.finite_rings
@@ -823,7 +538,6 @@
             sage: O = L.maximal_order()                                                                                 # optional - sage.rings.finite_rings sage.rings.function_field
             sage: I = O.ideal(y)                                                                                        # optional - sage.rings.finite_rings sage.rings.function_field
             sage: I.divisor_of_poles()                                                                                  # optional - sage.rings.finite_rings sage.rings.function_field
->>>>>>> 15315e36
             Place (x, x*y)
         """
         from .divisor import divisor
@@ -1187,18 +901,6 @@
 
         EXAMPLES::
 
-<<<<<<< HEAD
-            sage: K.<x> = FunctionField(GF(7)); R.<y> = K[]                                                             # optional - sage.libs.pari
-            sage: L.<y> = K.extension(y^2 - x^3 - 1)                                                                    # optional - sage.libs.pari sage.rings.function_field
-            sage: O = L.equation_order()                                                                                # optional - sage.libs.pari sage.rings.function_field
-            sage: I = O.ideal_with_gens_over_base([1, y]);  I                                                           # optional - sage.libs.pari sage.rings.function_field
-            Ideal (1) of Order in Function field in y defined by y^2 + 6*x^3 + 6
-            sage: y in I                                                                                                # optional - sage.libs.pari sage.rings.function_field
-            True
-            sage: y/x in I                                                                                              # optional - sage.libs.pari sage.rings.function_field
-            False
-            sage: y^2 - 2 in I                                                                                          # optional - sage.libs.pari sage.rings.function_field
-=======
             sage: K.<x> = FunctionField(GF(7)); R.<y> = K[]                                                             # optional - sage.rings.finite_rings
             sage: L.<y> = K.extension(y^2 - x^3 - 1)                                                                    # optional - sage.rings.finite_rings sage.rings.function_field
             sage: O = L.equation_order()                                                                                # optional - sage.rings.finite_rings sage.rings.function_field
@@ -1209,7 +911,6 @@
             sage: y/x in I                                                                                              # optional - sage.rings.finite_rings sage.rings.function_field
             False
             sage: y^2 - 2 in I                                                                                          # optional - sage.rings.finite_rings sage.rings.function_field
->>>>>>> 15315e36
             True
         """
         return self._structure[2](x) in self._module
@@ -1220,19 +921,11 @@
 
         EXAMPLES::
 
-<<<<<<< HEAD
-            sage: K.<x> = FunctionField(GF(7)); R.<y> = K[]                                                             # optional - sage.libs.pari
-            sage: L.<y> = K.extension(y^2 - x^3 - 1)                                                                    # optional - sage.libs.pari sage.rings.function_field
-            sage: O = L.equation_order()                                                                                # optional - sage.libs.pari sage.rings.function_field
-            sage: I = O.ideal_with_gens_over_base([1, y])                                                               # optional - sage.libs.pari sage.rings.function_field
-            sage: d = {I: 2}  # indirect doctest                                                                        # optional - sage.libs.pari sage.rings.function_field
-=======
             sage: K.<x> = FunctionField(GF(7)); R.<y> = K[]                                                             # optional - sage.rings.finite_rings
             sage: L.<y> = K.extension(y^2 - x^3 - 1)                                                                    # optional - sage.rings.finite_rings sage.rings.function_field
             sage: O = L.equation_order()                                                                                # optional - sage.rings.finite_rings sage.rings.function_field
             sage: I = O.ideal_with_gens_over_base([1, y])                                                               # optional - sage.rings.finite_rings sage.rings.function_field
             sage: d = {I: 2}  # indirect doctest                                                                        # optional - sage.rings.finite_rings sage.rings.function_field
->>>>>>> 15315e36
         """
         return hash((self._ring,self._module))
 
@@ -1246,19 +939,11 @@
 
         EXAMPLES::
 
-<<<<<<< HEAD
-            sage: K.<x> = FunctionField(GF(7)); R.<y> = K[]                                                             # optional - sage.libs.pari
-            sage: L.<y> = K.extension(y^2 - x^3 - 1)                                                                    # optional - sage.libs.pari sage.rings.function_field
-            sage: O = L.equation_order()                                                                                # optional - sage.libs.pari sage.rings.function_field
-            sage: I = O.ideal_with_gens_over_base([1, y])                                                               # optional - sage.libs.pari sage.rings.function_field
-            sage: I == I + I  # indirect doctest                                                                        # optional - sage.libs.pari sage.rings.function_field
-=======
             sage: K.<x> = FunctionField(GF(7)); R.<y> = K[]                                                             # optional - sage.rings.finite_rings
             sage: L.<y> = K.extension(y^2 - x^3 - 1)                                                                    # optional - sage.rings.finite_rings sage.rings.function_field
             sage: O = L.equation_order()                                                                                # optional - sage.rings.finite_rings sage.rings.function_field
             sage: I = O.ideal_with_gens_over_base([1, y])                                                               # optional - sage.rings.finite_rings sage.rings.function_field
             sage: I == I + I  # indirect doctest                                                                        # optional - sage.rings.finite_rings sage.rings.function_field
->>>>>>> 15315e36
             True
         """
         if not isinstance(other, FunctionFieldIdeal_module):
@@ -1282,23 +967,6 @@
 
         EXAMPLES::
 
-<<<<<<< HEAD
-            sage: K.<x> = FunctionField(GF(7))                                                                          # optional - sage.libs.pari
-            sage: O = K.maximal_order(); O                                                                              # optional - sage.libs.pari
-            Maximal order of Rational function field in x over Finite Field of size 7
-            sage: K.polynomial_ring()                                                                                   # optional - sage.libs.pari
-            Univariate Polynomial Ring in x over Rational function field in x over Finite Field of size 7
-            sage: I = O.ideal([x^2 + 1, x*(x^2+1)])                                                                     # optional - sage.libs.pari
-            sage: I.gens()                                                                                              # optional - sage.libs.pari
-            (x^2 + 1,)
-            sage: I.module()                                                                                            # optional - sage.libs.pari
-            Free module of degree 1 and rank 1 over Maximal order of Rational function field in x over Finite Field of size 7
-            Echelon basis matrix:
-            [x^2 + 1]
-            sage: V, from_V, to_V = K.vector_space(); V                                                                 # optional - sage.libs.pari
-            Vector space of dimension 1 over Rational function field in x over Finite Field of size 7
-            sage: I.module().is_submodule(V)                                                                            # optional - sage.libs.pari
-=======
             sage: K.<x> = FunctionField(GF(7))                                                                          # optional - sage.rings.finite_rings
             sage: O = K.maximal_order(); O                                                                              # optional - sage.rings.finite_rings
             Maximal order of Rational function field in x over Finite Field of size 7
@@ -1314,7 +982,6 @@
             sage: V, from_V, to_V = K.vector_space(); V                                                                 # optional - sage.rings.finite_rings
             Vector space of dimension 1 over Rational function field in x over Finite Field of size 7
             sage: I.module().is_submodule(V)                                                                            # optional - sage.rings.finite_rings
->>>>>>> 15315e36
             True
         """
         return self._module
@@ -1330,15 +997,9 @@
 
     EXAMPLES::
 
-<<<<<<< HEAD
-        sage: K.<x> = FunctionField(GF(2))                                                                              # optional - sage.libs.pari
-        sage: O = K.maximal_order()                                                                                     # optional - sage.libs.pari
-        sage: M = O.ideal_monoid(); M                                                                                   # optional - sage.libs.pari
-=======
         sage: K.<x> = FunctionField(GF(2))                                                                              # optional - sage.rings.finite_rings
         sage: O = K.maximal_order()                                                                                     # optional - sage.rings.finite_rings
         sage: M = O.ideal_monoid(); M                                                                                   # optional - sage.rings.finite_rings
->>>>>>> 15315e36
         Monoid of ideals of Maximal order of Rational function field in x over Finite Field of size 2
     """
 
@@ -1348,17 +1009,10 @@
 
         TESTS::
 
-<<<<<<< HEAD
-            sage: K.<x> = FunctionField(GF(2))                                                                          # optional - sage.libs.pari
-            sage: O = K.maximal_order()                                                                                 # optional - sage.libs.pari
-            sage: M = O.ideal_monoid()                                                                                  # optional - sage.libs.pari
-            sage: TestSuite(M).run()                                                                                    # optional - sage.libs.pari
-=======
             sage: K.<x> = FunctionField(GF(2))                                                                          # optional - sage.rings.finite_rings
             sage: O = K.maximal_order()                                                                                 # optional - sage.rings.finite_rings
             sage: M = O.ideal_monoid()                                                                                  # optional - sage.rings.finite_rings
             sage: TestSuite(M).run()                                                                                    # optional - sage.rings.finite_rings
->>>>>>> 15315e36
         """
         self.Element = R._ideal_class
         Parent.__init__(self, category = Monoids())
@@ -1372,15 +1026,9 @@
 
         TESTS::
 
-<<<<<<< HEAD
-            sage: K.<x> = FunctionField(GF(2))                                                                          # optional - sage.libs.pari
-            sage: O = K.maximal_order()                                                                                 # optional - sage.libs.pari
-            sage: M = O.ideal_monoid(); M._repr_()                                                                      # optional - sage.libs.pari
-=======
             sage: K.<x> = FunctionField(GF(2))                                                                          # optional - sage.rings.finite_rings
             sage: O = K.maximal_order()                                                                                 # optional - sage.rings.finite_rings
             sage: M = O.ideal_monoid(); M._repr_()                                                                      # optional - sage.rings.finite_rings
->>>>>>> 15315e36
             'Monoid of ideals of Maximal order of Rational function field in x over Finite Field of size 2'
         """
         return "Monoid of ideals of %s" % self.__R
@@ -1391,15 +1039,9 @@
 
         EXAMPLES::
 
-<<<<<<< HEAD
-            sage: K.<x> = FunctionField(GF(2))                                                                          # optional - sage.libs.pari
-            sage: O = K.maximal_order()                                                                                 # optional - sage.libs.pari
-            sage: M = O.ideal_monoid(); M.ring() is O                                                                   # optional - sage.libs.pari
-=======
             sage: K.<x> = FunctionField(GF(2))                                                                          # optional - sage.rings.finite_rings
             sage: O = K.maximal_order()                                                                                 # optional - sage.rings.finite_rings
             sage: M = O.ideal_monoid(); M.ring() is O                                                                   # optional - sage.rings.finite_rings
->>>>>>> 15315e36
             True
         """
         return self.__R
@@ -1410,21 +1052,12 @@
 
         EXAMPLES::
 
-<<<<<<< HEAD
-            sage: K.<x> = FunctionField(GF(2))                                                                          # optional - sage.libs.pari
-            sage: O = K.maximal_order()                                                                                 # optional - sage.libs.pari
-            sage: M = O.ideal_monoid()                                                                                  # optional - sage.libs.pari
-            sage: M(x)                                                                                                  # optional - sage.libs.pari
-            Ideal (x) of Maximal order of Rational function field in x over Finite Field of size 2
-            sage: M([x-4, 1/x])                                                                                         # optional - sage.libs.pari
-=======
             sage: K.<x> = FunctionField(GF(2))                                                                          # optional - sage.rings.finite_rings
             sage: O = K.maximal_order()                                                                                 # optional - sage.rings.finite_rings
             sage: M = O.ideal_monoid()                                                                                  # optional - sage.rings.finite_rings
             sage: M(x)                                                                                                  # optional - sage.rings.finite_rings
             Ideal (x) of Maximal order of Rational function field in x over Finite Field of size 2
             sage: M([x-4, 1/x])                                                                                         # optional - sage.rings.finite_rings
->>>>>>> 15315e36
             Ideal (1/x) of Maximal order of Rational function field in x over Finite Field of size 2
         """
         try: # x is an ideal
@@ -1439,21 +1072,12 @@
 
         EXAMPLES::
 
-<<<<<<< HEAD
-            sage: K.<x> = FunctionField(GF(2))                                                                          # optional - sage.libs.pari
-            sage: O = K.maximal_order()                                                                                 # optional - sage.libs.pari
-            sage: M = O.ideal_monoid()                                                                                  # optional - sage.libs.pari
-            sage: M.has_coerce_map_from(O) # indirect doctest                                                           # optional - sage.libs.pari
-            True
-            sage: M.has_coerce_map_from(O.ideal_monoid())                                                               # optional - sage.libs.pari
-=======
             sage: K.<x> = FunctionField(GF(2))                                                                          # optional - sage.rings.finite_rings
             sage: O = K.maximal_order()                                                                                 # optional - sage.rings.finite_rings
             sage: M = O.ideal_monoid()                                                                                  # optional - sage.rings.finite_rings
             sage: M.has_coerce_map_from(O) # indirect doctest                                                           # optional - sage.rings.finite_rings
             True
             sage: M.has_coerce_map_from(O.ideal_monoid())                                                               # optional - sage.rings.finite_rings
->>>>>>> 15315e36
             True
         """
         if isinstance(x, IdealMonoid):
@@ -1467,17 +1091,10 @@
 
         EXAMPLES::
 
-<<<<<<< HEAD
-            sage: K.<x> = FunctionField(GF(2))                                                                          # optional - sage.libs.pari
-            sage: O = K.maximal_order()                                                                                 # optional - sage.libs.pari
-            sage: M = O.ideal_monoid()                                                                                  # optional - sage.libs.pari
-            sage: M.an_element() # indirect doctest; random                                                             # optional - sage.libs.pari
-=======
             sage: K.<x> = FunctionField(GF(2))                                                                          # optional - sage.rings.finite_rings
             sage: O = K.maximal_order()                                                                                 # optional - sage.rings.finite_rings
             sage: M = O.ideal_monoid()                                                                                  # optional - sage.rings.finite_rings
             sage: M.an_element() # indirect doctest; random                                                             # optional - sage.rings.finite_rings
->>>>>>> 15315e36
             Ideal (x) of Maximal order of Rational function field in x
             over Finite Field of size 2
         """
