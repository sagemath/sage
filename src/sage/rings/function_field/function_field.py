"""
Function Fields

AUTHORS:

- William Stein (2010): initial version

- Robert Bradshaw (2010-05-30): added is_finite()

- Julian Rueth (2011-06-08, 2011-09-14, 2014-06-23, 2014-06-24): fixed hom(),
  extension(); use @cached_method; added derivation(); added support for
  relative vector spaces

- Maarten Derickx (2011-09-11): added doctests

- Syed Ahmad Lavasani (2011-12-16): added genus(), is_RationalFunctionField()

EXAMPLES:

We create an extension of a rational function fields, and do some
simple arithmetic in it::

    sage: K.<x> = FunctionField(GF(5^2,'a')); K
    Rational function field in x over Finite Field in a of size 5^2
    sage: R.<y> = K[]
    sage: L.<y> = K.extension(y^3 - (x^3 + 2*x*y + 1/x)); L
    Function field in y defined by y^3 + 3*x*y + (4*x^4 + 4)/x
    sage: y^2
    y^2
    sage: y^3
    2*x*y + (x^4 + 1)/x
    sage: a = 1/y; a
    (4*x/(4*x^4 + 4))*y^2 + 2*x^2/(4*x^4 + 4)
    sage: a * y
    1

We next make an extension of the above function field, illustrating
that arithmetic with a tower of 3 fields is fully supported::

    sage: S.<t> = L[]
    sage: M.<t> = L.extension(t^2 - x*y)
    sage: M
    Function field in t defined by t^2 + 4*x*y
    sage: t^2
    x*y
    sage: 1/t
    ((1/(x^4 + 1))*y^2 + 2*x/(4*x^4 + 4))*t
    sage: M.base_field()
    Function field in y defined by y^3 + 3*x*y + (4*x^4 + 4)/x
    sage: M.base_field().base_field()
    Rational function field in x over Finite Field in a of size 5^2

TESTS::

    sage: TestSuite(K).run()
    sage: TestSuite(L).run()  # long time (8s on sage.math, 2012)
    sage: TestSuite(M).run()  # long time (52s on sage.math, 2012)

The following two test suites do not pass ``_test_elements`` yet since
``R.an_element()`` has a ``_test_category`` method wich it should not have.
It is not the fault of the function field code so this will
be fixed in another ticket::

    sage: TestSuite(R).run(skip = '_test_elements')
    sage: TestSuite(S).run(skip = '_test_elements')
"""
#*****************************************************************************
#       Copyright (C) 2010 William Stein <wstein@gmail.com>
#       Copyright (C) 2010 Robert Bradshaw <robertwb@math.washington.edu>
#       Copyright (C) 2011-2014 Julian Rueth <julian.rueth@gmail.com>
#       Copyright (C) 2011 Maarten Derickx <m.derickx.student@gmail.com>
#
#  Distributed under the terms of the GNU General Public License (GPL)
#  as published by the Free Software Foundation; either version 2 of
#  the License, or (at your option) any later version.
#                  http://www.gnu.org/licenses/
#*****************************************************************************

from sage.rings.ring import Field
from function_field_element import FunctionFieldElement, FunctionFieldElement_rational, FunctionFieldElement_polymod

from sage.misc.cachefunc import cached_method

#is needed for genus computation
from sage.rings.polynomial.polynomial_ring_constructor import PolynomialRing
from sage.interfaces.all import singular

from sage.categories.function_fields import FunctionFields
CAT = FunctionFields()

def is_FunctionField(x):
    """
    Return True if ``x`` is of function field type.

    EXAMPLES::

        sage: from sage.rings.function_field.function_field import is_FunctionField
        sage: is_FunctionField(QQ)
        False
        sage: is_FunctionField(FunctionField(QQ,'t'))
        True
    """
    if isinstance(x, FunctionField): return True
    return x in FunctionFields()

class FunctionField(Field):
    """
    The abstract base class for all function fields.

    EXAMPLES::

        sage: K.<x> = FunctionField(QQ)
        sage: isinstance(K, sage.rings.function_field.function_field.FunctionField)
        True
    """
    def is_perfect(self):
        r"""
        Return whether this field is perfect, i.e., its characteristic is `p=0`
        or every element has a `p`-th root.

        EXAMPLES::

            sage: FunctionField(QQ, 'x').is_perfect()
            True
            sage: FunctionField(GF(2), 'x').is_perfect()
            False

        """
        return self.characteristic() == 0

    def some_elements(self):
         """
         Return a list of elements in the function field.

         EXAMPLES::

            sage: K.<x> = FunctionField(QQ)
            sage: elements = K.some_elements()
            sage: elements # random output
            [(x - 3/2)/(x^2 - 12/5*x + 1/18)]
            sage: False in [e in K for e in elements]
            False
         """
         return [self.random_element(), self.random_element(), self.random_element()]

    def characteristic(self):
        """
        Return the characteristic of this function field.

        EXAMPLES::

            sage: K.<x> = FunctionField(QQ)
            sage: K.characteristic()
            0
            sage: K.<x> = FunctionField(GF(7))
            sage: K.characteristic()
            7
            sage: R.<y> = K[]
            sage: L.<y> = K.extension(y^2-x)
            sage: L.characteristic()
            7
        """
        return self.constant_base_field().characteristic()

    def is_finite(self):
        """
        Return whether this function field is finite, which it is not.

        EXAMPLES::

            sage: R.<t> = FunctionField(QQ)
            sage: R.is_finite()
            False
            sage: R.<t> = FunctionField(GF(7))
            sage: R.is_finite()
            False
        """
        return False

    def extension(self, f, names=None):
        """
        Create an extension L = K[y]/(f(y)) of a function field,
        defined by a univariate polynomial in one variable over this
        function field K.

        INPUT:

            - ``f`` -- a univariate polynomial over self
            - ``names`` -- None or string or length-1 tuple

        OUTPUT:

            - a function field

        EXAMPLES::

            sage: K.<x> = FunctionField(QQ); R.<y> = K[]
            sage: K.extension(y^5 - x^3 - 3*x + x*y)
            Function field in y defined by y^5 + x*y - x^3 - 3*x

        A nonintegral defining polynomial::

            sage: K.<t> = FunctionField(QQ); R.<y> = K[]
            sage: K.extension(y^3 + (1/t)*y + t^3/(t+1))
            Function field in y defined by y^3 + 1/t*y + t^3/(t + 1)

        The defining polynomial need not be monic or integral::

            sage: K.extension(t*y^3 + (1/t)*y + t^3/(t+1))
            Function field in y defined by t*y^3 + 1/t*y + t^3/(t + 1)
        """
        from constructor import FunctionField_polymod as FunctionField_polymod_Constructor
        return FunctionField_polymod_Constructor(f, names)

    def order_with_basis(self, basis, check=True):
        """
        Return the order with given basis over the maximal order of
        the base field.

        INPUT:

           - ``basis`` -- a list of elements of self
           - ``check`` -- bool (default: True); if True, check that
             the basis is really linearly independent and that the
             module it spans is closed under multiplication, and
             contains the identity element.

        OUTPUT:

            - an order in this function field

        EXAMPLES::

            sage: K.<x> = FunctionField(QQ); R.<y> = K[]; L.<y> = K.extension(y^3 + x^3 + 4*x + 1)
            sage: O = L.order_with_basis([1, y, y^2]); O
            Order in Function field in y defined by y^3 + x^3 + 4*x + 1
            sage: O.basis()
            (1, y, y^2)

        Note that 1 does not need to be an element of the basis, as long it is in the module spanned by it::

            sage: O = L.order_with_basis([1+y, y, y^2]); O
            Order in Function field in y defined by y^3 + x^3 + 4*x + 1
            sage: O.basis()
            (y + 1, y, y^2)

        The following error is raised when the module spanned by the basis is not closed under multiplication::

            sage: O = L.order_with_basis([1, x^2 + x*y, (2/3)*y^2]); O
            Traceback (most recent call last):
            ...
            ValueError: The module generated by basis [1, x*y + x^2, 2/3*y^2] must be closed under multiplication

        and this happens when the identity is not in the module spanned by the basis::

            sage: O = L.order_with_basis([x, x^2 + x*y, (2/3)*y^2])
            Traceback (most recent call last):
            ...
            ValueError: The identity element must be in the module spanned by basis [x, x*y + x^2, 2/3*y^2]
        """
        from function_field_order import FunctionFieldOrder_basis
        return FunctionFieldOrder_basis([self(a) for a in basis], check=check)

    def order(self, x, check=True):
        """
        Return the order in this function field generated over the
        maximal order by x or the elements of x if x is a list.

        INPUT:

           - ``x`` -- element of self, or a list of elements of self
           - ``check`` -- bool (default: True); if True, check that
             x really generates an order

        EXAMPLES::

            sage: K.<x> = FunctionField(QQ); R.<y> = K[]; L.<y> = K.extension(y^3 + x^3 + 4*x + 1)
            sage: O = L.order(y); O
            Order in Function field in y defined by y^3 + x^3 + 4*x + 1
            sage: O.basis()
            (1, y, y^2)

            sage: Z = K.order(x); Z
            Order in Rational function field in x over Rational Field
            sage: Z.basis()
            (1,)

        Orders with multiple generators, not yet supported::

            sage: Z = K.order([x,x^2]); Z
            Traceback (most recent call last):
            ...
            NotImplementedError
        """
        if not isinstance(x, (list, tuple)):
            x = [x]
        if len(x) == 1:
            g = x[0]
            basis = [self(1)]
            for i in range(self.degree()-1):
                basis.append(basis[-1]*g)
        else:
            raise NotImplementedError
        return self.order_with_basis(basis, check=check)

    def _coerce_map_from_(self, R):
        """
        Return True if there is a coerce map from R to self.

        EXAMPLES::

            sage: K.<x> = FunctionField(QQ); R.<y> = K[]; L.<y> = K.extension(y^3 + x^3 + 4*x + 1)
            sage: L.equation_order()
            Order in Function field in y defined by y^3 + x^3 + 4*x + 1
            sage: L._coerce_map_from_(L.equation_order())
            True
            sage: L._coerce_map_from_(GF(7))
            False
        """
        from function_field_order import FunctionFieldOrder
        if isinstance(R, FunctionFieldOrder) and R.fraction_field() == self:
            return True
        return False

    def _intermediate_fields(self, base):
        r"""
        Return the fields which lie in between ``base`` and this field in the
        tower of function fields.

        INPUT:

        - ``base`` -- a function field, either this field or a field from which
          this field has been created as an extension

        OUTPUT:

        A list of fields. The first entry is ``base``, the last entry is this field.

        EXAMPLES::

            sage: K.<x> = FunctionField(QQ)
            sage: K._intermediate_fields(K)
            [Rational function field in x over Rational Field]

            sage: R.<y> = K[]
            sage: L.<y> = K.extension(y^2-x)
            sage: L._intermediate_fields(K)
            [Function field in y defined by y^2 - x, Rational function field in x over Rational Field]

            sage: R.<z> = L[]
            sage: M.<z> = L.extension(z^2-y)
            sage: M._intermediate_fields(L)
            [Function field in z defined by z^2 - y, Function field in y defined by y^2 - x]
            sage: M._intermediate_fields(K)
            [Function field in z defined by z^2 - y, Function field in y defined by y^2 - x, Rational function field in x over Rational Field]

        TESTS::

            sage: K._intermediate_fields(M)
            Traceback (most recent call last):
            ...
            ValueError: field has not been constructed as a finite extension of base
            sage: K._intermediate_fields(QQ)
            Traceback (most recent call last):
            ...
            TypeError: base must be a function field

        """
        if not is_FunctionField(base):
            raise TypeError("base must be a function field")

        ret = [self]
        while ret[-1] is not base:
            ret.append(ret[-1].base_field())
            if ret[-1] is ret[-2]:
                raise ValueError("field has not been constructed as a finite extension of base")
        return ret

    def rational_function_field(self):
        r"""
        Return the rational function field from which this field has been
        created as an extension.

        EXAMPLES::

            sage: K.<x> = FunctionField(QQ)
            sage: K.rational_function_field()
            Rational function field in x over Rational Field

            sage: R.<y> = K[]
            sage: L.<y> = K.extension(y^2-x)
            sage: L.rational_function_field()
            Rational function field in x over Rational Field

            sage: R.<z> = L[]
            sage: M.<z> = L.extension(z^2-y)
            sage: M.rational_function_field()
            Rational function field in x over Rational Field
        """
        return self if is_RationalFunctionField(self) else self.base_field().rational_function_field()

class FunctionField_polymod(FunctionField):
    """
    A function field defined by a univariate polynomial, as an
    extension of the base field.

    EXAMPLES:

    We make a function field defined by a degree 5 polynomial over the
    rational function field over the rational numbers::

        sage: K.<x> = FunctionField(QQ)
        sage: R.<y> = K[]
        sage: L.<y> = K.extension(y^5 - (x^3 + 2*x*y + 1/x)); L
        Function field in y defined by y^5 - 2*x*y + (-x^4 - 1)/x

    We next make a function field over the above nontrivial function
    field L::

        sage: S.<z> = L[]
        sage: M.<z> = L.extension(z^2 + y*z + y); M
        Function field in z defined by z^2 + y*z + y
        sage: 1/z
        ((x/(-x^4 - 1))*y^4 - 2*x^2/(-x^4 - 1))*z - 1
        sage: z * (1/z)
        1

    We drill down the tower of function fields::

        sage: M.base_field()
        Function field in y defined by y^5 - 2*x*y + (-x^4 - 1)/x
        sage: M.base_field().base_field()
        Rational function field in x over Rational Field
        sage: M.base_field().base_field().constant_field()
        Rational Field
        sage: M.constant_base_field()
        Rational Field

    .. WARNING::

        It is not checked if the polynomial used to define this function field is irreducible
        Hence it is not guaranteed that this object really is a field!
        This is illustrated below.

    ::

        sage: K.<x>=FunctionField(QQ)
        sage: R.<y> = K[]
        sage: L.<y>=K.extension(x^2-y^2)
        sage: (y-x)*(y+x)
        0
        sage: 1/(y-x)
        1
        sage: y-x==0; y+x==0
        False
        False
    """
    def __init__(self, polynomial, names,
            element_class = FunctionFieldElement_polymod,
            category=CAT):
        """
        Create a function field defined as an extension of another
        function field by adjoining a root of a univariate polynomial.

        INPUT:

            - ``polynomial`` -- a univariate polynomial over a function field
            - ``names`` -- variable names (as a tuple of length 1 or string)
            - ``category`` -- a category (defaults to category of function fields)

        EXAMPLES:

        We create an extension of a function field::

            sage: K.<x> = FunctionField(QQ); R.<y> = K[]
            sage: L = K.extension(y^5 - x^3 - 3*x + x*y); L
            Function field in y defined by y^5 + x*y - x^3 - 3*x

        Note the type::

            sage: type(L)
            <class 'sage.rings.function_field.function_field.FunctionField_polymod_with_category'>

        We can set the variable name, which doesn't have to be y::

            sage: L.<w> = K.extension(y^5 - x^3 - 3*x + x*y); L
            Function field in w defined by y^5 + x*y - x^3 - 3*x
        """
        from sage.rings.polynomial.polynomial_element import is_Polynomial
        if polynomial.parent().ngens()>1 or not is_Polynomial(polynomial):
            raise TypeError("polynomial must be univariate a polynomial")
        if names is None:
            names = (polynomial.variable_name(), )
        if polynomial.degree() <= 0:
            raise ValueError("polynomial must have positive degree")
        base_field = polynomial.base_ring()
        if not isinstance(base_field, FunctionField):
            raise TypeError("polynomial must be over a FunctionField")
        self._element_class = element_class
        self._element_init_pass_parent = False
        self._base_field = base_field
        self._polynomial = polynomial

        Field.__init__(self, base_field,
                                names=names, category = category)

        self._hash = hash(polynomial)
        self._ring = self._polynomial.parent()
        self._populate_coercion_lists_(coerce_list=[base_field, self._ring])
        self._gen = self(self._ring.gen())

    def __reduce__(self):
        """
        Returns the arguments which were used to create this instance. The rationale for this is explained in the documentation of ``UniqueRepresentation``.

        EXAMPLES::

            sage: K.<x> = FunctionField(QQ); R.<y> = K[]
            sage: L = K.extension(y^2-x)
            sage: clazz,args = L.__reduce__()
            sage: clazz(*args)
            Function field in y defined by y^2 - x
        """
        from constructor import FunctionField_polymod as FunctionField_polymod_Constructor
        return  FunctionField_polymod_Constructor, (self._polynomial, self._names)

    def __hash__(self):
        """
        Return hash of this function field.

        EXAMPLES::

            sage: K.<x> = FunctionField(QQ); R.<y> = K[]
            sage: L = K.extension(y^5 - x^3 - 3*x + x*y); hash(L)
            3183366741743088279             # 64-bit
            2003022487                      # 32-bit
        """
        return self._hash

    def monic_integral_model(self, names):
        """
        Return a function field isomorphic to self, but with defining
        polynomial that is monic and integral over the base field.

        INPUT:

            - ``names`` -- name of the generator of the new field this function constructs

        EXAMPLES::

            sage: K.<x> = FunctionField(QQ); R.<y> = K[]
            sage: L.<y> = K.extension(x^2*y^5 - 1/x); L
            Function field in y defined by x^2*y^5 - 1/x
            sage: A, from_A, to_A = L.monic_integral_model('z')
            sage: A
            Function field in z defined by y^5 - x^12
            sage: from_A
            Function Field morphism:
              From: Function field in z defined by y^5 - x^12
              To:   Function field in y defined by x^2*y^5 - 1/x
              Defn: z |--> x^3*y
            sage: to_A
            Function Field morphism:
              From: Function field in y defined by x^2*y^5 - 1/x
              To:   Function field in z defined by y^5 - x^12
              Defn: y |--> 1/x^3*z
            sage: to_A(y)
            1/x^3*z
            sage: from_A(to_A(y))
            y
            sage: from_A(to_A(1/y))
            x^3*y^4
            sage: from_A(to_A(1/y)) == 1/y
            True
        """
        g, d = self._make_monic_integral(self.polynomial())
        R = self.base_field()
        K = R.extension(g, names=names)
        to_K = self.hom(K.gen() / d)
        from_K = K.hom(self.gen() * d)
        return K, from_K, to_K

    def _make_monic_integral(self, f):
        r"""
        Let y be a root of ``f``.  This function returns a monic
        integral polynomial g and an element d of the base field such
        that g(y*d)=0.

        EXAMPLES::

            sage: K.<x> = FunctionField(QQ); R.<y> = K[];
            sage: L.<y> = K.extension(x^2*y^5 - 1/x)
            sage: g, d = L._make_monic_integral(L.polynomial()); g,d
            (y^5 - x^12, x^3)
            sage: (y*d).is_integral()
            True
            sage: g.is_monic()
            True
            sage: g(y*d)
            0
        """
        R = f.base_ring()
        if not isinstance(R, RationalFunctionField):
            raise NotImplementedError

        # make f monic
        n = f.degree()
        c = f.leading_coefficient()
        if c != 1:
            f = f / c

        # find lcm of denominators
        from sage.rings.arith import lcm
        # would be good to replace this by minimal...
        d = lcm([b.denominator() for b in f.list() if b])
        if d != 1:
            x = f.parent().gen()
            g = (d**n) * f(x/d)
        else:
            g = f
        return g, d

    def constant_field(self):
        """
        Return the algebraic closure of the constant field of the base
        field in this function field.

        EXAMPLES::

            sage: K.<x> = FunctionField(QQ); R.<y> = K[]
            sage: L.<y> = K.extension(y^5 - (x^3 + 2*x*y + 1/x))
            sage: L.constant_field()
            Traceback (most recent call last):
            ...
            NotImplementedError
        """
        raise NotImplementedError

    def constant_base_field(self):
        """
        Return the constant field of the base rational function field.

        EXAMPLES::

            sage: K.<x> = FunctionField(QQ); R.<y> = K[]
            sage: L.<y> = K.extension(y^5 - (x^3 + 2*x*y + 1/x)); L
            Function field in y defined by y^5 - 2*x*y + (-x^4 - 1)/x
            sage: L.constant_base_field()
            Rational Field
            sage: S.<z> = L[]
            sage: M.<z> = L.extension(z^2 - y)
            sage: M.constant_base_field()
            Rational Field
        """
        return self.base_field().constant_base_field()

    @cached_method(key=lambda self, base: self.base_field() if base is None else base)
    def degree(self, base=None):
        """
        Return the degree of this function field over the function field
        ``base``.

        INPUT:

        - ``base`` -- a function field or ``None`` (default: ``None``), a
          function field from which this field has been constructed as a finite
          extension.

        EXAMPLES::

            sage: K.<x> = FunctionField(QQ)
            sage: R.<y> = K[]
            sage: L.<y> = K.extension(y^5 - (x^3 + 2*x*y + 1/x)); L
            Function field in y defined by y^5 - 2*x*y + (-x^4 - 1)/x
            sage: L.degree()
            5
            sage: L.degree(L)
            1

            sage: R.<z> = L[]
            sage: M.<z> = L.extension(z^2 - y)
            sage: M.degree(L)
            2
            sage: M.degree(K)
            10

        TESTS::

            sage: L.degree(M)
            Traceback (most recent call last):
            ...
            ValueError: base must be None or the rational function field

        """
        if base is None:
            base = self.base_field()
        if base is self:
            from sage.rings.integer_ring import ZZ
            return ZZ(1)
        return self._polynomial.degree() * self.base_field().degree(base)

    def _repr_(self):
        """
        Return string representation of this function field.

        EXAMPLES::

            sage: K.<x> = FunctionField(QQ); R.<y> = K[]
            sage: L.<y> = K.extension(y^5 - (x^3 + 2*x*y + 1/x))
            sage: L._repr_()
            'Function field in y defined by y^5 - 2*x*y + (-x^4 - 1)/x'
        """
        return "Function field in %s defined by %s"%(self.variable_name(), self._polynomial)

    def base_field(self):
        """
        Return the base field of this function field.  This function
        field is presented as L = K[y]/(f(y)), and the base field is
        by definition the field K.

        EXAMPLES::

            sage: K.<x> = FunctionField(QQ); R.<y> = K[]
            sage: L.<y> = K.extension(y^5 - (x^3 + 2*x*y + 1/x))
            sage: L.base_field()
            Rational function field in x over Rational Field
        """
        return self._base_field

    def random_element(self, *args, **kwds):
        """
        Create a random element of this function field.  Parameters
        are passed onto the random_element method of the base_field.

        EXAMPLES::

            sage: K.<x> = FunctionField(QQ); R.<y> = K[]
            sage: L.<y> = K.extension(y^2 - (x^2 + x))
            sage: L.random_element() # random
            ((x^2 - x + 2/3)/(x^2 + 1/3*x - 1))*y^2 + ((-1/4*x^2 + 1/2*x - 1)/(-5/2*x + 2/3))*y + (-1/2*x^2 - 4)/(-12*x^2 + 1/2*x - 1/95)
        """
        return self(self._ring.random_element(degree=self.degree(), *args, **kwds))

    def polynomial(self):
        """
        Return the univariate polynomial that defines this function
        field, i.e., the polynomial f(y) so that this function field
        is of the form K[y]/(f(y)).

        EXAMPLES::

            sage: K.<x> = FunctionField(QQ); R.<y> = K[]
            sage: L.<y> = K.extension(y^5 - (x^3 + 2*x*y + 1/x))
            sage: L.polynomial()
            y^5 - 2*x*y + (-x^4 - 1)/x
        """
        return self._polynomial

    def polynomial_ring(self):
        """
        Return the polynomial ring used to represent elements of this
        function field.  If we view this function field as being presented
        as K[y]/(f(y)), then this function returns the ring K[y].

        EXAMPLES::

            sage: K.<x> = FunctionField(QQ); R.<y> = K[]
            sage: L.<y> = K.extension(y^5 - (x^3 + 2*x*y + 1/x))
            sage: L.polynomial_ring()
            Univariate Polynomial Ring in y over Rational function field in x over Rational Field
        """
        return self._ring

    @cached_method(key=lambda self, base: self.base_field() if base is None else base)
    def vector_space(self, base=None):
        """
        Return a vector space `V` and isomorphisms from this field to `V` and
        from `V` to this field.

        This function allows us to identify the elements of this field with
        elements of a vector space over the base field, which is useful for
        representation and arithmetic with orders, ideals, etc.

        INPUT:

        - ``base`` -- a function field or ``None`` (default: ``None``), the
          returned vector space is over ``base`` which defaults to the base
          field of this function field.

        OUTPUT:

        - ``V`` -- a vector space over base field
        - ``from_V`` -- an isomorphism from V to this field
        - ``to_V`` -- an isomorphism from this field to V

        EXAMPLES:

        We define a function field::

            sage: K.<x> = FunctionField(QQ); R.<y> = K[]
            sage: L.<y> = K.extension(y^5 - (x^3 + 2*x*y + 1/x)); L
            Function field in y defined by y^5 - 2*x*y + (-x^4 - 1)/x

        We get the vector spaces, and maps back and forth::

            sage: V, from_V, to_V = L.vector_space()
            sage: V
            Vector space of dimension 5 over Rational function field in x over Rational Field
            sage: from_V
            Isomorphism morphism:
              From: Vector space of dimension 5 over Rational function field in x over Rational Field
              To:   Function field in y defined by y^5 - 2*x*y + (-x^4 - 1)/x
            sage: to_V
            Isomorphism morphism:
              From: Function field in y defined by y^5 - 2*x*y + (-x^4 - 1)/x
              To:   Vector space of dimension 5 over Rational function field in x over Rational Field

        We convert an element of the vector space back to the function field::

            sage: from_V(V.1)
            y

        We define an interesting element of the function field::

            sage: a = 1/L.0; a
            (-x/(-x^4 - 1))*y^4 + 2*x^2/(-x^4 - 1)

        We convert it to the vector space, and get a vector over the base field::

            sage: to_V(a)
            (2*x^2/(-x^4 - 1), 0, 0, 0, -x/(-x^4 - 1))

        We convert to and back, and get the same element::

            sage: from_V(to_V(a)) == a
            True

        In the other direction::

            sage: v = x*V.0 + (1/x)*V.1
            sage: to_V(from_V(v)) == v
            True

        And we show how it works over an extension of an extension field::

            sage: R2.<z> = L[]; M.<z> = L.extension(z^2 -y)
            sage: M.vector_space()
            (Vector space of dimension 2 over Function field in y defined by y^5 - 2*x*y + (-x^4 - 1)/x, Isomorphism morphism:
              From: Vector space of dimension 2 over Function field in y defined by y^5 - 2*x*y + (-x^4 - 1)/x
              To:   Function field in z defined by z^2 - y, Isomorphism morphism:
              From: Function field in z defined by z^2 - y
              To:   Vector space of dimension 2 over Function field in y defined by y^5 - 2*x*y + (-x^4 - 1)/x)

        We can also get the vector space of ``M`` over ``K``::

            sage: M.vector_space(K)
            (Vector space of dimension 10 over Rational function field in x over Rational Field, Isomorphism morphism:
              From: Vector space of dimension 10 over Rational function field in x over Rational Field
              To:   Function field in z defined by z^2 - y, Isomorphism morphism:
              From: Function field in z defined by z^2 - y
              To:   Vector space of dimension 10 over Rational function field in x over Rational Field)

        """
        from maps import MapVectorSpaceToFunctionField, MapFunctionFieldToVectorSpace
        if base is None:
            base = self.base_field()
        degree = self.degree(base)
        V = base**degree;
        from_V = MapVectorSpaceToFunctionField(V, self)
        to_V   = MapFunctionFieldToVectorSpace(self, V)
        return (V, from_V, to_V)

    def maximal_order(self):
        """
        Return the maximal_order of self.  If we view self as L =
        K[y]/(f(y)), then this is the ring of elements of L that are
        integral over K.

        EXAMPLES:

        This is not yet implemented...::

            sage: K.<x> = FunctionField(QQ); R.<y> = K[]
            sage: L.<y> = K.extension(y^5 - (x^3 + 2*x*y + 1/x))
            sage: L.maximal_order()
            Traceback (most recent call last):
            ...
            NotImplementedError
        """
        raise NotImplementedError

    def _element_constructor_(self, x):
        r"""
        Make ``x`` into an element of this function field, possibly not canonically.

        INPUT:

            - ``x`` -- the element

        OUTPUT:

            ``x``, as an element of this function field

        TESTS::

            sage: K.<x> = FunctionField(QQ); R.<y> = K[]
            sage: L.<y> = K.extension(y^5 - (x^3 + 2*x*y + 1/x))
            sage: L._element_constructor_(L.polynomial_ring().gen())
            y
        """
        if x.parent() is self._ring:
            return FunctionFieldElement_polymod(self, x)
        if isinstance(x, FunctionFieldElement):
            return FunctionFieldElement_polymod(self, self._ring(x.element()))
        return FunctionFieldElement_polymod(self, self._ring(x))

    def gen(self, n=0):
        """
        Return the ``n``-th generator of this function field. By default ``n`` is 0; any other
        value of ``n`` leads to an error. The generator is the class of y, if we view
        self as being presented as K[y]/(f(y)).

        EXAMPLES::

            sage: K.<x> = FunctionField(QQ); R.<y> = K[]
            sage: L.<y> = K.extension(y^5 - (x^3 + 2*x*y + 1/x))
            sage: L.gen()
            y
            sage: L.gen(1)
            Traceback (most recent call last):
            ...
            IndexError: Only one generator.
        """
        if n != 0: raise IndexError("Only one generator.")
        return self._gen

    def ngens(self):
        """
        Return the number of generators of this function field over
        its base field.  This is by definition 1.

        EXAMPLES::

            sage: K.<x> = FunctionField(QQ); R.<y> = K[]
            sage: L.<y> = K.extension(y^5 - (x^3 + 2*x*y + 1/x))
            sage: L.ngens()
            1
        """
        return 1

    def equation_order(self):
        """
        If we view self as being presented as K[y]/(f(y)), then this
        function returns the order generated by the class of y.  If f
        is not monic, then :meth:`_make_monic_integral` is called, and instead we
        get the order generated by some integral multiple of a root of f.

        EXAMPLES::

            sage: K.<x> = FunctionField(QQ); R.<y> = K[]
            sage: L.<y> = K.extension(y^5 - (x^3 + 2*x*y + 1/x))
            sage: O = L.equation_order()
            sage: O.basis()
            (1, x*y, x^2*y^2, x^3*y^3, x^4*y^4)

        We try an example, in which the defining polynomial is not
        monic and is not integral::

            sage: K.<x> = FunctionField(QQ); R.<y> = K[]
            sage: L.<y> = K.extension(x^2*y^5 - 1/x); L
            Function field in y defined by x^2*y^5 - 1/x
            sage: O = L.equation_order()
            sage: O.basis()
            (1, x^3*y, x^6*y^2, x^9*y^3, x^12*y^4)
        """
        d = self._make_monic_integral(self.polynomial())[1]
        return self.order(d*self.gen(), check=False)

    def hom(self, im_gens, base_morphism=None):
        """
        Create a homomorphism from self to another function field.

        INPUT:

           - ``im_gens`` -- a list of images of the generators of self
             and of successive base rings.

           - ``base_morphism`` -- (default: None) a homomorphism of
             the base ring, after the im_gens are used.  Thus if
             im_gens has length 2, then base_morphism should be a morphism
             from self.base_ring().base_ring().

        EXAMPLES:

        We create a rational function field, and a quadratic extension of it::

            sage: K.<x> = FunctionField(QQ); R.<y> = K[]
            sage: L.<y> = K.extension(y^2 - x^3 - 1)

        We make the field automorphism that sends y to -y::

            sage: f = L.hom(-y); f
            Function Field endomorphism of Function field in y defined by y^2 - x^3 - 1
              Defn: y |--> -y

        Evaluation works::

            sage: f(y*x - 1/x)
            -x*y - 1/x

        We try to define an invalid morphism::

            sage: f = L.hom(y+1)
            Traceback (most recent call last):
            ...
            ValueError: invalid morphism

        We make a morphism of the base rational function field::

            sage: phi = K.hom(x+1); phi
            Function Field endomorphism of Rational function field in x over Rational Field
              Defn: x |--> x + 1
            sage: phi(x^3 - 3)
            x^3 + 3*x^2 + 3*x - 2
            sage: (x+1)^3-3
            x^3 + 3*x^2 + 3*x - 2

        We make a morphism by specifying where the generators and the
        base generators go::

            sage: L.hom([-y, x])
            Function Field endomorphism of Function field in y defined by y^2 - x^3 - 1
              Defn: y |--> -y
                    x |--> x

        The usage of the keyword base_morphism is not implemented yet::

            sage: L.hom([-y, x-1], base_morphism=phi)
            Traceback (most recent call last):
            ...
            NotImplementedError: Function field homorphisms with optional argument base_morphism are not implemented yet. Please specify the images of the generators of the base fields manually.

        We make another extension of a rational function field::

            sage: K2.<t> = FunctionField(QQ); R2.<w> = K2[]
            sage: L2.<w> = K2.extension((4*w)^2 - (t+1)^3 - 1)

        We define a morphism, by giving the images of generators::

            sage: f = L.hom([4*w, t+1]); f
            Function Field morphism:
              From: Function field in y defined by y^2 - x^3 - 1
              To:   Function field in w defined by 16*w^2 - t^3 - 3*t^2 - 3*t - 2
              Defn: y |--> 4*w
                    x |--> t + 1

        Evaluation works, as expected::

            sage: f(y+x)
            4*w + t + 1
            sage: f(x*y + x/(x^2+1))
            (4*t + 4)*w + (t + 1)/(t^2 + 2*t + 2)

        We make another extension of a rational function field::

            sage: K3.<yy> = FunctionField(QQ); R3.<xx> = K3[]
            sage: L3.<xx> = K3.extension(yy^2 - xx^3 - 1)

        This is the function field L with the generators exchanged. We define a morphism to L::

            sage: g = L3.hom([x,y]); g
            Function Field morphism:
              From: Function field in xx defined by -xx^3 + yy^2 - 1
              To:   Function field in y defined by y^2 - x^3 - 1
              Defn: xx |--> x
                    yy |--> y

        """
        if base_morphism is not None:
            raise NotImplementedError("Function field homorphisms with optional argument base_morphism are not implemented yet. Please specify the images of the generators of the base fields manually.")

        if not isinstance(im_gens, (list,tuple)):
            im_gens = [im_gens]
        if len(im_gens) == 0:
            raise ValueError("no images specified")

        if len(im_gens) > 1:
            base_morphism = self.base_field().hom(im_gens[1:], base_morphism)

        # the codomain of this morphism is the field containing all the im_gens
        codomain = im_gens[0].parent();
        if base_morphism is not None:
            if base_morphism.codomain().has_coerce_map_from(codomain):
                codomain = base_morphism.codomain();

        from maps import FunctionFieldMorphism_polymod
        return FunctionFieldMorphism_polymod(self.Hom(codomain), im_gens[0], base_morphism)

    @cached_method
    def genus(self):
        """
        Return the genus of this function field
        For now, the genus is computed using singular

        EXAMPLES::

            sage: K.<x> = FunctionField(QQ); R.<y> = K[]
            sage: L.<y> = K.extension(y^3 - (x^3 + 2*x*y + 1/x))
            sage: L.genus()
            3
        """
        # unfortunately singular can not compute the genus with the polynomial_ring()._singular_
        # object because genus method only accepts a ring of transdental degree 2 over a prime field
        # not a ring of transdental degree 1 over a rational function field of one variable

        if is_RationalFunctionField(self._base_field) and self._base_field.constant_field().is_prime_field():

            #Making the auxiliary ring which only has polynomials with integral coefficients.
            tmpAuxRing = PolynomialRing(self._base_field.constant_field(), str(self._base_field.gen())+','+str(self._ring.gen()))
            intMinPoly, d = self._make_monic_integral(self._polynomial)
            curveIdeal = tmpAuxRing.ideal(intMinPoly)

            singular.lib('normal.lib') #loading genus method in singular
            return int(curveIdeal._singular_().genus())

        else:
            raise NotImplementedError("Computation of genus over this rational function field not implemented yet")

    def _simple_model(self, name='v'):
        r"""
        Helper method for :meth:`simple_model` which, for a tower of extensions
        `M/L/K(x)` over a rational function field `K(x)` with `K` perfect,
        finds a finite extension `N/K(x)` isomorphic to `M`.

        INPUT:

        - ``name`` -- a string, the name of the generator of `N`

        ALGORITHM:

        Since `K` is perfect, the extension `M/K(x)` is simple, i.e., generated
        by a single element [BM1940]_. Therefore, there are only finitely many
        intermediate fields (Exercise 3.6.7 in [Bosch2009]_).
        Let `a` be a generator of `M/L` and let `a` be a generator of `L/K(x)`.
        For some `i` the field `N_i=K(x)(a+x^ib)` is isomorphic to `M` and so
        it is enough to test for all terms of the form `a+x^ib` whether they
        generate a field of the right degree.
        Indeed, suppose for contradiction that for all `i` we had `N_i\neq M`.
        Then `N_i=N_j` for some `i,j`.  Thus `(a+x^ib)-(a+x^jb)=b(x^i-x^j)\in
        N_j` and so `b\in N_j`.  Similarly,
        `a+x^ib-x^{i-j}(a+x^jb)=a(1+x^{i-j})\in N_j` and so `a\in N_j`.
        Therefore, `N_j=M`.

        REFERENCES:

        .. [BM1940] Becker, M. F., and Saunders MacLane. The minimum number of
        generators for inseparable algebraic extensions. Bulletin of the
        American Mathematical Society 46, no. 2 (1940): 182-186.

        .. [Bosch2009] Bosch, S., Algebra, Springer 2009

        TESTS::

            sage: K.<x> = FunctionField(QQ)
            sage: R.<y> = K[]
            sage: L.<y> = K.extension(y^2-x)
            sage: R.<z> = L[]
            sage: M.<z> = L.extension(z^2-y)
            sage: M._simple_model()
            (Function field in v defined by x^4 - x,
             Function Field morphism:
              From: Function field in v defined by x^4 - x
              To:   Function field in z defined by z^2 - y
              Defn: v |--> z,
             Function Field morphism:
              From: Function field in z defined by z^2 - y
              To:   Function field in v defined by x^4 - x
              Defn: z |--> v
                    y |--> v^2)

        Check that this also works for inseparable extensions::

            sage: K.<x> = FunctionField(GF(2))
            sage: R.<y> = K[]
            sage: L.<y> = K.extension(y^2-x)
            sage: R.<z> = L[]
            sage: M.<z> = L.extension(z^2-y)
            sage: M._simple_model()
            (Function field in v defined by x^4 + x,
             Function Field morphism:
              From: Function field in v defined by x^4 + x
              To:   Function field in z defined by z^2 + y
              Defn: v |--> z,
             Function Field morphism:
              From: Function field in z defined by z^2 + y
              To:   Function field in v defined by x^4 + x
              Defn: z |--> v
                    y |--> v^2)

        An example where the generator of the last extension does not generate
        the extension of the rational function field::

            sage: K.<x> = FunctionField(GF(2))
            sage: R.<y> = K[]
            sage: L.<y> = K.extension(y^2-x)
            sage: R.<z> = L[]
            sage: M.<z> = L.extension(z^3-1)
            sage: M._simple_model()
            (Function field in v defined by x^6 + x*x^4 + x^2*x^2 + x^3 + 1,
             Function Field morphism:
               From: Function field in v defined by x^6 + x*x^4 + x^2*x^2 + x^3 + 1
               To:   Function field in z defined by z^3 + 1
               Defn: v |--> z + y,
             Function Field morphism:
               From: Function field in z defined by z^3 + 1
               To:   Function field in v defined by x^6 + x*x^4 + x^2*x^2 + x^3 + 1
               Defn: z |--> v^4 + x^2
                     y |--> v^4 + v + x^2)

        """
        M = self
        L = M.base_field()
        K = L.base_field()

        assert(is_RationalFunctionField(K))
        assert(K is not L)
        assert(L is not M)

        if not K.constant_field().is_perfect():
            raise NotImplementedError("simple_model() only implemented over perfect constant fields")

        x = K.gen()
        b = L.gen()
        a = M.gen()

        # using a+x^i*b tends to lead to huge powers of x in the minimal
        # polynomial of the resulting field; it is better to try terms of
        # the form a+i*b first (but in characteristic p>0 there are only
        # finitely many of these)
        # We systematically try elements of the form a+b*factor*x^exponent
        factor = self.constant_base_field().zero()
        exponent = 0
        while True:
            v = M(a+b*factor*x**exponent)
            minpoly = v.matrix(K).minpoly()
            if minpoly.degree() == M.degree()*L.degree():
                break
            factor += 1
            if factor == 0:
                factor = self.constant_base_field().one()
                exponent += 1

        N = K.extension(minpoly, names=(name,))

        # the morphism N -> M, v |-> v
        N_to_M = N.hom(v)

        # the morphism M -> N, b |-> M_b, a |-> M_a
        V, V_to_M, M_to_V = M.vector_space(K)
        V, V_to_N, N_no_V = N.vector_space(K)
        from sage.matrix.matrix_space import MatrixSpace
        MS = MatrixSpace(V.base_field(), V.dimension())
        # the power basis of v over K
        B = [M_to_V(v**i) for i in range(V.dimension())]
        B = MS(B)
        M_b = V_to_N(B.solve_left(M_to_V(b)))
        M_a = V_to_N(B.solve_left(M_to_V(a)))
        M_to_N = M.hom([M_a,M_b])

        return N, N_to_M, M_to_N

    @cached_method
    def simple_model(self, name=None):
        """
        Return a function field isomorphic to this field which is a simple
        extension of a rational function field.

        INPUT:

        - ``name`` -- a string or ``None`` (default: ``None``), the name of generator of the
          simple extension. If ``None``, then the name of the generator will be
          the same as the name of the generator of this function field.

        OUTPUT:

        A triple ``(F,f,t)`` where ``F`` is a field isomorphic to this field,
        ``f`` is an isomorphism from ``F`` to this function field and ``t`` is
        the inverse of ``f``.

        EXAMPLES::

        A tower of four function fields::

            sage: K.<x> = FunctionField(QQ); R.<z> = K[]
            sage: L.<z> = K.extension(z^2-x); R.<u> = L[]
            sage: M.<u> = L.extension(u^2-z); R.<v> = M[]
            sage: N.<v> = M.extension(v^2-u)

        The fields N and M as simple extensions of K::

            sage: N.simple_model()
            (Function field in v defined by x^8 - x,
             Function Field morphism:
              From: Function field in v defined by x^8 - x
              To:   Function field in v defined by v^2 - u
              Defn: v |--> v,
             Function Field morphism:
              From: Function field in v defined by v^2 - u
              To:   Function field in v defined by x^8 - x
              Defn: v |--> v
                    u |--> v^2
                    z |--> v^4
                    x |--> x)
            sage: M.simple_model()
            (Function field in u defined by x^4 - x,
             Function Field morphism:
              From: Function field in u defined by x^4 - x
              To:   Function field in u defined by u^2 - z
              Defn: u |--> u,
             Function Field morphism:
              From: Function field in u defined by u^2 - z
              To:   Function field in u defined by x^4 - x
              Defn: u |--> u
                    z |--> u^2
                    x |--> x)

        An optional parameter ``name`` can be used to set the name of the
        generator of the simple extension::

            sage: M.simple_model(name='t')
            (Function field in t defined by x^4 - x, Function Field morphism:
              From: Function field in t defined by x^4 - x
              To:   Function field in u defined by u^2 - z
              Defn: t |--> u, Function Field morphism:
              From: Function field in u defined by u^2 - z
              To:   Function field in t defined by x^4 - x
              Defn: u |--> t
                    z |--> t^2
                    x |--> x)

        An example with higher degrees::

            sage: K.<x> = FunctionField(GF(3)); R.<y> = K[]
            sage: L.<y> = K.extension(y^5-x); R.<z> = L[]
            sage: M.<z> = L.extension(z^3-x)
            sage: M.simple_model()
            (Function field in z defined by x^15 + x*x^12 + x^2*x^9 + 2*x^3*x^6 + 2*x^4*x^3 + 2*x^5 + 2*x^3,
             Function Field morphism:
               From: Function field in z defined by x^15 + x*x^12 + x^2*x^9 + 2*x^3*x^6 + 2*x^4*x^3 + 2*x^5 + 2*x^3
               To:   Function field in z defined by z^3 + 2*x
               Defn: z |--> z + y,
             Function Field morphism:
               From: Function field in z defined by z^3 + 2*x
               To:   Function field in z defined by x^15 + x*x^12 + x^2*x^9 + 2*x^3*x^6 + 2*x^4*x^3 + 2*x^5 + 2*x^3
               Defn: z |--> 2/x*z^6 + 2*z^3 + z + 2*x
                     y |--> 1/x*z^6 + z^3 + x
                     x |--> x)

        This also works for inseparable extensions::

            sage: K.<x> = FunctionField(GF(2)); R.<y> = K[]
            sage: L.<y> = K.extension(y^2-x); R.<z> = L[]
            sage: M.<z> = L.extension(z^2-y)
            sage: M.simple_model()
            (Function field in z defined by x^4 + x, Function Field morphism:
               From: Function field in z defined by x^4 + x
               To:   Function field in z defined by z^2 + y
               Defn: z |--> z, Function Field morphism:
               From: Function field in z defined by z^2 + y
               To:   Function field in z defined by x^4 + x
               Defn: z |--> z
                     y |--> z^2
                     x |--> x)

        """
        if name is None:
            name = self.variable_name()

        if is_RationalFunctionField(self.base_field()):
            # the extension is simple already
            if name == self.variable_name():
                from sage.categories.homset import Hom
                id = Hom(self,self).identity()
                return self, id, id
            else:
                ret = self.base_field().extension(self.polynomial(), names=(name,))
                f = ret.hom(self.gen())
                t = self.hom(ret.gen())
                return ret, f, t
        else:
            # recursively collapse the tower of fields
            base = self.base_field()
            base_, from_base_, to_base_ = base.simple_model()
            self_ = base_.extension(self.polynomial().map_coefficients(to_base_), names=(name,))
            gens_in_base_ = [to_base_(k.gen()) for k in base._intermediate_fields(base.rational_function_field())]
            to_self_ = self.hom([self_.gen()]+gens_in_base_)
            from_self_ = self_.hom([self.gen(),from_base_(base_.gen())])

            # now collapse self_/base_/K(x)
            ret, ret_to_self_, self__to_ret = self_._simple_model(name)
            ret_to_self = ret.hom(from_self_(ret_to_self_(ret.gen())))
            gens_in_ret = [self__to_ret(to_self_(k.gen())) for k in self._intermediate_fields(self.rational_function_field())]
            self_to_ret = self.hom(gens_in_ret)
            return ret, ret_to_self, self_to_ret

    @cached_method
    def primitive_element(self):
        r"""
        Return a primitive element over the underlying rational function field.

        If this is a finite extension of a rational function field `K(x)` with
        `K` perfect, then this is a simple extension of `K(x)`, i.e., there is
        a primitive element `y` which generates this field over `K(x)`. This
        method returns such an element `y`.

        EXAMPLES::

            sage: K.<x> = FunctionField(QQ)
            sage: R.<y> = K[]
            sage: L.<y> = K.extension(y^2-x)
            sage: R.<z> = L[]
            sage: M.<z> = L.extension(z^2-y)
            sage: R.<z> = L[]
            sage: N.<u> = L.extension(z^2-x-1)
            sage: N.primitive_element()
            u + y
            sage: M.primitive_element()
            z
            sage: L.primitive_element()
            y

        This also works for inseparable extensions::

            sage: K.<x> = FunctionField(GF(2))
            sage: R.<Y> = K[]
            sage: L.<y> = K.extension(Y^2-x)
            sage: R.<Z> = L[]
            sage: M.<z> = L.extension(Z^2-y)
            sage: M.primitive_element()
            z

        """
        N,f,t = self.simple_model()
        return f(N.gen())

    def change_variable_name(self, name):
        r"""
        Return a field isomorphic to this field with variable(s) ``name``.

        INPUT:

        - ``name`` -- a string or a tuple consisting of a strings, the names of
          the new variables starting with a generator of this field and going
          down to the rational function field.

        OUTPUT:

        A triple ``F,f,t`` where ``F`` is a function field, ``f`` is an
        isomorphism from ``F`` to this field, and ``t`` is the inverse of
        ``f``.

        EXAMPLES::

            sage: K.<x> = FunctionField(QQ)
            sage: R.<y> = K[]
            sage: L.<y> = K.extension(y^2 - x)
            sage: R.<z> = L[]
            sage: M.<z> = L.extension(z^2 - y)

            sage: M.change_variable_name('zz')
            (Function field in zz defined by z^2 - y,
             Function Field morphism:
              From: Function field in zz defined by z^2 - y
              To:   Function field in z defined by z^2 - y
              Defn: zz |--> z
                    y |--> y
                    x |--> x,
             Function Field morphism:
              From: Function field in z defined by z^2 - y
              To:   Function field in zz defined by z^2 - y
              Defn: z |--> zz
                    y |--> y
                    x |--> x)
            sage: M.change_variable_name(('zz','yy'))
            (Function field in zz defined by z^2 - yy, Function Field morphism:
              From: Function field in zz defined by z^2 - yy
              To:   Function field in z defined by z^2 - y
              Defn: zz |--> z
                    yy |--> y
                    x |--> x, Function Field morphism:
              From: Function field in z defined by z^2 - y
              To:   Function field in zz defined by z^2 - yy
              Defn: z |--> zz
                    y |--> yy
                    x |--> x)
            sage: M.change_variable_name(('zz','yy','xx'))
            (Function field in zz defined by z^2 - yy,
             Function Field morphism:
              From: Function field in zz defined by z^2 - yy
              To:   Function field in z defined by z^2 - y
              Defn: zz |--> z
                    yy |--> y
                    xx |--> x,
             Function Field morphism:
              From: Function field in z defined by z^2 - y
              To:   Function field in zz defined by z^2 - yy
              Defn: z |--> zz
                    y |--> yy
                    x |--> xx)

        """
        if not isinstance(name, tuple):
            name = (name,)
        if len(name) == 0:
            raise ValueError("name must contain at least one string")
        elif len(name) == 1:
            base = self.base_field()
            from sage.categories.homset import Hom
            from_base = to_base = Hom(base,base).identity()
        else:
            base, from_base, to_base = self.base_field().change_variable_name(name[1:])

        ret = base.extension(self.polynomial().map_coefficients(to_base), names=(name[0],))
        f = ret.hom( [k.gen() for k in self._intermediate_fields(self.rational_function_field())] )
        t = self.hom( [k.gen() for k in ret._intermediate_fields(ret.rational_function_field())] )
        return ret, f, t

def is_RationalFunctionField(x):
    """
    Return ``True`` if ``x`` is of rational function field type.

    EXAMPLES::

        sage: from sage.rings.function_field.function_field import is_RationalFunctionField
        sage: is_RationalFunctionField(QQ)
        False
        sage: is_RationalFunctionField(FunctionField(QQ,'t'))
        True
    """
    return isinstance(x, RationalFunctionField)

class RationalFunctionField(FunctionField):
    """
    A rational function field K(t) in one variable, over an arbitrary
    base field.

    EXAMPLES::

        sage: K.<t> = FunctionField(GF(3)); K
        Rational function field in t over Finite Field of size 3
        sage: K.gen()
        t
        sage: 1/t + t^3 + 5
        (t^4 + 2*t + 1)/t

    There are various ways to get at the underlying fields and rings
    associated to a rational function field::

        sage: K.<t> = FunctionField(GF(7))
        sage: K.base_field()
        Rational function field in t over Finite Field of size 7
        sage: K.field()
        Fraction Field of Univariate Polynomial Ring in t over Finite Field of size 7
        sage: K.constant_field()
        Finite Field of size 7
        sage: K.maximal_order()
        Maximal order in Rational function field in t over Finite Field of size 7

    We define a morphism::

        sage: K.<t> = FunctionField(QQ)
        sage: L = FunctionField(QQ, 'tbar') # give variable name as second input
        sage: K.hom(L.gen())
        Function Field morphism:
          From: Rational function field in t over Rational Field
          To:   Rational function field in tbar over Rational Field
          Defn: t |--> tbar
    """
    def __init__(self, constant_field, names,
            element_class = FunctionFieldElement_rational,
            category=CAT):
        """
        Create a rational function field in one variable.

        INPUT:

            - ``constant_field`` -- an arbitrary field
            - ``names`` -- a string or tuple of length 1
            - ``category`` -- default: FunctionFields()

        EXAMPLES::

            sage: K.<t> = FunctionField(CC); K
            Rational function field in t over Complex Field with 53 bits of precision
            sage: K.category()
            Category of function fields
            sage: FunctionField(QQ[I], 'alpha')
            Rational function field in alpha over Number Field in I with defining polynomial x^2 + 1

        Must be over a field::

            sage: FunctionField(ZZ, 't')
            Traceback (most recent call last):
            ...
            TypeError: constant_field must be a field
        """
        if names is None:
            raise ValueError("variable name must be specified")
        elif not isinstance(names, tuple):
            names = (names, )
        if not constant_field.is_field():
            raise TypeError("constant_field must be a field")
        self._element_class = element_class
        self._element_init_pass_parent = False
        Field.__init__(self, self, names=names, category = category)
        R = constant_field[names[0]]
        self._hash = hash((constant_field, names))
        self._constant_field = constant_field
        self._ring = R
        self._field = R.fraction_field()
        self._populate_coercion_lists_(coerce_list=[self._field])
        self._gen = self(R.gen())

    def __reduce__(self):
        """
        Returns the arguments which were used to create this instance. The rationale for this is explained in the documentation of ``UniqueRepresentation``.

        EXAMPLES::

            sage: K.<x> = FunctionField(QQ)
            sage: clazz,args = K.__reduce__()
            sage: clazz(*args)
            Rational function field in x over Rational Field
        """
        from constructor import FunctionField
        return FunctionField, (self._constant_field, self._names)

    def __hash__(self):
        """
        Return hash of this function field.

        EXAMPLES::

            sage: K.<t> = FunctionField(QQ)
            sage: hash(K)
            502145503910697533              # 64-bit
            -500688323                      # 32-bit
        """
        return self._hash

    def _repr_(self):
        """
        Return string representation of this function field.

        EXAMPLES::

            sage: K.<t> = FunctionField(QQ)
            sage: K._repr_()
            'Rational function field in t over Rational Field'
        """
        return "Rational function field in %s over %s"%(
            self.variable_name(), self._constant_field)

    def _element_constructor_(self, x):
        r"""
        Coerce ``x`` into an element of this function field, possibly not canonically.

        INPUT:

            - ``x`` -- the element

        OUTPUT:

            ``x``, as an element of this function field

        EXAMPLES::

            sage: K.<t> = FunctionField(QQ)
            sage: a = K._element_constructor_(K.maximal_order().gen()); a
            t
            sage: a.parent()
            Rational function field in t over Rational Field

        """
        if x.parent() is self._field:
            return FunctionFieldElement_rational(self, x)
        if isinstance(x, FunctionFieldElement):
            return FunctionFieldElement_rational(self, self._field(x.element()))
        if x.parent() is self.polynomial_ring():
            return x[0]
        return FunctionFieldElement_rational(self, self._field(x))

    def _to_bivariate_polynomial(self, f):
        """
        Convert ``f`` from a univariate polynomial over the rational function
        field into a bivariate polynomial and a denominator.

        INPUT:

            - ``f`` -- a univariate polynomial over self.

        OUTPUT:

            - bivariate polynomial, denominator

        EXAMPLES::

            sage: R.<t> = FunctionField(GF(7))
            sage: S.<X> = R[]
            sage: f = (1/t)*(X^4 - 1/t^2)*(X^3 - t^3)
            sage: R._to_bivariate_polynomial(f)
            (X^7*t^2 - X^4*t^5 - X^3 + t^3, t^3)
        """
        v = f.list()
        from sage.rings.arith import LCM
        denom = LCM([a.denominator() for a in v])
        S = denom.parent()
        x,t = S.base_ring()['%s,%s'%(f.parent().variable_name(),self.variable_name())].gens()
        phi = S.hom([t])
        return sum([phi((denom * v[i]).numerator()) * x**i for i in range(len(v))]), denom

    def _factor_univariate_polynomial(self, f, proof=True):
        """
        Factor the univariate polynomial ``f`` over self.

        EXAMPLES::

        We do a factorization over the function field over the rationals::

            sage: R.<t> = FunctionField(QQ)
            sage: S.<X> = R[]
            sage: f = (1/t)*(X^4 - 1/t^2)*(X^3 - t^3)
            sage: f.factor()             # indirect doctest
            (1/t) * (X - t) * (X^2 - 1/t) * (X^2 + 1/t) * (X^2 + t*X + t^2)
            sage: f.factor().prod() == f
            True

        We do a factorization over a finite prime field::

            sage: R.<t> = FunctionField(GF(7))
            sage: S.<X> = R[]
            sage: f = (1/t)*(X^4 - 1/t^2)*(X^3 - t^3)
            sage: f.factor()
            (1/t) * (X + 3*t) * (X + 5*t) * (X + 6*t) * (X^2 + 1/t) * (X^2 + 6/t)
            sage: f.factor().prod() == f
            True

        Factoring over a function field over a non-prime finite field::

            sage: k.<a> = GF(9)
            sage: R.<t> = FunctionField(k)
            sage: S.<X> = R[]
            sage: f = (1/t)*(X^3 - a*t^3)
            sage: f.factor()
            (1/t) * (X + (a + 2)*t)^3
            sage: f.factor().prod() == f
            True
        """
        F, d = self._to_bivariate_polynomial(f)
        fac = F.factor()
        x = f.parent().gen()
        t = f.parent().base_ring().gen()
        phi = F.parent().hom([x, t])
        v = [(phi(P),e) for P, e in fac]
        unit = phi(fac.unit())/d
        w = []
        for a, e in v:
            c = a.leading_coefficient()
            a = a/c
            unit *= (c**e)
            w.append((a,e))
        from sage.structure.factorization import Factorization
        return Factorization(w, unit=unit)

    @cached_method
    def polynomial_ring(self, var='x'):
        """
        Return a polynomial ring in one variable over this rational function field.

        INPUT:

            - ``var`` -- a string (default: 'x')

        EXAMPLES::

            sage: K.<x> = FunctionField(QQ)
            sage: K.polynomial_ring()
            Univariate Polynomial Ring in x over Rational function field in x over Rational Field
            sage: K.polynomial_ring('T')
            Univariate Polynomial Ring in T over Rational function field in x over Rational Field
        """
        return self[var]

    @cached_method
    def vector_space(self):
        """
        Return a vector space V and isomorphisms self --> V and V --> self.

        OUTPUT:

            -  ``V`` -- a vector space over the rational numbers
            -  ``from_V`` -- an isomorphism from V to self
            -  ``to_V`` -- an isomorphism from self to V

        EXAMPLES::

            sage: K.<x> = FunctionField(QQ)
            sage: K.vector_space()
            (Vector space of dimension 1 over Rational function field in x over Rational Field, Isomorphism morphism:
              From: Vector space of dimension 1 over Rational function field in x over Rational Field
              To:   Rational function field in x over Rational Field, Isomorphism morphism:
              From: Rational function field in x over Rational Field
              To:   Vector space of dimension 1 over Rational function field in x over Rational Field)
        """
        V = self.base_field()**1
        from maps import MapVectorSpaceToFunctionField, MapFunctionFieldToVectorSpace
        from_V = MapVectorSpaceToFunctionField(V, self)
        to_V   = MapFunctionFieldToVectorSpace(self, V)
        return (V, from_V, to_V)

    def random_element(self, *args, **kwds):
        """
        Create a random element of this rational function field.
        Parameters are passed onto the random_element method of the
        underlying fraction field.

        EXAMPLES::

            sage: FunctionField(QQ,'alpha').random_element()
            (-1/2*alpha^2 - 4)/(-12*alpha^2 + 1/2*alpha - 1/95)
        """
        return self(self._field.random_element(*args, **kwds))

    def degree(self, base=None):
        """
        Return the degree over the base field of this rational
        function field. Since the base field is the rational function
        field itself, the degree is 1.

        INPUT:

        - ``base`` -- must be this field or ``None``; this parameter is ignored
          and exists to resemble the interface of
          :meth:`FunctionField_polymod.degree`.

        EXAMPLES::

            sage: K.<t> = FunctionField(QQ)
            sage: K.degree()
            1
        """
        if base is None:
            base = self
        if base is not self:
            raise ValueError("base must be None or the rational function field")
        from sage.rings.integer_ring import ZZ
        return ZZ(1)

    def gen(self, n=0):
        """
        Return the ``n``-th generator of this function field.  If ``n`` is not
        0, then an IndexError is raised.

        EXAMPLES::

            sage: K.<t> = FunctionField(QQ); K.gen()
            t
            sage: K.gen().parent()
            Rational function field in t over Rational Field
            sage: K.gen(1)
            Traceback (most recent call last):
            ...
            IndexError: Only one generator.
        """
        if n != 0:
            raise IndexError("Only one generator.")
        return self._gen

    def ngens(self):
        """
        Return the number of generators, which is 1.

        EXAMPLES::

            sage: K.<t> = FunctionField(QQ)
            sage: K.ngens()
            1
        """
        return 1

    def base_field(self):
        """
        Return the base field of this rational function field, which is just
        this function field itself.

        EXAMPLES::

            sage: K.<t> = FunctionField(GF(7))
            sage: K.base_field()
            Rational function field in t over Finite Field of size 7
        """
        return self

    def hom(self, im_gens, base_morphism=None):
        """
        Create a homomorphism from self to another function field.

        INPUT:

            - ``im_gens`` -- exactly one element of some function field
            - ``base_morphism`` -- ignored

        OUTPUT:

            - a map between function fields

        EXAMPLES:

        We make a map from a rational function field to itself::

            sage: K.<x> = FunctionField(GF(7))
            sage: K.hom( (x^4 + 2)/x)
            Function Field endomorphism of Rational function field in x over Finite Field of size 7
              Defn: x |--> (x^4 + 2)/x

        We construct a map from a rational function field into a
        non-rational extension field::

            sage: K.<x> = FunctionField(GF(7)); R.<y> = K[]
            sage: L.<y> = K.extension(y^3 + 6*x^3 + x)
            sage: f = K.hom(y^2 + y  + 2); f
            Function Field morphism:
              From: Rational function field in x over Finite Field of size 7
              To:   Function field in y defined by y^3 + 6*x^3 + x
              Defn: x |--> y^2 + y + 2
            sage: f(x)
            y^2 + y + 2
            sage: f(x^2)
            5*y^2 + (x^3 + 6*x + 4)*y + 2*x^3 + 5*x + 4
        """
        from sage.structure.category_object import CategoryObject
        if isinstance(im_gens, CategoryObject):
            return self.Hom(im_gens).natural_map()
        if not isinstance(im_gens, (list,tuple)):
            im_gens = [im_gens]
        if len(im_gens) != 1:
            raise ValueError("there must be exactly one generator")
        x = im_gens[0]
        from maps import FunctionFieldMorphism_rational
        return FunctionFieldMorphism_rational(self.Hom(x.parent()), x)

    def field(self):
        """
        Return the underlying field, forgetting the function field
        structure.

        EXAMPLES::

            sage: K.<t> = FunctionField(GF(7))
            sage: K.field()
            Fraction Field of Univariate Polynomial Ring in t over Finite Field of size 7
        """
        return self._field

    @cached_method
    def maximal_order(self):
        """
        Return the maximal order of this function field.  Since this
        is a rational function field it is of the form K(t), and the
        maximal order is by definition K[t].

        EXAMPLES::

            sage: K.<t> = FunctionField(QQ)
            sage: K.maximal_order()
            Maximal order in Rational function field in t over Rational Field
            sage: K.equation_order()
            Maximal order in Rational function field in t over Rational Field
        """
        from function_field_order import FunctionFieldOrder_rational
        return FunctionFieldOrder_rational(self)

    equation_order = maximal_order

    def constant_base_field(self):
        """
        Return the field that this rational function field is a
        transcendental extension of.

        EXAMPLES::

            sage: K.<t> = FunctionField(QQ)
            sage: K.constant_field()
            Rational Field

        """
        return self._constant_field

    constant_field = constant_base_field

    def genus(self):
        """
        Return the genus of this function field
        This is always equal 0 for a rational function field

        EXAMPLES::

            sage: K.<x> = FunctionField(QQ);
            sage: K.genus()
            0
        """
        return 0

    @cached_method(key=lambda self, base: None)
    def vector_space(self, base=None):
        """
        Return a vector space `V` and isomorphisms from this field to `V` and
        from `V` to this field.

        This function allows us to identify the elements of this field with
        elements of a one-dimensional vector space over the field itself. This
        method exists so that all function fields (rational or not) have the
        same interface.

        INPUT:

        - ``base`` -- must be this field or ``None`` (default: ``None``); this
          parameter is ignored and merely exists to have the same interface as
          :meth:`FunctionField_polymod.vector_space`.

        OUTPUT:

        - ``V`` -- a vector space over base field
        - ``from_V`` -- an isomorphism from V to this field
        - ``to_V`` -- an isomorphism from this field to V

        EXAMPLES::

            sage: K.<x> = FunctionField(QQ)
            sage: K.vector_space()
            (Vector space of dimension 1 over Rational function field in x over Rational Field, Isomorphism morphism:
              From: Vector space of dimension 1 over Rational function field in x over Rational Field
              To:   Rational function field in x over Rational Field, Isomorphism morphism:
              From: Rational function field in x over Rational Field
              To:   Vector space of dimension 1 over Rational function field in x over Rational Field)

        TESTS::

            sage: K.vector_space()
            (Vector space of dimension 1 over Rational function field in x over Rational Field, Isomorphism morphism:
              From: Vector space of dimension 1 over Rational function field in x over Rational Field
              To:   Rational function field in x over Rational Field, Isomorphism morphism:
              From: Rational function field in x over Rational Field
              To:   Vector space of dimension 1 over Rational function field in x over Rational Field)

        """
        from maps import MapVectorSpaceToFunctionField, MapFunctionFieldToVectorSpace
        if base is None:
            base = self
        if base is not self:
            raise ValueError("base must be the rational function field or None")
        V = base**1
        from_V = MapVectorSpaceToFunctionField(V, self)
        to_V   = MapFunctionFieldToVectorSpace(self, V)
        return (V, from_V, to_V)

<<<<<<< HEAD
    def change_variable_name(self, name):
        r"""
        Return a field isomorphic to this field with variable ``name``.

        INPUT:

        - ``name`` -- a string or a tuple consisting of a single string, the
          name of the new variable

        OUTPUT:

        A triple ``F,f,t`` where ``F`` is a rational function field, ``f`` is
        an isomorphism from ``F`` to this field, and ``t`` is the inverse of
        ``f``.

        EXAMPLES::

            sage: K.<x> = FunctionField(QQ)
            sage: L,f,t = K.change_variable_name('y')
            sage: L,f,t
            (Rational function field in y over Rational Field,
             Function Field morphism:
              From: Rational function field in y over Rational Field
              To:   Rational function field in x over Rational Field
              Defn: y |--> x,
             Function Field morphism:
              From: Rational function field in x over Rational Field
              To:   Rational function field in y over Rational Field
              Defn: x |--> y)
            sage: L.change_variable_name('x')[0] is K
            True

        """
        if isinstance(name, tuple):
            if len(name) != 1:
                raise ValueError("names must be a tuple with a single string")
            name = name[0]
        if name == self.variable_name():
            from sage.categories.homset import Hom
            id = Hom(self,self).identity()
            return self,id,id
        else:
            from constructor import FunctionField
            ret = FunctionField(self.constant_base_field(), name)
            return ret, ret.hom(self.gen()), self.hom(ret.gen())
=======
    @cached_method
    def derivation(self):
        r"""
        Return a generator of the space of derivations over the constant base
        field of this function field.

        A derivation on `R` is a map `R \to R` with
        `D(\alpha + \beta) = D(\alpha) + D(\beta)` and
        `D(\alpha \beta) = \beta D(\alpha)+\alpha D(\beta)`
        for all `\alpha, \beta \in R`. For a function
        field `K(x)` with `K` perfect, the derivations form a one-dimensional
        `K`-vector space generated by the extension of the usual derivation on
        `K[x]` (cf. Proposition 10 in [GT1996]_.)

        OUTPUT:

        An endofunction on this function field.

        REFERENCES:

        ..  [GT1996]
            Gianni, P., & Trager, B. (1996). Square-free algorithms in
            positive characteristic. Applicable Algebra in Engineering,
            Communication and Computing, 7(1), 1-14.

        EXAMPLES::

            sage: K.<x> = FunctionField(GF(3))
            sage: K.derivation()
            Derivation map:
              From: Rational function field in x over Finite Field of size 3
              To:   Rational function field in x over Finite Field of size 3

        TESTS::

            sage: L.<y> = FunctionField(K)
            sage: L.derivation()
            Traceback (most recent call last):
            ...
            NotImplementedError: not implemented for non-perfect base fields

        """
        from maps import FunctionFieldDerivation_rational
        if not self.constant_base_field().is_perfect():
            raise NotImplementedError("not implemented for non-perfect base fields")
        return FunctionFieldDerivation_rational(self, self.one())
>>>>>>> a54e0dd9
<|MERGE_RESOLUTION|>--- conflicted
+++ resolved
@@ -2064,7 +2064,6 @@
         to_V   = MapFunctionFieldToVectorSpace(self, V)
         return (V, from_V, to_V)
 
-<<<<<<< HEAD
     def change_variable_name(self, name):
         r"""
         Return a field isomorphic to this field with variable ``name``.
@@ -2110,7 +2109,7 @@
             from constructor import FunctionField
             ret = FunctionField(self.constant_base_field(), name)
             return ret, ret.hom(self.gen()), self.hom(ret.gen())
-=======
+
     @cached_method
     def derivation(self):
         r"""
@@ -2156,5 +2155,4 @@
         from maps import FunctionFieldDerivation_rational
         if not self.constant_base_field().is_perfect():
             raise NotImplementedError("not implemented for non-perfect base fields")
-        return FunctionFieldDerivation_rational(self, self.one())
->>>>>>> a54e0dd9
+        return FunctionFieldDerivation_rational(self, self.one())