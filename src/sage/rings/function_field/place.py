"""
Places of function fields

The places of a function field correspond, one-to-one, to valuation rings of
the function field, each of which defines a discrete valuation for the elements
of the function field. "Finite" places are in one-to-one correspondence with
the prime ideals of the finite maximal order while places "at infinity" are in
one-to-one correspondence with the prime ideals of the infinite maximal order.

EXAMPLES:

All rational places of a function field can be computed::

    sage: K.<x> = FunctionField(GF(2)); _.<Y> = K[]                                     # optional - sage.libs.pari
<<<<<<< HEAD
    sage: L.<y> = K.extension(Y^3 + x + x^3*Y)                                          # optional - sage.libs.pari
    sage: L.places()                                                                    # optional - sage.libs.pari
=======
    sage: L.<y> = K.extension(Y^3 + x + x^3*Y)                                          # optional - sage.libs.pari sage.rings.function_field
    sage: L.places()                                                                    # optional - sage.libs.pari sage.rings.function_field
>>>>>>> 77ee2821
    [Place (1/x, 1/x^3*y^2 + 1/x),
     Place (1/x, 1/x^3*y^2 + 1/x^2*y + 1),
     Place (x, y)]

The residue field associated with a place is given as an extension of the
constant field::

    sage: F.<x> = FunctionField(GF(2))                                                  # optional - sage.libs.pari
    sage: O = F.maximal_order()                                                         # optional - sage.libs.pari
    sage: p = O.ideal(x^2 + x + 1).place()                                              # optional - sage.libs.pari
    sage: k, fr_k, to_k = p.residue_field()                                             # optional - sage.libs.pari
    sage: k                                                                             # optional - sage.libs.pari
    Finite Field in z2 of size 2^2

The homomorphisms are between the valuation ring and the residue field::

    sage: fr_k                                                                          # optional - sage.libs.pari
    Ring morphism:
      From: Finite Field in z2 of size 2^2
      To:   Valuation ring at Place (x^2 + x + 1)
    sage: to_k                                                                          # optional - sage.libs.pari
    Ring morphism:
      From: Valuation ring at Place (x^2 + x + 1)
      To:   Finite Field in z2 of size 2^2

AUTHORS:

- Kwankyu Lee (2017-04-30): initial version

- Brent Baccala (2019-12-20): function fields of characteristic zero

"""

#*****************************************************************************
#       Copyright (C) 2016 Kwankyu Lee <ekwankyu@gmail.com>
#
#  Distributed under the terms of the GNU General Public License (GPL)
#  as published by the Free Software Foundation; either version 2 of
#  the License, or (at your option) any later version.
#                  http://www.gnu.org/licenses/
#*****************************************************************************

<<<<<<< HEAD
import sage.rings.abc

from sage.misc.cachefunc import cached_method

from sage.arith.functions import lcm

from sage.rings.integer_ring import ZZ
from sage.rings.number_field.number_field_base import NumberField

=======
>>>>>>> 77ee2821
from sage.structure.unique_representation import UniqueRepresentation
from sage.structure.parent import Parent
from sage.structure.element import Element
from sage.structure.richcmp import richcmp
from sage.categories.sets_cat import Sets


class FunctionFieldPlace(Element):
    """
    Places of function fields.

    INPUT:

    - ``parent`` -- place set of a function field

    - ``prime`` -- prime ideal associated with the place

    EXAMPLES::

        sage: K.<x> = FunctionField(GF(2)); _.<Y> = K[]                                 # optional - sage.libs.pari
<<<<<<< HEAD
        sage: L.<y> = K.extension(Y^3 + x + x^3*Y)                                      # optional - sage.libs.pari
        sage: L.places_finite()[0]                                                      # optional - sage.libs.pari
=======
        sage: L.<y> = K.extension(Y^3 + x + x^3*Y)                                      # optional - sage.libs.pari sage.rings.function_field
        sage: L.places_finite()[0]                                                      # optional - sage.libs.pari sage.rings.function_field
>>>>>>> 77ee2821
        Place (x, y)
    """
    def __init__(self, parent, prime):
        """
        Initialize the place.

        TESTS::

            sage: K.<x> = FunctionField(GF(2)); _.<Y> = K[]                             # optional - sage.libs.pari
<<<<<<< HEAD
            sage: L.<y> = K.extension(Y^3 + x + x^3*Y)                                  # optional - sage.libs.pari
            sage: p = L.places_finite()[0]                                              # optional - sage.libs.pari
            sage: TestSuite(p).run()                                                    # optional - sage.libs.pari
=======
            sage: L.<y> = K.extension(Y^3 + x + x^3*Y)                                  # optional - sage.libs.pari sage.rings.function_field
            sage: p = L.places_finite()[0]                                              # optional - sage.libs.pari sage.rings.function_field
            sage: TestSuite(p).run()                                                    # optional - sage.libs.pari sage.rings.function_field
>>>>>>> 77ee2821
        """
        Element.__init__(self, parent)

        self._prime = prime

    def __hash__(self):
        """
        Return the hash of the place.

        EXAMPLES::

            sage: K.<x> = FunctionField(GF(2)); _.<Y> = K[]                             # optional - sage.libs.pari
<<<<<<< HEAD
            sage: L.<y> = K.extension(Y^3 + x + x^3*Y)                                  # optional - sage.libs.pari
            sage: p = L.places_finite()[0]                                              # optional - sage.libs.pari
            sage: {p: 1}                                                                # optional - sage.libs.pari
=======
            sage: L.<y> = K.extension(Y^3 + x + x^3*Y)                                  # optional - sage.libs.pari sage.rings.function_field
            sage: p = L.places_finite()[0]                                              # optional - sage.libs.pari sage.rings.function_field
            sage: {p: 1}                                                                # optional - sage.libs.pari sage.rings.function_field
>>>>>>> 77ee2821
            {Place (x, y): 1}
        """
        return hash((self.function_field(), self._prime))

    def _repr_(self):
        """
        Return the string representation of the place.

        EXAMPLES::

            sage: K.<x> = FunctionField(GF(2)); _.<Y> = K[]                             # optional - sage.libs.pari
<<<<<<< HEAD
            sage: L.<y> = K.extension(Y^3 + x^3*Y + x)                                  # optional - sage.libs.pari
            sage: p = L.places_finite()[0]                                              # optional - sage.libs.pari
            sage: p                                                                     # optional - sage.libs.pari
=======
            sage: L.<y> = K.extension(Y^3 + x^3*Y + x)                                  # optional - sage.libs.pari sage.rings.function_field
            sage: p = L.places_finite()[0]                                              # optional - sage.libs.pari sage.rings.function_field
            sage: p                                                                     # optional - sage.libs.pari sage.rings.function_field
>>>>>>> 77ee2821
            Place (x, y)
        """
        try:
            gens = self._prime.gens_two()
        except AttributeError:
            gens = self._prime.gens()
        gens_str = ', '.join(repr(g) for g in gens)
        return "Place ({})".format(gens_str)

    def _latex_(self):
        r"""
        Return the LaTeX representation of the place.

        EXAMPLES::

            sage: K.<x> = FunctionField(GF(2)); _.<Y> = K[]                             # optional - sage.libs.pari
<<<<<<< HEAD
            sage: L.<y> = K.extension(Y^3 + x + x^3*Y)                                  # optional - sage.libs.pari
            sage: p = L.places_finite()[0]                                              # optional - sage.libs.pari
            sage: latex(p)                                                              # optional - sage.libs.pari
=======
            sage: L.<y> = K.extension(Y^3 + x + x^3*Y)                                  # optional - sage.libs.pari sage.rings.function_field
            sage: p = L.places_finite()[0]                                              # optional - sage.libs.pari sage.rings.function_field
            sage: latex(p)                                                              # optional - sage.libs.pari sage.rings.function_field
>>>>>>> 77ee2821
            \left(y\right)
        """
        return self._prime._latex_()

    def _richcmp_(self, other, op):
        """
        Compare the place with ``other`` place.

        EXAMPLES::

            sage: K.<x> = FunctionField(GF(2)); _.<Y> = K[]                             # optional - sage.libs.pari
<<<<<<< HEAD
            sage: L.<y> = K.extension(Y^3 + x + x^3*Y)                                  # optional - sage.libs.pari
            sage: p1, p2, p3 = L.places()[:3]                                           # optional - sage.libs.pari
            sage: p1 < p2                                                               # optional - sage.libs.pari
            True
            sage: p2 < p1                                                               # optional - sage.libs.pari
            False
            sage: p1 == p3                                                              # optional - sage.libs.pari
=======
            sage: L.<y> = K.extension(Y^3 + x + x^3*Y)                                  # optional - sage.libs.pari sage.rings.function_field
            sage: p1, p2, p3 = L.places()[:3]                                           # optional - sage.libs.pari sage.rings.function_field
            sage: p1 < p2                                                               # optional - sage.libs.pari sage.rings.function_field
            True
            sage: p2 < p1                                                               # optional - sage.libs.pari sage.rings.function_field
            False
            sage: p1 == p3                                                              # optional - sage.libs.pari sage.rings.function_field
>>>>>>> 77ee2821
            False
        """
        from sage.rings.function_field.order import FunctionFieldOrderInfinite

        # effect that places at infinity are ordered first
        s = not isinstance(self._prime.ring(), FunctionFieldOrderInfinite)
        o = not isinstance(other._prime.ring(), FunctionFieldOrderInfinite)
        return richcmp((s, self._prime), (o, other._prime), op)

    def _acted_upon_(self, other, self_on_left):
        """
        Define integer multiplication upon the prime divisor
        of the place on the left.

        The output is a divisor.

        EXAMPLES::

            sage: K.<x> = FunctionField(GF(5)); R.<Y> = PolynomialRing(K)               # optional - sage.libs.pari
            sage: F.<y> = K.extension(Y^2 - x^3 - 1)                                    # optional - sage.libs.pari
<<<<<<< HEAD
            sage: O = F.maximal_order()                                                 # optional - sage.libs.pari
            sage: I = O.ideal(x + 1, y)                                                 # optional - sage.libs.pari
            sage: P = I.place()                                                         # optional - sage.libs.pari
            sage: -3*P + 5*P                                                            # optional - sage.libs.pari
=======
            sage: O = F.maximal_order()                                                 # optional - sage.libs.pari sage.rings.function_field
            sage: I = O.ideal(x + 1, y)                                                 # optional - sage.libs.pari sage.rings.function_field
            sage: P = I.place()                                                         # optional - sage.libs.pari sage.rings.function_field
            sage: -3*P + 5*P                                                            # optional - sage.libs.pari sage.rings.function_field
>>>>>>> 77ee2821
            2*Place (x + 1, y)
        """
        if self_on_left:
            raise TypeError("only left multiplication by integers is allowed")
        return other * self.divisor()

    def _neg_(self):
        """
        Return the negative of the prime divisor of this place.

        EXAMPLES::

            sage: K.<x> = FunctionField(GF(2)); _.<Y> = K[]                             # optional - sage.libs.pari
<<<<<<< HEAD
            sage: L.<y> = K.extension(Y^3 + x^3*Y + x)                                  # optional - sage.libs.pari
            sage: p1, p2, p3 = L.places()[:3]                                           # optional - sage.libs.pari
            sage: -p1 + p2                                                              # optional - sage.libs.pari
=======
            sage: L.<y> = K.extension(Y^3 + x^3*Y + x)                                  # optional - sage.libs.pari sage.rings.function_field
            sage: p1, p2, p3 = L.places()[:3]                                           # optional - sage.libs.pari sage.rings.function_field
            sage: -p1 + p2                                                              # optional - sage.libs.pari sage.rings.function_field
>>>>>>> 77ee2821
            - Place (1/x, 1/x^3*y^2 + 1/x)
             + Place (1/x, 1/x^3*y^2 + 1/x^2*y + 1)
        """
        from .divisor import divisor
        return divisor(self.function_field(), {self: -1})

    def _add_(self, other):
        """
        Return the divisor that is the sum of the place and ``other``.

        EXAMPLES::

            sage: K.<x> = FunctionField(GF(2)); _.<Y> = K[]                             # optional - sage.libs.pari
<<<<<<< HEAD
            sage: L.<y> = K.extension(Y^3 + x^3*Y + x)                                  # optional - sage.libs.pari
            sage: p1, p2, p3 = L.places()[:3]                                           # optional - sage.libs.pari
            sage: p1 + p2 + p3                                                          # optional - sage.libs.pari
=======
            sage: L.<y> = K.extension(Y^3 + x^3*Y + x)                                  # optional - sage.libs.pari sage.rings.function_field
            sage: p1, p2, p3 = L.places()[:3]                                           # optional - sage.libs.pari sage.rings.function_field
            sage: p1 + p2 + p3                                                          # optional - sage.libs.pari sage.rings.function_field
>>>>>>> 77ee2821
            Place (1/x, 1/x^3*y^2 + 1/x)
             + Place (1/x, 1/x^3*y^2 + 1/x^2*y + 1)
             + Place (x, y)
        """
        from .divisor import prime_divisor
        return prime_divisor(self.function_field(), self) + other

    def _sub_(self, other):
        """
        Return the divisor that is this place minus ``other``.

        EXAMPLES::

            sage: K.<x> = FunctionField(GF(2)); _.<Y> = K[]                             # optional - sage.libs.pari
<<<<<<< HEAD
            sage: L.<y> = K.extension(Y^3 + x^3*Y + x)                                  # optional - sage.libs.pari
            sage: p1, p2 = L.places()[:2]                                               # optional - sage.libs.pari
            sage: p1 - p2                                                               # optional - sage.libs.pari
=======
            sage: L.<y> = K.extension(Y^3 + x^3*Y + x)                                  # optional - sage.libs.pari sage.rings.function_field
            sage: p1, p2 = L.places()[:2]                                               # optional - sage.libs.pari sage.rings.function_field
            sage: p1 - p2                                                               # optional - sage.libs.pari sage.rings.function_field
>>>>>>> 77ee2821
            Place (1/x, 1/x^3*y^2 + 1/x)
             - Place (1/x, 1/x^3*y^2 + 1/x^2*y + 1)
        """
        from .divisor import prime_divisor
        return prime_divisor(self.function_field(), self) - other

    def __radd__(self, other):
        """
        Return the prime divisor of the place if ``other`` is zero.

        This is only to support the ``sum`` function, that adds
        the argument to initial (int) zero.

        EXAMPLES::

            sage: k.<a> = GF(2)                                                         # optional - sage.libs.pari
            sage: K.<x> = FunctionField(k)                                              # optional - sage.libs.pari
            sage: sum(K.places_finite())                                                # optional - sage.libs.pari
            Place (x) + Place (x + 1)

        Note that this does not work, as wanted::

            sage: 0 + K.place_infinite()                                                # optional - sage.libs.pari
            Traceback (most recent call last):
            ...
            TypeError: unsupported operand parent(s) for +: ...

        The reason is that the ``0`` is a Sage integer, for which
        the coercion system applies.
        """
        if other == 0:
            from .divisor import prime_divisor
            return prime_divisor(self.function_field(), self)
        raise NotImplementedError

    def function_field(self):
        """
        Return the function field to which the place belongs.

        EXAMPLES::

            sage: K.<x> = FunctionField(GF(2)); _.<Y> = K[]                             # optional - sage.libs.pari
<<<<<<< HEAD
            sage: L.<y> = K.extension(Y^3 + x^3*Y + x)                                  # optional - sage.libs.pari
            sage: p = L.places()[0]                                                     # optional - sage.libs.pari
            sage: p.function_field() == L                                               # optional - sage.libs.pari
=======
            sage: L.<y> = K.extension(Y^3 + x^3*Y + x)                                  # optional - sage.libs.pari sage.rings.function_field
            sage: p = L.places()[0]                                                     # optional - sage.libs.pari sage.rings.function_field
            sage: p.function_field() == L                                               # optional - sage.libs.pari sage.rings.function_field
>>>>>>> 77ee2821
            True
        """
        return self.parent()._field

    def prime_ideal(self):
        """
        Return the prime ideal associated with the place.

        EXAMPLES::

            sage: K.<x> = FunctionField(GF(2)); _.<Y> = K[]                             # optional - sage.libs.pari
<<<<<<< HEAD
            sage: L.<y> = K.extension(Y^3 + x^3*Y + x)                                  # optional - sage.libs.pari
            sage: p = L.places()[0]                                                     # optional - sage.libs.pari
            sage: p.prime_ideal()                                                       # optional - sage.libs.pari
=======
            sage: L.<y> = K.extension(Y^3 + x^3*Y + x)                                  # optional - sage.libs.pari sage.rings.function_field
            sage: p = L.places()[0]                                                     # optional - sage.libs.pari sage.rings.function_field
            sage: p.prime_ideal()                                                       # optional - sage.libs.pari sage.rings.function_field
>>>>>>> 77ee2821
            Ideal (1/x^3*y^2 + 1/x) of Maximal infinite order of Function field
            in y defined by y^3 + x^3*y + x
        """
        return self._prime

    def divisor(self, multiplicity=1):
        """
        Return the prime divisor corresponding to the place.

        EXAMPLES::

            sage: K.<x> = FunctionField(GF(5)); R.<Y> = PolynomialRing(K)               # optional - sage.libs.pari
<<<<<<< HEAD
            sage: F.<y> = K.extension(Y^2 - x^3 - 1)                                    # optional - sage.libs.pari
            sage: O = F.maximal_order()                                                 # optional - sage.libs.pari
            sage: I = O.ideal(x + 1,y)                                                  # optional - sage.libs.pari
            sage: P = I.place()                                                         # optional - sage.libs.pari
            sage: P.divisor()                                                           # optional - sage.libs.pari
=======
            sage: F.<y> = K.extension(Y^2 - x^3 - 1)                                    # optional - sage.libs.pari sage.rings.function_field
            sage: O = F.maximal_order()                                                 # optional - sage.libs.pari sage.rings.function_field
            sage: I = O.ideal(x + 1,y)                                                  # optional - sage.libs.pari sage.rings.function_field
            sage: P = I.place()                                                         # optional - sage.libs.pari sage.rings.function_field
            sage: P.divisor()                                                           # optional - sage.libs.pari sage.rings.function_field
>>>>>>> 77ee2821
            Place (x + 1, y)
        """
        from .divisor import prime_divisor
        return prime_divisor(self.function_field(), self, multiplicity)


<<<<<<< HEAD
class FunctionFieldPlace_rational(FunctionFieldPlace):
    """
    Places of rational function fields.
    """
    def degree(self):
        """
        Return the degree of the place.

        EXAMPLES::

            sage: F.<x> = FunctionField(GF(2))                                          # optional - sage.libs.pari
            sage: O = F.maximal_order()                                                 # optional - sage.libs.pari
            sage: i = O.ideal(x^2 + x + 1)                                              # optional - sage.libs.pari
            sage: p = i.place()                                                         # optional - sage.libs.pari
            sage: p.degree()                                                            # optional - sage.libs.pari
            2
        """
        if self.is_infinite_place():
            return 1
        else:
            return self._prime.gen().numerator().degree()

    def is_infinite_place(self):
        """
        Return ``True`` if the place is at infinite.

        EXAMPLES::

            sage: F.<x> = FunctionField(GF(2))                                          # optional - sage.libs.pari
            sage: F.places()                                                            # optional - sage.libs.pari
            [Place (1/x), Place (x), Place (x + 1)]
            sage: [p.is_infinite_place() for p in F.places()]                           # optional - sage.libs.pari
            [True, False, False]
        """
        F = self.function_field()
        return self.prime_ideal().ring() == F.maximal_order_infinite()

    def local_uniformizer(self):
        """
        Return a local uniformizer of the place.

        EXAMPLES::

            sage: F.<x> = FunctionField(GF(2))                                          # optional - sage.libs.pari
            sage: F.places()                                                            # optional - sage.libs.pari
            [Place (1/x), Place (x), Place (x + 1)]
            sage: [p.local_uniformizer() for p in F.places()]                           # optional - sage.libs.pari
            [1/x, x, x + 1]
        """
        return self.prime_ideal().gen()

    def residue_field(self, name=None):
        """
        Return the residue field of the place.

        EXAMPLES::

            sage: F.<x> = FunctionField(GF(2))                                          # optional - sage.libs.pari
            sage: O = F.maximal_order()                                                 # optional - sage.libs.pari
            sage: p = O.ideal(x^2 + x + 1).place()                                      # optional - sage.libs.pari
            sage: k, fr_k, to_k = p.residue_field()                                     # optional - sage.libs.pari
            sage: k                                                                     # optional - sage.libs.pari
            Finite Field in z2 of size 2^2
            sage: fr_k                                                                  # optional - sage.libs.pari
            Ring morphism:
              From: Finite Field in z2 of size 2^2
              To:   Valuation ring at Place (x^2 + x + 1)
            sage: to_k                                                                  # optional - sage.libs.pari
            Ring morphism:
              From: Valuation ring at Place (x^2 + x + 1)
              To:   Finite Field in z2 of size 2^2
        """
        return self.valuation_ring().residue_field(name=name)

    def _residue_field(self, name=None):
        """
        Return the residue field of the place along with the maps from
        and to it.

        INPUT:

        - ``name`` -- string; name of the generator of the residue field

        EXAMPLES::

            sage: F.<x> = FunctionField(GF(2))                                          # optional - sage.libs.pari
            sage: O = F.maximal_order()                                                 # optional - sage.libs.pari
            sage: i = O.ideal(x^2 + x + 1)                                              # optional - sage.libs.pari
            sage: p = i.place()                                                         # optional - sage.libs.pari
            sage: R, fr, to = p._residue_field()                                        # optional - sage.libs.pari
            sage: R                                                                     # optional - sage.libs.pari
            Finite Field in z2 of size 2^2
            sage: [fr(e) for e in R.list()]                                             # optional - sage.libs.pari
            [0, x, x + 1, 1]
            sage: to(x*(x+1)) == to(x) * to(x+1)                                        # optional - sage.libs.pari
            True
        """
        F = self.function_field()
        prime = self.prime_ideal()

        if self.is_infinite_place():
            K = F.constant_base_field()

            def from_K(e):
                return F(e)

            def to_K(f):
                n = f.numerator()
                d = f.denominator()

                n_deg = n.degree()
                d_deg =d.degree()

                if n_deg < d_deg:
                    return K(0)
                elif n_deg == d_deg:
                    return n.lc() / d.lc()
                else:
                    raise TypeError("not in the valuation ring")
        else:
            O = F.maximal_order()
            K, from_K, _to_K = O._residue_field(prime, name=name)

            def to_K(f):
                if f in O: # f.denominator() is 1
                    return _to_K(f.numerator())
                else:
                    d = F(f.denominator())
                    n = d * f

                    nv = prime.valuation(O.ideal(n))
                    dv = prime.valuation(O.ideal(d))

                    if nv > dv:
                        return K(0)
                    elif dv > nv:
                        raise TypeError("not in the valuation ring")

                    s = ~prime.gen()
                    rd = d * s**dv # in O but not in prime
                    rn = n * s**nv # in O but not in prime
                    return to_K(rn) / to_K(rd)

        return K, from_K, to_K

    def valuation_ring(self):
        """
        Return the valuation ring at the place.

        EXAMPLES::

            sage: K.<x> = FunctionField(GF(2)); _.<Y> = K[]                             # optional - sage.libs.pari
            sage: L.<y> = K.extension(Y^2 + Y + x + 1/x)                                # optional - sage.libs.pari
            sage: p = L.places_finite()[0]                                              # optional - sage.libs.pari
            sage: p.valuation_ring()                                                    # optional - sage.libs.pari
            Valuation ring at Place (x, x*y)
        """
        from .valuation_ring import FunctionFieldValuationRing

        return FunctionFieldValuationRing(self.function_field(), self)


class FunctionFieldPlace_polymod(FunctionFieldPlace):
    """
    Places of extensions of function fields.
    """
    def place_below(self):
        """
        Return the place lying below the place.

        EXAMPLES::

            sage: K.<x> = FunctionField(GF(2)); _.<Y> = K[]                             # optional - sage.libs.pari
            sage: L.<y> = K.extension(Y^3 + x^3*Y + x)                                  # optional - sage.libs.pari
            sage: OK = K.maximal_order()                                                # optional - sage.libs.pari
            sage: OL = L.maximal_order()                                                # optional - sage.libs.pari
            sage: p = OK.ideal(x^2 + x + 1)                                             # optional - sage.libs.pari
            sage: dec = OL.decomposition(p)                                             # optional - sage.libs.pari
            sage: q = dec[0][0].place()                                                 # optional - sage.libs.pari
            sage: q.place_below()                                                       # optional - sage.libs.pari
            Place (x^2 + x + 1)
        """
        return self.prime_ideal().prime_below().place()

    def relative_degree(self):
        """
        Return the relative degree of the place.

        EXAMPLES::

            sage: K.<x> = FunctionField(GF(2)); _.<Y> = K[]                             # optional - sage.libs.pari
            sage: L.<y> = K.extension(Y^3 + x^3*Y + x)                                  # optional - sage.libs.pari
            sage: OK = K.maximal_order()                                                # optional - sage.libs.pari
            sage: OL = L.maximal_order()                                                # optional - sage.libs.pari
            sage: p = OK.ideal(x^2 + x + 1)                                             # optional - sage.libs.pari
            sage: dec = OL.decomposition(p)                                             # optional - sage.libs.pari
            sage: q = dec[0][0].place()                                                 # optional - sage.libs.pari
            sage: q.relative_degree()                                                   # optional - sage.libs.pari
            1
        """
        return self._prime._relative_degree

    def degree(self):
        """
        Return the degree of the place.

        EXAMPLES::

            sage: K.<x> = FunctionField(GF(2)); _.<Y> = K[]                             # optional - sage.libs.pari
            sage: L.<y> = K.extension(Y^3 + x^3*Y + x)                                  # optional - sage.libs.pari
            sage: OK = K.maximal_order()                                                # optional - sage.libs.pari
            sage: OL = L.maximal_order()                                                # optional - sage.libs.pari
            sage: p = OK.ideal(x^2 + x + 1)                                             # optional - sage.libs.pari
            sage: dec = OL.decomposition(p)                                             # optional - sage.libs.pari
            sage: q = dec[0][0].place()                                                 # optional - sage.libs.pari
            sage: q.degree()                                                            # optional - sage.libs.pari
            2
        """
        return self.relative_degree() * self.place_below().degree()

    def is_infinite_place(self):
        """
        Return ``True`` if the place is above the unique infinite place
        of the underlying rational function field.

        EXAMPLES::

            sage: K.<x> = FunctionField(GF(2)); _.<Y> = K[]                             # optional - sage.libs.pari
            sage: L.<y> = K.extension(Y^3 + x^3*Y + x)                                  # optional - sage.libs.pari
            sage: pls = L.places()                                                      # optional - sage.libs.pari
            sage: [p.is_infinite_place() for p in pls]                                  # optional - sage.libs.pari
            [True, True, False]
            sage: [p.place_below() for p in pls]                                        # optional - sage.libs.pari
            [Place (1/x), Place (1/x), Place (x)]
        """
        return self.place_below().is_infinite_place()

    def local_uniformizer(self):
        """
        Return an element of the function field that has a simple zero
        at the place.

        EXAMPLES::

            sage: K.<x> = FunctionField(GF(4)); _.<Y> = K[]                             # optional - sage.libs.pari
            sage: L.<y> = K.extension(Y^3 + x^3*Y + x)                                  # optional - sage.libs.pari
            sage: pls = L.places()                                                      # optional - sage.libs.pari
            sage: [p.local_uniformizer().valuation(p) for p in pls]                     # optional - sage.libs.pari
            [1, 1, 1, 1, 1]
        """
        gens = self._prime.gens()
        for g in gens:
            if g.valuation(self) == 1:
                return g
        assert False, "Internal error"

    def gaps(self):
        """
        Return the gap sequence for the place.

        EXAMPLES::

            sage: K.<x> = FunctionField(GF(4)); _.<Y> = K[]                             # optional - sage.libs.pari
            sage: L.<y> = K.extension(Y^3 + x^3*Y + x)                                  # optional - sage.libs.pari
            sage: O = L.maximal_order()                                                 # optional - sage.libs.pari
            sage: p = O.ideal(x,y).place()                                              # optional - sage.libs.pari
            sage: p.gaps() # a Weierstrass place                                        # optional - sage.libs.pari
            [1, 2, 4]

            sage: K.<x> = FunctionField(GF(2)); _.<Y> = K[]                             # optional - sage.libs.pari
            sage: L.<y> = K.extension(Y^3 + x^3 * Y + x)                                # optional - sage.libs.pari
            sage: [p.gaps() for p in L.places()]                                        # optional - sage.libs.pari
            [[1, 2, 4], [1, 2, 4], [1, 2, 4]]
        """
        if self.degree() == 1:
            return self._gaps_rational() # faster for rational places
        else:
            return self._gaps_wronskian()

    def _gaps_rational(self):
        """
        Return the gap sequence for the rational place.

        This method computes the gap numbers using the definition of gap
        numbers. The dimension of the multiple of the prime divisor
        supported at the place is computed by Hess' algorithm.

        EXAMPLES::

            sage: K.<x> = FunctionField(GF(4)); _.<Y> = K[]                             # optional - sage.libs.pari
            sage: L.<y> = K.extension(Y^3 + x^3*Y + x)                                  # optional - sage.libs.pari
            sage: O = L.maximal_order()                                                 # optional - sage.libs.pari
            sage: p = O.ideal(x,y).place()                                              # optional - sage.libs.pari
            sage: p.gaps()  # indirect doctest                                          # optional - sage.libs.pari
            [1, 2, 4]

            sage: K.<x> = FunctionField(GF(2)); _.<Y> = K[]                             # optional - sage.libs.pari
            sage: L.<y> = K.extension(Y^3 + x^3*Y + x)                                  # optional - sage.libs.pari
            sage: [p.gaps() for p in L.places()]  # indirect doctest                    # optional - sage.libs.pari
            [[1, 2, 4], [1, 2, 4], [1, 2, 4]]
        """
        from sage.matrix.constructor import matrix

        F = self.function_field()
        n = F.degree()
        O = F.maximal_order()
        Oinf = F.maximal_order_infinite()

        R = O._module_base_ring._ring
        one = R.one()

        # Hess' Riemann-Roch basis algorithm stripped down for gaps computation
        def dim_RR(M):
            den = lcm([e.denominator() for e in M.list()])
            mat = matrix(R, M.nrows(), [(den*e).numerator() for e in M.list()])

            # initialise pivot_row and conflicts list
            pivot_row = [[] for i in range(n)]
            conflicts = []
            for i in range(n):
                bestp = -1
                best = -1
                for c in range(n):
                    d = mat[i,c].degree()
                    if d >= best:
                        bestp = c
                        best = d

                if best >= 0:
                    pivot_row[bestp].append((i,best))
                    if len(pivot_row[bestp]) > 1:
                        conflicts.append(bestp)

            # while there is a conflict, do a simple transformation
            while conflicts:
                c = conflicts.pop()
                row = pivot_row[c]
                i,ideg = row.pop()
                j,jdeg = row.pop()

                if jdeg > ideg:
                    i,j = j,i
                    ideg,jdeg = jdeg,ideg

                coeff = - mat[i,c].lc() / mat[j,c].lc()
                s = coeff * one.shift(ideg - jdeg)

                mat.add_multiple_of_row(i, j, s)

                row.append((j,jdeg))

                bestp = -1
                best = -1
                for c in range(n):
                    d = mat[i,c].degree()
                    if d >= best:
                        bestp = c
                        best = d

                if best >= 0:
                    pivot_row[bestp].append((i,best))
                    if len(pivot_row[bestp]) > 1:
                        conflicts.append(bestp)

            dim = 0
            for j in range(n):
                i,ideg = pivot_row[j][0]
                k = den.degree() - ideg + 1
                if k > 0:
                    dim += k
            return dim

        V,fr,to = F.vector_space()

        prime_inv = ~ self.prime_ideal()
        I = O.ideal(1)
        J = Oinf.ideal(1)

        B = matrix([to(b) for b in J.gens_over_base()])
        C = matrix([to(v) for v in I.gens_over_base()])

        prev = dim_RR(C * B.inverse())
        gaps = []
        g = F.genus()
        i = 1
        if self.is_infinite_place():
            while g:
                J = J * prime_inv
                B = matrix([to(b) for b in J.gens_over_base()])
                dim = dim_RR(C * B.inverse())
                if dim == prev:
                    gaps.append(i)
                    g -= 1
                else:
                    prev = dim
                i += 1
        else: # self is a finite place
            Binv = B.inverse()
            while g:
                I = I * prime_inv
                C = matrix([to(v) for v in I.gens_over_base()])
                dim = dim_RR(C * Binv)
                if dim == prev:
                    gaps.append(i)
                    g -= 1
                else:
                    prev = dim
                i += 1

        return gaps

    def _gaps_wronskian(self):
        """
        Return the gap sequence for the place.

        This method implements the local version of Hess' Algorithm 30 of [Hes2002b]_
        based on the Wronskian determinant.

        EXAMPLES::

            sage: K.<x> = FunctionField(GF(4)); _.<Y> = K[]                             # optional - sage.libs.pari
            sage: L.<y> = K.extension(Y^3 + x^3*Y + x)                                  # optional - sage.libs.pari
            sage: O = L.maximal_order()                                                 # optional - sage.libs.pari
            sage: p = O.ideal(x,y).place()                                              # optional - sage.libs.pari
            sage: p._gaps_wronskian() # a Weierstrass place                             # optional - sage.libs.pari
            [1, 2, 4]

            sage: K.<x> = FunctionField(GF(2)); _.<Y> = K[]                             # optional - sage.libs.pari
            sage: L.<y> = K.extension(Y^3 + x^3 * Y + x)                                # optional - sage.libs.pari
            sage: [p._gaps_wronskian() for p in L.places()]                             # optional - sage.libs.pari
            [[1, 2, 4], [1, 2, 4], [1, 2, 4]]
        """
        from sage.matrix.constructor import matrix
        from sage.modules.free_module_element import vector

        F = self.function_field()
        R,fr_R,to_R = self._residue_field()
        der = F.higher_derivation()

        sep = self.local_uniformizer()

        # a differential divisor satisfying
        # v_p(W) = 0 for the place p
        W = sep.differential().divisor()

        # Step 3:
        basis = W._basis()
        d = len(basis)
        M = matrix([to_R(b) for b in basis])
        if M.rank() == 0:
            return []

        # Steps 4, 5, 6, 7:
        e = 1
        gaps = [1]
        while M.nrows() < d:
            row = vector([to_R(der._derive(basis[i], e, sep)) for i in range(d)])
            if row not in M.row_space():
                M = matrix(M.rows() + [row])
                M.echelonize()
                gaps.append(e + 1)
            e += 1

        return gaps

    def residue_field(self, name=None):
        """
        Return the residue field of the place.

        INPUT:

        - ``name`` -- string; name of the generator of the residue field

        OUTPUT:

        - a field isomorphic to the residue field

        - a ring homomorphism from the valuation ring to the field

        - a ring homomorphism from the field to the valuation ring

        EXAMPLES::

            sage: K.<x> = FunctionField(GF(2)); _.<Y> = K[]                             # optional - sage.libs.pari
            sage: L.<y> = K.extension(Y^2 + Y + x + 1/x)                                # optional - sage.libs.pari
            sage: p = L.places_finite()[0]                                              # optional - sage.libs.pari
            sage: k, fr_k, to_k = p.residue_field()                                     # optional - sage.libs.pari
            sage: k                                                                     # optional - sage.libs.pari
            Finite Field of size 2
            sage: fr_k                                                                  # optional - sage.libs.pari
            Ring morphism:
              From: Finite Field of size 2
              To:   Valuation ring at Place (x, x*y)
            sage: to_k                                                                  # optional - sage.libs.pari
            Ring morphism:
              From: Valuation ring at Place (x, x*y)
              To:   Finite Field of size 2
            sage: to_k(y)                                                               # optional - sage.libs.pari
            Traceback (most recent call last):
            ...
            TypeError: y fails to convert into the map's domain
            Valuation ring at Place (x, x*y)...
            sage: to_k(1/y)                                                             # optional - sage.libs.pari
            0
            sage: to_k(y/(1+y))                                                         # optional - sage.libs.pari
            1
        """
        return self.valuation_ring().residue_field(name=name)

    @cached_method
    def _residue_field(self, name=None):
        """
        Return the residue field of the place along with the functions
        mapping from and to it.

        INPUT:

        - ``name`` -- string (default: `None`); name of the generator
          of the residue field

        EXAMPLES::

            sage: K.<x> = FunctionField(GF(2)); _.<Y> = K[]                             # optional - sage.libs.pari
            sage: L.<y> = K.extension(Y^2 + Y + x + 1/x)                                # optional - sage.libs.pari
            sage: p = L.places_finite()[0]                                              # optional - sage.libs.pari
            sage: k,fr_k,to_k = p._residue_field()                                      # optional - sage.libs.pari
            sage: k                                                                     # optional - sage.libs.pari
            Finite Field of size 2
            sage: [fr_k(e) for e in k]                                                  # optional - sage.libs.pari
            [0, 1]

        ::

            sage: K.<x> = FunctionField(GF(9)); _.<Y> = K[]                             # optional - sage.libs.pari
            sage: L.<y> = K.extension(Y^3 + Y - x^4)                                    # optional - sage.libs.pari
            sage: p = L.places()[-1]                                                    # optional - sage.libs.pari
            sage: p.residue_field()                                                     # optional - sage.libs.pari
            (Finite Field in z2 of size 3^2, Ring morphism:
               From: Finite Field in z2 of size 3^2
               To:   Valuation ring at Place (x + 1, y + 2*z2), Ring morphism:
               From: Valuation ring at Place (x + 1, y + 2*z2)
               To:   Finite Field in z2 of size 3^2)

        ::

            sage: K.<x> = FunctionField(QQ); _.<Y> = K[]
            sage: L.<y> = K.extension(Y^3 + Y - x^4)                                    # optional - sage.libs.singular
            sage: O = K.maximal_order()
            sage: I = O.ideal(x)
            sage: [p.residue_field() for p in L.places_above(I.place())]                # optional - sage.libs.singular
            [(Rational Field, Ring morphism:
                From: Rational Field
                To:   Valuation ring at Place (x, y, y^2), Ring morphism:
                From: Valuation ring at Place (x, y, y^2)
                To:   Rational Field),
             (Number Field in s with defining polynomial x^2 - 2*x + 2, Ring morphism:
                From: Number Field in s with defining polynomial x^2 - 2*x + 2
                To:   Valuation ring at Place (x, x*y, y^2 + 1), Ring morphism:
                From: Valuation ring at Place (x, x*y, y^2 + 1)
                To:   Number Field in s with defining polynomial x^2 - 2*x + 2)]
            sage: for p in L.places_above(I.place()):                                   # optional - sage.libs.singular
            ....:    k, fr_k, to_k = p.residue_field()
            ....:    assert all(fr_k(k(e)) == e for e in range(10))
            ....:    assert all(to_k(fr_k(e)) == e for e in [k.random_element() for i in [1..10]])

        ::

            sage: K.<x> = FunctionField(QQbar); _.<Y> = K[]                             # optional - sage.rings.number_field
            sage: L.<y> = K.extension(Y^3 + Y - x^4)                                    # optional - sage.libs.singular sage.rings.number_field
            sage: O = K.maximal_order()                                                 # optional - sage.libs.singular sage.rings.number_field
            sage: I = O.ideal(x)                                                        # optional - sage.libs.singular sage.rings.number_field
            sage: [p.residue_field() for p in L.places_above(I.place())]                # optional - sage.libs.singular sage.rings.number_field
            [(Algebraic Field, Ring morphism:
                From: Algebraic Field
                To:   Valuation ring at Place (x, y - I, y^2 + 1), Ring morphism:
                From: Valuation ring at Place (x, y - I, y^2 + 1)
                To:   Algebraic Field), (Algebraic Field, Ring morphism:
                From: Algebraic Field
                To:   Valuation ring at Place (x, y, y^2), Ring morphism:
                From: Valuation ring at Place (x, y, y^2)
                To:   Algebraic Field), (Algebraic Field, Ring morphism:
                From: Algebraic Field
                To:   Valuation ring at Place (x, y + I, y^2 + 1), Ring morphism:
                From: Valuation ring at Place (x, y + I, y^2 + 1)
                To:   Algebraic Field)]
        """
        F = self.function_field()
        prime = self.prime_ideal()  # Let P be this prime ideal

        if self.is_infinite_place():
            _F, from_F, to_F  = F._inversion_isomorphism()
            _prime = prime._ideal
            _place = _prime.place()

            K, _from_K, _to_K = _place._residue_field(name=name)

            from_K = lambda e: from_F(_from_K(e))
            to_K = lambda f: _to_K(to_F(f))
            return K, from_K, to_K

        from sage.matrix.constructor import matrix
        from sage.modules.free_module_element import vector

        O = F.maximal_order()
        Obasis = O.basis()

        M = prime.hnf()
        R = M.base_ring() # univariate polynomial ring
        n = M.nrows() # extension degree of the function field

        # Step 1: construct a vector space representing the residue field
        #
        # Given an (reversed) HNF basis M for a prime ideal P of O, every
        # element of O mod P can be represented by a vector of polynomials of
        # degrees less than those of the (anti)diagonal elements of M. In turn,
        # the vector of polynomials can be represented by the vector of the
        # coefficients of the polynomials. V is the space of these vectors.

        k = F.constant_base_field()
        degs = [M[i,i].degree() for i in range(n)]
        deg = sum(degs) # degree of the place

        # Let V = k**deg

        def to_V(e):
            """
            An example to show the idea: Suppose that::

                    [x 0 0]
                M = [0 1 0] and v = (x^10, x^7 + x^3, x^7 + x^4 + x^3 + 1)
                    [1 0 1]

            Then to_V(e) = [1]
            """
            v = O._coordinate_vector(e)
            vec = []
            for i in reversed(range(n)):
                q,r = v[i].quo_rem(M[i,i])
                v -= q * M[i]
                for j in range(degs[i]):
                    vec.append(r[j])
            return vector(vec)

        def fr_V(vec): # to_O
            vec = vec.list()
            pos = 0
            e = F(0)
            for i in reversed(range(n)):
                if degs[i] == 0:
                    continue
                else:
                    end = pos + degs[i]
                    e += R(vec[pos:end]) * Obasis[i]
                    pos = end
            return e

        # Step 2: find a primitive element of the residue field

        def candidates():
            # Trial 1: this suffices for places obtained from Kummers' theorem
            # and for places of function fields over number fields or QQbar

            # Note that a = O._kummer_gen is a simple generator of O/prime over
            # o/p. If b is a simple generator of o/p over the constant base field
            # k, then the set a + k * b contains a simple generator of O/prime
            # over k (as there are finite number of intermediate fields).
            a = O._kummer_gen
            if a is not None:
                K,fr_K,_ = self.place_below().residue_field()
                b = fr_K(K.gen())
                if isinstance(k, (NumberField, sage.rings.abc.AlgebraicField)):
                    kk = ZZ
                else:
                    kk = k
                for c in kk:
                    if c != 0:
                        yield a + c * b

            # Trial 2: basis elements of the maximal order
            for gen in reversed(Obasis):
                yield gen

            import itertools

            # Trial 3: exhaustive search in O using only polynomials
            # with coefficients 0 or 1
            for d in range(deg):
                G = itertools.product(itertools.product([0,1],repeat=d+1), repeat=n)
                for g in G:
                    gen = sum([R(c1)*c2 for c1,c2 in zip(g, Obasis)])
                    yield gen

            # Trial 4: exhaustive search in O using all polynomials
            for d in range(deg):
                G = itertools.product(R.polynomials(max_degree=d), repeat=n)
                for g in G:
                    # discard duplicate cases
                    if max(c.degree() for c in g) != d:
                        continue
                    for j in range(n):
                        if g[j] != 0:
                            break
                    if g[j].leading_coefficient() != 1:
                        continue

                    gen = sum([c1*c2 for c1,c2 in zip(g, Obasis)])
                    yield gen

        # Search for a primitive element. It is such an element g of O
        # whose powers span the vector space V.
        for gen in candidates():
            g = F.one()
            m = []
            for i in range(deg):
                m.append(to_V(g))
                g *= gen
            mat = matrix(m)
            if mat.rank() == deg:
                break

        # Step 3: compute the minimal polynomial of g
        min_poly = R((-mat.solve_left(to_V(g))).list() + [1])

        # Step 4: construct the residue field K as an extension of the base
        # constant field using the minimal polynomial and compute vector space
        # representation W of K along with maps between them
        if deg > 1:
            if isinstance(k, NumberField):
                if name is None:
                    name='s'
                K = k.extension(min_poly, names=name)

                def from_W(e):
                    return K(list(e))

                def to_W(e):
                    return vector(K(e))
            else:
                K = k.extension(deg, name=name)

                # primitive element in K corresponding to g in O mod P
                prim = min_poly.roots(K)[0][0]

                W, from_W, to_W = K.vector_space(k, basis=[prim**i for i in range(deg)], map=True)
        else: # deg == 1
            K = k

            def from_W(e):
                return K(e[0])

            def to_W(e):
                return vector([e])

        # Step 5: compute the matrix of change of basis, from V to W via K
        C = mat.inverse()

        # Step 6: construct the maps between the residue field of the valuation
        # ring at P and K, via O and V and W

        def from_K(e):
            return fr_V(to_W(e) * mat)

        # As explained in Section 4.8.3 of [Coh1993]_, alpha has a simple pole
        # at this place and no other poles at finite places.
        p = prime.prime_below().gen().numerator()
        beta = prime._beta
        alpha = ~p * sum(c1*c2 for c1,c2 in zip(beta, Obasis))
        alpha_powered_by_ramification_index = alpha ** prime._ramification_index

        def to_K(f):
            if f not in O:
                den = O.coordinate_vector(f).denominator()
                num = den * f

                # s powered by the valuation of den at the prime
                alpha_power = alpha_powered_by_ramification_index ** den.valuation(p)
                rn = num * alpha_power # in O
                rd = den * alpha_power # in O but not in prime

                # Note that rn is not in O if and only if f is
                # not in the valuation ring. Hence f is in the
                # valuation ring if and only if this procedure
                # does not fall into an infinite loop.
                return to_K(rn) / to_K(rd)

            return from_W(to_V(f) * C)

        return K, from_K, to_K

    def valuation_ring(self):
        """
        Return the valuation ring at the place.

        EXAMPLES::

            sage: K.<x> = FunctionField(GF(2)); _.<Y> = K[]                             # optional - sage.libs.pari
            sage: L.<y> = K.extension(Y^2 + Y + x + 1/x)                                # optional - sage.libs.pari
            sage: p = L.places_finite()[0]                                              # optional - sage.libs.pari
            sage: p.valuation_ring()                                                    # optional - sage.libs.pari
            Valuation ring at Place (x, x*y)
        """
        from .valuation_ring import FunctionFieldValuationRing

        return FunctionFieldValuationRing(self.function_field(), self)


=======
>>>>>>> 77ee2821
class PlaceSet(UniqueRepresentation, Parent):
    """
    Sets of Places of function fields.

    INPUT:

    - ``field`` -- function field

    EXAMPLES::

        sage: K.<x> = FunctionField(GF(2)); _.<Y> = K[]                                 # optional - sage.libs.pari
<<<<<<< HEAD
        sage: L.<y> = K.extension(Y^3 + x^3*Y + x)                                      # optional - sage.libs.pari
        sage: L.place_set()                                                             # optional - sage.libs.pari
=======
        sage: L.<y> = K.extension(Y^3 + x^3*Y + x)                                      # optional - sage.libs.pari sage.rings.function_field
        sage: L.place_set()                                                             # optional - sage.libs.pari sage.rings.function_field
>>>>>>> 77ee2821
        Set of places of Function field in y defined by y^3 + x^3*y + x
    """
    Element = FunctionFieldPlace

    def __init__(self, field):
        """
        Initialize the set of places of the function ``field``.

        TESTS::

            sage: K.<x> = FunctionField(GF(2)); _.<Y> = K[]                             # optional - sage.libs.pari
<<<<<<< HEAD
            sage: L.<y> = K.extension(Y^3 + x^3*Y + x)                                  # optional - sage.libs.pari
            sage: places = L.place_set()                                                # optional - sage.libs.pari
            sage: TestSuite(places).run()                                               # optional - sage.libs.pari
=======
            sage: L.<y> = K.extension(Y^3 + x^3*Y + x)                                  # optional - sage.libs.pari sage.rings.function_field
            sage: places = L.place_set()                                                # optional - sage.libs.pari sage.rings.function_field
            sage: TestSuite(places).run()                                               # optional - sage.libs.pari sage.rings.function_field
>>>>>>> 77ee2821
        """
        self.Element = field._place_class
        Parent.__init__(self, category = Sets().Infinite())

        self._field = field

    def _repr_(self):
        """
        Return the string representation of the place.

        EXAMPLES::

            sage: K.<x> = FunctionField(GF(2)); _.<Y> = K[]                             # optional - sage.libs.pari
<<<<<<< HEAD
            sage: L.<y> = K.extension(Y^3 + x^3*Y + x)                                  # optional - sage.libs.pari
            sage: L.place_set()                                                         # optional - sage.libs.pari
=======
            sage: L.<y> = K.extension(Y^3 + x^3*Y + x)                                  # optional - sage.libs.pari sage.rings.function_field
            sage: L.place_set()                                                         # optional - sage.libs.pari sage.rings.function_field
>>>>>>> 77ee2821
            Set of places of Function field in y defined by y^3 + x^3*y + x
        """
        return "Set of places of {}".format(self._field)

    def _element_constructor_(self, x):
        """
        Create a place from ``x`` if ``x`` is a prime ideal.

        EXAMPLES::

            sage: K.<x> = FunctionField(GF(2)); _.<Y> = K[]                             # optional - sage.libs.pari
<<<<<<< HEAD
            sage: L.<y> = K.extension(Y^3 + x^3*Y + x)                                  # optional - sage.libs.pari
            sage: places = L.place_set()                                                # optional - sage.libs.pari
            sage: O = L.maximal_order()                                                 # optional - sage.libs.pari
            sage: places(O.ideal(x,y))                                                  # optional - sage.libs.pari
=======
            sage: L.<y> = K.extension(Y^3 + x^3*Y + x)                                  # optional - sage.libs.pari sage.rings.function_field
            sage: places = L.place_set()                                                # optional - sage.libs.pari sage.rings.function_field
            sage: O = L.maximal_order()                                                 # optional - sage.libs.pari sage.rings.function_field
            sage: places(O.ideal(x, y))                                                 # optional - sage.libs.pari sage.rings.function_field
>>>>>>> 77ee2821
            Place (x, y)
        """
        from .ideal import FunctionFieldIdeal

        if isinstance(x, FunctionFieldIdeal) and x.is_prime():
            return self.element_class(self, x)
        else:
            raise ValueError("not a prime ideal")

    def _an_element_(self):
        """
        Return a place.

        EXAMPLES::

            sage: K.<x> = FunctionField(GF(2)); _.<Y> = K[]                             # optional - sage.libs.pari
<<<<<<< HEAD
            sage: L.<y> = K.extension(Y^3 + x^3*Y + x)                                  # optional - sage.libs.pari
            sage: places = L.place_set()                                                # optional - sage.libs.pari
            sage: places.an_element()  # random                                         # optional - sage.libs.pari
=======
            sage: L.<y> = K.extension(Y^3 + x^3*Y + x)                                  # optional - sage.libs.pari sage.rings.function_field
            sage: places = L.place_set()                                                # optional - sage.libs.pari sage.rings.function_field
            sage: places.an_element()  # random                                         # optional - sage.libs.pari sage.rings.function_field
>>>>>>> 77ee2821
            Ideal (x) of Maximal order of Rational function field in x
            over Finite Field of size 2
        """
        d = 1
        while True:
            try:
                p = self._field.places(d).pop()
            except IndexError:
                d = d + 1
            else:
                break
        return p

    def function_field(self):
        """
        Return the function field to which this place set belongs.

        EXAMPLES::

            sage: K.<x> = FunctionField(GF(2)); _.<Y> = K[]                             # optional - sage.libs.pari
<<<<<<< HEAD
            sage: L.<y> = K.extension(Y^3 + x^3*Y + x)                                  # optional - sage.libs.pari
            sage: PS = L.place_set()                                                    # optional - sage.libs.pari
            sage: PS.function_field() == L                                              # optional - sage.libs.pari
=======
            sage: L.<y> = K.extension(Y^3 + x^3*Y + x)                                  # optional - sage.libs.pari sage.rings.function_field
            sage: PS = L.place_set()                                                    # optional - sage.libs.pari sage.rings.function_field
            sage: PS.function_field() == L                                              # optional - sage.libs.pari sage.rings.function_field
>>>>>>> 77ee2821
            True
        """
        return self._field<|MERGE_RESOLUTION|>--- conflicted
+++ resolved
@@ -12,13 +12,8 @@
 All rational places of a function field can be computed::
 
     sage: K.<x> = FunctionField(GF(2)); _.<Y> = K[]                                     # optional - sage.libs.pari
-<<<<<<< HEAD
-    sage: L.<y> = K.extension(Y^3 + x + x^3*Y)                                          # optional - sage.libs.pari
-    sage: L.places()                                                                    # optional - sage.libs.pari
-=======
     sage: L.<y> = K.extension(Y^3 + x + x^3*Y)                                          # optional - sage.libs.pari sage.rings.function_field
     sage: L.places()                                                                    # optional - sage.libs.pari sage.rings.function_field
->>>>>>> 77ee2821
     [Place (1/x, 1/x^3*y^2 + 1/x),
      Place (1/x, 1/x^3*y^2 + 1/x^2*y + 1),
      Place (x, y)]
@@ -61,18 +56,6 @@
 #                  http://www.gnu.org/licenses/
 #*****************************************************************************
 
-<<<<<<< HEAD
-import sage.rings.abc
-
-from sage.misc.cachefunc import cached_method
-
-from sage.arith.functions import lcm
-
-from sage.rings.integer_ring import ZZ
-from sage.rings.number_field.number_field_base import NumberField
-
-=======
->>>>>>> 77ee2821
 from sage.structure.unique_representation import UniqueRepresentation
 from sage.structure.parent import Parent
 from sage.structure.element import Element
@@ -93,13 +76,8 @@
     EXAMPLES::
 
         sage: K.<x> = FunctionField(GF(2)); _.<Y> = K[]                                 # optional - sage.libs.pari
-<<<<<<< HEAD
-        sage: L.<y> = K.extension(Y^3 + x + x^3*Y)                                      # optional - sage.libs.pari
-        sage: L.places_finite()[0]                                                      # optional - sage.libs.pari
-=======
         sage: L.<y> = K.extension(Y^3 + x + x^3*Y)                                      # optional - sage.libs.pari sage.rings.function_field
         sage: L.places_finite()[0]                                                      # optional - sage.libs.pari sage.rings.function_field
->>>>>>> 77ee2821
         Place (x, y)
     """
     def __init__(self, parent, prime):
@@ -109,15 +87,9 @@
         TESTS::
 
             sage: K.<x> = FunctionField(GF(2)); _.<Y> = K[]                             # optional - sage.libs.pari
-<<<<<<< HEAD
-            sage: L.<y> = K.extension(Y^3 + x + x^3*Y)                                  # optional - sage.libs.pari
-            sage: p = L.places_finite()[0]                                              # optional - sage.libs.pari
-            sage: TestSuite(p).run()                                                    # optional - sage.libs.pari
-=======
             sage: L.<y> = K.extension(Y^3 + x + x^3*Y)                                  # optional - sage.libs.pari sage.rings.function_field
             sage: p = L.places_finite()[0]                                              # optional - sage.libs.pari sage.rings.function_field
             sage: TestSuite(p).run()                                                    # optional - sage.libs.pari sage.rings.function_field
->>>>>>> 77ee2821
         """
         Element.__init__(self, parent)
 
@@ -130,15 +102,9 @@
         EXAMPLES::
 
             sage: K.<x> = FunctionField(GF(2)); _.<Y> = K[]                             # optional - sage.libs.pari
-<<<<<<< HEAD
-            sage: L.<y> = K.extension(Y^3 + x + x^3*Y)                                  # optional - sage.libs.pari
-            sage: p = L.places_finite()[0]                                              # optional - sage.libs.pari
-            sage: {p: 1}                                                                # optional - sage.libs.pari
-=======
             sage: L.<y> = K.extension(Y^3 + x + x^3*Y)                                  # optional - sage.libs.pari sage.rings.function_field
             sage: p = L.places_finite()[0]                                              # optional - sage.libs.pari sage.rings.function_field
             sage: {p: 1}                                                                # optional - sage.libs.pari sage.rings.function_field
->>>>>>> 77ee2821
             {Place (x, y): 1}
         """
         return hash((self.function_field(), self._prime))
@@ -150,15 +116,9 @@
         EXAMPLES::
 
             sage: K.<x> = FunctionField(GF(2)); _.<Y> = K[]                             # optional - sage.libs.pari
-<<<<<<< HEAD
-            sage: L.<y> = K.extension(Y^3 + x^3*Y + x)                                  # optional - sage.libs.pari
-            sage: p = L.places_finite()[0]                                              # optional - sage.libs.pari
-            sage: p                                                                     # optional - sage.libs.pari
-=======
             sage: L.<y> = K.extension(Y^3 + x^3*Y + x)                                  # optional - sage.libs.pari sage.rings.function_field
             sage: p = L.places_finite()[0]                                              # optional - sage.libs.pari sage.rings.function_field
             sage: p                                                                     # optional - sage.libs.pari sage.rings.function_field
->>>>>>> 77ee2821
             Place (x, y)
         """
         try:
@@ -175,15 +135,9 @@
         EXAMPLES::
 
             sage: K.<x> = FunctionField(GF(2)); _.<Y> = K[]                             # optional - sage.libs.pari
-<<<<<<< HEAD
-            sage: L.<y> = K.extension(Y^3 + x + x^3*Y)                                  # optional - sage.libs.pari
-            sage: p = L.places_finite()[0]                                              # optional - sage.libs.pari
-            sage: latex(p)                                                              # optional - sage.libs.pari
-=======
             sage: L.<y> = K.extension(Y^3 + x + x^3*Y)                                  # optional - sage.libs.pari sage.rings.function_field
             sage: p = L.places_finite()[0]                                              # optional - sage.libs.pari sage.rings.function_field
             sage: latex(p)                                                              # optional - sage.libs.pari sage.rings.function_field
->>>>>>> 77ee2821
             \left(y\right)
         """
         return self._prime._latex_()
@@ -195,15 +149,6 @@
         EXAMPLES::
 
             sage: K.<x> = FunctionField(GF(2)); _.<Y> = K[]                             # optional - sage.libs.pari
-<<<<<<< HEAD
-            sage: L.<y> = K.extension(Y^3 + x + x^3*Y)                                  # optional - sage.libs.pari
-            sage: p1, p2, p3 = L.places()[:3]                                           # optional - sage.libs.pari
-            sage: p1 < p2                                                               # optional - sage.libs.pari
-            True
-            sage: p2 < p1                                                               # optional - sage.libs.pari
-            False
-            sage: p1 == p3                                                              # optional - sage.libs.pari
-=======
             sage: L.<y> = K.extension(Y^3 + x + x^3*Y)                                  # optional - sage.libs.pari sage.rings.function_field
             sage: p1, p2, p3 = L.places()[:3]                                           # optional - sage.libs.pari sage.rings.function_field
             sage: p1 < p2                                                               # optional - sage.libs.pari sage.rings.function_field
@@ -211,7 +156,6 @@
             sage: p2 < p1                                                               # optional - sage.libs.pari sage.rings.function_field
             False
             sage: p1 == p3                                                              # optional - sage.libs.pari sage.rings.function_field
->>>>>>> 77ee2821
             False
         """
         from sage.rings.function_field.order import FunctionFieldOrderInfinite
@@ -232,17 +176,10 @@
 
             sage: K.<x> = FunctionField(GF(5)); R.<Y> = PolynomialRing(K)               # optional - sage.libs.pari
             sage: F.<y> = K.extension(Y^2 - x^3 - 1)                                    # optional - sage.libs.pari
-<<<<<<< HEAD
-            sage: O = F.maximal_order()                                                 # optional - sage.libs.pari
-            sage: I = O.ideal(x + 1, y)                                                 # optional - sage.libs.pari
-            sage: P = I.place()                                                         # optional - sage.libs.pari
-            sage: -3*P + 5*P                                                            # optional - sage.libs.pari
-=======
             sage: O = F.maximal_order()                                                 # optional - sage.libs.pari sage.rings.function_field
             sage: I = O.ideal(x + 1, y)                                                 # optional - sage.libs.pari sage.rings.function_field
             sage: P = I.place()                                                         # optional - sage.libs.pari sage.rings.function_field
             sage: -3*P + 5*P                                                            # optional - sage.libs.pari sage.rings.function_field
->>>>>>> 77ee2821
             2*Place (x + 1, y)
         """
         if self_on_left:
@@ -256,15 +193,9 @@
         EXAMPLES::
 
             sage: K.<x> = FunctionField(GF(2)); _.<Y> = K[]                             # optional - sage.libs.pari
-<<<<<<< HEAD
-            sage: L.<y> = K.extension(Y^3 + x^3*Y + x)                                  # optional - sage.libs.pari
-            sage: p1, p2, p3 = L.places()[:3]                                           # optional - sage.libs.pari
-            sage: -p1 + p2                                                              # optional - sage.libs.pari
-=======
             sage: L.<y> = K.extension(Y^3 + x^3*Y + x)                                  # optional - sage.libs.pari sage.rings.function_field
             sage: p1, p2, p3 = L.places()[:3]                                           # optional - sage.libs.pari sage.rings.function_field
             sage: -p1 + p2                                                              # optional - sage.libs.pari sage.rings.function_field
->>>>>>> 77ee2821
             - Place (1/x, 1/x^3*y^2 + 1/x)
              + Place (1/x, 1/x^3*y^2 + 1/x^2*y + 1)
         """
@@ -278,15 +209,9 @@
         EXAMPLES::
 
             sage: K.<x> = FunctionField(GF(2)); _.<Y> = K[]                             # optional - sage.libs.pari
-<<<<<<< HEAD
-            sage: L.<y> = K.extension(Y^3 + x^3*Y + x)                                  # optional - sage.libs.pari
-            sage: p1, p2, p3 = L.places()[:3]                                           # optional - sage.libs.pari
-            sage: p1 + p2 + p3                                                          # optional - sage.libs.pari
-=======
             sage: L.<y> = K.extension(Y^3 + x^3*Y + x)                                  # optional - sage.libs.pari sage.rings.function_field
             sage: p1, p2, p3 = L.places()[:3]                                           # optional - sage.libs.pari sage.rings.function_field
             sage: p1 + p2 + p3                                                          # optional - sage.libs.pari sage.rings.function_field
->>>>>>> 77ee2821
             Place (1/x, 1/x^3*y^2 + 1/x)
              + Place (1/x, 1/x^3*y^2 + 1/x^2*y + 1)
              + Place (x, y)
@@ -301,15 +226,9 @@
         EXAMPLES::
 
             sage: K.<x> = FunctionField(GF(2)); _.<Y> = K[]                             # optional - sage.libs.pari
-<<<<<<< HEAD
-            sage: L.<y> = K.extension(Y^3 + x^3*Y + x)                                  # optional - sage.libs.pari
-            sage: p1, p2 = L.places()[:2]                                               # optional - sage.libs.pari
-            sage: p1 - p2                                                               # optional - sage.libs.pari
-=======
             sage: L.<y> = K.extension(Y^3 + x^3*Y + x)                                  # optional - sage.libs.pari sage.rings.function_field
             sage: p1, p2 = L.places()[:2]                                               # optional - sage.libs.pari sage.rings.function_field
             sage: p1 - p2                                                               # optional - sage.libs.pari sage.rings.function_field
->>>>>>> 77ee2821
             Place (1/x, 1/x^3*y^2 + 1/x)
              - Place (1/x, 1/x^3*y^2 + 1/x^2*y + 1)
         """
@@ -352,15 +271,9 @@
         EXAMPLES::
 
             sage: K.<x> = FunctionField(GF(2)); _.<Y> = K[]                             # optional - sage.libs.pari
-<<<<<<< HEAD
-            sage: L.<y> = K.extension(Y^3 + x^3*Y + x)                                  # optional - sage.libs.pari
-            sage: p = L.places()[0]                                                     # optional - sage.libs.pari
-            sage: p.function_field() == L                                               # optional - sage.libs.pari
-=======
             sage: L.<y> = K.extension(Y^3 + x^3*Y + x)                                  # optional - sage.libs.pari sage.rings.function_field
             sage: p = L.places()[0]                                                     # optional - sage.libs.pari sage.rings.function_field
             sage: p.function_field() == L                                               # optional - sage.libs.pari sage.rings.function_field
->>>>>>> 77ee2821
             True
         """
         return self.parent()._field
@@ -372,15 +285,9 @@
         EXAMPLES::
 
             sage: K.<x> = FunctionField(GF(2)); _.<Y> = K[]                             # optional - sage.libs.pari
-<<<<<<< HEAD
-            sage: L.<y> = K.extension(Y^3 + x^3*Y + x)                                  # optional - sage.libs.pari
-            sage: p = L.places()[0]                                                     # optional - sage.libs.pari
-            sage: p.prime_ideal()                                                       # optional - sage.libs.pari
-=======
             sage: L.<y> = K.extension(Y^3 + x^3*Y + x)                                  # optional - sage.libs.pari sage.rings.function_field
             sage: p = L.places()[0]                                                     # optional - sage.libs.pari sage.rings.function_field
             sage: p.prime_ideal()                                                       # optional - sage.libs.pari sage.rings.function_field
->>>>>>> 77ee2821
             Ideal (1/x^3*y^2 + 1/x) of Maximal infinite order of Function field
             in y defined by y^3 + x^3*y + x
         """
@@ -393,834 +300,17 @@
         EXAMPLES::
 
             sage: K.<x> = FunctionField(GF(5)); R.<Y> = PolynomialRing(K)               # optional - sage.libs.pari
-<<<<<<< HEAD
-            sage: F.<y> = K.extension(Y^2 - x^3 - 1)                                    # optional - sage.libs.pari
-            sage: O = F.maximal_order()                                                 # optional - sage.libs.pari
-            sage: I = O.ideal(x + 1,y)                                                  # optional - sage.libs.pari
-            sage: P = I.place()                                                         # optional - sage.libs.pari
-            sage: P.divisor()                                                           # optional - sage.libs.pari
-=======
             sage: F.<y> = K.extension(Y^2 - x^3 - 1)                                    # optional - sage.libs.pari sage.rings.function_field
             sage: O = F.maximal_order()                                                 # optional - sage.libs.pari sage.rings.function_field
             sage: I = O.ideal(x + 1,y)                                                  # optional - sage.libs.pari sage.rings.function_field
             sage: P = I.place()                                                         # optional - sage.libs.pari sage.rings.function_field
             sage: P.divisor()                                                           # optional - sage.libs.pari sage.rings.function_field
->>>>>>> 77ee2821
             Place (x + 1, y)
         """
         from .divisor import prime_divisor
         return prime_divisor(self.function_field(), self, multiplicity)
 
 
-<<<<<<< HEAD
-class FunctionFieldPlace_rational(FunctionFieldPlace):
-    """
-    Places of rational function fields.
-    """
-    def degree(self):
-        """
-        Return the degree of the place.
-
-        EXAMPLES::
-
-            sage: F.<x> = FunctionField(GF(2))                                          # optional - sage.libs.pari
-            sage: O = F.maximal_order()                                                 # optional - sage.libs.pari
-            sage: i = O.ideal(x^2 + x + 1)                                              # optional - sage.libs.pari
-            sage: p = i.place()                                                         # optional - sage.libs.pari
-            sage: p.degree()                                                            # optional - sage.libs.pari
-            2
-        """
-        if self.is_infinite_place():
-            return 1
-        else:
-            return self._prime.gen().numerator().degree()
-
-    def is_infinite_place(self):
-        """
-        Return ``True`` if the place is at infinite.
-
-        EXAMPLES::
-
-            sage: F.<x> = FunctionField(GF(2))                                          # optional - sage.libs.pari
-            sage: F.places()                                                            # optional - sage.libs.pari
-            [Place (1/x), Place (x), Place (x + 1)]
-            sage: [p.is_infinite_place() for p in F.places()]                           # optional - sage.libs.pari
-            [True, False, False]
-        """
-        F = self.function_field()
-        return self.prime_ideal().ring() == F.maximal_order_infinite()
-
-    def local_uniformizer(self):
-        """
-        Return a local uniformizer of the place.
-
-        EXAMPLES::
-
-            sage: F.<x> = FunctionField(GF(2))                                          # optional - sage.libs.pari
-            sage: F.places()                                                            # optional - sage.libs.pari
-            [Place (1/x), Place (x), Place (x + 1)]
-            sage: [p.local_uniformizer() for p in F.places()]                           # optional - sage.libs.pari
-            [1/x, x, x + 1]
-        """
-        return self.prime_ideal().gen()
-
-    def residue_field(self, name=None):
-        """
-        Return the residue field of the place.
-
-        EXAMPLES::
-
-            sage: F.<x> = FunctionField(GF(2))                                          # optional - sage.libs.pari
-            sage: O = F.maximal_order()                                                 # optional - sage.libs.pari
-            sage: p = O.ideal(x^2 + x + 1).place()                                      # optional - sage.libs.pari
-            sage: k, fr_k, to_k = p.residue_field()                                     # optional - sage.libs.pari
-            sage: k                                                                     # optional - sage.libs.pari
-            Finite Field in z2 of size 2^2
-            sage: fr_k                                                                  # optional - sage.libs.pari
-            Ring morphism:
-              From: Finite Field in z2 of size 2^2
-              To:   Valuation ring at Place (x^2 + x + 1)
-            sage: to_k                                                                  # optional - sage.libs.pari
-            Ring morphism:
-              From: Valuation ring at Place (x^2 + x + 1)
-              To:   Finite Field in z2 of size 2^2
-        """
-        return self.valuation_ring().residue_field(name=name)
-
-    def _residue_field(self, name=None):
-        """
-        Return the residue field of the place along with the maps from
-        and to it.
-
-        INPUT:
-
-        - ``name`` -- string; name of the generator of the residue field
-
-        EXAMPLES::
-
-            sage: F.<x> = FunctionField(GF(2))                                          # optional - sage.libs.pari
-            sage: O = F.maximal_order()                                                 # optional - sage.libs.pari
-            sage: i = O.ideal(x^2 + x + 1)                                              # optional - sage.libs.pari
-            sage: p = i.place()                                                         # optional - sage.libs.pari
-            sage: R, fr, to = p._residue_field()                                        # optional - sage.libs.pari
-            sage: R                                                                     # optional - sage.libs.pari
-            Finite Field in z2 of size 2^2
-            sage: [fr(e) for e in R.list()]                                             # optional - sage.libs.pari
-            [0, x, x + 1, 1]
-            sage: to(x*(x+1)) == to(x) * to(x+1)                                        # optional - sage.libs.pari
-            True
-        """
-        F = self.function_field()
-        prime = self.prime_ideal()
-
-        if self.is_infinite_place():
-            K = F.constant_base_field()
-
-            def from_K(e):
-                return F(e)
-
-            def to_K(f):
-                n = f.numerator()
-                d = f.denominator()
-
-                n_deg = n.degree()
-                d_deg =d.degree()
-
-                if n_deg < d_deg:
-                    return K(0)
-                elif n_deg == d_deg:
-                    return n.lc() / d.lc()
-                else:
-                    raise TypeError("not in the valuation ring")
-        else:
-            O = F.maximal_order()
-            K, from_K, _to_K = O._residue_field(prime, name=name)
-
-            def to_K(f):
-                if f in O: # f.denominator() is 1
-                    return _to_K(f.numerator())
-                else:
-                    d = F(f.denominator())
-                    n = d * f
-
-                    nv = prime.valuation(O.ideal(n))
-                    dv = prime.valuation(O.ideal(d))
-
-                    if nv > dv:
-                        return K(0)
-                    elif dv > nv:
-                        raise TypeError("not in the valuation ring")
-
-                    s = ~prime.gen()
-                    rd = d * s**dv # in O but not in prime
-                    rn = n * s**nv # in O but not in prime
-                    return to_K(rn) / to_K(rd)
-
-        return K, from_K, to_K
-
-    def valuation_ring(self):
-        """
-        Return the valuation ring at the place.
-
-        EXAMPLES::
-
-            sage: K.<x> = FunctionField(GF(2)); _.<Y> = K[]                             # optional - sage.libs.pari
-            sage: L.<y> = K.extension(Y^2 + Y + x + 1/x)                                # optional - sage.libs.pari
-            sage: p = L.places_finite()[0]                                              # optional - sage.libs.pari
-            sage: p.valuation_ring()                                                    # optional - sage.libs.pari
-            Valuation ring at Place (x, x*y)
-        """
-        from .valuation_ring import FunctionFieldValuationRing
-
-        return FunctionFieldValuationRing(self.function_field(), self)
-
-
-class FunctionFieldPlace_polymod(FunctionFieldPlace):
-    """
-    Places of extensions of function fields.
-    """
-    def place_below(self):
-        """
-        Return the place lying below the place.
-
-        EXAMPLES::
-
-            sage: K.<x> = FunctionField(GF(2)); _.<Y> = K[]                             # optional - sage.libs.pari
-            sage: L.<y> = K.extension(Y^3 + x^3*Y + x)                                  # optional - sage.libs.pari
-            sage: OK = K.maximal_order()                                                # optional - sage.libs.pari
-            sage: OL = L.maximal_order()                                                # optional - sage.libs.pari
-            sage: p = OK.ideal(x^2 + x + 1)                                             # optional - sage.libs.pari
-            sage: dec = OL.decomposition(p)                                             # optional - sage.libs.pari
-            sage: q = dec[0][0].place()                                                 # optional - sage.libs.pari
-            sage: q.place_below()                                                       # optional - sage.libs.pari
-            Place (x^2 + x + 1)
-        """
-        return self.prime_ideal().prime_below().place()
-
-    def relative_degree(self):
-        """
-        Return the relative degree of the place.
-
-        EXAMPLES::
-
-            sage: K.<x> = FunctionField(GF(2)); _.<Y> = K[]                             # optional - sage.libs.pari
-            sage: L.<y> = K.extension(Y^3 + x^3*Y + x)                                  # optional - sage.libs.pari
-            sage: OK = K.maximal_order()                                                # optional - sage.libs.pari
-            sage: OL = L.maximal_order()                                                # optional - sage.libs.pari
-            sage: p = OK.ideal(x^2 + x + 1)                                             # optional - sage.libs.pari
-            sage: dec = OL.decomposition(p)                                             # optional - sage.libs.pari
-            sage: q = dec[0][0].place()                                                 # optional - sage.libs.pari
-            sage: q.relative_degree()                                                   # optional - sage.libs.pari
-            1
-        """
-        return self._prime._relative_degree
-
-    def degree(self):
-        """
-        Return the degree of the place.
-
-        EXAMPLES::
-
-            sage: K.<x> = FunctionField(GF(2)); _.<Y> = K[]                             # optional - sage.libs.pari
-            sage: L.<y> = K.extension(Y^3 + x^3*Y + x)                                  # optional - sage.libs.pari
-            sage: OK = K.maximal_order()                                                # optional - sage.libs.pari
-            sage: OL = L.maximal_order()                                                # optional - sage.libs.pari
-            sage: p = OK.ideal(x^2 + x + 1)                                             # optional - sage.libs.pari
-            sage: dec = OL.decomposition(p)                                             # optional - sage.libs.pari
-            sage: q = dec[0][0].place()                                                 # optional - sage.libs.pari
-            sage: q.degree()                                                            # optional - sage.libs.pari
-            2
-        """
-        return self.relative_degree() * self.place_below().degree()
-
-    def is_infinite_place(self):
-        """
-        Return ``True`` if the place is above the unique infinite place
-        of the underlying rational function field.
-
-        EXAMPLES::
-
-            sage: K.<x> = FunctionField(GF(2)); _.<Y> = K[]                             # optional - sage.libs.pari
-            sage: L.<y> = K.extension(Y^3 + x^3*Y + x)                                  # optional - sage.libs.pari
-            sage: pls = L.places()                                                      # optional - sage.libs.pari
-            sage: [p.is_infinite_place() for p in pls]                                  # optional - sage.libs.pari
-            [True, True, False]
-            sage: [p.place_below() for p in pls]                                        # optional - sage.libs.pari
-            [Place (1/x), Place (1/x), Place (x)]
-        """
-        return self.place_below().is_infinite_place()
-
-    def local_uniformizer(self):
-        """
-        Return an element of the function field that has a simple zero
-        at the place.
-
-        EXAMPLES::
-
-            sage: K.<x> = FunctionField(GF(4)); _.<Y> = K[]                             # optional - sage.libs.pari
-            sage: L.<y> = K.extension(Y^3 + x^3*Y + x)                                  # optional - sage.libs.pari
-            sage: pls = L.places()                                                      # optional - sage.libs.pari
-            sage: [p.local_uniformizer().valuation(p) for p in pls]                     # optional - sage.libs.pari
-            [1, 1, 1, 1, 1]
-        """
-        gens = self._prime.gens()
-        for g in gens:
-            if g.valuation(self) == 1:
-                return g
-        assert False, "Internal error"
-
-    def gaps(self):
-        """
-        Return the gap sequence for the place.
-
-        EXAMPLES::
-
-            sage: K.<x> = FunctionField(GF(4)); _.<Y> = K[]                             # optional - sage.libs.pari
-            sage: L.<y> = K.extension(Y^3 + x^3*Y + x)                                  # optional - sage.libs.pari
-            sage: O = L.maximal_order()                                                 # optional - sage.libs.pari
-            sage: p = O.ideal(x,y).place()                                              # optional - sage.libs.pari
-            sage: p.gaps() # a Weierstrass place                                        # optional - sage.libs.pari
-            [1, 2, 4]
-
-            sage: K.<x> = FunctionField(GF(2)); _.<Y> = K[]                             # optional - sage.libs.pari
-            sage: L.<y> = K.extension(Y^3 + x^3 * Y + x)                                # optional - sage.libs.pari
-            sage: [p.gaps() for p in L.places()]                                        # optional - sage.libs.pari
-            [[1, 2, 4], [1, 2, 4], [1, 2, 4]]
-        """
-        if self.degree() == 1:
-            return self._gaps_rational() # faster for rational places
-        else:
-            return self._gaps_wronskian()
-
-    def _gaps_rational(self):
-        """
-        Return the gap sequence for the rational place.
-
-        This method computes the gap numbers using the definition of gap
-        numbers. The dimension of the multiple of the prime divisor
-        supported at the place is computed by Hess' algorithm.
-
-        EXAMPLES::
-
-            sage: K.<x> = FunctionField(GF(4)); _.<Y> = K[]                             # optional - sage.libs.pari
-            sage: L.<y> = K.extension(Y^3 + x^3*Y + x)                                  # optional - sage.libs.pari
-            sage: O = L.maximal_order()                                                 # optional - sage.libs.pari
-            sage: p = O.ideal(x,y).place()                                              # optional - sage.libs.pari
-            sage: p.gaps()  # indirect doctest                                          # optional - sage.libs.pari
-            [1, 2, 4]
-
-            sage: K.<x> = FunctionField(GF(2)); _.<Y> = K[]                             # optional - sage.libs.pari
-            sage: L.<y> = K.extension(Y^3 + x^3*Y + x)                                  # optional - sage.libs.pari
-            sage: [p.gaps() for p in L.places()]  # indirect doctest                    # optional - sage.libs.pari
-            [[1, 2, 4], [1, 2, 4], [1, 2, 4]]
-        """
-        from sage.matrix.constructor import matrix
-
-        F = self.function_field()
-        n = F.degree()
-        O = F.maximal_order()
-        Oinf = F.maximal_order_infinite()
-
-        R = O._module_base_ring._ring
-        one = R.one()
-
-        # Hess' Riemann-Roch basis algorithm stripped down for gaps computation
-        def dim_RR(M):
-            den = lcm([e.denominator() for e in M.list()])
-            mat = matrix(R, M.nrows(), [(den*e).numerator() for e in M.list()])
-
-            # initialise pivot_row and conflicts list
-            pivot_row = [[] for i in range(n)]
-            conflicts = []
-            for i in range(n):
-                bestp = -1
-                best = -1
-                for c in range(n):
-                    d = mat[i,c].degree()
-                    if d >= best:
-                        bestp = c
-                        best = d
-
-                if best >= 0:
-                    pivot_row[bestp].append((i,best))
-                    if len(pivot_row[bestp]) > 1:
-                        conflicts.append(bestp)
-
-            # while there is a conflict, do a simple transformation
-            while conflicts:
-                c = conflicts.pop()
-                row = pivot_row[c]
-                i,ideg = row.pop()
-                j,jdeg = row.pop()
-
-                if jdeg > ideg:
-                    i,j = j,i
-                    ideg,jdeg = jdeg,ideg
-
-                coeff = - mat[i,c].lc() / mat[j,c].lc()
-                s = coeff * one.shift(ideg - jdeg)
-
-                mat.add_multiple_of_row(i, j, s)
-
-                row.append((j,jdeg))
-
-                bestp = -1
-                best = -1
-                for c in range(n):
-                    d = mat[i,c].degree()
-                    if d >= best:
-                        bestp = c
-                        best = d
-
-                if best >= 0:
-                    pivot_row[bestp].append((i,best))
-                    if len(pivot_row[bestp]) > 1:
-                        conflicts.append(bestp)
-
-            dim = 0
-            for j in range(n):
-                i,ideg = pivot_row[j][0]
-                k = den.degree() - ideg + 1
-                if k > 0:
-                    dim += k
-            return dim
-
-        V,fr,to = F.vector_space()
-
-        prime_inv = ~ self.prime_ideal()
-        I = O.ideal(1)
-        J = Oinf.ideal(1)
-
-        B = matrix([to(b) for b in J.gens_over_base()])
-        C = matrix([to(v) for v in I.gens_over_base()])
-
-        prev = dim_RR(C * B.inverse())
-        gaps = []
-        g = F.genus()
-        i = 1
-        if self.is_infinite_place():
-            while g:
-                J = J * prime_inv
-                B = matrix([to(b) for b in J.gens_over_base()])
-                dim = dim_RR(C * B.inverse())
-                if dim == prev:
-                    gaps.append(i)
-                    g -= 1
-                else:
-                    prev = dim
-                i += 1
-        else: # self is a finite place
-            Binv = B.inverse()
-            while g:
-                I = I * prime_inv
-                C = matrix([to(v) for v in I.gens_over_base()])
-                dim = dim_RR(C * Binv)
-                if dim == prev:
-                    gaps.append(i)
-                    g -= 1
-                else:
-                    prev = dim
-                i += 1
-
-        return gaps
-
-    def _gaps_wronskian(self):
-        """
-        Return the gap sequence for the place.
-
-        This method implements the local version of Hess' Algorithm 30 of [Hes2002b]_
-        based on the Wronskian determinant.
-
-        EXAMPLES::
-
-            sage: K.<x> = FunctionField(GF(4)); _.<Y> = K[]                             # optional - sage.libs.pari
-            sage: L.<y> = K.extension(Y^3 + x^3*Y + x)                                  # optional - sage.libs.pari
-            sage: O = L.maximal_order()                                                 # optional - sage.libs.pari
-            sage: p = O.ideal(x,y).place()                                              # optional - sage.libs.pari
-            sage: p._gaps_wronskian() # a Weierstrass place                             # optional - sage.libs.pari
-            [1, 2, 4]
-
-            sage: K.<x> = FunctionField(GF(2)); _.<Y> = K[]                             # optional - sage.libs.pari
-            sage: L.<y> = K.extension(Y^3 + x^3 * Y + x)                                # optional - sage.libs.pari
-            sage: [p._gaps_wronskian() for p in L.places()]                             # optional - sage.libs.pari
-            [[1, 2, 4], [1, 2, 4], [1, 2, 4]]
-        """
-        from sage.matrix.constructor import matrix
-        from sage.modules.free_module_element import vector
-
-        F = self.function_field()
-        R,fr_R,to_R = self._residue_field()
-        der = F.higher_derivation()
-
-        sep = self.local_uniformizer()
-
-        # a differential divisor satisfying
-        # v_p(W) = 0 for the place p
-        W = sep.differential().divisor()
-
-        # Step 3:
-        basis = W._basis()
-        d = len(basis)
-        M = matrix([to_R(b) for b in basis])
-        if M.rank() == 0:
-            return []
-
-        # Steps 4, 5, 6, 7:
-        e = 1
-        gaps = [1]
-        while M.nrows() < d:
-            row = vector([to_R(der._derive(basis[i], e, sep)) for i in range(d)])
-            if row not in M.row_space():
-                M = matrix(M.rows() + [row])
-                M.echelonize()
-                gaps.append(e + 1)
-            e += 1
-
-        return gaps
-
-    def residue_field(self, name=None):
-        """
-        Return the residue field of the place.
-
-        INPUT:
-
-        - ``name`` -- string; name of the generator of the residue field
-
-        OUTPUT:
-
-        - a field isomorphic to the residue field
-
-        - a ring homomorphism from the valuation ring to the field
-
-        - a ring homomorphism from the field to the valuation ring
-
-        EXAMPLES::
-
-            sage: K.<x> = FunctionField(GF(2)); _.<Y> = K[]                             # optional - sage.libs.pari
-            sage: L.<y> = K.extension(Y^2 + Y + x + 1/x)                                # optional - sage.libs.pari
-            sage: p = L.places_finite()[0]                                              # optional - sage.libs.pari
-            sage: k, fr_k, to_k = p.residue_field()                                     # optional - sage.libs.pari
-            sage: k                                                                     # optional - sage.libs.pari
-            Finite Field of size 2
-            sage: fr_k                                                                  # optional - sage.libs.pari
-            Ring morphism:
-              From: Finite Field of size 2
-              To:   Valuation ring at Place (x, x*y)
-            sage: to_k                                                                  # optional - sage.libs.pari
-            Ring morphism:
-              From: Valuation ring at Place (x, x*y)
-              To:   Finite Field of size 2
-            sage: to_k(y)                                                               # optional - sage.libs.pari
-            Traceback (most recent call last):
-            ...
-            TypeError: y fails to convert into the map's domain
-            Valuation ring at Place (x, x*y)...
-            sage: to_k(1/y)                                                             # optional - sage.libs.pari
-            0
-            sage: to_k(y/(1+y))                                                         # optional - sage.libs.pari
-            1
-        """
-        return self.valuation_ring().residue_field(name=name)
-
-    @cached_method
-    def _residue_field(self, name=None):
-        """
-        Return the residue field of the place along with the functions
-        mapping from and to it.
-
-        INPUT:
-
-        - ``name`` -- string (default: `None`); name of the generator
-          of the residue field
-
-        EXAMPLES::
-
-            sage: K.<x> = FunctionField(GF(2)); _.<Y> = K[]                             # optional - sage.libs.pari
-            sage: L.<y> = K.extension(Y^2 + Y + x + 1/x)                                # optional - sage.libs.pari
-            sage: p = L.places_finite()[0]                                              # optional - sage.libs.pari
-            sage: k,fr_k,to_k = p._residue_field()                                      # optional - sage.libs.pari
-            sage: k                                                                     # optional - sage.libs.pari
-            Finite Field of size 2
-            sage: [fr_k(e) for e in k]                                                  # optional - sage.libs.pari
-            [0, 1]
-
-        ::
-
-            sage: K.<x> = FunctionField(GF(9)); _.<Y> = K[]                             # optional - sage.libs.pari
-            sage: L.<y> = K.extension(Y^3 + Y - x^4)                                    # optional - sage.libs.pari
-            sage: p = L.places()[-1]                                                    # optional - sage.libs.pari
-            sage: p.residue_field()                                                     # optional - sage.libs.pari
-            (Finite Field in z2 of size 3^2, Ring morphism:
-               From: Finite Field in z2 of size 3^2
-               To:   Valuation ring at Place (x + 1, y + 2*z2), Ring morphism:
-               From: Valuation ring at Place (x + 1, y + 2*z2)
-               To:   Finite Field in z2 of size 3^2)
-
-        ::
-
-            sage: K.<x> = FunctionField(QQ); _.<Y> = K[]
-            sage: L.<y> = K.extension(Y^3 + Y - x^4)                                    # optional - sage.libs.singular
-            sage: O = K.maximal_order()
-            sage: I = O.ideal(x)
-            sage: [p.residue_field() for p in L.places_above(I.place())]                # optional - sage.libs.singular
-            [(Rational Field, Ring morphism:
-                From: Rational Field
-                To:   Valuation ring at Place (x, y, y^2), Ring morphism:
-                From: Valuation ring at Place (x, y, y^2)
-                To:   Rational Field),
-             (Number Field in s with defining polynomial x^2 - 2*x + 2, Ring morphism:
-                From: Number Field in s with defining polynomial x^2 - 2*x + 2
-                To:   Valuation ring at Place (x, x*y, y^2 + 1), Ring morphism:
-                From: Valuation ring at Place (x, x*y, y^2 + 1)
-                To:   Number Field in s with defining polynomial x^2 - 2*x + 2)]
-            sage: for p in L.places_above(I.place()):                                   # optional - sage.libs.singular
-            ....:    k, fr_k, to_k = p.residue_field()
-            ....:    assert all(fr_k(k(e)) == e for e in range(10))
-            ....:    assert all(to_k(fr_k(e)) == e for e in [k.random_element() for i in [1..10]])
-
-        ::
-
-            sage: K.<x> = FunctionField(QQbar); _.<Y> = K[]                             # optional - sage.rings.number_field
-            sage: L.<y> = K.extension(Y^3 + Y - x^4)                                    # optional - sage.libs.singular sage.rings.number_field
-            sage: O = K.maximal_order()                                                 # optional - sage.libs.singular sage.rings.number_field
-            sage: I = O.ideal(x)                                                        # optional - sage.libs.singular sage.rings.number_field
-            sage: [p.residue_field() for p in L.places_above(I.place())]                # optional - sage.libs.singular sage.rings.number_field
-            [(Algebraic Field, Ring morphism:
-                From: Algebraic Field
-                To:   Valuation ring at Place (x, y - I, y^2 + 1), Ring morphism:
-                From: Valuation ring at Place (x, y - I, y^2 + 1)
-                To:   Algebraic Field), (Algebraic Field, Ring morphism:
-                From: Algebraic Field
-                To:   Valuation ring at Place (x, y, y^2), Ring morphism:
-                From: Valuation ring at Place (x, y, y^2)
-                To:   Algebraic Field), (Algebraic Field, Ring morphism:
-                From: Algebraic Field
-                To:   Valuation ring at Place (x, y + I, y^2 + 1), Ring morphism:
-                From: Valuation ring at Place (x, y + I, y^2 + 1)
-                To:   Algebraic Field)]
-        """
-        F = self.function_field()
-        prime = self.prime_ideal()  # Let P be this prime ideal
-
-        if self.is_infinite_place():
-            _F, from_F, to_F  = F._inversion_isomorphism()
-            _prime = prime._ideal
-            _place = _prime.place()
-
-            K, _from_K, _to_K = _place._residue_field(name=name)
-
-            from_K = lambda e: from_F(_from_K(e))
-            to_K = lambda f: _to_K(to_F(f))
-            return K, from_K, to_K
-
-        from sage.matrix.constructor import matrix
-        from sage.modules.free_module_element import vector
-
-        O = F.maximal_order()
-        Obasis = O.basis()
-
-        M = prime.hnf()
-        R = M.base_ring() # univariate polynomial ring
-        n = M.nrows() # extension degree of the function field
-
-        # Step 1: construct a vector space representing the residue field
-        #
-        # Given an (reversed) HNF basis M for a prime ideal P of O, every
-        # element of O mod P can be represented by a vector of polynomials of
-        # degrees less than those of the (anti)diagonal elements of M. In turn,
-        # the vector of polynomials can be represented by the vector of the
-        # coefficients of the polynomials. V is the space of these vectors.
-
-        k = F.constant_base_field()
-        degs = [M[i,i].degree() for i in range(n)]
-        deg = sum(degs) # degree of the place
-
-        # Let V = k**deg
-
-        def to_V(e):
-            """
-            An example to show the idea: Suppose that::
-
-                    [x 0 0]
-                M = [0 1 0] and v = (x^10, x^7 + x^3, x^7 + x^4 + x^3 + 1)
-                    [1 0 1]
-
-            Then to_V(e) = [1]
-            """
-            v = O._coordinate_vector(e)
-            vec = []
-            for i in reversed(range(n)):
-                q,r = v[i].quo_rem(M[i,i])
-                v -= q * M[i]
-                for j in range(degs[i]):
-                    vec.append(r[j])
-            return vector(vec)
-
-        def fr_V(vec): # to_O
-            vec = vec.list()
-            pos = 0
-            e = F(0)
-            for i in reversed(range(n)):
-                if degs[i] == 0:
-                    continue
-                else:
-                    end = pos + degs[i]
-                    e += R(vec[pos:end]) * Obasis[i]
-                    pos = end
-            return e
-
-        # Step 2: find a primitive element of the residue field
-
-        def candidates():
-            # Trial 1: this suffices for places obtained from Kummers' theorem
-            # and for places of function fields over number fields or QQbar
-
-            # Note that a = O._kummer_gen is a simple generator of O/prime over
-            # o/p. If b is a simple generator of o/p over the constant base field
-            # k, then the set a + k * b contains a simple generator of O/prime
-            # over k (as there are finite number of intermediate fields).
-            a = O._kummer_gen
-            if a is not None:
-                K,fr_K,_ = self.place_below().residue_field()
-                b = fr_K(K.gen())
-                if isinstance(k, (NumberField, sage.rings.abc.AlgebraicField)):
-                    kk = ZZ
-                else:
-                    kk = k
-                for c in kk:
-                    if c != 0:
-                        yield a + c * b
-
-            # Trial 2: basis elements of the maximal order
-            for gen in reversed(Obasis):
-                yield gen
-
-            import itertools
-
-            # Trial 3: exhaustive search in O using only polynomials
-            # with coefficients 0 or 1
-            for d in range(deg):
-                G = itertools.product(itertools.product([0,1],repeat=d+1), repeat=n)
-                for g in G:
-                    gen = sum([R(c1)*c2 for c1,c2 in zip(g, Obasis)])
-                    yield gen
-
-            # Trial 4: exhaustive search in O using all polynomials
-            for d in range(deg):
-                G = itertools.product(R.polynomials(max_degree=d), repeat=n)
-                for g in G:
-                    # discard duplicate cases
-                    if max(c.degree() for c in g) != d:
-                        continue
-                    for j in range(n):
-                        if g[j] != 0:
-                            break
-                    if g[j].leading_coefficient() != 1:
-                        continue
-
-                    gen = sum([c1*c2 for c1,c2 in zip(g, Obasis)])
-                    yield gen
-
-        # Search for a primitive element. It is such an element g of O
-        # whose powers span the vector space V.
-        for gen in candidates():
-            g = F.one()
-            m = []
-            for i in range(deg):
-                m.append(to_V(g))
-                g *= gen
-            mat = matrix(m)
-            if mat.rank() == deg:
-                break
-
-        # Step 3: compute the minimal polynomial of g
-        min_poly = R((-mat.solve_left(to_V(g))).list() + [1])
-
-        # Step 4: construct the residue field K as an extension of the base
-        # constant field using the minimal polynomial and compute vector space
-        # representation W of K along with maps between them
-        if deg > 1:
-            if isinstance(k, NumberField):
-                if name is None:
-                    name='s'
-                K = k.extension(min_poly, names=name)
-
-                def from_W(e):
-                    return K(list(e))
-
-                def to_W(e):
-                    return vector(K(e))
-            else:
-                K = k.extension(deg, name=name)
-
-                # primitive element in K corresponding to g in O mod P
-                prim = min_poly.roots(K)[0][0]
-
-                W, from_W, to_W = K.vector_space(k, basis=[prim**i for i in range(deg)], map=True)
-        else: # deg == 1
-            K = k
-
-            def from_W(e):
-                return K(e[0])
-
-            def to_W(e):
-                return vector([e])
-
-        # Step 5: compute the matrix of change of basis, from V to W via K
-        C = mat.inverse()
-
-        # Step 6: construct the maps between the residue field of the valuation
-        # ring at P and K, via O and V and W
-
-        def from_K(e):
-            return fr_V(to_W(e) * mat)
-
-        # As explained in Section 4.8.3 of [Coh1993]_, alpha has a simple pole
-        # at this place and no other poles at finite places.
-        p = prime.prime_below().gen().numerator()
-        beta = prime._beta
-        alpha = ~p * sum(c1*c2 for c1,c2 in zip(beta, Obasis))
-        alpha_powered_by_ramification_index = alpha ** prime._ramification_index
-
-        def to_K(f):
-            if f not in O:
-                den = O.coordinate_vector(f).denominator()
-                num = den * f
-
-                # s powered by the valuation of den at the prime
-                alpha_power = alpha_powered_by_ramification_index ** den.valuation(p)
-                rn = num * alpha_power # in O
-                rd = den * alpha_power # in O but not in prime
-
-                # Note that rn is not in O if and only if f is
-                # not in the valuation ring. Hence f is in the
-                # valuation ring if and only if this procedure
-                # does not fall into an infinite loop.
-                return to_K(rn) / to_K(rd)
-
-            return from_W(to_V(f) * C)
-
-        return K, from_K, to_K
-
-    def valuation_ring(self):
-        """
-        Return the valuation ring at the place.
-
-        EXAMPLES::
-
-            sage: K.<x> = FunctionField(GF(2)); _.<Y> = K[]                             # optional - sage.libs.pari
-            sage: L.<y> = K.extension(Y^2 + Y + x + 1/x)                                # optional - sage.libs.pari
-            sage: p = L.places_finite()[0]                                              # optional - sage.libs.pari
-            sage: p.valuation_ring()                                                    # optional - sage.libs.pari
-            Valuation ring at Place (x, x*y)
-        """
-        from .valuation_ring import FunctionFieldValuationRing
-
-        return FunctionFieldValuationRing(self.function_field(), self)
-
-
-=======
->>>>>>> 77ee2821
 class PlaceSet(UniqueRepresentation, Parent):
     """
     Sets of Places of function fields.
@@ -1232,13 +322,8 @@
     EXAMPLES::
 
         sage: K.<x> = FunctionField(GF(2)); _.<Y> = K[]                                 # optional - sage.libs.pari
-<<<<<<< HEAD
-        sage: L.<y> = K.extension(Y^3 + x^3*Y + x)                                      # optional - sage.libs.pari
-        sage: L.place_set()                                                             # optional - sage.libs.pari
-=======
         sage: L.<y> = K.extension(Y^3 + x^3*Y + x)                                      # optional - sage.libs.pari sage.rings.function_field
         sage: L.place_set()                                                             # optional - sage.libs.pari sage.rings.function_field
->>>>>>> 77ee2821
         Set of places of Function field in y defined by y^3 + x^3*y + x
     """
     Element = FunctionFieldPlace
@@ -1250,15 +335,9 @@
         TESTS::
 
             sage: K.<x> = FunctionField(GF(2)); _.<Y> = K[]                             # optional - sage.libs.pari
-<<<<<<< HEAD
-            sage: L.<y> = K.extension(Y^3 + x^3*Y + x)                                  # optional - sage.libs.pari
-            sage: places = L.place_set()                                                # optional - sage.libs.pari
-            sage: TestSuite(places).run()                                               # optional - sage.libs.pari
-=======
             sage: L.<y> = K.extension(Y^3 + x^3*Y + x)                                  # optional - sage.libs.pari sage.rings.function_field
             sage: places = L.place_set()                                                # optional - sage.libs.pari sage.rings.function_field
             sage: TestSuite(places).run()                                               # optional - sage.libs.pari sage.rings.function_field
->>>>>>> 77ee2821
         """
         self.Element = field._place_class
         Parent.__init__(self, category = Sets().Infinite())
@@ -1272,13 +351,8 @@
         EXAMPLES::
 
             sage: K.<x> = FunctionField(GF(2)); _.<Y> = K[]                             # optional - sage.libs.pari
-<<<<<<< HEAD
-            sage: L.<y> = K.extension(Y^3 + x^3*Y + x)                                  # optional - sage.libs.pari
-            sage: L.place_set()                                                         # optional - sage.libs.pari
-=======
             sage: L.<y> = K.extension(Y^3 + x^3*Y + x)                                  # optional - sage.libs.pari sage.rings.function_field
             sage: L.place_set()                                                         # optional - sage.libs.pari sage.rings.function_field
->>>>>>> 77ee2821
             Set of places of Function field in y defined by y^3 + x^3*y + x
         """
         return "Set of places of {}".format(self._field)
@@ -1290,17 +364,10 @@
         EXAMPLES::
 
             sage: K.<x> = FunctionField(GF(2)); _.<Y> = K[]                             # optional - sage.libs.pari
-<<<<<<< HEAD
-            sage: L.<y> = K.extension(Y^3 + x^3*Y + x)                                  # optional - sage.libs.pari
-            sage: places = L.place_set()                                                # optional - sage.libs.pari
-            sage: O = L.maximal_order()                                                 # optional - sage.libs.pari
-            sage: places(O.ideal(x,y))                                                  # optional - sage.libs.pari
-=======
             sage: L.<y> = K.extension(Y^3 + x^3*Y + x)                                  # optional - sage.libs.pari sage.rings.function_field
             sage: places = L.place_set()                                                # optional - sage.libs.pari sage.rings.function_field
             sage: O = L.maximal_order()                                                 # optional - sage.libs.pari sage.rings.function_field
             sage: places(O.ideal(x, y))                                                 # optional - sage.libs.pari sage.rings.function_field
->>>>>>> 77ee2821
             Place (x, y)
         """
         from .ideal import FunctionFieldIdeal
@@ -1317,15 +384,9 @@
         EXAMPLES::
 
             sage: K.<x> = FunctionField(GF(2)); _.<Y> = K[]                             # optional - sage.libs.pari
-<<<<<<< HEAD
-            sage: L.<y> = K.extension(Y^3 + x^3*Y + x)                                  # optional - sage.libs.pari
-            sage: places = L.place_set()                                                # optional - sage.libs.pari
-            sage: places.an_element()  # random                                         # optional - sage.libs.pari
-=======
             sage: L.<y> = K.extension(Y^3 + x^3*Y + x)                                  # optional - sage.libs.pari sage.rings.function_field
             sage: places = L.place_set()                                                # optional - sage.libs.pari sage.rings.function_field
             sage: places.an_element()  # random                                         # optional - sage.libs.pari sage.rings.function_field
->>>>>>> 77ee2821
             Ideal (x) of Maximal order of Rational function field in x
             over Finite Field of size 2
         """
@@ -1346,15 +407,9 @@
         EXAMPLES::
 
             sage: K.<x> = FunctionField(GF(2)); _.<Y> = K[]                             # optional - sage.libs.pari
-<<<<<<< HEAD
-            sage: L.<y> = K.extension(Y^3 + x^3*Y + x)                                  # optional - sage.libs.pari
-            sage: PS = L.place_set()                                                    # optional - sage.libs.pari
-            sage: PS.function_field() == L                                              # optional - sage.libs.pari
-=======
             sage: L.<y> = K.extension(Y^3 + x^3*Y + x)                                  # optional - sage.libs.pari sage.rings.function_field
             sage: PS = L.place_set()                                                    # optional - sage.libs.pari sage.rings.function_field
             sage: PS.function_field() == L                                              # optional - sage.libs.pari sage.rings.function_field
->>>>>>> 77ee2821
             True
         """
         return self._field