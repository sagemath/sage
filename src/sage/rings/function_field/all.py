--- conflicted
+++ resolved
@@ -1,13 +1,9 @@
-<<<<<<< HEAD
-from sage.rings.function_field.all__sagemath_categories import *
-=======
 from sage.rings.function_field.all__sagemath_modules import *
 
 try:
     from sage.rings.function_field.all__sagemath_symbolics import *
 except ImportError:
     pass
->>>>>>> b400413e
 
 from sage.misc.lazy_import import lazy_import
 
