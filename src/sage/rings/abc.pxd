--- conflicted
+++ resolved
@@ -1,7 +1,5 @@
-<<<<<<< HEAD
 # sage_setup: distribution = sagemath-categories
-=======
->>>>>>> 2bad7721
+
 from sage.rings.ring cimport CommutativeRing, Field
 
 cdef class RealField(Field):
