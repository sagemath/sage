--- conflicted
+++ resolved
@@ -284,15 +284,9 @@
             cat = IntegralDomains()
         else:
             cat = CommutativeRings()
-<<<<<<< HEAD
 
         Parent.__init__(self, base=ZZ, category=cat)
 
-=======
-
-        Parent.__init__(self, base=ZZ, category=cat)
-
->>>>>>> 665a3fa4
     def __iter__(self) -> Iterator:
         """
         Iterator for truncated Witt vector rings.
