--- conflicted
+++ resolved
@@ -229,11 +229,7 @@
 
         EXAMPLES::
 
-<<<<<<< HEAD
-            sage: latex(Zq(27,names='a'))  #indirect doctest                            # needs sage.libs.ntl
-=======
             sage: latex(Zq(27,names='a'))  # indirect doctest                           # needs sage.libs.ntl
->>>>>>> ffa0785a
             \Bold{Z}_{3^{3}}
         """
         return self._repr_(do_latex=True)
