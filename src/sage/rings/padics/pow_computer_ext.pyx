"""
PowComputer_ext

The classes in this file are designed to be attached to p-adic parents
and elements for Cython access to properties of the parent.

In addition to storing the defining polynomial (as an NTL polynomial)
at different precisions, they also cache powers of p and data to speed
right shifting of elements.

The hierarchy of PowComputers splits first at whether it's for a base
ring (Qp or Zp) or an extension.

Among the extension classes (those in this file), they are first split
by the type of NTL polynomial (ntl_ZZ_pX or ntl_ZZ_pEX), then by the
amount and style of caching (see below).  Finally, there are
subclasses of the ntl_ZZ_pX PowComputers that cache additional
information for Eisenstein extensions.

There are three styles of caching:

    * FM: caches powers of p up to the cache_limit, only caches the
      polynomial modulus and the ntl_ZZ_pContext of precision
      prec_cap.

    * small: Requires cache_limit = prec_cap.  Caches p^k for every k
      up to the cache_limit and caches a polynomial modulus and a
      ntl_ZZ_pContext for each such power of p.

    * big: Caches as the small does up to cache_limit and caches
      prec_cap.  Also has a dictionary that caches values above the
      cache_limit when they are computed (rather than at ring creation
      time).

AUTHORS:

- David Roe  (2008-01-01) initial version
"""

#*****************************************************************************
#       Copyright (C) 2008 David Roe <roed.math@gmail.com>
#                          William Stein <wstein@gmail.com>
#
#  Distributed under the terms of the GNU General Public License (GPL)
#  as published by the Free Software Foundation; either version 2 of
#  the License, or (at your option) any later version.
#
#                  http://www.gnu.org/licenses/
#*****************************************************************************

include "sage/ext/gmp.pxi"
include "sage/ext/interrupt.pxi"
include "sage/ext/stdsage.pxi"
from cpython.list cimport *
from cpython.dict cimport *

import weakref
from sage.misc.misc import cputime
from sage.rings.infinity import infinity
from sage.libs.ntl.ntl_ZZ_pContext cimport ntl_ZZ_pContext_factory
from sage.libs.ntl.ntl_ZZ_pContext import ZZ_pContext_factory
from sage.libs.ntl.ntl_ZZ cimport ntl_ZZ
from sage.libs.ntl.ntl_ZZ_pX cimport ntl_ZZ_pX, ntl_ZZ_pX_Modulus
from sage.rings.integer cimport Integer

cdef int ZZ_pX_Eis_init(PowComputer_ZZ_pX prime_pow, ntl_ZZ_pX shift_seed) except -1:
    """
    Precomputes quantities for shifting right in Eisenstein extensions.

    INPUT:

    - ``prime_pow`` -- the PowComputer to be initialized
    - ``shift_seed`` -- x^e/p as a polynomial of degree at most e-1 in x.

    EXAMPLES::

        sage: A = PowComputer_ext_maker(5, 10, 10, 40, False, ntl.ZZ_pX([-5,65,125,0,1],5^10), 'small','e',ntl.ZZ_pX([1,-13,-25],5^10)) # indirect doctest
    """
    if prime_pow.deg <= 1:
        raise ValueError, "Eisenstein extension must have degree at least 2"
    cdef unsigned long D = prime_pow.deg - 1
    cdef int low_length = 0
    cdef int high_length = 0
    if sizeof(long) > 4 and D > 4294967295: # 2^32 - 1
        low_length += 32
        D = D >> 32
    if D >= 65536: # 2^16
        low_length += 16
        D = D >> 16
    if D >= 256: # 2^8
        low_length += 8
        D = D >> 8
    if D >= 16: # 2^4
        low_length += 4
        D = D >> 4
    if D >= 4: # 2^2
        low_length += 2
        D = D >> 2
    if D >= 2: # 2^1
        low_length += 1
        D = D >> 1
    low_length += 1
    # low_length is the number of elements in the list we need to store.
    # if deg = 2, low_length = 1 (store p/x)
    # if deg = 3,4, low_length = 2 (store p/x, p/x^2)
    # if deg = 5,6,7,8, low_length = 3 (store p/x, p/x^2, p/x^4)
    # if deg = 9,...,16, low_length = 4 (store p/x, p/x^2, p/x^4, p/x^8)

    # Now we do the same process for powers of p, ie storing p^(2^k)/x^(e*2^k)
    D = prime_pow.prec_cap - 1
    high_length = 0
    if sizeof(long) > 4 and D > 4294967295: # 2^32 - 1
        high_length += 32
        D = D >> 32
    if D >= 65536: # 2^16
        high_length += 16
        D = D >> 16
    if D >= 256: # 2^8
        high_length += 8
        D = D >> 8
    if D >= 16: # 2^4
        high_length += 4
        D = D >> 4
    if D >= 4: # 2^2
        high_length += 2
        D = D >> 2
    if D >= 2: # 2^1
        high_length += 1
        D = D >> 1
    high_length += 1
    # high_length is the number of elements in the list we need to store.
    # if prec_cap = 2, high_length = 1 (store p/x^e)
    # if prec_cap = 3,4, high_length = 2 (store p/x^e, p^2/x^(2e))
    # if prec_cap = 5,6,7,8, high_length = 3 (store p/x^e, p^2/x^(2e), p^4/x^(4e))
    # if prec_cap = 9,...,16, high_length = 4 (store p/x, p^2/x^(2e), p^4/x^(4e), p^8/x^(8e))

    cdef ZZ_pX_Multiplier_c* low_shifter_m
    cdef ZZ_pX_Multiplier_c* high_shifter_m
    cdef ZZ_pX_c* low_shifter_p
    cdef ZZ_pX_c* high_shifter_p
    cdef bint multiplier
    if PY_TYPE_CHECK(prime_pow, PowComputer_ZZ_pX_FM_Eis):
        multiplier = 1
        (<PowComputer_ZZ_pX_FM_Eis>prime_pow).low_length = low_length
        (<PowComputer_ZZ_pX_FM_Eis>prime_pow).high_length = high_length

        sig_on()
        (<PowComputer_ZZ_pX_FM_Eis>prime_pow).low_shifter = <ZZ_pX_Multiplier_c *>sage_malloc(sizeof(ZZ_pX_Multiplier_c) * low_length)
        (<PowComputer_ZZ_pX_FM_Eis>prime_pow).high_shifter = <ZZ_pX_Multiplier_c *>sage_malloc(sizeof(ZZ_pX_Multiplier_c) * high_length)
        sig_off()
        low_shifter_m = (<PowComputer_ZZ_pX_FM_Eis>prime_pow).low_shifter
        high_shifter_m = (<PowComputer_ZZ_pX_FM_Eis>prime_pow).high_shifter
    elif PY_TYPE_CHECK(prime_pow, PowComputer_ZZ_pX_small_Eis):
        multiplier = 0
        (<PowComputer_ZZ_pX_small_Eis>prime_pow).low_length = low_length
        (<PowComputer_ZZ_pX_small_Eis>prime_pow).high_length = high_length

        sig_on()
        (<PowComputer_ZZ_pX_small_Eis>prime_pow).low_shifter = <ZZ_pX_c *>sage_malloc(sizeof(ZZ_pX_c) * low_length)
        (<PowComputer_ZZ_pX_small_Eis>prime_pow).high_shifter = <ZZ_pX_c *>sage_malloc(sizeof(ZZ_pX_c) * high_length)
        sig_off()
        low_shifter_p = (<PowComputer_ZZ_pX_small_Eis>prime_pow).low_shifter
        high_shifter_p = (<PowComputer_ZZ_pX_small_Eis>prime_pow).high_shifter
    elif PY_TYPE_CHECK(prime_pow, PowComputer_ZZ_pX_big_Eis):
        multiplier = 0
        (<PowComputer_ZZ_pX_big_Eis>prime_pow).low_length = low_length
        (<PowComputer_ZZ_pX_big_Eis>prime_pow).high_length = high_length

        sig_on()
        (<PowComputer_ZZ_pX_big_Eis>prime_pow).low_shifter = <ZZ_pX_c *>sage_malloc(sizeof(ZZ_pX_c) * low_length)
        (<PowComputer_ZZ_pX_big_Eis>prime_pow).high_shifter = <ZZ_pX_c *>sage_malloc(sizeof(ZZ_pX_c) * high_length)
        sig_off()
        low_shifter_p = (<PowComputer_ZZ_pX_big_Eis>prime_pow).low_shifter
        high_shifter_p = (<PowComputer_ZZ_pX_big_Eis>prime_pow).high_shifter
    else:
        raise TypeError("unrecognized Eisenstein type")

    cdef long i
    cdef ZZ_pX_c tmp, modup, into_multiplier, shift_seed_inv
    cdef ZZ_c a
    # We obtain successive p/x^(2^i) by squaring and then dividing by p.  So we need one extra digit of precision.
    prime_pow.restore_top_context()
    #cdef ntl_ZZ_pContext_class cup = prime_pow.get_context(prime_pow.prec_cap + low_length)
    #cup.restore_c()
    #ZZ_pX_conv_modulus(modup, prime_pow.get_top_modulus()[0].val(), cup.x)
    #ZZ_div(a, ZZ_p_rep(ZZ_pX_ConstTerm(modup)), prime_pow.small_powers[1])
    #ZZ_InvMod(a, a, prime_pow.pow_ZZ_tmp(prime_pow.prec_cap + low_length)[0])
    #ZZ_negate(a, a)
    ##cdef ntl_ZZ_pX printer = ntl_ZZ_pX([],prime_pow.get_context(prime_pow.prec_cap))
    ##printer.x = modup
    ##print printer
    # Note that we're losing one digit of precision here.
    # This is correct because right shifting does not preserve precision.
    # a is now the negative of the inverse of the unit part of the constant of the defining polynomial (there's a mouthful)
    #ZZ_pX_RightShift(tmp, modup, 1)
    ##printer.x = modup
    ##print printer
    #ZZ_pX_mul_ZZ_p(tmp, tmp, ZZ_to_ZZ_p(a))
    # tmp is now p/x
    #ZZ_pX_conv_modulus(into_multiplier, tmp, prime_pow.get_top_context().x)
    ##printer.x = into_multiplier
    ##print printer
    #if multiplier:
    #    ZZ_pX_Multiplier_construct(low_shifter_m)
    #    ZZ_pX_Multiplier_build(low_shifter_m[0], into_multiplier, prime_pow.get_top_modulus()[0])
    #else:
    #    ZZ_pX_construct(low_shifter_p)
    #    low_shifter_p[0] = into_multiplier
    ##printer.x = (low_shifter[0]).val()
    ##print printer
    ZZ_pX_InvMod_newton_ram(shift_seed_inv, shift_seed.x, prime_pow.get_top_modulus()[0], prime_pow.get_top_context().x)
    for i from 0 <= i < low_length:
        # Currently tmp = p / x^(2^(i-1)).  Squaring yields p^2 / x^(2^i)
        #ZZ_pX_SqrMod(tmp, tmp, modup)
        # Now we divide by p.
        #ZZ_pX_right_pshift(tmp, tmp, prime_pow.small_powers[1], cup.x)
        #ZZ_pX_conv_modulus(into_multiplier, tmp, prime_pow.get_top_context().x)
        ZZ_pX_PowerXMod_long_pre(into_multiplier, prime_pow.e - (1L << i), prime_pow.get_top_modulus()[0])
        ZZ_pX_MulMod_pre(into_multiplier, into_multiplier, shift_seed_inv, prime_pow.get_top_modulus()[0])
        ##printer.x = into_multiplier
        ##print printer
        if multiplier:
            ZZ_pX_Multiplier_construct(&(low_shifter_m[i]))
            ZZ_pX_Multiplier_build(low_shifter_m[i], into_multiplier, prime_pow.get_top_modulus()[0])
        else:
            ZZ_pX_construct(&(low_shifter_p[i]))
            low_shifter_p[i] = into_multiplier

    # Now we handle high_shifter.
    # We can obtain p/x^e by computing the inverse of x^e/p.
    # Note that modup is still defined from before
    ###cup.restore_c()

    ###ZZ_pX_conv_modulus(modup, prime_pow.get_top_modulus()[0].val(), cup.x)
    ###ZZ_pX_SetCoeff_long(modup, prime_pow.deg, 0)
    ###ZZ_pX_negate(modup, modup)
    ###ZZ_pX_right_pshift(into_multiplier, modup, prime_pow.small_powers[1], prime_pow.get_top_context().x)

    ###printer.x = into_multiplier
    ###print printer

    # into_multiplier now holds x^e/p
    # prime_pow.c.x should have been restored, but we make sure
    prime_pow.restore_top_context()
    ##print "shift_seed=%s"%shift_seed
    ##printer.x = prime_pow.get_top_modulus()[0].val()
    ##print "top_modulus=%s"%printer
    ##print "top_context=%s"%prime_pow.get_top_context()
    into_multiplier = shift_seed_inv
    #ZZ_pX_InvMod_newton_ram(into_multiplier, shift_seed.x, prime_pow.get_top_modulus()[0], prime_pow.get_top_context().x)
    ##printer.x = into_multiplier
    ##print "inverse = %s"%printer
    ##ZZ_pX_MulMod_pre(printer.x, into_multiplier, shift_seed.x, prime_pow.get_top_modulus()[0])
    ##print "product = %s"%printer
    if multiplier:
        ZZ_pX_Multiplier_construct(high_shifter_m)
        ZZ_pX_Multiplier_build(high_shifter_m[0], into_multiplier, prime_pow.get_top_modulus()[0])
    else:
        ZZ_pX_construct(high_shifter_p)
        high_shifter_p[0] = into_multiplier
    # Now we cache powers of p/x^e.  This is a unit, so we don't have to worry about precision issues (yay!)
    for i from 1 <= i < high_length:
        ZZ_pX_SqrMod_pre(into_multiplier, into_multiplier, prime_pow.get_top_modulus()[0])
        if multiplier:
            ZZ_pX_Multiplier_construct(&(high_shifter_m[i]))
            ZZ_pX_Multiplier_build(high_shifter_m[i], into_multiplier, prime_pow.get_top_modulus()[0])
        else:
            ZZ_pX_construct(&(high_shifter_p[i]))
            high_shifter_p[i] = into_multiplier

def ZZ_pX_eis_shift_test(_shifter, _a, _n, _finalprec):
    """
    Shifts _a right _n x-adic digits, where x is considered modulo the polynomial in _shifter.

    EXAMPLES::

        sage: from sage.rings.padics.pow_computer_ext import ZZ_pX_eis_shift_test
        sage: A = PowComputer_ext_maker(5, 3, 10, 40, False, ntl.ZZ_pX([-5,75,15,0,1],5^10), 'big', 'e',ntl.ZZ_pX([1,-15,-3],5^10))
        sage: ZZ_pX_eis_shift_test(A, [0, 1], 1, 5)
        [1]
        sage: ZZ_pX_eis_shift_test(A, [0, 0, 1], 1, 5)
        [0 1]
        sage: ZZ_pX_eis_shift_test(A, [5], 1, 5)
        [75 15 0 1]
        sage: ZZ_pX_eis_shift_test(A, [1], 1, 5)
        []
        sage: ZZ_pX_eis_shift_test(A, [17, 91, 8, -2], 1, 5)
        [316 53 3123 3]
        sage: ZZ_pX_eis_shift_test(A, [316, 53, 3123, 3], -1, 5)
        [15 91 8 3123]
        sage: ZZ_pX_eis_shift_test(A, [15, 91, 8, 3123], 1, 5)
        [316 53 3123 3]
    """
    cdef PowComputer_ZZ_pX shifter = <PowComputer_ZZ_pX?>_shifter
    cdef ntl_ZZ_pX x = <ntl_ZZ_pX>ntl_ZZ_pX(modulus=shifter._prime()**_finalprec)
    cdef ntl_ZZ_pX a = <ntl_ZZ_pX>ntl_ZZ_pX(_a, modulus=shifter._prime()**_finalprec)
    cdef long n = _n
    cdef long finalprec = _finalprec
    ZZ_pX_eis_shift_p(shifter, &x.x, &a.x, n, finalprec)
    return x

cdef int ZZ_pX_eis_shift_p(PowComputer_ZZ_pX self, ZZ_pX_c* x, ZZ_pX_c* a, long n, long finalprec) except -1:
    """
    Eis-shifts a over by n and puts the result into x.

    Negative n corresponds to multiplying by x^-n.

    TESTS::

        sage: R.<x> = QQ[]
        sage: K = Qp(11,10)
        sage: J.<a> = K.extension(x^30-11)
        sage: M.<t> = PowerSeriesRing(J)
        sage: S.<x,y> = QQ[]
        sage: xr = O(a^152)*t + (8*a^2 + 10*a^32 + 7*a^62 + 10*a^92 + 7*a^122 + O(a^152))*t^2 + O(a^154)*t^3 + (2*a^4 + 10*a^64 + 2*a^124 + O(a^154))*t^4 + O(a^156)*t^5 + (5*a^6 + 2*a^96 + a^126 + O(a^156))*t^6 + O(a^158)*t^7 + (7*a^8 + 6*a^38 + 8*a^68 + 2*a^98 + 5*a^128 + O(a^158))*t^8 + O(a^160)*t^9 + (8*a^10 + 10*a^40 + a^70 + 5*a^130 + O(a^160))*t^10 + O(a^162)*t^11 + (9*a^12 + 7*a^42 + 8*a^72 + 6*a^102 + 9*a^132 + O(a^162))*t^12 + O(a^164)*t^13 + (2*a^14 + 5*a^44 + 3*a^74 + a^104 + 4*a^134 + O(a^164))*t^14 + O(a^166)*t^15 + (2*a^16 + 5*a^46 + 8*a^76 + 5*a^106 + 7*a^136 + O(a^166))*t^16 + O(a^168)*t^17 + (7*a^18 + 3*a^48 + 6*a^78 + 9*a^138 + O(a^168))*t^18 + O(a^172)*t^19 + (7*a^50 + 3*a^80 + 5*a^110 + 5*a^140 + 7*a^170 + O(a^172))*t^20 + O(a^172)*t^21 + (a^22 + a^52 + 3*a^82 + 3*a^112 + 2*a^142 + O(a^172))*t^22 + O(a^174)*t^23 + (4*a^24 + 7*a^54 + 9*a^84 + 4*a^114 + 7*a^144 + O(a^174))*t^24 + O(a^176)*t^25 + (3*a^26 + 8*a^56 + 8*a^116 + 5*a^146 + O(a^176))*t^26 + O(a^178)*t^27 + (2*a^28 + 2*a^58 + 6*a^88 + a^118 + 10*a^148 + O(a^178))*t^28 + O(a^180)*t^29 + (8*a^30 + 5*a^60 + 8*a^90 + 5*a^120 + 6*a^150 + O(a^180))*t^30 + O(a^184)*t^31 + (7*a^62 + 9*a^92 + 2*a^182 + O(a^184))*t^32
        sage: yr = xr^2
        sage: dtr = xr.derivative()
        sage: f_dtr = yr*dtr; f_dtr
        (a^6 + 6*a^36 + 2*a^66 + 7*a^96 + 4*a^126 + O(a^156))*t^5 + (a^8 + 2*a^38 + 8*a^68 + 3*a^98 + O(a^158))*t^7 + (8*a^40 + 10*a^100 + 5*a^130 + O(a^160))*t^9 + (2*a^12 + 5*a^42 + 3*a^72 + 7*a^102 + O(a^162))*t^11 + (8*a^14 + a^44 + 6*a^74 + 4*a^104 + 7*a^134 + O(a^164))*t^13 + (2*a^16 + 8*a^46 + 5*a^106 + 4*a^136 + O(a^166))*t^15 + (a^18 + 6*a^48 + 5*a^78 + 2*a^108 + 9*a^138 + O(a^168))*t^17 + (8*a^50 + 2*a^110 + O(a^170))*t^19 + (4*a^52 + 2*a^82 + 7*a^112 + 5*a^142 + O(a^172))*t^21 + (2*a^54 + 3*a^84 + 8*a^114 + 6*a^144 + O(a^174))*t^23 + (a^26 + 6*a^56 + 4*a^86 + 9*a^116 + 3*a^146 + O(a^176))*t^25 + (10*a^28 + 5*a^58 + 4*a^88 + 10*a^118 + 6*a^148 + O(a^178))*t^27 + (5*a^30 + 5*a^60 + 4*a^90 + 9*a^120 + 3*a^150 + O(a^180))*t^29 + (4*a^32 + 10*a^62 + 5*a^92 + 7*a^122 + 3*a^152 + O(a^182))*t^31 + (5*a^34 + 9*a^94 + 3*a^124 + 6*a^154 + O(a^184))*t^33 + (4*a^36 + 3*a^66 + 10*a^96 + 2*a^126 + 6*a^156 + O(a^186))*t^35 + (6*a^38 + 9*a^68 + 7*a^128 + 10*a^158 + O(a^188))*t^37 + (7*a^40 + 3*a^70 + 4*a^100 + 4*a^130 + 8*a^160 + O(a^190))*t^39 + (a^42 + 10*a^72 + 10*a^102 + a^132 + 7*a^162 + O(a^192))*t^41 + (8*a^74 + 8*a^104 + 9*a^134 + 7*a^164 + O(a^194))*t^43 + (10*a^136 + 2*a^166 + O(a^196))*t^45 + (7*a^48 + 10*a^78 + 5*a^108 + 8*a^138 + 3*a^168 + O(a^198))*t^47 + (6*a^50 + 5*a^80 + a^110 + 6*a^170 + O(a^200))*t^49 + (a^52 + 8*a^82 + 2*a^112 + 10*a^172 + O(a^202))*t^51 + (9*a^54 + 2*a^84 + 6*a^114 + 4*a^144 + O(a^204))*t^53 + (2*a^56 + 5*a^86 + 2*a^116 + 4*a^146 + a^176 + O(a^206))*t^55 + (3*a^58 + 3*a^88 + a^118 + 5*a^148 + 2*a^178 + O(a^208))*t^57 + (5*a^60 + 10*a^90 + 9*a^120 + a^150 + 6*a^180 + O(a^210))*t^59 + (4*a^62 + 9*a^92 + 7*a^122 + 7*a^152 + 9*a^182 + O(a^212))*t^61 + (10*a^64 + 8*a^94 + 6*a^124 + 8*a^154 + 4*a^184 + O(a^214))*t^63 + (4*a^126 + 10*a^156 + 9*a^186 + O(a^216))*t^65 + (7*a^98 + 4*a^128 + 6*a^158 + 6*a^188 + O(a^218))*t^67 + (3*a^70 + 6*a^100 + 8*a^130 + 9*a^160 + 10*a^190 + O(a^220))*t^69 + (9*a^72 + 5*a^102 + 9*a^132 + 3*a^162 + 10*a^192 + O(a^222))*t^71 + (3*a^74 + 8*a^104 + 7*a^134 + 2*a^164 + O(a^224))*t^73 + (10*a^76 + a^106 + 2*a^136 + 4*a^166 + 9*a^196 + O(a^226))*t^75 + (3*a^78 + 6*a^108 + 9*a^138 + 4*a^168 + 5*a^198 + O(a^228))*t^77 + (4*a^80 + 10*a^110 + 7*a^170 + 8*a^200 + O(a^230))*t^79 + (5*a^82 + 4*a^112 + 9*a^142 + 8*a^172 + 8*a^202 + O(a^232))*t^81 + (4*a^84 + 9*a^114 + 8*a^144 + 2*a^174 + 6*a^204 + O(a^234))*t^83 + (3*a^86 + 5*a^116 + 4*a^146 + 8*a^206 + O(a^236))*t^85 + (a^118 + 7*a^148 + 6*a^208 + O(a^238))*t^87 + (4*a^90 + 9*a^120 + 9*a^150 + 6*a^180 + 6*a^210 + O(a^240))*t^89 + (10*a^122 + 3*a^152 + 8*a^182 + 4*a^212 + 2*a^242 + O(a^244))*t^91 + (9*a^154 + 10*a^184 + 10*a^214 + 7*a^244 + 9*a^274 + O(a^276))*t^93 + (9*a^186 + 4*a^216 + 5*a^246 + a^276 + 10*a^306 + O(a^308))*t^95
    """
    ##print "starting..."
    cdef ZZ_pX_c low_part
    cdef ZZ_pX_c shifted_high_part
    cdef ZZ_pX_c powerx
    cdef ZZ_pX_c shifter
    cdef ZZ_pX_c lowshift
    cdef ZZ_pX_c highshift
    cdef ZZ_pX_c working, working2
    cdef ntl_ZZ_pContext_class c
    cdef ZZ_pX_Modulus_c* m
    cdef long pshift = n / self.e
    cdef long eis_part = n % self.e
    cdef long two_shift = 1
    cdef int i
    cdef ZZ_pX_c* high_shifter
    cdef ZZ_pX_c* low_shifter
    cdef ZZ_pX_Multiplier_c* high_shifter_fm
    cdef ZZ_pX_Multiplier_c* low_shifter_fm
    cdef bint fm
    cdef long high_length
    if PY_TYPE_CHECK(self, PowComputer_ZZ_pX_small_Eis):
        high_shifter = (<PowComputer_ZZ_pX_small_Eis>self).high_shifter
        low_shifter = (<PowComputer_ZZ_pX_small_Eis>self).low_shifter
        high_length = (<PowComputer_ZZ_pX_small_Eis>self).high_length
        fm = False
    elif PY_TYPE_CHECK(self, PowComputer_ZZ_pX_big_Eis):
        high_shifter = (<PowComputer_ZZ_pX_big_Eis>self).high_shifter
        low_shifter = (<PowComputer_ZZ_pX_big_Eis>self).low_shifter
        high_length = (<PowComputer_ZZ_pX_big_Eis>self).high_length
        fm = False
    elif PY_TYPE_CHECK(self, PowComputer_ZZ_pX_FM_Eis):
        high_shifter_fm = (<PowComputer_ZZ_pX_FM_Eis>self).high_shifter
        low_shifter_fm = (<PowComputer_ZZ_pX_FM_Eis>self).low_shifter
        high_length = (<PowComputer_ZZ_pX_FM_Eis>self).high_length
        fm = True
    else:
        raise TypeError("inconsistent type")

    cdef ntl_ZZ_pX printer
    if n < 0:
        if fm:
            c = self.get_top_context()
            m = self.get_top_modulus()
        else:
            c = self.get_context(finalprec)
            m = self.get_modulus(finalprec)
        c.restore_c()
        ##printer = ntl_ZZ_pX([],c)
        ZZ_pX_PowerXMod_long_pre(powerx, -n, m[0])
        ##printer.x = powerx
        ##print printer
        ZZ_pX_conv_modulus(x[0], a[0], c.x)
        ZZ_pX_MulMod_pre(x[0], powerx, a[0], m[0])
        ##printer.x = x[0]
        ##print printer
        return 0
    elif n == 0:
        if x != a:
            if fm:
                c = self.get_top_context()
            else:
                c = self.get_context(finalprec)
            ZZ_pX_conv_modulus(x[0], a[0], c.x)
        return 0

    ##print "eis_part: %s" %(eis_part)
    ##print "pshift: %s"%(pshift)

# The following doesn't work, sadly.  It should be possible to precompute and do better than what I replace this code with.
#    c = self.get_context(finalprec)
#    m = self.get_modulus(finalprec)[0]
#    printer = ntl_ZZ_pX([],c)
#    if pshift:
#        ZZ_pX_right_pshift(x[0], a[0], self.pow_ZZ_tmp(pshift)[0], c.x)
#    else:
#        ZZ_pX_conv_modulus(x[0], a[0], c.x)
#    ##printer.x = a[0]
#    ##print "beginning: a = %s"%(printer)
#    c.restore_c()
#    if pshift:
#        i = 0
#        # This line restores the top context
#        #ZZ_pX_right_pshift(x[0], x[0], self.pow_ZZ_tmp(pshift)[0], c.x)
#        ##printer.x = x[0]
#        ##print printer
#        if pshift >= self.prec_cap:
#            # shifter = p^(2^(high_length - 1))/x^(e*2^(high_length - 1))
#            ZZ_pX_conv_modulus(shifter, high_shifter[high_length-1], c.x)
#            ##printer.x = shifter
#            ##print printer
#            # if val = r + s * 2^(high_length - 1)
#            # then shifter = p^(s*2^(high_length - 1))/x^(e*s*2^(high_length - 1))
#            ZZ_pX_PowerMod_long_pre(shifter, shifter, (pshift / (1L << (high_length - 1))), m)
#            ##printer.x = shifter
#            ##print printer
#            ZZ_pX_MulMod_pre(x[0], x[0], shifter, m)
#            ##printer.x = shifter
#            ##print printer
#            # Now we only need to multiply self.unit by p^r/x^(e*r) where r < 2^(high_length - 1), which is tractible.
#            pshift = pshift % (1L << (high_length - 1))
#        while pshift > 0:
#            if pshift & 1:
#                ##print "pshift = %s"%pshift
#                ##printer.x = x[0]
#                ##print printer
#                ZZ_pX_conv_modulus(highshift, high_shifter[i], c.x)
#                ZZ_pX_MulMod_pre(x[0], x[0], highshift, m)
#            i += 1
#            pshift = pshift >> 1
    if fm:
        c = self.get_top_context()
        m = self.get_top_modulus()
    else:
        c = self.get_context(finalprec + pshift + 1)
    c.restore_c()
    ZZ_pX_conv_modulus(working, a[0], c.x)
    if pshift:
        while pshift > 0:
            pshift -= 1
            if fm:
                ZZ_pX_right_pshift(working, working, self.pow_ZZ_tmp(1)[0],c.x)
                ZZ_pX_MulMod_premul(working, working, high_shifter_fm[0], m[0])
            else:
                c = self.get_context(finalprec + pshift + 1)
                m = self.get_modulus(finalprec + pshift + 1)
                ZZ_pX_right_pshift(working, working, self.pow_ZZ_tmp(1)[0],c.x)
                ZZ_pX_conv_modulus(highshift, high_shifter[0], c.x)
                ZZ_pX_MulMod_pre(working, working, highshift, m[0])
    elif not fm:
        m = self.get_modulus(finalprec + 1)
    ZZ_pX_conv_modulus(working2, working, c.x)
    i = 0
    two_shift = 1
    while eis_part > 0:
        ##print "eis_part = %s"%(eis_part)
        if eis_part & 1:
            ##print "i = %s"%(i)
            ##print "two_shift = %s"%(two_shift)
            ##printer.x = working2
            ##print "working2 = %s"%(printer)
            ZZ_pX_RightShift(shifted_high_part, working2, two_shift)
            ##printer.x = shifted_high_part
            ##print "shifted_high_part = %s"%(printer)
            ZZ_pX_LeftShift(low_part, shifted_high_part, two_shift)
            ZZ_pX_sub(low_part, working2, low_part)
            ##printer.x = low_part
            ##print "low_part = %s"%(printer)
            ZZ_pX_right_pshift(low_part, low_part, self.pow_ZZ_tmp(1)[0], c.x)
            ##printer.x = low_part
            ##print "low_part = %s"%(printer)
            if fm:
                ZZ_pX_MulMod_premul(low_part, low_part, low_shifter_fm[i], m[0])
            else:
                ZZ_pX_conv_modulus(lowshift, low_shifter[i], c.x)
                ZZ_pX_MulMod_pre(low_part, low_part, lowshift, m[0])
            ##printer.x = low_part
            ##print "low_part = %s"%(printer)
            ZZ_pX_add(working2, low_part, shifted_high_part)
            ##printer.x = working2
            ##print "x = %s"%(printer)
        i += 1
        two_shift = two_shift << 1
        eis_part = eis_part >> 1
    c = self.get_context(finalprec)
    ZZ_pX_conv_modulus(x[0], working2, c.x)

cdef class PowComputer_ext(PowComputer_class):
    def __cinit__(self, Integer prime, long cache_limit, long prec_cap, long ram_prec_cap, bint in_field, poly, shift_seed=None):
        """
        Constructs the storage for powers of prime as ZZ_c's.

        EXAMPLES::

            sage: PC = PowComputer_ext_maker(5, 10, 10, 20, False, ntl.ZZ_pX([-5, 0, 1], 5^10), 'small', 'e',ntl.ZZ_pX([1],5^10)) #indirect doctest
        """
        self._initialized = 0
        sig_on()
        self.small_powers = <ZZ_c *>sage_malloc(sizeof(ZZ_c) * (cache_limit + 1))
        sig_off()
        if self.small_powers == NULL:
            raise MemoryError, "out of memory allocating power storing"
        ZZ_construct(&self.top_power)

        cdef Py_ssize_t i
        cdef Integer x

        ZZ_construct(self.small_powers)
        ZZ_conv_from_int(self.small_powers[0], 1)

        if cache_limit > 0:
            ZZ_construct(&(self.small_powers[1]))
            mpz_to_ZZ(&(self.small_powers[1]), prime.value)

        sig_on()
        for i from 2 <= i <= cache_limit:
            ZZ_construct(&(self.small_powers[i]))
            ZZ_mul(self.small_powers[i], self.small_powers[i-1], self.small_powers[1])
        mpz_to_ZZ(&self.top_power, prime.value)
        ZZ_power(self.top_power, self.top_power, prec_cap)
        sig_off()
        mpz_init(self.temp_m)
        ZZ_construct(&self.temp_z)

        self._poly = poly
        self._shift_seed = shift_seed

    def __dealloc__(self):
        """
        Frees allocated memory.

        EXAMPLES::

            sage: PC = PowComputer_ext_maker(5, 5, 10, 20, False, ntl.ZZ_pX([-5,0,1],5^10), 'FM', 'e',ntl.ZZ_pX([1],5^10))
            sage: del PC # indirect doctest
        """
        if (<PowComputer_class>self)._initialized:
            self.cleanup_ext()

    def __repr__(self):
        """
        Returns a string representation of self.

        EXAMPLES::

            sage: PC = PowComputer_ext_maker(5, 10, 10, 20, False, ntl.ZZ_pX([-5, 0, 1], 5^10), 'small', 'e',ntl.ZZ_pX([1],5^10))
            sage: PC # indirect doctest
            PowComputer_ext for 5, with polynomial [9765620 0 1]
        """
        return "PowComputer_ext for %s, with polynomial %s"%(self.prime, self.polynomial())

    def __reduce__(self):
        """
        For pickling.

        EXAMPLES::

            sage: PC = PowComputer_ext_maker(5, 10, 10, 20, False, ntl.ZZ_pX([-5, 0, 1], 5^10), 'small', 'e',ntl.ZZ_pX([1],5^10)); PC
            PowComputer_ext for 5, with polynomial [9765620 0 1]
            sage: loads(dumps(PC))
            PowComputer_ext for 5, with polynomial [9765620 0 1]
        """
        cdef Integer cache_limit, prec_cap, ram_prec_cap
        cache_limit = PY_NEW(Integer)
        mpz_set_si(cache_limit.value, self.cache_limit)
        prec_cap = PY_NEW(Integer)
        mpz_set_si(prec_cap.value, self.prec_cap)
        ram_prec_cap = PY_NEW(Integer)
        mpz_set_si(ram_prec_cap.value, self.ram_prec_cap)
        return PowComputer_ext_maker, (self.prime, cache_limit, prec_cap, ram_prec_cap, self.in_field, self._poly, self._prec_type, self._ext_type, self._shift_seed)

    cdef void cleanup_ext(self):
        """
        Frees memory allocated in PowComputer_ext.

        EXAMPLES::

            sage: PC = PowComputer_ext_maker(5, 5, 10, 20, False, ntl.ZZ_pX([-5,0,1],5^10), 'FM', 'e',ntl.ZZ_pX([1],5^10))
            sage: del PC # indirect doctest
        """
        cdef Py_ssize_t i
        for i from 0 <= i <= self.cache_limit:
            ZZ_destruct(&(self.small_powers[i]))
        sage_free(self.small_powers)
        ZZ_destruct(&self.top_power)
        mpz_clear(self.temp_m)
        ZZ_destruct(&self.temp_z)

<<<<<<< HEAD
    cdef mpz_t* pow_mpz_t_tmp(self, long n) except NULL:
=======
    cdef mpz_srcptr pow_mpz_t_tmp(self, long n):
>>>>>>> 6996fd88
        """
        Provides fast access to an mpz_t* pointing to self.prime^n.

        The location pointed to depends on the underlying
        representation.  In no circumstances should you mpz_clear the
        result.  The value pointed to may be an internal temporary
        variable for the class.  In particular, you should not try to
        refer to the results of two pow_mpz_t_tmp calls at the same
        time, because the second call may overwrite the memory pointed
        to by the first.

        In the case of PowComputer_exts, the mpz_t pointed to will
        always be a temporary variable.

        See pow_mpz_t_tmp_demo for an example of this phenomenon.

        EXAMPLES::

            sage: PC = PowComputer_ext_maker(5, 10, 10, 20, False, ntl.ZZ_pX([-5, 0, 1], 5^10), 'small', 'e',ntl.ZZ_pX([1],5^10))
            sage: PC._pow_mpz_t_tmp_test(4) #indirect doctest
            625
        """
        if n < 0:
            raise ValueError("n must be non-negative")
        if n <= self.cache_limit:
            ZZ_to_mpz(self.temp_m, &(self.small_powers[n]))
        elif n == self.prec_cap:
            ZZ_to_mpz(self.temp_m, &self.top_power)
        else:
            sig_on()
            # n may exceed self.prec_cap. Very large values can, however, lead to
            # out-of-memory situations in the following computation. This
            # sig_on()/sig_off() prevents sage from crashing in such cases.
            # It does not have a significant impact on performance. For small
            # values of n the powers are taken from self.small_powers, for large
            # values, the computation dominates the cost of the sig_on()/sig_off().
            mpz_pow_ui(self.temp_m, self.prime.value, n)
<<<<<<< HEAD
            sig_off()
        return &self.temp_m
=======
        return <mpz_srcptr>address_of_mpz(self.temp_m)
>>>>>>> 6996fd88

    cdef ZZ_c* pow_ZZ_tmp(self, long n) except NULL:
        """
        Provides fast access to a ZZ_c* pointing to self.prime^n.

        The location pointed to depends on the underlying
        representation.  In no circumstances should you ZZ_destruct
        the result.  The value pointed to may be an internal temporary
        variable for the class.  In particular, you should not try to
        refer to the results of two pow_ZZ_tmp calls at the same time,
        because the second call may overwrite the memory pointed to by
        the first.

        See pow_ZZ_tmp_demo for an example of this phenomenon.

        EXAMPLES::

            sage: PC = PowComputer_ext_maker(5, 10, 10, 20, False, ntl.ZZ_pX([-5, 0, 1], 5^10), 'small', 'e',ntl.ZZ_pX([1],5^10))
            sage: PC._pow_mpz_t_tmp_test(4) #indirect doctest
            625
        """
        if n < 0:
            raise ValueError("n must be non-negative")
        if n <= self.cache_limit:
            return &(self.small_powers[n])
        if n == self.prec_cap:
            return &self.top_power
        ZZ_power(self.temp_z, self.small_powers[1], n)
        return &self.temp_z

    def _pow_ZZ_tmp_test(self, n):
        """
        Tests the pow_ZZ_tmp function

        EXAMPLES::

            sage: PC = PowComputer_ext_maker(5, 6, 6, 12, False, ntl.ZZ_pX([-5,0,1],5^6),'small', 'e',ntl.ZZ_pX([1],5^6))
            sage: PC._pow_ZZ_tmp_test(4)
            625
            sage: PC._pow_ZZ_tmp_test(7)
            78125
        """
        cdef Integer _n = Integer(n)
        if _n < 0: raise ValueError
        cdef ntl_ZZ ans = PY_NEW(ntl_ZZ)
        ans.x = self.pow_ZZ_tmp(mpz_get_ui(_n.value))[0]
        return ans

    def _pow_ZZ_tmp_demo(self, m, n):
        """
        This function demonstrates a danger in using pow_ZZ_tmp.

        EXAMPLES::

            sage: PC = PowComputer_ext_maker(5, 5, 10, 20, False, ntl.ZZ_pX([-5,0,1],5^10), 'big', 'e',ntl.ZZ_pX([1],5^10))

            When you cal pow_ZZ_tmp with an input that is not stored
            (ie n > self.cache_limit and n != self.prec_cap),
            it stores the result in self.temp_z and returns a pointer
            to that ZZ_c.  So if you try to use the results of two
            calls at once, things will break.
            sage: PC._pow_ZZ_tmp_demo(6, 8)  # 244140625 on some architectures and 152587890625 on others: random
            244140625
            sage: 5^6*5^8
            6103515625
            sage: 5^6*5^6
            244140625

            Note that this does not occur if you try a stored value,
            because the result of one of the calls points to that
            stored value.
            sage: PC._pow_ZZ_tmp_demo(6, 10)
            152587890625
            sage: 5^6*5^10
            152587890625
        """
        m = Integer(m)
        n = Integer(n)
        if m < 0 or n < 0:
            raise ValueError, "m, n must be non-negative"
        cdef ntl_ZZ ans = PY_NEW(ntl_ZZ)
        ZZ_mul(ans.x, self.pow_ZZ_tmp(mpz_get_ui((<Integer>m).value))[0], self.pow_ZZ_tmp(mpz_get_ui((<Integer>n).value))[0])
        return ans


    cdef mpz_srcptr pow_mpz_t_top(self):
        """
        Returns self.prime^self.prec_cap as an ``mpz_srcptr``.

        EXAMPLES::

            sage: PC = PowComputer_ext_maker(5, 6, 6, 12, False, ntl.ZZ_pX([-5,0,1],5^6),'small', 'e',ntl.ZZ_pX([1],5^6))
            sage: PC._pow_mpz_t_top_test() #indirect doctest
            15625
        """
        ZZ_to_mpz(self.temp_m, &self.top_power)
        return <mpz_srcptr>address_of_mpz(self.temp_m)

    #def _pow_mpz_t_top_test(self):
    #    """
    #    Tests the pow_mpz_t_top function
    #
    #    EXAMPLES:
    #    sage: PC = PowComputer_ext_maker(5, 6, 6, 12, False, ntl.ZZ_pX([-5,0,1],5^6),'small', 'e',ntl.ZZ_pX([1],5^6))
    #    sage: PC._pow_mpz_t_top_test()
    #    15625
    #    """
    #    cdef Integer ans = PY_NEW(Integer)
    #    mpz_set(ans.value, self.pow_mpz_t_top()[0])
    #    return ans

    cdef ZZ_c* pow_ZZ_top(self):
        """
        Returns self.prime^self.prec_cap as a ZZ_c.

        EXAMPLES::

            sage: PC = PowComputer_ext_maker(5, 6, 6, 12, False, ntl.ZZ_pX([-5,0,1],5^6),'small', 'e',ntl.ZZ_pX([1],5^6))
            sage: PC._pow_ZZ_top_test() #indirect doctest
            15625
        """
        return &self.top_power

    def _pow_ZZ_top_test(self):
        """
        Tests the pow_ZZ_top function.

        EXAMPLES::

            sage: PC = PowComputer_ext_maker(5, 6, 6, 12, False, ntl.ZZ_pX([-5,0,1],5^6),'small', 'e',ntl.ZZ_pX([1],5^6))
            sage: PC._pow_ZZ_top_test()
            15625
        """
        cdef ntl_ZZ ans = PY_NEW(ntl_ZZ)
        ans.x = self.pow_ZZ_top()[0]
        return ans

    def _ram_prec_cap(self):
        """
        Returns the precision cap of self, considered as a power of the uniformizer.

        EXAMPLES::

            sage: PC = PowComputer_ext_maker(5, 6, 6, 12, False, ntl.ZZ_pX([-5,0,1],5^5),'small', 'e',ntl.ZZ_pX([1],5^5))
            sage: PC._ram_prec_cap()
            12
        """
        return self.ram_prec_cap

cdef class PowComputer_ZZ_pX(PowComputer_ext):
    def __cinit__(self, Integer prime, long cache_limit, long prec_cap, long ram_prec_cap, bint in_field, poly, shift_seed = None):
        if not PY_TYPE_CHECK(poly, ntl_ZZ_pX):
            raise TypeError
        self.deg = ZZ_pX_deg((<ntl_ZZ_pX>poly).x)

    def polynomial(self):
        """
        Returns the polynomial (with coefficient precision prec_cap) associated to this PowComputer.

        The polynomial is output as an ntl_ZZ_pX.

        EXAMPLES::

            sage: PC = PowComputer_ext_maker(5, 5, 10, 20, False, ntl.ZZ_pX([-5,0,1],5^10), 'FM', 'e',ntl.ZZ_pX([1],5^10))
            sage: PC.polynomial()
            [9765620 0 1]
        """
        cdef ZZ_pX_Modulus_c* tmp
        tmp.val()
        self.restore_top_context()
        cdef ntl_ZZ_pX r = PY_NEW(ntl_ZZ_pX)
        r.c = self.get_top_context()
        r.x = (self.get_top_modulus()[0]).val()
        return r

    cdef ntl_ZZ_pContext_class get_context(self, long n):
        """
        Returns a ZZ_pContext for self.prime^(abs(n)).

        EXAMPLES::

            sage: PC = PowComputer_ext_maker(5, 10, 10, 20, False, ntl.ZZ_pX([-5, 0, 1], 5^10), 'FM', 'e',ntl.ZZ_pX([1],5^10))
            sage: PC._get_context_test(15) #indirect doctest
            NTL modulus 30517578125
        """
        cdef ntl_ZZ pn = PY_NEW(ntl_ZZ)
        if n < 0:
            n = -n
        elif n == 0:
            # Exception will be ignored by Cython
            raise ValueError("n must be nonzero")
        pn.x = self.pow_ZZ_tmp(n)[0]
        cdef ntl_ZZ_pContext_class context = (<ntl_ZZ_pContext_factory>ZZ_pContext_factory).make_c(pn)
        return context

    def _get_context_test(self, n):
        """
        Returns a ZZ_pContext for self.prime^n.

        EXAMPLES::

            sage: PC = PowComputer_ext_maker(5, 10, 10, 20, False, ntl.ZZ_pX([-5, 0, 1], 5^10), 'FM', 'e',ntl.ZZ_pX([1],5^10))
            sage: PC._get_context_test(15)
            NTL modulus 30517578125
        """
        cdef Integer _n = Integer(n)
        return self.get_context(mpz_get_si(_n.value))

    cdef ntl_ZZ_pContext_class get_context_capdiv(self, long n):
        """
        Returns a ZZ_pContext for self.prime^((n-1) // self.e + 1)

        For Eisenstein extensions this gives the context used for an
        element of relative precision n.

        EXAMPLES::

            sage: PC = PowComputer_ext_maker(5, 10, 10, 20, False, ntl.ZZ_pX([-5, 0, 1], 5^10), 'FM', 'e',ntl.ZZ_pX([1],5^10))
            sage: PC._get_context_capdiv_test(30) #indirect doctest
            NTL modulus 30517578125
        """
        return self.get_context(self.capdiv(n))

    def _get_context_capdiv_test(self, n):
        """
        Returns a ZZ_pContext for self.prime^((n-1) // self.e + 1)

        For Eisenstein extensions this gives the context used for an
        element of relative precision n.

        EXAMPLES::

            sage: PC = PowComputer_ext_maker(5, 10, 10, 20, False, ntl.ZZ_pX([-5, 0, 1], 5^10), 'FM', 'e',ntl.ZZ_pX([1],5^10))
            sage: PC._get_context_capdiv_test(29)
            NTL modulus 30517578125
        """
        cdef Integer _n = Integer(n)
        return self.get_context_capdiv(mpz_get_si(_n.value))

    def speed_test(self, n, runs):
        """
        Runs a speed test.

        INPUT:

        - ``n`` -- input to a function to be tested (the function needs to be set in the source code).
        - ``runs`` -- The number of runs of that function

        OUTPUT:

        - The time in seconds that it takes to call the function on ``n``,
          ``runs`` times.

        EXAMPLES::

            sage: PC = PowComputer_ext_maker(5, 10, 10, 20, False, ntl.ZZ_pX([-5, 0, 1], 5^10), 'small', 'e',ntl.ZZ_pX([1],5^10))
            sage: PC.speed_test(10, 10^6) # random
            0.0090679999999991878
        """
        cdef Py_ssize_t i, end, _n
        end = mpz_get_ui((<Integer>Integer(runs)).value)
        _n = mpz_get_ui((<Integer>Integer(n)).value)
        t = cputime()
        for i from 0 <= i < end:
            # Put the function you want speed tested here.
            self.get_modulus(_n)
        return cputime(t)

    cdef ntl_ZZ_pContext_class get_top_context(self):
        """
        Returns a ZZ_pContext for self.prime^self.prec_cap

        TESTS::

            sage: PC = PowComputer_ext_maker(5, 5, 10, 20, False, ntl.ZZ_pX([-5,0,1],5^10), 'FM', 'e',ntl.ZZ_pX([1],5^10))
            sage: PC._get_top_context_test() #indirect doctest
            NTL modulus 9765625
        """
        return self.get_context(self.prec_cap)

    def _get_top_context_test(self):
        """
        Returns a ZZ_pContext for self.prime^self.prec_cap

        TESTS::

            sage: PC = PowComputer_ext_maker(5, 5, 10, 20, False, ntl.ZZ_pX([-5,0,1],5^10), 'FM', 'e',ntl.ZZ_pX([1],5^10))
            sage: PC._get_top_context_test()
            NTL modulus 9765625
        """
        return self.get_top_context()

    cdef restore_context(self, long n):
        """
        Restores the contest corresponding to self.prime^n

        EXAMPLES::

            sage: PC = PowComputer_ext_maker(5, 5, 10, 20, False, ntl.ZZ_pX([-5,0,1],5^10), 'FM', 'e',ntl.ZZ_pX([1],5^10))
            sage: PC._restore_context_test(4) #indirect doctest
        """
        self.get_context(n).restore_c()

    def _restore_context_test(self, n):
        """
        Restores the contest corresponding to self.prime^n

        EXAMPLES::

            sage: PC = PowComputer_ext_maker(5, 5, 10, 20, False, ntl.ZZ_pX([-5,0,1],5^10), 'FM', 'e',ntl.ZZ_pX([1],5^10))
            sage: PC._restore_context_test(4)
        """
        cdef Integer _n = Integer(n)
        self.restore_context(mpz_get_si(_n.value))

    cdef restore_context_capdiv(self, long n):
        """
        Restores the context for self.prime^((n-1) // self.e + 1)

        EXAMPLES::

            sage: PC = PowComputer_ext_maker(5, 5, 10, 20, False, ntl.ZZ_pX([-5,0,1],5^10), 'FM', 'e',ntl.ZZ_pX([1],5^10))
            sage: PC._restore_context_capdiv_test(4) #indirect doctest
        """
        self.restore_context(self.capdiv(n))

    def _restore_context_capdiv_test(self, n):
        """
        Restores the context for self.prime^((n-1) // self.e + 1)

        EXAMPLES::

            sage: PC = PowComputer_ext_maker(5, 5, 10, 20, False, ntl.ZZ_pX([-5,0,1],5^10), 'FM', 'e',ntl.ZZ_pX([1],5^10))
            sage: PC._restore_context_capdiv_test(8) #indirect doctest
        """
        cdef Integer _n = Integer(n)
        self.restore_context_capdiv(mpz_get_si(_n.value))

    cdef void restore_top_context(self):
        """
        Restores the context corresponding to self.prime^self.prec_cap

        EXAMPLES::

            sage: PC = PowComputer_ext_maker(5, 5, 10, 20, False, ntl.ZZ_pX([-5,0,1],5^10), 'FM', 'e',ntl.ZZ_pX([1],5^10))
            sage: PC._restore_top_context_test()
        """
        (<ntl_ZZ_pContext_class>self.get_top_context()).restore_c()

    def _restore_top_context_test(self):
        """
        Restores the context corresponding to self.prime^self.prec_cap

        EXAMPLES::

            sage: PC = PowComputer_ext_maker(5, 5, 10, 20, False, ntl.ZZ_pX([-5,0,1],5^10), 'FM', 'e',ntl.ZZ_pX([1],5^10))
            sage: PC._restore_top_context_test()
        """
        self.restore_top_context()

    cdef ZZ_pX_Modulus_c* get_modulus(self, long n):
        """
        Returns the modulus corresponding to self.polynomial() (mod self.prime^n)

        EXAMPLES::

            sage: A = PowComputer_ext_maker(5, 10, 1000, 2000, False, ntl.ZZ_pX([-5,0,1],5^1000), 'big', 'e',ntl.ZZ_pX([1],5^1000))
            sage: a = ntl.ZZ_pX([4,2],5^2)
            sage: b = ntl.ZZ_pX([6,3],5^2)
            sage: A._get_modulus_test(a, b, 2) # indirect doctest
            [4 24]
        """
        # Exception will be ignored by Cython
        raise NotImplementedError

    def _get_modulus_test(self, ntl_ZZ_pX a, ntl_ZZ_pX b, Integer n):
        """
        Multiplies a and b modulo the modulus corresponding to self.polynomial() (mod self.prime^n).

        EXAMPLES::

            sage: A = PowComputer_ext_maker(5, 10, 1000, 2000, False, ntl.ZZ_pX([-5,0,1],5^1000), 'big', 'e',ntl.ZZ_pX([1],5^1000))
            sage: a = ntl.ZZ_pX([4,2],5^2)
            sage: b = ntl.ZZ_pX([6,3],5^2)
            sage: A._get_modulus_test(a, b, 2)
            [4 24]
            sage: a * b
            [24 24 6]
            sage: mod(6 * 5 + 24, 25)
            4
        """
        if self.pow_Integer(mpz_get_si(n.value)) != Integer(a.c.p):
            #print self.pow_Integer(mpz_get_si(n.value))
            #print a.c.p
            raise ValueError, "a context mismatch"
        if self.pow_Integer(mpz_get_si(n.value)) != Integer(b.c.p):
            #print self.pow_Integer(mpz_get_si(n.value))
            #print b.c.p
            raise ValueError, "b context mismatch"
        cdef ntl_ZZ_pX r = (<ntl_ZZ_pX>a)._new()
        cdef ntl_ZZ_pX aa = (<ntl_ZZ_pX>a)._new()
        cdef ntl_ZZ_pX bb = (<ntl_ZZ_pX>b)._new()
        ZZ_pX_rem(aa.x, a.x, self.get_modulus(mpz_get_si(n.value))[0].val())
        ZZ_pX_rem(bb.x, b.x, self.get_modulus(mpz_get_si(n.value))[0].val())
        ZZ_pX_MulMod_pre(r.x, aa.x, bb.x, self.get_modulus(mpz_get_si(n.value))[0])
        return r

    cdef ZZ_pX_Modulus_c* get_modulus_capdiv(self, long n):
        """
        Returns the modulus corresponding to self.polynomial() (mod
        self.prime^((n-1) // self.e + 1)
        """
        return self.get_modulus(self.capdiv(n))

    cdef ZZ_pX_Modulus_c* get_top_modulus(self):
        """
        Returns the modulus corresponding to self.polynomial() (mod
        self.prime^self.prec_cap)

        EXAMPLES::

            sage: A = PowComputer_ext_maker(5, 3, 10, 20, False, ntl.ZZ_pX([-5,0,1],5^10), 'FM', 'e',ntl.ZZ_pX([1],5^10))
            sage: a = ntl.ZZ_pX([129223,1231],5^10)
            sage: b = ntl.ZZ_pX([289741,323],5^10)
            sage: A._get_top_modulus_test(a, b) #indirect doctest
            [1783058 7785200]
        """
        # Exception will be ignored by Cython
        raise NotImplementedError

    def _get_top_modulus_test(self, ntl_ZZ_pX a, ntl_ZZ_pX b):
        """
        Multiplies a and b modulo the modulus corresponding to
        self.polynomial() (mod self.prime^self.prec_cap)

        EXAMPLES::

            sage: A = PowComputer_ext_maker(5, 3, 10, 20, False, ntl.ZZ_pX([-5,0,1],5^10), 'FM', 'e',ntl.ZZ_pX([1],5^10))
            sage: a = ntl.ZZ_pX([129223,1231],5^10)
            sage: b = ntl.ZZ_pX([289741,323],5^10)
            sage: A._get_top_modulus_test(a, b)
            [1783058 7785200]
            sage: a*b
            [9560618 7785200 397613]
            sage: mod(397613 * 5 + 9560618, 5^10)
            1783058
        """
        cdef ntl_ZZ_pX ans = a._new()
        ZZ_pX_MulMod_pre(ans.x, a.x, b.x, self.get_top_modulus()[0])
        return ans

    cdef long capdiv(self, long n):
        """
        If n >= 0 returns ceil(n / self.e)

        If n < 0 returns ceil(-n / self.e)

        EXAMPLES::

            sage: PC = PowComputer_ext_maker(5, 3, 10, 20, False, ntl.ZZ_pX([-5,0,1],5^10), 'FM', 'e',ntl.ZZ_pX([1],5^10))
            sage: PC._capdiv_test(15)
            8
            sage: PC._capdiv_test(-7)
            4
        """
        if self.e == 1:
            return n
        if n > 0:
            return (n-1) / self.e + 1
        elif n < 0:
            return (-1-n) / self.e + 1
        else:
            return 0

    def _capdiv_test(self, n):
        """
        If n >= 0 returns ceil(n / self.e)

        If n < 0 returns ceil(-n / self.e)

        EXAMPLES::

            sage: PC = PowComputer_ext_maker(5, 3, 10, 20, False, ntl.ZZ_pX([-5,0,1],5^10), 'FM', 'e',ntl.ZZ_pX([1],5^10))
            sage: PC._capdiv_test(15)
            8
            sage: PC._capdiv_test(-7)
            4
        """
        cdef Integer _n = Integer(n)
        cdef Integer ans = PY_NEW(Integer)
        mpz_set_si(ans.value, self.capdiv(mpz_get_si(_n.value)))
        return ans

    cdef int eis_shift(self, ZZ_pX_c* x, ZZ_pX_c* a, long n, long finalprec) except -1:
        raise NotImplementedError

    cdef int eis_shift_capdiv(self, ZZ_pX_c* x, ZZ_pX_c* a, long n, long finalprec) except -1:
        return self.eis_shift(x, a, n, self.capdiv(finalprec))

    cdef int teichmuller_set_c (self, ZZ_pX_c* x, ZZ_pX_c* a, long absprec) except -1:
        r"""
        Sets x to the Teichmuller lift congruent to a modulo the
        uniformizer, ie such that `x = a \mod \pi` and
        `x^q = x \mod \pi^{\mbox{absprec}}`.

        If `a = 0 \mod \pi` this function does nothing and returns 1.
        Otherwise returns 0.

        x should be created with context p^absprec.

        Does not affect self.

        INPUT:

        - ``x`` -- The ``ZZ_pX_c`` to be set

        - ``a`` -- A ``ZZ_pX_c`` ``currently holding an approximation to the
          Teichmuller representative (this approximation can be any
          integer).  It will be set to the actual Teichmuller lift

        - ``absprec`` -- the desired precision of the Teichmuller lift

        OUTPUT:

        - 1 -- x should be set to zero (or usually, ZZ_pX_destruct'd)
        - 0 -- normal

        EXAMPLES::

            sage: R = Zp(17,5)
            sage: S.<x> = R[]
            sage: f = x^5 + 34*x^3 - 17*x^2 +289*x - 17
            sage: W.<w> = R.ext(f)
            sage: y = W.teichmuller(3,10); y
            3 + 13*w^5 + 4*w^7 + 9*w^8 + 13*w^9 + O(w^10)

            sage: y^17 == y
            True
            sage: g = x^3 + 9*x^2 + 1
            sage: A.<a> = R.ext(g)
            sage: b = A.teichmuller(1 + 2*a - a^2, 3); b
            (16*a^2 + 2*a + 1) + (4*a^2 + 5*a + 3)*17 + (10*a^2 + 15*a + 11)*17^2 + O(17^3)
            sage: b^(17^3) == b
            True
        """
        cdef mpz_t u, xnew, value
        cdef ZZ_c tmp, q, u_q
        cdef ZZ_pX_c xnew_q
        cdef ntl_ZZ_pContext_class c
        cdef long mini, minval
        if absprec == 0:
            return 1
        if absprec < 0:
            absprec = -absprec
        if self.e != 1:
            mpz_init(value)
            tmp = ZZ_p_rep(ZZ_pX_ConstTerm(a[0]))
            ZZ_to_mpz(value, &tmp)
            if mpz_divisible_p(value, self.prime.value) != 0:
                mpz_clear(value)
                return 1
            self.pow_mpz_t_tmp(self.capdiv(absprec)) # sets self.temp_m
            if mpz_sgn(value) < 0 or mpz_cmp(value, self.temp_m) >= 0:
                mpz_mod(value, value, self.temp_m)
            mpz_init(u)
            mpz_init(xnew)
            # u = 1 / Mod(1 - p, self.temp_m)
            mpz_sub(u, self.temp_m, self.prime.value)
            mpz_add_ui(u, u, 1)
            mpz_invert(u, u, self.temp_m)
            # Consider x as Mod(self.value, self.temp_m)
            # xnew = x + u*(x^p - x)
            mpz_powm(xnew, value, self.prime.value, self.temp_m)
            mpz_sub(xnew, xnew, value)
            mpz_mul(xnew, xnew, u)
            mpz_add(xnew, xnew, value)
            mpz_mod(xnew, xnew, self.temp_m)
            # while x != xnew:
            #     x = xnew
            #     xnew = x + u*(x^p - x)
            while mpz_cmp(value, xnew) != 0:
                mpz_set(value, xnew)
                mpz_powm(xnew, value, self.prime.value, self.temp_m)
                mpz_sub(xnew, xnew, value)
                mpz_mul(xnew, xnew, u)
                mpz_add(xnew, xnew, value)
                mpz_mod(xnew, xnew, self.temp_m)
            mpz_clear(u)
            mpz_clear(xnew)
            mpz_to_ZZ(&tmp, value)
            self.restore_context_capdiv(absprec)
            if ZZ_pX_IsZero(x[0]): # shortcut for the case x = 0
                ZZ_pX_SetCoeff(x[0], 0, ZZ_to_ZZ_p(tmp))
            else:
                ZZ_pX_SetX(x[0])
                ZZ_pX_SetCoeff(x[0], 0, ZZ_to_ZZ_p(tmp))
                ZZ_pX_SetCoeff_long(x[0], 1, 0)
            mpz_clear(value)
        else:
            c = self.get_context(absprec)
            c.restore_c()
            q = self.pow_ZZ_tmp(self.f)[0]
            ZZ_pX_min_val_coeff(minval, mini, a[0], self.pow_ZZ_tmp(1)[0])
            if mini == -1 or minval > 0:
                return 1
            ZZ_pX_conv_modulus(x[0], a[0], c.x)
            # u = 1 / Mod(1 - q, p^absprec)
            ZZ_conv_from_long(u_q, 1)
            ZZ_sub(u_q, u_q, q)
            ZZ_rem(u_q, u_q, (<ntl_ZZ>c.p).x)
            ZZ_InvMod(u_q, u_q, (<ntl_ZZ>c.p).x)
            # xnew = x + u*(x^q - x)
            ZZ_pX_PowerMod_pre(xnew_q, x[0], q, self.get_modulus(absprec)[0])
            ZZ_pX_sub(xnew_q, xnew_q, x[0])
            ZZ_pX_mul_ZZ_p(xnew_q, xnew_q, ZZ_to_ZZ_p(u_q))
            ZZ_pX_add(xnew_q, xnew_q, x[0])
            # while x != xnew:
            #     x = xnew
            #     xnew = x + u*(x^p - x)
            while not ZZ_pX_equal(x[0], xnew_q):
                x[0] = xnew_q
                ZZ_pX_PowerMod_pre(xnew_q, x[0], q, self.get_modulus(absprec)[0])
                ZZ_pX_sub(xnew_q, xnew_q, x[0])
                ZZ_pX_mul_ZZ_p(xnew_q, xnew_q, ZZ_to_ZZ_p(u_q))
                ZZ_pX_add(xnew_q, xnew_q, x[0])
        return 0

cdef class PowComputer_ZZ_pX_FM(PowComputer_ZZ_pX):
    """
    This class only caches a context and modulus for p^prec_cap.

    Designed for use with fixed modulus p-adic rings, in Eisenstein
    and unramified extensions of `\ZZ_p`.
    """

    def __cinit__(self, Integer prime, long cache_limit, long prec_cap, long ram_prec_cap, bint in_field, poly, shift_seed = None):
        """
        Caches a context and modulus for prime^prec_cap

        EXAMPLES::

            sage: A = PowComputer_ext_maker(5, 3, 10, 20, False, ntl.ZZ_pX([-5,0,1],5^10), 'FM', 'e',ntl.ZZ_pX([1],5^10)) #indirect doctest
            sage: A
            PowComputer_ext for 5, with polynomial [9765620 0 1]
        """

        # The __new__ method for PowComputer_ext has already run, so we have access to small_powers, top_power.

        # We use ntl_ZZ_pContexts so that contexts are cached centrally.

        self._prec_type = 'FM'
        self._ext_type = 'u'
        self.c = self.get_context(prec_cap)
        self.c.restore_c()
        # For now, we don't do anything complicated with poly
        if PY_TYPE_CHECK(poly, ntl_ZZ_pX) and (<ntl_ZZ_pX>poly).c is self.c:
            ZZ_pX_Modulus_construct(&self.mod)
            ZZ_pX_Modulus_build(self.mod, (<ntl_ZZ_pX>poly).x)
            if prec_cap == ram_prec_cap:
                self.e = 1
                self.f = ZZ_pX_deg((<ntl_ZZ_pX>poly).x)
            else:
                self.e = ZZ_pX_deg((<ntl_ZZ_pX>poly).x)
                self.f = 1
            self.ram_prec_cap = ram_prec_cap
        else:
            raise NotImplementedError, "NOT IMPLEMENTED IN PowComputer_ZZ_pX_FM"


    def __dealloc__(self):
        """
        Cleans up the memory for self.mod

        EXAMPLES::

            sage: A = PowComputer_ext_maker(5, 3, 10, 20, False, ntl.ZZ_pX([-5,0,1],5^10), 'FM', 'e',ntl.ZZ_pX([1],5^10))
            sage: del A # indirect doctest
        """
        if self._initialized:
            self.cleanup_ZZ_pX_FM()

    cdef void cleanup_ZZ_pX_FM(self):
        """
        Cleans up the memory for self.mod

        EXAMPLES::

            sage: A = PowComputer_ext_maker(5, 3, 10, 20, False, ntl.ZZ_pX([-5,0,1],5^10), 'FM', 'e',ntl.ZZ_pX([1],5^10)) #indirect doctest
            sage: del A # indirect doctest
        """
        ZZ_pX_Modulus_destruct(&self.mod)

    cdef ntl_ZZ_pContext_class get_top_context(self):
        """
        Returns a ZZ_pContext for self.prime^self.prec_cap

        EXAMPLES::

            sage: PC = PowComputer_ext_maker(5, 5, 10, 20, False, ntl.ZZ_pX([-5,0,1],5^10), 'FM', 'e',ntl.ZZ_pX([1],5^10))
            sage: PC._get_top_context_test() # indirect doctest
            NTL modulus 9765625
        """
        return self.c

    cdef void restore_top_context(self):
        """
        Restores the context corresponding to self.prime^self.prec_cap

        EXAMPLES::

            sage: PC = PowComputer_ext_maker(5, 5, 10, 20, False, ntl.ZZ_pX([-5,0,1],5^10), 'FM', 'e',ntl.ZZ_pX([1],5^10))
            sage: PC._restore_top_context_test() #indirect doctest
        """
        self.c.restore_c()

    cdef ZZ_pX_Modulus_c* get_top_modulus(self):
        """
        Returns the modulus corresponding to self.polynomial() (mod self.prime^self.prec_cap)

        EXAMPLES::

            sage: A = PowComputer_ext_maker(5, 3, 10, 20, False, ntl.ZZ_pX([-5,0,1],5^10), 'FM', 'e',ntl.ZZ_pX([1],5^10))
            sage: a = ntl.ZZ_pX([129223,1231],5^10)
            sage: b = ntl.ZZ_pX([289741,323],5^10)
            sage: A._get_top_modulus_test(a, b) #indirect doctest
            [1783058 7785200]
        """
        return &self.mod

    cdef ZZ_pX_Modulus_c* get_modulus(self, long n):
        """
        Duplicates functionality of get_top_modulus if n == self.prec_cap.

        If not, raise an exception (which will be ignored by Cython).

        EXAMPLES::

            sage: A = PowComputer_ext_maker(5, 3, 10, 20, False, ntl.ZZ_pX([-5,0,1],5^10), 'FM', 'e',ntl.ZZ_pX([1],5^10))
            sage: a = ntl.ZZ_pX([129223,1231],5^10)
            sage: b = ntl.ZZ_pX([289741,323],5^10)
            sage: A._get_modulus_test(a, b, 10) #indirect doctest
            [1783058 7785200]
        """
        if n == self.prec_cap:
            return &self.mod
        else:
            # Exception will be ignored by Cython
            raise ValueError("fixed modulus PowComputers only store top modulus")

cdef class PowComputer_ZZ_pX_FM_Eis(PowComputer_ZZ_pX_FM):
    """
    This class computes and stores low_shifter and high_shifter, which aid in right shifting elements.
    """

    def __cinit__(self, Integer prime, long cache_limit, long prec_cap, long ram_prec_cap, bint in_field, poly, shift_seed = None):
        """
        Calls Eis_init, which initializes high_shifter and low_shifter.

        TESTS::

            sage: A = PowComputer_ext_maker(5, 3, 10, 20, False, ntl.ZZ_pX([-5,0,1],5^10), 'FM', 'e',ntl.ZZ_pX([1],5^10)) #indirect doctest
        """
        # The __new__ method for PowComputer_ZZ_pX_FM has already run, so we have access to self.mod
        self._ext_type = 'e'
        if not PY_TYPE_CHECK(shift_seed, ntl_ZZ_pX):
            raise TypeError, "shift_seed must be an ntl_ZZ_pX"
        ZZ_pX_Eis_init(self, <ntl_ZZ_pX>shift_seed)

    def _low_shifter(self, i):
        """
        Accessor function for low_shifter, which are the polynomials used to shift right.

        If low_length is the number of low_shifters, then:
            * if deg = 2, low_length = 1 (store p/x)
            * if deg = 3,4, low_length = 2 (store p/x, p/x^2)
            * if deg = 5,6,7,8, low_length = 3 (store p/x, p/x^2, p/x^4)
            * if deg = 9,...,16, low_length = 4 (store p/x, p/x^2, p/x^4, p/x^8)

        These polynomials are used to shift by amounts less than the degree of the defining polynomial.

        EXAMPLES::

            sage: A = PowComputer_ext_maker(5, 3, 10, 40, False, ntl.ZZ_pX([-5,75,15,0,1],5^10), 'FM', 'e',ntl.ZZ_pX([1,-15,-3],5^10))
            sage: A._low_shifter(0)
            [75 15 0 1]

            Note that if we multiply this by x and reduce using the relation that x^4 = 5 - 75x - 15x^2, we just get 5.

            sage: A._low_shifter(1)
            [1140 225 1 15]

            This one's a bit less obvious, but if we multiply by x^2, we get 5 (modulo x^4 = 5 - 75x - 15x^2).
        """
        cdef long _i = i
        cdef ntl_ZZ_pX ans
        if _i >= 0 and _i < self.low_length:
            ans = ntl_ZZ_pX([], self.get_top_context())
            ans.x = self.low_shifter[i].val()
            return ans
        else:
            raise IndexError

    def _high_shifter(self, i):
        """
        Accessor function for high_shifter, which are the polynomials used to shift right.

        If high_length is the number of high_shifters, then:
            * if prec_cap = 2, high_length = 1 (store p/x^e)
            * if prec_cap = 3,4, high_length = 2 (store p/x^e, p^2/x^(2e))
            * if prec_cap = 5,6,7,8, high_length = 3 (store p/x^e, p^2/x^(2e), p^4/x^(4e))
            * if prec_cap = 9,...,16, high_length = 4 (store p/x, p^2/x^(2e), p^4/x^(4e), p^8/x^(8e))

        These polynomials are used to shift by amounts greater than the degree of the defining polynomial, but less than e*prec_cap.

        EXAMPLES::

            sage: A = PowComputer_ext_maker(5, 3, 10, 40, False, ntl.ZZ_pX([-5,75,15,0,1],5^10), 'FM', 'e',ntl.ZZ_pX([1,-15,-3],5^10))
            sage: A._high_shifter(0)
            [263296 51990 228 3465]

            If we take this and multiply by x^4, and reduce modulo x^4 + 15*x^2 + 75*x - 5, we should get 5.
            sage: R.<x> = ZZ[]
            sage: f = 263296 + 51990*x + 228*x^2 + 3465*x^3
            sage: g = x^4 + 15*x^2 + 75*x - 5
            sage: f*x^4 % g
            5

            sage: A._high_shifter(1)
            [1420786 9298230 2217816 6212495]

            Similarly:
            sage: f = 1420786 + 9298230*x + 2217816*x^2 + 6212495*x^3
            sage: h = f*x^8 % g; h
            -1328125000000*x^3 + 2962646484375*x^2 + 22094970703125*x - 1466308593725

            Here, we need to remember that we're working modulo 5^10:
            sage: h[0].valuation(5), h[1].valuation(5), h[2].valuation(5), h[3].valuation(5)
            (2, 12, 13, 13)
            sage: (h[0] - 25).valuation(5)
            12
        """
        cdef long _i = i
        cdef ntl_ZZ_pX ans
        if _i >= 0 and _i < self.high_length:
            ans = ntl_ZZ_pX([], self.get_top_context())
            ans.x = self.high_shifter[i].val()
            return ans
        else:
            raise IndexError

    def __dealloc__(self):
        """
        Deallocates low_shifter and high_shifter.

        TESTS::

            sage: A = PowComputer_ext_maker(5, 3, 10, 20, False, ntl.ZZ_pX([-5,0,1],5^10), 'FM', 'e',ntl.ZZ_pX([1],5^10))
            sage: del A # indirect doctest
        """
        if self._initialized:
            self.cleanup_ZZ_pX_FM_Eis()

    cdef void cleanup_ZZ_pX_FM_Eis(self):
        """
        Does the actual work of deallocating low_shifter and
        high_shifter.

        TESTS::

            sage: A = PowComputer_ext_maker(5, 3, 10, 20, False, ntl.ZZ_pX([-5,0,1],5^10), 'FM', 'e',ntl.ZZ_pX([1],5^10))
            sage: del A # indirect doctest
        """
        cdef int i # yes, an int is good enough
        for i from 0 <= i < self.low_length:
            ZZ_pX_Multiplier_destruct(&(self.low_shifter[i]))
        sage_free(self.low_shifter)
        for i from 0 <= i < self.high_length:
            ZZ_pX_Multiplier_destruct(&(self.high_shifter[i]))
        sage_free(self.high_shifter)

    cdef int eis_shift(self, ZZ_pX_c* x, ZZ_pX_c* a, long n, long finalprec) except -1:
        """
        Shifts a right n pi-adic digits, where pi is considered modulo the polynomial in self.

        Puts the result in x.

        EXAMPLES::

            sage: from sage.rings.padics.pow_computer_ext import ZZ_pX_eis_shift_test
            sage: A = PowComputer_ext_maker(5, 3, 10, 40, False, ntl.ZZ_pX([-5,75,15,0,1],5^10), 'FM', 'e',ntl.ZZ_pX([1,-15,-3],5^10))
            sage: ZZ_pX_eis_shift_test(A, [0, 1], 1, 5) #indirect doctest
            [1]
            sage: ZZ_pX_eis_shift_test(A, [0, 0, 1], 1, 5)
            [0 1]
            sage: ZZ_pX_eis_shift_test(A, [5], 1, 5)
            [75 15 0 1]
            sage: ZZ_pX_eis_shift_test(A, [1], 1, 5)
            []
            sage: ZZ_pX_eis_shift_test(A, [17, 91, 8, -2], 1, 5)
            [316 53 3123 3]
            sage: ZZ_pX_eis_shift_test(A, [316, 53, 3123, 3], -1, 5)
            [15 91 8 3123]
            sage: ZZ_pX_eis_shift_test(A, [15, 91, 8, 3123], 1, 5)
            [316 53 3123 3]
        """
        return ZZ_pX_eis_shift_p(self, x, a, n, finalprec)

#         ##print "starting..."
#         cdef ZZ_pX_c low_part
#         cdef ZZ_pX_c shifted_high_part
#         cdef ZZ_pX_c high_shifter

#         ##cdef ntl_ZZ_pX printer
#         if n < 0:
#             self.restore_top_context()
#             ##printer = ntl_ZZ_pX([],self.get_top_context())
#             ZZ_pX_PowerXMod_long_pre(high_shifter, -n, self.get_top_modulus()[0])
#             ##printer.x = high_shifter
#             ##print printer
#             ZZ_pX_MulMod_pre(x[0],high_shifter,a[0],self.get_top_modulus()[0])
#             ##printer.x = x[0]
#             ##print printer
#             return 0
#         elif n == 0:
#             if x != a:
#                 x[0] = a[0]
#             return 0
#         cdef long pshift = n / self.e
#         cdef long eis_part = n % self.e
#         cdef long two_shift = 1
#         cdef int i

#         ##printer = ntl_ZZ_pX([],self.get_top_context())
#         ##print "eis_part: %s" %(eis_part)
#         ##print "pshift: %s"%(pshift)
#         if x != a:
#             ##print "copying"
#             x[0] = a[0]
#         ##printer.x = a[0]
#         ##print "beginning: a = %s"%(printer)
#         if pshift:
#             i = 0
#             # This line restores the top context
#             ZZ_pX_right_pshift(x[0], x[0], self.pow_ZZ_tmp(pshift)[0], self.get_top_context().x)
#             ##printer.x = x[0]
#             ##print printer
#             if pshift >= self.prec_cap:
#                 # high_shifter = p^(2^(high_length - 1))/x^(e*2^(high_length - 1))
#                 # if val = r + s * 2^(high_length - 1)
#                 # then high_shifter = p^(s*2^(high_length - 1))/x^(e*s*2^(high_length - 1))
#                 ZZ_pX_PowerMod_long_pre(high_shifter, self.high_shifter[self.high_length-1].val(), (pshift / (1L << (self.high_length - 1))), self.get_top_modulus()[0])
#                 ##printer.x = high_shifter
#                 ##print printer
#                 ZZ_pX_MulMod_pre(x[0], x[0], high_shifter, self.get_top_modulus()[0])
#                 ##printer.x = high_shifter
#                 ##print printer
#                 # Now we only need to multiply self.unit by p^r/x^(e*r) where r < 2^(high_length - 1), which is tractible.
#                 pshift = pshift % (1L << (self.high_length - 1))
#             while pshift > 0:
#                 if pshift & 1:
#                     ##print "pshift = %s"%pshift
#                     ##printer.x = x[0]
#                     ##print printer
#                     ZZ_pX_MulMod_premul(x[0], x[0], self.high_shifter[i], self.get_top_modulus()[0])
#                 i += 1
#                 pshift = pshift >> 1
#         else:
#             self.restore_top_context()
#         i = 0
#         two_shift = 1
#         while eis_part > 0:
#             ##print "eis_part = %s"%(eis_part)
#             if eis_part & 1:
#                 ##print "i = %s"%(i)
#                 ##print "two_shift = %s"%(two_shift)
#                 ZZ_pX_RightShift(shifted_high_part, x[0], two_shift)
#                 ##printer.x = shifted_high_part
#                 ##print "shifted_high_part = %s"%(printer)
#                 ZZ_pX_LeftShift(low_part, shifted_high_part, two_shift)
#                 ZZ_pX_sub(low_part, x[0], low_part)
#                 ##printer.x = low_part
#                 ##print "low_part = %s"%(printer)
#                 ZZ_pX_right_pshift(low_part, low_part, self.pow_ZZ_tmp(1)[0], self.get_top_context().x)
#                 ##printer.x = low_part
#                 ##print "low_part = %s"%(printer)
#                 ZZ_pX_MulMod_premul(low_part, low_part, self.low_shifter[i], self.get_top_modulus()[0])
#                 ##printer.x = low_part
#                 ##print "low_part = %s"%(printer)
#                 ZZ_pX_add(x[0], low_part, shifted_high_part)
#                 ##printer.x = x[0]
#                 ##print "x = %s"%(printer)
#             i += 1
#             two_shift = two_shift << 1
#             eis_part = eis_part >> 1

cdef class PowComputer_ZZ_pX_small(PowComputer_ZZ_pX):
    """
    This class caches contexts and moduli densely between 1 and cache_limit.  It requires cache_limit == prec_cap.

    It is intended for use with capped relative and capped absolute rings and fields, in Eisenstein and unramified
    extensions of the base p-adic fields.
    """

    def __cinit__(self, Integer prime, long cache_limit, long prec_cap, long ram_prec_cap, bint in_field, poly, shift_seed = None):
        """
        Caches contexts and moduli densely between 1 and cache_limit.

        EXAMPLES::

            sage: A = PowComputer_ext_maker(5, 10, 10, 20, False, ntl.ZZ_pX([-5,0,1],5^10), 'small', 'e',ntl.ZZ_pX([1],5^10)) # indirect doctest
            sage: A
            PowComputer_ext for 5, with polynomial [9765620 0 1]
        """
        # The __new__ method for PowComputer_ext has already run, so we have access to small_powers, top_power.

        # We use ntl_ZZ_pContexts so that contexts are cached centrally.

        self._prec_type = 'small'
        self._ext_type = 'u'
        if not PY_TYPE_CHECK(poly, ntl_ZZ_pX):
            self.cleanup_ext()
            raise TypeError

        if cache_limit != prec_cap:
            self.cleanup_ext()
            raise ValueError, "prec_cap and cache_limit must be equal in the small case"

        self.c = []
        # We cache from 0 to cache_limit inclusive, and provide one extra slot to return moduli above the cache_limit
        sig_on()
        self.mod = <ZZ_pX_Modulus_c *>sage_malloc(sizeof(ZZ_pX_Modulus_c) * (cache_limit + 2))
        sig_off()
        if self.mod == NULL:
            self.cleanup_ext()
            raise MemoryError, "out of memory allocating moduli"

        cdef ntl_ZZ_pX printer
        cdef Py_ssize_t i
        cdef ZZ_pX_c tmp, pol
        if PY_TYPE_CHECK(poly, ntl_ZZ_pX):
            pol = (<ntl_ZZ_pX>poly).x
            self.c.append(None)
            for i from 1 <= i <= cache_limit:
                self.c.append(PowComputer_ZZ_pX.get_context(self,i))

            # create a temporary polynomial with the highest modulus to
            # ensure all mod[i]'s will fit into it
            (<ntl_ZZ_pContext_class>self.c[cache_limit]).restore_c()
            tmp = (<ntl_ZZ_pX>poly).x

            for i from 1 <= i <= cache_limit:
                (<ntl_ZZ_pContext_class>self.c[i]).restore_c()
                ZZ_pX_Modulus_construct(&(self.mod[i]))
                ZZ_pX_conv_modulus(tmp, pol, (<ntl_ZZ_pContext_class>self.c[i]).x)
                ZZ_pX_Modulus_build(self.mod[i], tmp)
            ZZ_pX_Modulus_construct(&(self.mod[cache_limit+1]))
            if prec_cap == ram_prec_cap:
                self.e = 1
                self.f = ZZ_pX_deg((<ntl_ZZ_pX>poly).x)
            else:
                self.e = ZZ_pX_deg((<ntl_ZZ_pX>poly).x)
                self.f = 1
            self.ram_prec_cap = ram_prec_cap
        else:
            raise NotImplementedError, "NOT IMPLEMENTED IN PowComputer_ZZ_pX_FM"

    def __dealloc__(self):
        """
        Deallocates cache of contexts, moduli.

        EXAMPLES::

            sage: A = PowComputer_ext_maker(5, 10, 10, 20, False, ntl.ZZ_pX([-5,0,1],5^10), 'small','e',ntl.ZZ_pX([1],5^10))
            sage: del A # indirect doctest
        """
        if self._initialized:
            self.cleanup_ZZ_pX_small()

    cdef void cleanup_ZZ_pX_small(self):
        """
        Deallocates cache of contexts, moduli.

        EXAMPLES::

            sage: A = PowComputer_ext_maker(5, 10, 10, 20, False, ntl.ZZ_pX([-5,0,1],5^10), 'small','e',ntl.ZZ_pX([1],5^10))
            sage: del A # indirect doctest
        """
        cdef Py_ssize_t i
        for i from 1 <= i <= self.cache_limit + 1:
            ZZ_pX_Modulus_destruct(&(self.mod[i]))
        sage_free(self.mod)

    cdef ntl_ZZ_pContext_class get_context(self, long n):
        """
        Return the context for p^n.  This will use the cache if
        ``abs(n) <= self.cache_limit``.

        INPUT:

        - ``n`` -- A nonzero long

        OUTPUT:

        - A context for p^n

        EXAMPLES::

            sage: A = PowComputer_ext_maker(5, 10, 10, 20, False, ntl.ZZ_pX([-5,0,1],5^10), 'small','e',ntl.ZZ_pX([1],5^10))
            sage: A._get_context_test(4) #indirect doctest
            NTL modulus 625
        """
        if n < 0:
            n = -n
        try:
            return self.c[n]
        except IndexError:
            return PowComputer_ZZ_pX.get_context(self, n)

    cdef restore_context(self, long n):
        """
        Restore the context for p^n.  This will use the cache if
        ``abs(n) <= self.cache_limit``.

        INPUT:

        - ``n`` -- A nonzero long

        EXAMPLES::

            sage: A = PowComputer_ext_maker(5, 10, 10, 20, False, ntl.ZZ_pX([-5,0,1],5^10), 'small','e',ntl.ZZ_pX([1],5^10))
            sage: A._restore_context_test(4) #indirect doctest
        """
        if n < 0:
            n = -n
        try:
            (<ntl_ZZ_pContext_class>self.c[n]).restore_c()
        except IndexError:
            (<ntl_ZZ_pContext_class>PowComputer_ZZ_pX.get_context(self, n)).restore_c()

    cdef ntl_ZZ_pContext_class get_top_context(self):
        """
        Returns a ZZ_pContext for self.prime^self.prec_cap

        EXAMPLES::

            sage: PC = PowComputer_ext_maker(5, 10, 10, 20, False, ntl.ZZ_pX([-5,0,1],5^10), 'small','e',ntl.ZZ_pX([1],5^10))
            sage: PC._get_top_context_test() # indirect doctest
            NTL modulus 9765625
        """
        return self.c[self.prec_cap]

    cdef void restore_top_context(self):
        """
        Restores the context corresponding to self.prime^self.prec_cap

        EXAMPLES::

            sage: PC = PowComputer_ext_maker(5, 10, 10, 20, False, ntl.ZZ_pX([-5,0,1],5^10), 'small','e',ntl.ZZ_pX([1],5^10))
            sage: PC._restore_top_context_test() #indirect doctest
        """
        (<ntl_ZZ_pContext_class>self.c[self.prec_cap]).restore_c()

    cdef ZZ_pX_Modulus_c* get_modulus(self, long n):
        """
        Returns the modulus corresponding to self.polynomial() (mod self.prime^n).

        INPUT:

        - ``n`` -- A long between 1 and ``self.cache_limit``, inclusive.
          If `n` is larger, this function will return ``self.mod[prec_cap]``
          lifted to that precision.

        EXAMPLES::

            sage: A = PowComputer_ext_maker(5, 10, 10, 20, False, ntl.ZZ_pX([-5,0,1],5^10), 'small','e',ntl.ZZ_pX([1],5^10))
            sage: a = ntl.ZZ_pX([4,2],5^2)
            sage: b = ntl.ZZ_pX([6,3],5^2)
            sage: A._get_modulus_test(a, b, 2)
            [4 24]
        """
        cdef ZZ_pX_c tmp
        if n < 0:
            n = -n
        if n <= self.prec_cap:
            return &(self.mod[n])
        else:
            ZZ_pX_conv_modulus(tmp, self.mod[self.prec_cap].val(), (<ntl_ZZ_pContext_class>self.get_context(n)).x)
            ZZ_pX_Modulus_build(self.mod[self.prec_cap+1], tmp)
            return &(self.mod[self.prec_cap+1])

    cdef ZZ_pX_Modulus_c* get_top_modulus(self):
        """
        Returns the modulus corresponding to self.polynomial() (mod self.prime^self.prec_cap)

        EXAMPLES::

            sage: A = PowComputer_ext_maker(5, 10, 10, 20, False, ntl.ZZ_pX([-5,0,1],5^10), 'small','e',ntl.ZZ_pX([1],5^10))
            sage: a = ntl.ZZ_pX([129223,1231],5^10)
            sage: b = ntl.ZZ_pX([289741,323],5^10)
            sage: A._get_top_modulus_test(a, b) #indirect doctest
            [1783058 7785200]
        """
        return &(self.mod[self.prec_cap])

cdef class PowComputer_ZZ_pX_small_Eis(PowComputer_ZZ_pX_small):
    """
    This class computes and stores low_shifter and high_shifter, which aid in right shifting elements.
    These are only stored at maximal precision: in order to get lower precision versions just reduce mod p^n.
    """
    def __cinit__(self, Integer prime, long cache_limit, long prec_cap, long ram_prec_cap, bint in_field, poly, shift_seed = None):
        self._ext_type = 'e'
        if not PY_TYPE_CHECK(shift_seed, ntl_ZZ_pX):
            raise TypeError, "shift_seed must be an ntl_ZZ_pX"
        ZZ_pX_Eis_init(self, <ntl_ZZ_pX>shift_seed)

    def _low_shifter(self, i):
        """
        Accessor function for low_shifter, which are the polynomials used to shift right.

        If low_length is the number of low_shifters, then:
            * if deg = 2, low_length = 1 (store p/x)
            * if deg = 3,4, low_length = 2 (store p/x, p/x^2)
            * if deg = 5,6,7,8, low_length = 3 (store p/x, p/x^2, p/x^4)
            * if deg = 9,...,16, low_length = 4 (store p/x, p/x^2, p/x^4, p/x^8)

        These polynomials are used to shift by amounts less than the degree of the defining polynomial.

        EXAMPLES::

            sage: A = PowComputer_ext_maker(5, 10, 10, 40, False, ntl.ZZ_pX([-5,75,15,0,1],5^10), 'small', 'e',ntl.ZZ_pX([1,-15,-3],5^10))
            sage: A._low_shifter(0)
            [75 15 0 1]

            Note that if we multiply this by x and reduce using the relation that x^4 = 5 - 75x - 15x^2, we just get 5.

            sage: A._low_shifter(1)
            [1140 225 1 15]

            This one's a bit less obvious, but if we multiply by x^2, we get 5 (modulo x^4 = 5 - 75x - 15x^2).
        """
        cdef long _i = i
        cdef ntl_ZZ_pX ans
        if _i >= 0 and _i < self.low_length:
            ans = ntl_ZZ_pX([], self.get_top_context())
            ans.x = self.low_shifter[i]
            return ans
        else:
            raise IndexError

    def _high_shifter(self, i):
        """
        Accessor function for high_shifter, which are the polynomials used to shift right.

        If high_length is the number of high_shifters, then:
            * if prec_cap = 2, high_length = 1 (store p/x^e)
            * if prec_cap = 3,4, high_length = 2 (store p/x^e, p^2/x^(2e))
            * if prec_cap = 5,6,7,8, high_length = 3 (store p/x^e, p^2/x^(2e), p^4/x^(4e))
            * if prec_cap = 9,...,16, high_length = 4 (store p/x, p^2/x^(2e), p^4/x^(4e), p^8/x^(8e))

        These polynomials are used to shift by amounts greater than the degree of the defining polynomial, but less than e*prec_cap.

        EXAMPLES::

            sage: A = PowComputer_ext_maker(5, 10, 10, 40, False, ntl.ZZ_pX([-5,75,15,0,1],5^10), 'small', 'e',ntl.ZZ_pX([1,-15,-3],5^10))
            sage: A._high_shifter(0)
            [263296 51990 228 3465]

            If we take this and multiply by x^4, and reduce modulo x^4 + 15*x^2 + 75*x - 5, we should get 5.
            sage: R.<x> = ZZ[]
            sage: f = 263296 + 51990*x + 228*x^2 + 3465*x^3
            sage: g = x^4 + 15*x^2 + 75*x - 5
            sage: f*x^4 % g
            5

            sage: A._high_shifter(1)
            [1420786 9298230 2217816 6212495]

            Similarly:
            sage: f = 1420786 + 9298230*x + 2217816*x^2 + 6212495*x^3
            sage: h = f*x^8 % g; h
            -1328125000000*x^3 + 2962646484375*x^2 + 22094970703125*x - 1466308593725

            Here, we need to remember that we're working modulo 5^10:
            sage: h[0].valuation(5), h[1].valuation(5), h[2].valuation(5), h[3].valuation(5)
            (2, 12, 13, 13)
            sage: (h[0] - 25).valuation(5)
            12
        """
        cdef long _i = i
        cdef ntl_ZZ_pX ans
        if _i >= 0 and _i < self.high_length:
            ans = ntl_ZZ_pX([], self.get_top_context())
            ans.x = self.high_shifter[i]
            return ans
        else:
            raise IndexError


    def __dealloc__(self):
        """
        Deallocates low_shifter and high_shifter.

        TESTS::

            sage: A = PowComputer_ext_maker(5, 10, 10, 20, False, ntl.ZZ_pX([-5,0,1],5^10), 'small', 'e',ntl.ZZ_pX([1],5^10))
            sage: del A # indirect doctest
        """
        if self._initialized:
            self.cleanup_ZZ_pX_small_Eis()

    cdef void cleanup_ZZ_pX_small_Eis(self):
        """
        Does the actual work of deallocating low_shifter and
        high_shifter.

        TESTS::

            sage: A = PowComputer_ext_maker(5, 3, 10, 20, False, ntl.ZZ_pX([-5,0,1],5^10), 'FM', 'e',ntl.ZZ_pX([1],5^10))
            sage: del A # indirect doctest
        """
        cdef int i # yes, an int is good enough
        for i from 0 <= i < self.low_length:
            ZZ_pX_destruct(&(self.low_shifter[i]))
        sage_free(self.low_shifter)
        for i from 0 <= i < self.high_length:
            ZZ_pX_destruct(&(self.high_shifter[i]))
        sage_free(self.high_shifter)

    cdef int eis_shift(self, ZZ_pX_c* x, ZZ_pX_c* a, long n, long finalprec) except -1:
        """
        Shifts a right n pi-adic digits, where pi is considered modulo the polynomial in self.

        Puts the result in x.

        EXAMPLES::

            sage: from sage.rings.padics.pow_computer_ext import ZZ_pX_eis_shift_test
            sage: A = PowComputer_ext_maker(5, 10, 10, 40, False, ntl.ZZ_pX([-5,75,15,0,1],5^10), 'small', 'e',ntl.ZZ_pX([1,-15,-3],5^10))
            sage: ZZ_pX_eis_shift_test(A, [0, 1], 1, 5) #indirect doctest
            [1]
            sage: ZZ_pX_eis_shift_test(A, [0, 0, 1], 1, 5)
            [0 1]
            sage: ZZ_pX_eis_shift_test(A, [5], 1, 5)
            [75 15 0 1]
            sage: ZZ_pX_eis_shift_test(A, [1], 1, 5)
            []
            sage: ZZ_pX_eis_shift_test(A, [17, 91, 8, -2], 1, 5)
            [316 53 3123 3]
            sage: ZZ_pX_eis_shift_test(A, [316, 53, 3123, 3], -1, 5)
            [15 91 8 3123]
            sage: ZZ_pX_eis_shift_test(A, [15, 91, 8, 3123], 1, 5)
            [316 53 3123 3]
        """
        return ZZ_pX_eis_shift_p(self, x, a, n, finalprec)

cdef class PowComputer_ZZ_pX_big(PowComputer_ZZ_pX):
    """
    This class caches all contexts and moduli between 1 and cache_limit, and also caches for prec_cap.  In addition, it stores
    a dictionary of contexts and moduli of
    """

    def __cinit__(self, Integer prime, long cache_limit, long prec_cap, long ram_prec_cap, bint in_field, poly, shift_seed = None):
        """
        Caches contexts and moduli densely between 1 and cache_limit.  Caches a context and modulus for prec_cap.
        Also creates the dictionaries.

        EXAMPLES::

            sage: A = PowComputer_ext_maker(5, 6, 10, 20, False, ntl.ZZ_pX([-5,0,1],5^10), 'big','e',ntl.ZZ_pX([1],5^10)) # indirect doctest
            sage: A
            PowComputer_ext for 5, with polynomial [9765620 0 1]
        """
        # The __new__ method for PowComputer_ext has already run, so we have access to small_powers, top_power.

        # We use ntl_ZZ_pContexts so that contexts are cached centrally.

        self._prec_type = 'big'
        self._ext_type = 'u'
        if not PY_TYPE_CHECK(poly, ntl_ZZ_pX):
            self.cleanup_ext()
            raise TypeError

        self.context_list = []
        #if self.c == NULL:
        #    self.cleanup_ext()
        #    raise MemoryError, "out of memory allocating contexts"
        sig_on()
        self.modulus_list = <ZZ_pX_Modulus_c *>sage_malloc(sizeof(ZZ_pX_Modulus_c) * (cache_limit + 1))
        sig_off()
        if self.modulus_list == NULL:
            self.cleanup_ext()
            raise MemoryError, "out of memory allocating moduli"

        cdef Py_ssize_t i
        cdef ZZ_pX_c tmp, pol
        if PY_TYPE_CHECK(poly, ntl_ZZ_pX):
            pol = (<ntl_ZZ_pX>poly).x
            self.context_list.append(None)
            for i from 1 <= i <= cache_limit:
                self.context_list.append(PowComputer_ZZ_pX.get_context(self,i))

            # create a temporary polynomial with the highest modulus to
            # ensure all mod[i]'s will fit into it
            self.top_context = PowComputer_ZZ_pX.get_context(self, prec_cap)
            (<ntl_ZZ_pContext_class>self.top_context).restore_c()
            tmp = (<ntl_ZZ_pX>poly).x

            for i from 1 <= i <= cache_limit:
                (<ntl_ZZ_pContext_class>self.context_list[i]).restore_c()
                ZZ_pX_Modulus_construct(&(self.modulus_list[i]))
                ZZ_pX_conv_modulus(tmp, pol, (<ntl_ZZ_pContext_class>self.context_list[i]).x)
                ZZ_pX_Modulus_build(self.modulus_list[i], tmp)
            (<ntl_ZZ_pContext_class>self.top_context).restore_c()
            ZZ_pX_Modulus_construct(&(self.top_mod))
            ZZ_pX_conv_modulus(tmp, pol, self.top_context.x)
            ZZ_pX_Modulus_build(self.top_mod, tmp)
            self.context_dict = {}
            self.modulus_dict = {}
            if prec_cap == ram_prec_cap:
                self.e = 1
                self.f = ZZ_pX_deg((<ntl_ZZ_pX>poly).x)
            else:
                self.e = ZZ_pX_deg((<ntl_ZZ_pX>poly).x)
                self.f = 1
            self.ram_prec_cap = ram_prec_cap
        else:
            raise NotImplementedError, "NOT IMPLEMENTED IN PowComputer_ZZ_pX_FM"

    def __dealloc__(self):
        """
        Deallocates the stored moduli and contexts.

        EXAMPLES::

            sage: A = PowComputer_ext_maker(5, 6, 10, 20, False, ntl.ZZ_pX([-5,0,1],5^10), 'big','e',ntl.ZZ_pX([1],5^10))
            sage: del A # indirect doctest
        """
        if self._initialized:
            self.cleanup_ZZ_pX_big()

    cdef void cleanup_ZZ_pX_big(self):
        """
        Deallocates the stored moduli and contexts.

        EXAMPLES::

            sage: A = PowComputer_ext_maker(5, 6, 10, 20, False, ntl.ZZ_pX([-5,0,1],5^10), 'big','e',ntl.ZZ_pX([1],5^10))
            sage: del A # indirect doctest
        """
        #pass
        ## These cause a segfault.  I don't know why.
        cdef Py_ssize_t i
        for i from 1 <= i <= self.cache_limit:
            ZZ_pX_Modulus_destruct(&(self.modulus_list[i]))
        sage_free(self.modulus_list)
        ZZ_pX_Modulus_destruct(&self.top_mod)

    def reset_dictionaries(self):
        """
        Resets the dictionaries.  Note that if there are elements
        lying around that need access to these dictionaries, calling
        this function and then doing arithmetic with those elements
        could cause trouble (if the context object gets garbage
        collected for example.  The bugs introduced could be very
        subtle, because NTL will generate a new context object and use
        it, but there's the potential for the object to be
        incompatible with the different context object).

        EXAMPLES::

            sage: A = PowComputer_ext_maker(5, 6, 10, 20, False, ntl.ZZ_pX([-5,0,1],5^10), 'big','e',ntl.ZZ_pX([1],5^10))
            sage: P = A._get_context_test(8)
            sage: A._context_dict()
            {8: NTL modulus 390625}
            sage: A.reset_dictionaries()
            sage: A._context_dict()
            {}
        """
        self.context_dict = {}
        self.modulus_dict = {}

    def _context_dict(self):
        """
        Returns the context dictionary.

        EXAMPLES::

            sage: A = PowComputer_ext_maker(5, 6, 10, 20, False, ntl.ZZ_pX([-5,0,1],5^10), 'big','e',ntl.ZZ_pX([1],5^10))
            sage: P = A._get_context_test(8)
            sage: A._context_dict()
            {8: NTL modulus 390625}
        """
        return self.context_dict

    def _modulus_dict(self):
        """
        Returns the context dictionary.

        EXAMPLES::

            sage: A = PowComputer_ext_maker(5, 6, 10, 20, False, ntl.ZZ_pX([-5,0,1],5^10), 'big','e',ntl.ZZ_pX([1],5^10))
            sage: P = A._get_context_test(8)
            sage: A._modulus_dict()
            {}
            sage: a = ntl.ZZ_pX([4,2],5^8)
            sage: b = ntl.ZZ_pX([6,3],5^8)
            sage: A._get_modulus_test(a, b, 8)
            [54 24]
            sage: A._modulus_dict()
            {8: NTL ZZ_pXModulus [390620 0 1] (mod 390625)}
        """
        return self.modulus_dict

    cdef ntl_ZZ_pContext_class get_context(self, long n):
        """
        Returns the context for p^n.

        INPUT:

        - ``n`` -- A nonzero long

        OUTPUT:

        - A context for p^n

        EXAMPLES::

            sage: A = PowComputer_ext_maker(5, 6, 10, 20, False, ntl.ZZ_pX([-5,0,1],5^10), 'big')
            sage: A._get_context_test(4) #indirect doctest
            NTL modulus 625
            sage: A._get_context_test(8) #indirect doctest
            NTL modulus 390625
        """
        if n == 0:
            # Exception will be ignored by Cython
            raise ValueError("n must be nonzero")
        if n < 0:
            n = -n
        if n <= self.cache_limit:
            return self.context_list[n]
        elif n == self.prec_cap:
            return self.top_context
        else:
            try:
                return self.context_dict[n]
            except KeyError:
                self.context_dict[n] = PowComputer_ZZ_pX.get_context(self, n)
                return self.context_dict[n]

    cdef ntl_ZZ_pContext_class get_top_context(self):
        """
        Returns a ZZ_pContext for self.prime^self.prec_cap

        EXAMPLES::

            sage: PC = PowComputer_ext_maker(5, 5, 10, 20, False, ntl.ZZ_pX([-5,0,1],5^10), 'big','e',ntl.ZZ_pX([1],5^10))
            sage: PC._get_top_context_test() # indirect doctest
            NTL modulus 9765625
        """
        return self.top_context

    cdef void restore_top_context(self):
        """
        Restores the context corresponding to self.prime^self.prec_cap

        EXAMPLES::

            sage: PC = PowComputer_ext_maker(5, 5, 10, 20, False, ntl.ZZ_pX([-5,0,1],5^10), 'big','e',ntl.ZZ_pX([1],5^10))
            sage: PC._restore_top_context_test() #indirect doctest
        """
        self.top_context.restore_c()

    cdef ZZ_pX_Modulus_c* get_modulus(self, long n):
        """
        Returns the modulus corresponding to self.polynomial() (mod self.prime^n).

        INPUT:

        - ``n`` -- A nonzero long

        EXAMPLES::

            sage: A = PowComputer_ext_maker(5, 3, 10, 20, False, ntl.ZZ_pX([-5,0,1],5^10), 'big','e',ntl.ZZ_pX([1],5^10))
            sage: a = ntl.ZZ_pX([4,2],5^2)
            sage: b = ntl.ZZ_pX([6,3],5^2)
            sage: A._get_modulus_test(a, b, 2) # indirect doctest
            [4 24]
            sage: a = ntl.ZZ_pX([4,2],5^6)
            sage: b = ntl.ZZ_pX([6,3],5^6)
            sage: A._get_modulus_test(a, b, 6) # indirect doctest
            [54 24]
            sage: A._get_modulus_test(a, b, 6) # indirect doctest
            [54 24]
        """
        cdef ntl_ZZ_pX tmp
        cdef ntl_ZZ_pX_Modulus holder
        cdef ntl_ZZ_pContext_class c
        if n == 0:
            # Exception will be ignored by Cython
            raise ValueError("n must be nonzero")
        if n < 0:
            n = -n
        elif n <= self.cache_limit:
            return &(self.modulus_list[n])
        elif n == self.prec_cap:
            return &self.top_mod
        else:
            if n in self.modulus_dict:
                return &((<ntl_ZZ_pX_Modulus>self.modulus_dict[n]).x)
            else:
                c = self.get_context(n)
                c.restore_c()
                tmp = PY_NEW(ntl_ZZ_pX)
                tmp.c = c
                ZZ_pX_conv_modulus(tmp.x, self.top_mod.val(), c.x)
                holder = ntl_ZZ_pX_Modulus(tmp)
                self.modulus_dict[n] = holder
                return &(holder.x)

    cdef ZZ_pX_Modulus_c* get_top_modulus(self):
        """
        Returns the modulus corresponding to self.polynomial() (mod self.prime^self.prec_cap)

        EXAMPLES::

            sage: A = PowComputer_ext_maker(5, 5, 10, 20, False, ntl.ZZ_pX([-5,0,1],5^10), 'big','e',ntl.ZZ_pX([1],5^10))
            sage: a = ntl.ZZ_pX([129223,1231],5^10)
            sage: b = ntl.ZZ_pX([289741,323],5^10)
            sage: A._get_top_modulus_test(a, b) #indirect doctest
            [1783058 7785200]
        """
        return &self.top_mod

cdef class PowComputer_ZZ_pX_big_Eis(PowComputer_ZZ_pX_big):
    """
    This class computes and stores low_shifter and high_shifter, which aid in right shifting elements.
    These are only stored at maximal precision: in order to get lower precision versions just reduce mod p^n.
    """
    def __cinit__(self, Integer prime, long cache_limit, long prec_cap, long ram_prec_cap, bint in_field, poly, shift_seed = None):
        self._ext_type = 'e'
        if not PY_TYPE_CHECK(shift_seed, ntl_ZZ_pX):
            raise TypeError, "shift_seed must be an ntl_ZZ_pX"
        ZZ_pX_Eis_init(self, <ntl_ZZ_pX>shift_seed)

    def _low_shifter(self, i):
        """
        Accessor function for low_shifter, which are the polynomials used to shift right.

        If low_length is the number of low_shifters, then:
            * if deg = 2, low_length = 1 (store p/x)
            * if deg = 3,4, low_length = 2 (store p/x, p/x^2)
            * if deg = 5,6,7,8, low_length = 3 (store p/x, p/x^2, p/x^4)
            * if deg = 9,...,16, low_length = 4 (store p/x, p/x^2, p/x^4, p/x^8)

        These polynomials are used to shift by amounts less than the degree of the defining polynomial.

        EXAMPLES::

            sage: A = PowComputer_ext_maker(5, 3, 10, 40, False, ntl.ZZ_pX([-5,75,15,0,1],5^10), 'big', 'e',ntl.ZZ_pX([1,-15,-3],5^10))
            sage: A._low_shifter(0)
            [75 15 0 1]

            Note that if we multiply this by x and reduce using the relation that x^4 = 5 - 75x - 15x^2, we just get 5.

            sage: A._low_shifter(1)
            [1140 225 1 15]

            This one's a bit less obvious, but if we multiply by x^2, we get 5 (modulo x^4 = 5 - 75x - 15x^2).
        """
        cdef long _i = i
        cdef ntl_ZZ_pX ans
        if _i >= 0 and _i < self.low_length:
            ans = ntl_ZZ_pX([], self.get_top_context())
            ans.x = self.low_shifter[i]
            return ans
        else:
            raise IndexError

    def _high_shifter(self, i):
        """
        Accessor function for high_shifter, which are the polynomials used to shift right.

        If high_length is the number of high_shifters, then:
            * if prec_cap = 2, high_length = 1 (store p/x^e)
            * if prec_cap = 3,4, high_length = 2 (store p/x^e, p^2/x^(2e))
            * if prec_cap = 5,6,7,8, high_length = 3 (store p/x^e, p^2/x^(2e), p^4/x^(4e))
            * if prec_cap = 9,...,16, high_length = 4 (store p/x, p^2/x^(2e), p^4/x^(4e), p^8/x^(8e))

        These polynomials are used to shift by amounts greater than the degree of the defining polynomial, but less than e*prec_cap.

        EXAMPLES::

            sage: A = PowComputer_ext_maker(5, 3, 10, 40, False, ntl.ZZ_pX([-5,75,15,0,1],5^10), 'big', 'e',ntl.ZZ_pX([1,-15,-3],5^10))
            sage: A._high_shifter(0)
            [263296 51990 228 3465]

            If we take this and multiply by x^4, and reduce modulo x^4 + 15*x^2 + 75*x - 5, we should get 5.
            sage: R.<x> = ZZ[]
            sage: f = 263296 + 51990*x + 228*x^2 + 3465*x^3
            sage: g = x^4 + 15*x^2 + 75*x - 5
            sage: f*x^4 % g
            5

            sage: A._high_shifter(1)
            [1420786 9298230 2217816 6212495]

            Similarly:
            sage: f = 1420786 + 9298230*x + 2217816*x^2 + 6212495*x^3
            sage: h = f*x^8 % g; h
            -1328125000000*x^3 + 2962646484375*x^2 + 22094970703125*x - 1466308593725

            Here, we need to remember that we're working modulo 5^10:
            sage: h[0].valuation(5), h[1].valuation(5), h[2].valuation(5), h[3].valuation(5)
            (2, 12, 13, 13)
            sage: (h[0] - 25).valuation(5)
            12
        """
        cdef long _i = i
        cdef ntl_ZZ_pX ans
        if _i >= 0 and _i < self.high_length:
            ans = ntl_ZZ_pX([], self.get_top_context())
            ans.x = self.high_shifter[i]
            return ans
        else:
            raise IndexError


    def __dealloc__(self):
        """
        Deallocates low_shifter and high_shifter.

        TESTS::

            sage: A = PowComputer_ext_maker(5, 10, 10, 20, False, ntl.ZZ_pX([-5,0,1],5^10), 'big', 'e',ntl.ZZ_pX([1],5^10))
            sage: del A # indirect doctest
        """
        if self._initialized:
            self.cleanup_ZZ_pX_big_Eis()

    cdef void cleanup_ZZ_pX_big_Eis(self):
        """
        Does the actual work of deallocating low_shifter and
        high_shifter.

        TESTS::

            sage: A = PowComputer_ext_maker(5, 3, 10, 20, False, ntl.ZZ_pX([-5,0,1],5^10), 'FM', 'e',ntl.ZZ_pX([1],5^10))
            sage: del A # indirect doctest
        """
        cdef int i # yes, an int is good enough
        for i from 0 <= i < self.low_length:
            ZZ_pX_destruct(&(self.low_shifter[i]))
        sage_free(self.low_shifter)
        for i from 0 <= i < self.high_length:
            ZZ_pX_destruct(&(self.high_shifter[i]))
        sage_free(self.high_shifter)

    cdef int eis_shift(self, ZZ_pX_c* x, ZZ_pX_c* a, long n, long finalprec) except -1:
        """
        Shifts a right n pi-adic digits, where pi is considered modulo the polynomial in self.

        Puts the result in x.

        EXAMPLES::

            sage: from sage.rings.padics.pow_computer_ext import ZZ_pX_eis_shift_test
            sage: A = PowComputer_ext_maker(5, 10, 10, 40, False, ntl.ZZ_pX([-5,75,15,0,1],5^10), 'big', 'e',ntl.ZZ_pX([1,-15,-3],5^10))
            sage: ZZ_pX_eis_shift_test(A, [0, 1], 1, 5) #indirect doctest
            [1]
            sage: ZZ_pX_eis_shift_test(A, [0, 0, 1], 1, 5)
            [0 1]
            sage: ZZ_pX_eis_shift_test(A, [5], 1, 5)
            [75 15 0 1]
            sage: ZZ_pX_eis_shift_test(A, [1], 1, 5)
            []
            sage: ZZ_pX_eis_shift_test(A, [17, 91, 8, -2], 1, 5)
            [316 53 3123 3]
            sage: ZZ_pX_eis_shift_test(A, [316, 53, 3123, 3], -1, 5)
            [15 91 8 3123]
            sage: ZZ_pX_eis_shift_test(A, [15, 91, 8, 3123], 1, 5)
            [316 53 3123 3]
        """
        return ZZ_pX_eis_shift_p(self, x, a, n, finalprec)

def PowComputer_ext_maker(prime, cache_limit, prec_cap, ram_prec_cap, in_field, poly, prec_type = "small", ext_type = "u", shift_seed = None):
    r"""
    Returns a PowComputer that caches the values `1, p, p^2, \ldots, p^C`,
    where `C` is ``cache_limit``.

    Once you create a PowComputer, merely call it to get values out.
    You can input any integer, even if it's outside of the precomputed range.

    INPUT:

    - ``prime`` -- An integer, the base that you want to exponentiate.

    - ``cache_limit`` -- A positive integer that you want to cache
      powers up to.

    - ``prec_cap`` -- The cap on precisions of elements.  For ramified
      extensions, p^((prec_cap - 1) // e) will be the largest
      power of p distinguishable from zero

    - ``in_field`` -- Boolean indicating whether this PowComputer is
      attached to a field or not.

    - ``poly`` -- An ``ntl_ZZ_pX`` or ``ntl_ZZ_pEX`` defining the extension.
      It should be defined modulo p^((prec_cap - 1) // e + 1)

    - ``prec_type`` -- 'FM', 'small', or 'big', defining how caching
      is done.

    - ``ext_type`` -- 'u' = unramified, 'e' = Eisenstein, 't' =
      two-step

    - ``shift_seed`` -- (required only for Eisenstein and two-step)
      For Eisenstein and two-step extensions, if f = a_n x^n - p
      a_{n-1} x^{n-1} - ... - p a_0 with a_n a unit, then
      shift_seed should be 1/a_n (a_{n-1} x^{n-1} + ... + a_0)

    EXAMPLES::

        sage: PC = PowComputer_ext_maker(5, 10, 10, 20, False, ntl.ZZ_pX([-5, 0, 1], 5^10), 'small','e',ntl.ZZ_pX([1],5^10))
        sage: PC
        PowComputer_ext for 5, with polynomial [9765620 0 1]
    """
    cdef Integer _prime = <Integer>Integer(prime)
    cdef long _cache_limit = mpz_get_si((<Integer>Integer(cache_limit)).value)
    cdef long _prec_cap = mpz_get_si((<Integer>Integer(prec_cap)).value)
    cdef long _ram_prec_cap = mpz_get_si((<Integer>Integer(ram_prec_cap)).value)
    cdef bint inf = in_field
    if ext_type != "u" and shift_seed is None:
        raise ValueError("must provide shift seed")
    if prec_type == "small" and ext_type == "u":
        return PowComputer_ZZ_pX_small(_prime, _cache_limit, _prec_cap, _ram_prec_cap, inf, poly, None)
    elif prec_type == "small" and ext_type == "e":
        return PowComputer_ZZ_pX_small_Eis(_prime, _cache_limit, _prec_cap, _ram_prec_cap, inf, poly, shift_seed)
    elif prec_type == "big" and ext_type == "u":
        return PowComputer_ZZ_pX_big(_prime, _cache_limit, _prec_cap, _ram_prec_cap, inf, poly, None)
    elif prec_type == "big" and ext_type == "e":
        return PowComputer_ZZ_pX_big_Eis(_prime, _cache_limit, _prec_cap, _ram_prec_cap, inf, poly, shift_seed)
    elif prec_type == "FM" and ext_type == "u":
        return PowComputer_ZZ_pX_FM(_prime, _cache_limit, _prec_cap, _ram_prec_cap, inf, poly, None)
    elif prec_type == "FM" and ext_type == "e":
        return PowComputer_ZZ_pX_FM_Eis(_prime, _cache_limit, _prec_cap, _ram_prec_cap, inf, poly, shift_seed)
    else:
        raise ValueError("prec_type must be one of 'small', 'big' or 'FM' and ext_type must be one of 'u' or 'e' or 't'")
<|MERGE_RESOLUTION|>--- conflicted
+++ resolved
@@ -585,11 +585,7 @@
         mpz_clear(self.temp_m)
         ZZ_destruct(&self.temp_z)
 
-<<<<<<< HEAD
-    cdef mpz_t* pow_mpz_t_tmp(self, long n) except NULL:
-=======
-    cdef mpz_srcptr pow_mpz_t_tmp(self, long n):
->>>>>>> 6996fd88
+    cdef mpz_srcptr pow_mpz_t_tmp(self, long n) except NULL:
         """
         Provides fast access to an mpz_t* pointing to self.prime^n.
 
@@ -627,12 +623,8 @@
             # values of n the powers are taken from self.small_powers, for large
             # values, the computation dominates the cost of the sig_on()/sig_off().
             mpz_pow_ui(self.temp_m, self.prime.value, n)
-<<<<<<< HEAD
             sig_off()
-        return &self.temp_m
-=======
         return <mpz_srcptr>address_of_mpz(self.temp_m)
->>>>>>> 6996fd88
 
     cdef ZZ_c* pow_ZZ_tmp(self, long n) except NULL:
         """
