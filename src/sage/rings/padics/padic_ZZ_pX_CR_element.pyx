# distutils: libraries = NTL_LIBRARIES gmp m
# distutils: extra_compile_args = NTL_CFLAGS
# distutils: include_dirs = NTL_INCDIR
# distutils: library_dirs = NTL_LIBDIR
# distutils: extra_link_args = NTL_LIBEXTRA
# distutils: language = c++
r"""
`p`-adic ``ZZ_pX`` CR Element

This file implements elements of Eisenstein and unramified extensions
of `\ZZ_p` and `\QQ_p` with capped relative precision.

For the parent class see :mod:`sage.rings.padics.padic_extension_leaves`.

The underlying implementation is through NTL's ``ZZ_pX`` class.  Each
element contains the following data:

- ``ordp`` (``long``) -- A power of the uniformizer to scale the unit
  by.  For unramified extensions this uniformizer is `p`, for Eisenstein
  extensions it is not.  A value equal to the maximum value of a ``long``
  indicates that the element is an exact zero.

- ``relprec`` (``long``) -- A signed integer giving the precision to
  which this element is defined.  For nonzero ``relprec``, the
  absolute value gives the power of the uniformizer modulo which the
  unit is defined.  A positive value indicates that the element is
  normalized (ie ``unit`` is actually a unit: in the case of
  Eisenstein extensions the constant term is not divisible by `p`, in
  the case of unramified extensions that there is at least one
  coefficient that is not divisible by `p`).  A negative value
  indicates that the element may or may not be normalized.  A zero
  value indicates that the element is zero to some precision.  If so,
  ``ordp`` gives the absolute precision of the element.  If ``ordp``
  is greater than ``maxordp``, then the element is an exact zero.

- ``unit`` (``ZZ_pX_c``) -- An ntl ``ZZ_pX`` storing the unit part.
  The variable `x` is the uniformizer in the case of Eisenstein
  extensions. If the element is not normalized, the ``unit`` may or
  may not actually be a unit.  This ``ZZ_pX`` is created with global
  ntl modulus determined by the absolute value of ``relprec``.  If
  ``relprec`` is 0, ``unit`` **is not initialized**, or destructed if
  normalized and found to be zero.  Otherwise, let `r` be ``relprec`` and
  `e` be the ramification index over `\QQ_p` or `\ZZ_p`.
  Then the modulus of unit is given by `p^{ceil(r/e)}`.  Note that all
  kinds of problems arise if you try to mix moduli.
  ``ZZ_pX_conv_modulus`` gives a semi-safe way to convert between
  different moduli without having to pass through ``ZZX``.

- ``prime_pow`` (some subclass of :class:`PowComputer_ZZ_pX`) -- a class,
  identical among all elements with the same parent, holding common
  data.

  + ``prime_pow.deg`` -- The degree of the extension

  + ``prime_pow.e``   -- The ramification index

  + ``prime_pow.f``   -- The inertia degree

  + ``prime_pow.prec_cap`` -- the unramified precision cap.  For
    Eisenstein extensions this is the smallest power of `p` that is
    zero.

  + ``prime_pow.ram_prec_cap`` -- the ramified precision cap.  For
    Eisenstein extensions this will be the smallest power of `x` that
    is indistinguishable from zero.

  + ``prime_pow.pow_ZZ_tmp``, prime_pow.pow_mpz_t_tmp``,
    ``prime_pow.pow_Integer`` -- functions for accessing powers of
    `p`.  The first two return pointers.  See
    :mod:`sage.rings.padics.pow_computer_ext` for examples and important
    warnings.

  + ``prime_pow.get_context``, ``prime_pow.get_context_capdiv``,
    ``prime_pow.get_top_context`` -- obtain an
    ``ntl_ZZ_pContext_class`` corresponding to `p^n`.  The capdiv
    version divides by ``prime_pow.e`` as appropriate.
<<<<<<< HEAD
    ``top_context`` corresponds to `p^{\text{prec_cap}}`.
=======
    ``top_context`` corresponds to `p^{\texttt{prec\_cap}}`.
>>>>>>> ab3794d4

  + ``prime_pow.restore_context``,
    ``prime_pow.restore_context_capdiv``,
    ``prime_pow.restore_top_context`` -- restores the given context.

  + ``prime_pow.get_modulus``, ``get_modulus_capdiv``,
    ``get_top_modulus`` -- Returns a ``ZZ_pX_Modulus_c*`` pointing to
    a polynomial modulus defined modulo `p^n` (appropriately divided
    by ``prime_pow.e`` in the capdiv case).

EXAMPLES:

An Eisenstein extension::

    sage: R = Zp(5,5)
    sage: S.<x> = R[]
    sage: f = x^5 + 75*x^3 - 15*x^2 +125*x - 5
    sage: W.<w> = R.ext(f); W
    5-adic Eisenstein Extension Ring in w defined by x^5 + 75*x^3 - 15*x^2 + 125*x - 5
    sage: z = (1+w)^5; z
    1 + w^5 + w^6 + 2*w^7 + 4*w^8 + 3*w^10 + w^12 + 4*w^13 + 4*w^14 + 4*w^15 + 4*w^16 + 4*w^17 + 4*w^20 + w^21 + 4*w^24 + O(w^25)
    sage: y = z >> 1; y
    w^4 + w^5 + 2*w^6 + 4*w^7 + 3*w^9 + w^11 + 4*w^12 + 4*w^13 + 4*w^14 + 4*w^15 + 4*w^16 + 4*w^19 + w^20 + 4*w^23 + O(w^24)
    sage: y.valuation()
    4
    sage: y.precision_relative()
    20
    sage: y.precision_absolute()
    24
    sage: z - (y << 1)
    1 + O(w^25)
    sage: (1/w)^12+w
    w^-12 + w + O(w^13)
    sage: (1/w).parent()
    5-adic Eisenstein Extension Field in w defined by x^5 + 75*x^3 - 15*x^2 + 125*x - 5

Unramified extensions::

    sage: g = x^3 + 3*x + 3
    sage: A.<a> = R.ext(g)
    sage: z = (1+a)^5; z
    (2*a^2 + 4*a) + (3*a^2 + 3*a + 1)*5 + (4*a^2 + 3*a + 4)*5^2 + (4*a^2 + 4*a + 4)*5^3 + (4*a^2 + 4*a + 4)*5^4 + O(5^5)
    sage: z - 1 - 5*a - 10*a^2 - 10*a^3 - 5*a^4 - a^5
    O(5^5)
    sage: y = z >> 1; y
    (3*a^2 + 3*a + 1) + (4*a^2 + 3*a + 4)*5 + (4*a^2 + 4*a + 4)*5^2 + (4*a^2 + 4*a + 4)*5^3 + O(5^4)
    sage: 1/a
    (3*a^2 + 4) + (a^2 + 4)*5 + (3*a^2 + 4)*5^2 + (a^2 + 4)*5^3 + (3*a^2 + 4)*5^4 + O(5^5)
    sage: FFp = R.residue_field()
    sage: R(FFp(3))
    3 + O(5)
    sage: QQq.<zz> = Qq(25,4)
    sage: QQq(FFp(3))
    3 + O(5)
    sage: FFq = QQq.residue_field(); QQq(FFq(3))
    3 + O(5)
    sage: zz0 = FFq.gen(); QQq(zz0^2)
    (zz + 3) + O(5)

Different printing modes::

    sage: R = Zp(5, print_mode='digits'); S.<x> = R[]; f = x^5 + 75*x^3 - 15*x^2 + 125*x -5; W.<w> = R.ext(f)
    sage: z = (1+w)^5; repr(z)
    '...4110403113210310442221311242000111011201102002023303214332011214403232013144001400444441030421100001'
    sage: R = Zp(5, print_mode='bars'); S.<x> = R[]; g = x^3 + 3*x + 3; A.<a> = R.ext(g)
    sage: z = (1+a)^5; repr(z)
    '...[4, 4, 4]|[4, 4, 4]|[4, 4, 4]|[4, 4, 4]|[4, 4, 4]|[4, 4, 4]|[4, 4, 4]|[4, 4, 4]|[4, 4, 4]|[4, 4, 4]|[4, 4, 4]|[4, 4, 4]|[4, 4, 4]|[4, 4, 4]|[4, 4, 4]|[4, 4, 4]|[4, 4, 4]|[4, 3, 4]|[1, 3, 3]|[0, 4, 2]'
    sage: R = Zp(5, print_mode='terse'); S.<x> = R[]; f = x^5 + 75*x^3 - 15*x^2 + 125*x -5; W.<w> = R.ext(f)
    sage: z = (1+w)^5; z
    6 + 95367431640505*w + 25*w^2 + 95367431640560*w^3 + 5*w^4 + O(w^100)
    sage: R = Zp(5, print_mode='val-unit'); S.<x> = R[]; f = x^5 + 75*x^3 - 15*x^2 + 125*x -5; W.<w> = R.ext(f)
    sage: y = (1+w)^5 - 1; y
    w^5 * (2090041 + 19073486126901*w + 1258902*w^2 + 674*w^3 + 16785*w^4) + O(w^100)

You can get at the underlying ntl unit::

    sage: z._ntl_rep()
    [6 95367431640505 25 95367431640560 5]
    sage: y._ntl_rep()
    [2090041 19073486126901 1258902 674 16785]
    sage: y._ntl_rep_abs()
    ([5 95367431640505 25 95367431640560 5], 0)

.. NOTE::

    If you get an error ``internal error: can't grow this _ntl_gbigint,``
    it indicates that moduli are being mixed inappropriately somewhere.

    For example, when calling a function with a ``ZZ_pX_c`` as an
    argument, it copies.  If the modulus is not
    set to the modulus of the ``ZZ_pX_c``, you can get errors.

AUTHORS:

- David Roe (2008-01-01): initial version

- Robert Harron (2011-09): fixes/enhancements

- Julian Rueth (2014-05-09): enable caching through ``_cache_key``

"""

#*****************************************************************************
#       Copyright (C) 2008 David Roe <roed.math@gmail.com>
#                          William Stein <wstein@gmail.com>
#                     2014 Julian Rueth <julian.rueth@fsfe.org>
#
#  Distributed under the terms of the GNU General Public License (GPL)
#  as published by the Free Software Foundation; either version 2 of
#  the License, or (at your option) any later version.
#
#                  http://www.gnu.org/licenses/
#*****************************************************************************

from cysignals.signals cimport sig_on, sig_off
from sage.ext.stdsage cimport PY_NEW
include "sage/libs/ntl/decl.pxi"

from sage.rings.integer cimport Integer
from sage.rings.rational cimport Rational
from sage.libs.gmp.mpz cimport *
from sage.libs.gmp.mpq cimport *
from sage.libs.ntl.ntl_ZZX cimport ntl_ZZX
from sage.libs.ntl.ntl_ZZ cimport ntl_ZZ
from sage.libs.ntl.ntl_ZZ_p cimport ntl_ZZ_p
from sage.libs.ntl.ntl_ZZ_pContext cimport ntl_ZZ_pContext_class
from sage.libs.ntl.ntl_ZZ_pContext import ntl_ZZ_pContext
from sage.rings.padics.padic_generic_element cimport pAdicGenericElement
from sage.libs.pari.all import pari_gen
from sage.interfaces.abc import GpElement
from sage.rings.finite_rings.integer_mod import is_IntegerMod
from sage.rings.padics.padic_ext_element cimport pAdicExtElement
from sage.rings.padics.precision_error import PrecisionError

from sage.rings.padics.pow_computer_ext cimport PowComputer_ZZ_pX
from sage.rings.padics.pow_computer_ext cimport PowComputer_ZZ_pX_small_Eis
from sage.rings.padics.pow_computer_ext cimport PowComputer_ZZ_pX_big_Eis
from sage.rings.finite_rings.integer_mod_ring import IntegerModRing
from sage.rings.padics.unramified_extension_generic import UnramifiedExtensionGeneric

from sage.rings.real_double cimport RealDoubleElement

cdef object infinity
from sage.rings.infinity import infinity

cdef long maxordp = (1L << (sizeof(long) * 8 - 2)) -1
cdef long minusmaxordp = -maxordp

cdef inline int check_ordp(long a) except -1:
    if a > maxordp or a < minusmaxordp:
        raise ValueError("valuation overflow")


cdef class pAdicZZpXCRElement(pAdicZZpXElement):
    def __init__(self, parent, x, absprec = infinity, relprec = infinity, empty = False):
        r"""
        Creates an element of a capped relative precision, unramified
        or Eisenstein extension of `\ZZ_p` or `\QQ_p`.

        INPUT:

        - ``parent`` -- either an ``EisensteinRingCappedRelative`` or
          ``UnramifiedRingCappedRelative``

        - ``x`` -- an integer, rational, `p`-adic element, polynomial,
          list, integer_mod, pari int/frac/poly_t/pol_mod, an
          ``ntl_ZZ_pX``, an ``ntl_ZZ``, an ``ntl_ZZ_p``, an
          ``ntl_ZZX``, or something convertible into parent.residue_field()

        - ``absprec`` -- an upper bound on the absolute precision of the
          element created

        - ``relprec`` -- an upper bound on the relative precision of
          the element created

        - ``empty`` -- whether to return after initializing to zero
          (without setting the valuation).

        EXAMPLES::

            sage: R = Zp(5,5)
            sage: S.<x> = R[]
            sage: f = x^5 + 75*x^3 - 15*x^2 +125*x - 5
            sage: W.<w> = R.ext(f)
            sage: z = (1+w)^5; z # indirect doctest
            1 + w^5 + w^6 + 2*w^7 + 4*w^8 + 3*w^10 + w^12 + 4*w^13 + 4*w^14 + 4*w^15 + 4*w^16 + 4*w^17 + 4*w^20 + w^21 + 4*w^24 + O(w^25)
            sage: W(pari('3 + O(5^3)'))
            3 + O(w^15)
            sage: W(R(3,3))
            3 + O(w^15)
            sage: W.<w> = R.ext(x^625 + 915*x^17 - 95)
            sage: W(3)
            3 + O(w^3125)
            sage: W(w, 14)
            w + O(w^14)

        TESTS:

        Check that :trac:`3865` is fixed::

            sage: W(gp('3 + O(5^10)'))
            3 + O(w^3125)


        Check that :trac:`13612` has been fixed::

            sage: R = Zp(3)
            sage: S.<a> = R[]
            sage: W.<a> = R.extension(a^2+1)
            sage: W(W.residue_field().zero())
            O(3)

            sage: K = Qp(3)
            sage: S.<a> = K[]
            sage: L.<a> = K.extension(a^2+1)
            sage: L(L.residue_field().zero())
            O(3)

        """
        pAdicZZpXElement.__init__(self, parent)
        self.relprec = 0
        if empty:
            return
        cdef long aprec, rprec, ctx_prec, ltmp
        if relprec is not infinity and not isinstance(relprec, Integer):
            relprec = Integer(relprec)
        if (relprec is infinity) or (relprec > parent.precision_cap()):
            rprec = self.prime_pow.ram_prec_cap
        else:
            rprec = mpz_get_si((<Integer>relprec).value)
        if rprec < 0:
            rprec = 0
        if absprec is not infinity:
            if not isinstance(absprec, Integer):
                absprec = Integer(absprec)
            if mpz_fits_slong_p((<Integer>absprec).value) == 0:
                absprec = infinity
            else:
                aprec = mpz_get_si((<Integer>absprec).value)
        cdef mpz_t tmp
        cdef ZZ_c tmp_z
        cdef Py_ssize_t i
        cdef Integer tmp_Int
        cdef Rational xlift
        if isinstance(x, pAdicGenericElement):
            if self.prime_pow.in_field == 0 and x.valuation() < 0:
                raise ValueError("element has negative valuation")
            if x._is_base_elt(self.prime_pow.prime):
                xlift = Rational(x.lift())
                if mpq_sgn(xlift.value) == 0:
                    if (<pAdicGenericElement>x)._is_exact_zero():
                        if absprec is infinity:
                            self._set_exact_zero()
                        else:
                            self._set_inexact_zero(aprec)
                        return
                ltmp = mpz_get_si((<Integer>x.precision_absolute()).value) * self.prime_pow.e
                if absprec is infinity or ltmp < aprec:
                    aprec = ltmp
                self._set_from_mpq_both(xlift.value, aprec, rprec)
                return
        if isinstance(x, GpElement):
            x = x.__pari__()
        if isinstance(x, pari_gen):
            if x.type() == "t_PADIC":
                if x.variable() != self.prime_pow.prime:
                    raise TypeError("cannot coerce a pari p-adic with the wrong prime")
                ltmp = x.padicprec(self.prime_pow.prime) * self.prime_pow.e
                if absprec is infinity or ltmp < aprec:
                    aprec = ltmp
                    absprec = 0 # absprec just has to be non-infinite: everything else uses aprec
                x = x.lift()
            if x.type() == 't_INT':
                x = Integer(x)
            elif x.type() == 't_FRAC':
                x = Rational(x)
            elif x.type() == 't_POLMOD' or x.type == 't_POL':
                # This code doesn't check to see if the primes are the same.
                L = []
                x = x.lift().lift()
                for i from 0 <= i <= x.poldegree():
                    L.append(Integer(x.polcoef(i)))
                x = L
            else:
                raise TypeError("unsupported coercion from pari: only p-adics, integers, rationals, polynomials and pol_mods allowed")
        elif is_IntegerMod(x):
            mpz_init(tmp)
            ctx_prec = mpz_remove(tmp, (<Integer>x.modulus()).value, self.prime_pow.prime.value)
            if mpz_cmp_ui(tmp, 1) == 0:
                mpz_clear(tmp)
                x = x.lift()
                if absprec is infinity or ctx_prec < aprec:
                    aprec = ctx_prec
                    absprec = 0 # absprec just has to be non-infinite: everything else uses aprec
            else:
                mpz_clear(tmp)
                raise TypeError("cannot coerce from the given integer mod ring (not a power of the same prime)")
        elif isinstance(x, ntl_ZZ_p):
            ctx_prec = ZZ_remove(tmp_z, (<ntl_ZZ>x.modulus()).x, self.prime_pow.pow_ZZ_tmp(1)[0])
            if ZZ_IsOne(tmp_z):
                x = x.lift()
                tmp_Int = PY_NEW(Integer)
                ZZ_to_mpz(tmp_Int.value, &(<ntl_ZZ>x).x)
                x = tmp_Int
                if absprec is infinity or ctx_prec < aprec:
                    aprec = ctx_prec
                    absprec = 0 # absprec just has to be non-infinite: everything else uses aprec
            else:
                raise TypeError("cannot coerce the given ntl_ZZ_p (modulus not a power of the same prime)")
        elif isinstance(x, ntl_ZZ):
            tmp_Int = PY_NEW(Integer)
            ZZ_to_mpz(tmp_Int.value, &(<ntl_ZZ>x).x)
            x = tmp_Int
        elif isinstance(x, int):
            x = Integer(x)
        elif x in parent.residue_field() and x.parent().is_finite():
            # Should only reach here if x is not in F_p
            z = parent.gen()
            poly = x.polynomial().list()
            x = sum([poly[i].lift() * (z ** i) for i in range(len(poly))], parent.zero())
            if absprec is infinity or 1 < aprec:
                aprec = 1
                absprec = 0 # absprec just has to be non-infinite: everything else uses aprec
        cdef pAdicZZpXCRElement _x
        if isinstance(x, Integer):
            if absprec is infinity:
                self._set_from_mpz_rel((<Integer>x).value, rprec)
            else:
                self._set_from_mpz_both((<Integer>x).value, aprec, rprec)
        elif isinstance(x, Rational):
            if absprec is infinity:
                self._set_from_mpq_rel((<Rational>x).value, rprec)
            else:
                self._set_from_mpq_both((<Rational>x).value, aprec, rprec)
        elif isinstance(x, ntl_ZZ_pX):
            if absprec is infinity:
                self._set_from_ZZ_pX_rel(&(<ntl_ZZ_pX>x).x, (<ntl_ZZ_pX>x).c, rprec)
            else:
                self._set_from_ZZ_pX_both(&(<ntl_ZZ_pX>x).x, (<ntl_ZZ_pX>x).c, aprec, rprec)
        elif isinstance(x, ntl_ZZX):
            if absprec is infinity:
                self._set_from_ZZX_rel((<ntl_ZZX>x).x, rprec)
            else:
                self._set_from_ZZX_both((<ntl_ZZX>x).x, aprec, rprec)
        elif isinstance(x, pAdicExtElement):
            if x.parent() is parent:
                _x = <pAdicZZpXCRElement>x
                if _x.relprec == 0:
                    if absprec is infinity or aprec > _x.ordp:
                        self._set_inexact_zero(_x.ordp) # this works for exact zeros too.
                    else:
                        self._set_inexact_zero(aprec)
                elif _x.relprec < 0:
                    if -_x.relprec < rprec:
                        rprec = _x.relprec
                    else:
                        rprec = -rprec
                    if absprec is infinity or aprec > _x.ordp - rprec:
                        self._set(&_x.unit, _x.ordp, rprec)
                    elif aprec > _x.ordp:
                        self._set(&_x.unit, _x.ordp, _x.ordp - aprec) #negating relprec to indicate non-normalized.
                    else:
                        self._set_inexact_zero(aprec)
                else:
                    if _x.relprec < rprec:
                        rprec = _x.relprec
                    if absprec is infinity or aprec > _x.ordp + rprec:
                        self._set(&_x.unit, _x.ordp, rprec)
                    elif aprec > _x.ordp:
                        self._set(&_x.unit, _x.ordp, aprec - _x.ordp)
                    else:
                        self._set_inexact_zero(aprec)
            elif x.parent().fraction_field() is parent:
                if isinstance(x, pAdicZZpXCRElement):
                    _x = <pAdicZZpXCRElement>x
                    if _x.relprec < 0:
                        _x._normalize()
                    if _x._is_exact_zero():
                        self._set_exact_zero()
                    elif _x._is_inexact_zero():
                        self._set_inexact_zero(_x.ordp)
                    else:
                        if _x.relprec < rprec:
                            rprec = _x.relprec
                        self._set(&_x.unit, _x.ordp, rprec)
                else:
                    # x is a pAdicZZpXCAElement
                    xordp = x.valuation()
                    xprec = x.precision_absolute()
                    if xordp == xprec:
                        self._set_inexact_zero(mpz_get_si((<Integer>xordp).value))
                    else:
                        poly = x._ntl_rep_abs()[0]
                        if absprec is infinity:
                            self._set_from_ZZ_pX_rel(&(<ntl_ZZ_pX>poly).x,(<ntl_ZZ_pX>poly).c, rprec)
                        else:
                            self._set_from_ZZ_pX_both(&(<ntl_ZZ_pX>poly).x,(<ntl_ZZ_pX>poly).c, aprec, rprec)
            elif x.parent() is parent.fraction_field():
                _x = <pAdicZZpXCRElement>x
                if _x.relprec < 0:
                    _x._normalize()
                if _x._is_exact_zero():
                    self._set_exact_zero()
                elif _x._is_inexact_zero():
                    self._set_inexact_zero(_x.ordp)
                else:
                    if _x.relprec < rprec:
                        rprec = _x.relprec
                    self._set(&_x.unit, _x.ordp, rprec)
            else:
                raise NotImplementedError("conversion from different p-adic extensions not yet supported")
        else:
            try:
                x = list(x)
            except TypeError:
                try:
                    x = x.list()
                except AttributeError:
                    raise TypeError("cannot convert x to a p-adic element")
            if absprec is infinity:
                self._set_from_list_rel(x, rprec)
            else:
                self._set_from_list_both(x, aprec, rprec)

    def _cache_key(self):
        r"""
        Return a hashable key which identifies this element.

        This makes it possible to use this element in caches such as
        functions or methods decorated with ``@cached_function`` or
        ``@cached_method`` respectively.

        EXAMPLES:

        In the following example, ``a`` and ``b`` compare equal. They cannot
        have a meaningful hash value since then their hash value would have to
        be the same::

            sage: K.<a> = Qq(9)
            sage: b = a + O(3)
            sage: a == b
            True
            sage: hash(a)
            Traceback (most recent call last):
            ...
            TypeError: unhashable type: 'sage.rings.padics.qadic_flint_CR.qAdicCappedRelativeElement'

        However, we want to cache computations which depend on them. Therefore
        they define a ``_cache_key`` which is hashable and uniquely identifies
        them::

            sage: a._cache_key()
            (..., ((0, 1),), 0, 20)
            sage: b._cache_key()
            (..., ((0, 1),), 0, 1)

        TESTS:

        Check that zero values are handled correctly::

            sage: K.zero()._cache_key()
            (..., 0)
            sage: K(0,1)._cache_key()
            (..., 1, 0)

        """
        if self._is_exact_zero():
            return (self.parent(), 0)
        elif self._is_inexact_zero():
            return (self.parent(), 0, self.valuation())
        else:
            return (self.parent(),
                    tuple(tuple(c) if isinstance(c, list) else c
                          for c in self.unit_part().expansion()),
                    self.valuation(), self.precision_relative())

    cdef int _set_inexact_zero(self, long absprec) except -1:
        """
        Sets ``self`` to be zero with valuation absprec.

        EXAMPLES::

            sage: R = Zp(5,5)
            sage: S.<x> = R[]
            sage: f = x^5 + 75*x^3 - 15*x^2 +125*x - 5
            sage: W.<w> = R.ext(f)
            sage: z = W(0,6); z # indirect doctest
            O(w^6)
            sage: z.valuation()
            6
            sage: z.precision_absolute()
            6
            sage: z.precision_relative()
            0

        TESTS::

            sage: R = Zp(17, 3)
            sage: S.<x> = R[]
            sage: W.<w> = R.ext(x^34 - 289*x^5 + 17)
            sage: z = W(0, 6); z
            O(w^6)
            sage: z.valuation()
            6
            sage: z.precision_absolute()
            6
            sage: z.precision_relative()
            0
        """
        self.ordp = absprec
        self.relprec = 0

    cdef int _set_exact_zero(self) except -1:
        """
        Sets ``self`` to be an exact zero.

        EXAMPLES::

            sage: R = Zp(5,5)
            sage: S.<x> = R[]
            sage: f = x^5 + 75*x^3 - 15*x^2 +125*x - 5
            sage: W.<w> = R.ext(f)
            sage: z = R(0); z # indirect doctest
            0
            sage: z.valuation()
            +Infinity
            sage: z.precision_absolute()
            +Infinity
            sage: z.precision_relative()
            0

        TESTS::

            sage: R = Zp(89, 3)
            sage: S.<x> = R[]
            sage: W.<w> = R.ext(x^34 - 2*89*x^5 + 89)
            sage: z = R(0); z # indirect doctest
            0
            sage: z.valuation()
            +Infinity
            sage: z.precision_absolute()
            +Infinity
            sage: z.precision_relative()
            0
        """
        self.ordp = maxordp
        self.relprec = 0

    cpdef bint _is_exact_zero(self) except -1:
        """
        Tests if ``self`` is an exact zero.

        EXAMPLES::

            sage: R = Qp(3,5)
            sage: S.<x> = R[]
            sage: f = x^5 + 75*x^3 - 15*x^2 +125*x - 5
            sage: W.<w> = R.ext(f)
            sage: z = W(0)
            sage: z._is_exact_zero()
            True
            sage: z = W(0,6)
            sage: z._is_exact_zero()
            False

        TESTS::

            sage: R = Qp(53, 3)
            sage: S.<x> = R[]
            sage: W.<w> = R.ext(x^34 - 2*53^5*x^9 + 53)
            sage: z = W(0)
            sage: z._is_exact_zero()
            True
            sage: z = W(0,6)
            sage: z._is_exact_zero()
            False

        """
        if self.ordp == maxordp:
            return 1
        else:
            return 0

    cpdef bint _is_inexact_zero(self) except -1:
        """
        Tests if ``self`` is an inexact zero.

        EXAMPLES::

            sage: R = Zp(7,5)
            sage: S.<x> = R[]
            sage: f = x^5 + 75*x^3 - 15*x^2 +125*x - 5
            sage: W.<w> = R.ext(f)
            sage: z = W(0)
            sage: z._is_inexact_zero()
            False
            sage: z = W(0,6)
            sage: z._is_inexact_zero()
            True

        TESTS::

            sage: R = Qp(29, 3)
            sage: S.<x> = R[]
            sage: W.<w> = R.ext(x^29 - 2*29^5*x - 29)
            sage: z = W(0)
            sage: z._is_inexact_zero()
            False
            sage: z = W(0,6)
            sage: z._is_inexact_zero()
            True
        """
        self._normalize()
        if self.relprec == 0:
            return not self._is_exact_zero()
        else:
            return False

    cdef int _set(self, ZZ_pX_c* unit, long ordp, long relprec) except -1:
        """
        Sets ``unit``, ``ordp`` and ``relprec`` directly.

        EXAMPLES::

            sage: R = Zp(5,5)
            sage: S.<x> = R[]
            sage: f = x^5 + 75*x^3 - 15*x^2 +125*x - 5
            sage: W.<w> = R.ext(f)
            sage: F = W.fraction_field()
            sage: z = F(1+w); z # indirect doctest
            1 + w + O(w^25)

        TESTS::

            sage: R = Zp(17,30)
            sage: S.<x> = R[]
            sage: f = x^51 - 34
            sage: W.<w> = R.ext(f)
            sage: F = W.fraction_field()
            sage: z = F(1+w); z # indirect doctest
            1 + w + O(w^1530)
            sage: z = F(w+w^2,relprec=0); z
            O(w)
        """
        self.ordp = ordp
        self._set_prec_rel(relprec)
        if self.relprec != 0:
            ZZ_pX_conv_modulus(self.unit, unit[0], self.prime_pow.get_context_capdiv(relprec).x)

    cdef int _set_from_mpz_rel(self, mpz_t x, long relprec) except -1:
        """
        Set ``self`` from an ``mpz_t`` with relative precision bounded by ``relprec``.

        EXAMPLES::

            sage: R = Zp(5,5)
            sage: S.<x> = R[]
            sage: f = x^5 + 75*x^3 - 15*x^2 +125*x - 5
            sage: W.<w> = R.ext(f)
            sage: W(70, relprec = 8) # indirect doctest
            4*w^5 + 3*w^7 + w^9 + 2*w^10 + 2*w^11 + O(w^13)
            sage: W(70, relprec = 0)
            O(w^5)

        TESTS::

            sage: R = Qp(13,50)
            sage: S.<x> = R[]
            sage: f = x^169 - 13
            sage: W.<w> = R.ext(f)
            sage: a = W(65, relprec = 8); a.valuation() # indirect doctest
            169
            sage: W(65, relprec = 0)
            O(w^169)
        """
        if mpz_sgn(x) == 0:
            self._set_exact_zero()
            return 0
        cdef mpz_t tmp_m
        cdef ZZ_c tmp_z
        cdef long shift
        mpz_init(tmp_m)
        sig_on()
        shift = mpz_remove(tmp_m, x, self.prime_pow.prime.value)
        sig_off()
        self._set_prec_rel(relprec)
        mpz_to_ZZ(&tmp_z, tmp_m)
        mpz_clear(tmp_m)
        if self.relprec != 0:
            ZZ_pX_SetCoeff(self.unit, 0, ZZ_to_ZZ_p(tmp_z))
            self.ordp = 0
            self._pshift_self(shift)
        else:
            self.ordp = shift * self.prime_pow.e

    cdef int _set_from_mpz_both(self, mpz_t x, long absprec, long relprec) except -1:
        """
        Set ``self`` from an ``mpz_t`` with relative precision bounded by ``relprec``
        and absolute precision bounded by ``absprec``.

        EXAMPLES::

            sage: R = Zp(5,5)
            sage: S.<x> = R[]
            sage: f = x^5 + 75*x^3 - 15*x^2 +125*x - 5
            sage: W.<w> = R.ext(f)
            sage: W(70, 8) # indirect doctest
            4*w^5 + 3*w^7 + O(w^8)
            sage: W(70, absprec = 4)
            O(w^4)

        TESTS::

            sage: R = Zp(7,3)
            sage: S.<x> = R[]
            sage: f = x^49 + 7*x^21 - 14
            sage: W.<w> = R.ext(f)
            sage: W(70, 100) # indirect doctest
            5*w^49 + 6*w^70 + 3*w^91 + O(w^100)
            sage: W(70, absprec = 4)
            O(w^4)
        """
        if mpz_sgn(x) == 0:
            self._set_inexact_zero(absprec)
            return 0
        cdef mpz_t tmp_m
        cdef ZZ_c tmp_z
        cdef long shift
        mpz_init(tmp_m)
        sig_on()
        shift = mpz_remove(tmp_m, x, self.prime_pow.prime.value)
        sig_off()
        self.ordp = shift * self.prime_pow.e
        if self._set_prec_both(absprec, relprec) == 1:
            # This indicates that self._set_inexact_zero was called
            mpz_clear(tmp_m)
            return 0
        mpz_to_ZZ(&tmp_z, tmp_m)
        mpz_clear(tmp_m)
        if self.relprec != 0:
            ZZ_pX_SetCoeff(self.unit, 0, ZZ_to_ZZ_p(tmp_z))
            self.ordp = 0
            self._pshift_self(shift)

    cdef int _set_from_mpq_rel(self, mpq_t x, long relprec) except -1:
        """
        Sets ``self`` from an ``mpq_t`` with relative precision
        bounded by ``relprec``.

        EXAMPLES::

            sage: R = Zp(5,5)
            sage: S.<x> = R[]
            sage: f = x^5 + 75*x^3 - 15*x^2 +125*x - 5
            sage: W.<w> = R.ext(f)
            sage: z = W(70/3, relprec = 9); z # indirect doctest
            3*w^5 + w^7 + 2*w^9 + 2*w^10 + 4*w^11 + w^12 + 2*w^13 + O(w^14)
            sage: z * 3
            4*w^5 + 3*w^7 + w^9 + 2*w^10 + 2*w^11 + w^13 + O(w^14)
            sage: W(70)
            4*w^5 + 3*w^7 + w^9 + 2*w^10 + 2*w^11 + w^13 + 3*w^16 + w^17 + w^18 + 4*w^20 + 4*w^21 + w^22 + 2*w^23 + 3*w^25 + w^27 + O(w^30)
            sage: F = W.fraction_field()
            sage: y = F(3/700); y
            w^-10 + w^-8 + 4*w^-6 + w^-3 + 4*w^-2 + 3*w^-1 + 3 + 4*w + w^3 + 4*w^4 + w^5 + 4*w^6 + 2*w^7 + 3*w^8 + 4*w^9 + 3*w^10 + 4*w^11 + w^12 + O(w^15)
            sage: y * 700
            3 + O(w^25)
            sage: W(70/3, relprec = 0)
            O(w^5)
            sage: c = F(5^-1 + O(5^2)); c
            w^-5 + 3*w^-3 + 2*w^3 + 4*w^5 + 4*w^6 + 3*w^7 + w^9 + O(w^10)
            sage: c * 5
            1 + O(w^15)

        TESTS::

            sage: R = Zp(11, 8, print_mode='digits')
            sage: S.<x> = R[]
            sage: f = x^3 + 1331 * x^2 - 11 * x + 11
            sage: W.<w> = R.ext(f)
            sage: z = W(77/3, relprec = 11); repr(z)[3:]
            '304107A2555000'
            sage: repr(z*3)[3:]
            '56698765444000'
            sage: repr(W(77))[3:]
            '5800A6604678856698765444000'
            sage: F = W.fraction_field()
            sage: y = F(3/847); repr(y)[3:]
            '5563A4105291255628.148272'
            sage: repr(y*847)[3:]
            '000000000000000000000003'
            sage: repr(W(77/3, relprec=0))[3:]
            '000'
            sage: c = F(11^-1 + O(11^2)); repr(c)[3:]
            '011111.01A'
            sage: repr(c * 11)[3:]
            '000000001'
        """
        if mpq_sgn(x) == 0:
            self._set_exact_zero()
            return 0
        cdef mpz_t num_unit, den_unit
        self._set_from_mpq_part1(num_unit, den_unit, x)
        self._set_prec_rel(relprec)
        self._set_from_mpq_part2(num_unit, den_unit)

    cdef int _set_from_mpq_both(self, mpq_t x, long absprec, long relprec) except -1:
        """
        Sets ``self`` from an ``mpq_t`` with relative precision
        bounded by ``relprec`` and absolute precision bounded by
        ``absprec``.

        EXAMPLES::

            sage: R = Zp(5,5)
            sage: S.<x> = R[]
            sage: f = x^5 + 75*x^3 - 15*x^2 +125*x - 5
            sage: W.<w> = R.ext(f)
            sage: z = W(70/3, 14); z # indirect doctest
            3*w^5 + w^7 + 2*w^9 + 2*w^10 + 4*w^11 + w^12 + 2*w^13 + O(w^14)
            sage: z * 3
            4*w^5 + 3*w^7 + w^9 + 2*w^10 + 2*w^11 + w^13 + O(w^14)
            sage: W(70)
            4*w^5 + 3*w^7 + w^9 + 2*w^10 + 2*w^11 + w^13 + 3*w^16 + w^17 + w^18 + 4*w^20 + 4*w^21 + w^22 + 2*w^23 + 3*w^25 + w^27 + O(w^30)
            sage: F = W.fraction_field()
            sage: y = F(3/700,-2); y
            w^-10 + w^-8 + 4*w^-6 + w^-3 + O(w^-2)
            sage: y * 700
            3 + O(w^8)
            sage: W(70/3, absprec = 4)
            O(w^4)
        """
        if mpq_sgn(x) == 0:
            self._set_inexact_zero(absprec)
            return 0
        cdef mpz_t num_unit, den_unit
        self._set_from_mpq_part1(num_unit, den_unit, x)
        if self._set_prec_both(absprec, relprec) == 1:
            # indicates an inexact zero
            mpz_clear(num_unit)
            mpz_clear(den_unit)
            return 0
        self._set_from_mpq_part2(num_unit, den_unit)

    cdef int _set_from_mpq_part1(self, mpz_t num_unit, mpz_t den_unit, mpq_t x) except -1:
        """
        Sets ``num_unit`` to be the unit of the numerator, ``den_unit`` to be the unit of the denominator and sets ``self.ordp`` correctly.

        TESTS::

            sage: R = Zp(5,5)
            sage: S.<x> = R[]
            sage: f = x^5 + 75*x^3 - 15*x^2 +125*x - 5
            sage: W.<w> = R.ext(f)
            sage: z = W(7000/3, 23); z # indirect doctest
            2*w^15 + 2*w^17 + 3*w^19 + w^22 + O(w^23)
        """
        cdef long num_ordp, den_ordp
        sig_on()
        mpz_init(num_unit)
        mpz_init(den_unit)
        num_ordp = mpz_remove(num_unit, mpq_numref(x), self.prime_pow.prime.value)
        den_ordp = mpz_remove(den_unit, mpq_denref(x), self.prime_pow.prime.value)
        sig_off()
        self.ordp = (num_ordp - den_ordp) * self.prime_pow.e
        if self.ordp < 0 and self.prime_pow.in_field == 0:
            mpz_clear(num_unit)
            mpz_clear(den_unit)
            raise ValueError("p divides the denominator")

    cdef int _set_from_mpq_part2(self, mpz_t num_unit, mpz_t den_unit) except -1:
        """
        Given that ``self.ordp`` and ``self.relprec`` have been set, takes
        ``num_unit`` and ``den_unit`` and sets ``self.unit``.

        TESTS::

            sage: R = Zp(5,5)
            sage: S.<x> = R[]
            sage: f = x^5 + 75*x^3 - 15*x^2 +125*x - 5
            sage: W.<w> = R.ext(f)
            sage: W(QQ(0), 23) # indirect doctest
            O(w^23)
            sage: W(QQ(0))
            0
        """
        cdef ZZ_c num_zz, den_zz
        cdef ZZ_p_c tmp_zp
        cdef long val = self.ordp / self.prime_pow.e
        cdef mpz_t tmp_m
        if self.relprec != 0:
            mpz_init(tmp_m)
            mpz_set(tmp_m, num_unit)
            mpz_to_ZZ(&num_zz, tmp_m)
            mpz_set(tmp_m, den_unit)
            mpz_to_ZZ(&den_zz, tmp_m)
            mpz_clear(tmp_m)
            #The context has been restored in setting self.relprec
            ZZ_p_div(tmp_zp, ZZ_to_ZZ_p(num_zz), ZZ_to_ZZ_p(den_zz))
            ZZ_pX_SetCoeff(self.unit, 0, tmp_zp)
            self.ordp = 0
            self._pshift_self(val)

    cdef int _set_from_ZZX_rel(self, ZZX_c poly, long relprec) except -1:
        """
        Sets ``self`` from a ``ZZX`` with relative precision bounded by
        ``relprec``.

        EXAMPLES::

            sage: R = Zp(5,5)
            sage: S.<x> = R[]
            sage: f = x^5 + 75*x^3 - 15*x^2 +125*x - 5
            sage: W.<w> = R.ext(f)
            sage: z = W(ntl.ZZX([4,1,16]), relprec = 14); z # indirect doctest
            4 + w + w^2 + 3*w^7 + w^9 + 2*w^11 + 4*w^13 + O(w^14)
            sage: z._ntl_rep()
            [4 1 16]
            sage: z = W(ntl.ZZX([5^40,5^42,3*5^41]), relprec = 14); z
            w^200 + 4*w^207 + 4*w^209 + w^210 + 2*w^211 + 2*w^213 + O(w^214)
            sage: W(5)^40 + w*W(5)^42 + w^2 * W(3) * W(5)^41
            w^200 + 4*w^207 + 4*w^209 + w^210 + 2*w^211 + 2*w^213 + 2*w^215 + w^217 + 2*w^218 + w^220 + w^221 + w^222 + 3*w^224 + O(w^225)
            sage: z = W(ntl.ZZX([5^40,5^42,3*5^41]), relprec = 0); z
            O(w^200)
        """
        if ZZX_IsZero(poly):
            self._set_exact_zero()
            return 0
        if ZZX_deg(poly) >= self.prime_pow.deg:
            raise NotImplementedError
        # the -1 in the next line signals that there is no absprec specified
        self._set_from_ZZX_part1(poly, -1, relprec)
        # context was restored in _set_from_ZZX_part1
        if relprec == 0:
            self._set_prec_rel(relprec)
            return 0
        if self.relprec + self.ordp != 0:
            self.prime_pow.restore_context_capdiv(self.relprec + self.ordp)
            ZZX_to_ZZ_pX(self.unit, poly)
            self._internal_lshift(-self.ordp)

    cdef int _set_from_ZZX_both(self, ZZX_c poly, long absprec, long relprec) except -1:
        """
        Sets ``self`` from a ``ZZX`` with relative precision bounded by
        ``relprec`` and absolute precision bounded by ``absprec``.

        EXAMPLES::

            sage: R = Zp(5,5)
            sage: S.<x> = R[]
            sage: f = x^5 + 75*x^3 - 15*x^2 +125*x - 5
            sage: W.<w> = R.ext(f)
            sage: z = W(ntl.ZZX([4,1,16]), 12); z # indirect doctest
            4 + w + w^2 + 3*w^7 + w^9 + 2*w^11 + O(w^12)
            sage: z._ntl_rep()
            [4 1 16]
            sage: z = W(ntl.ZZX([5^40,5^42,3*5^41]), 212); z
            w^200 + 4*w^207 + 4*w^209 + w^210 + 2*w^211 + O(w^212)
            sage: z = W(ntl.ZZX([5^40,5^42,3*5^41]), 197); z
            O(w^197)
        """
        if ZZX_IsZero(poly) or absprec <= 0:
            self._set_inexact_zero(absprec)
            return 0
        if ZZX_deg(poly) >= self.prime_pow.deg:
            raise NotImplementedError
        if self._set_from_ZZX_part1(poly, absprec, relprec) == -2:
            # indicates _set_inexact_zero was called
            return 0
        # context was restored in _set_from_ZZX_part1
        if self.relprec + self.ordp != 0:
            self.prime_pow.restore_context_capdiv(self.relprec + self.ordp)
            ZZX_to_ZZ_pX(self.unit, poly)
            self._internal_lshift(-self.ordp)

    cdef int _set_from_ZZX_part1(self, ZZX_c poly, long absprec, long relprec) except -1:
        """
        Sets ``self.ordp`` from ``poly`` and restores the context.  ``poly`` must
        have degree less than ``self.prime_pow.deg``

        TESTS::

            sage: R = Zp(5,5)
            sage: S.<x> = R[]
            sage: f = x^5 + 75*x^3 - 15*x^2 +125*x - 5
            sage: W.<w> = R.ext(f)
            sage: z = W(ntl.ZZX([4,1,16]), 12); z # indirect doctest
            4 + w + w^2 + 3*w^7 + w^9 + 2*w^11 + O(w^12)
        """
        cdef long i = 0
        cdef long deg = ZZX_deg(poly)
        cdef long mini = -1
        cdef long minval
        cdef long curval
        cdef ZZ_c tmp_z
        while mini == -1:
            if not ZZ_IsZero(ZZX_coeff(poly,i)):
                minval = ZZ_remove(tmp_z, ZZX_coeff(poly, i), self.prime_pow.pow_ZZ_tmp(1)[0])
                mini = i
            i += 1
        while i <= deg:
            if not ZZ_IsZero(ZZX_coeff(poly,i)):
                curval = ZZ_remove(tmp_z, ZZX_coeff(poly, i), self.prime_pow.pow_ZZ_tmp(1)[0])
                if curval < minval:
                    minval = curval
                    mini = i
            i += 1
        if self.prime_pow.e == 1:
            self.ordp = minval
        else:
            self.ordp = minval * self.prime_pow.e + mini
        if absprec == -1: # indicates that _set_from_ZZX_rel is calling
            self._set_prec_rel(relprec)
        elif self._set_prec_both(absprec, relprec):
            # indicates self._set_inexact_zero was called
            return -2
        # _set_prec_rel or both has restored the context so that part2 works.

    cdef int _set_from_ZZ_pX_rel(self, ZZ_pX_c* poly, ntl_ZZ_pContext_class ctx, long relprec) except -1:
        """
        Sets ``self`` from a ``ZZ_pX`` with relative precision bounded by
        ``relprec``.

        If ``ctx`` is ``None`` and ``poly`` is 0 this function will raise an error
        (a ``ZZ_pX`` cannot represent something with infinite absolute
        precision).

        EXAMPLES::

            sage: R = Zp(5,5)
            sage: S.<x> = R[]
            sage: f = x^5 + 75*x^3 - 15*x^2 +125*x - 5
            sage: W.<w> = R.ext(f)
            sage: z = W(ntl.ZZ_pX([4,1,16],5^2)); z # indirect doctest
            4 + w + w^2 + 3*w^7 + w^9 + O(w^10)
            sage: z._ntl_rep()
            [4 1 16]
            sage: z = W(ntl.ZZ_pX([5^40,5^42,3*5^41], 5^44)); z
            w^200 + 4*w^207 + 4*w^209 + w^210 + 2*w^211 + 2*w^213 + 2*w^215 + w^217 + 2*w^218 + O(w^220)
            sage: z = W(ntl.ZZ_pX([5^40,5^42,3*5^41], 5^44), relprec = 0); z
            O(w^200)
        """
        cdef long ctx_prec = -1
        if ctx is not None:
            ctx_prec = self._check_ZZ_pContext(ctx) * self.prime_pow.e
        if ZZ_pX_IsZero(poly[0]):
            if ctx_prec == -1:
                raise ValueError("must specify either a context or an absolute precision bound")
            else:
                self._set_inexact_zero(ctx_prec)
            return 0
        self._set_from_ZZ_pX_part1(poly)
        if relprec == 0:
            self._set_prec_rel(relprec)
            return 0
        if ctx_prec == -1:
            self._set_prec_rel(self.ordp + relprec)
        else:
            self._set_prec_rel(min(ctx_prec, self.ordp + relprec))
        self._set_from_ZZ_pX_part2(poly)

    cdef int _set_from_ZZ_pX_both(self, ZZ_pX_c* poly, ntl_ZZ_pContext_class ctx, long absprec, long relprec) except -1:
        """
        Sets ``self`` from a ``ZZ_pX`` with relative precision bounded by
        ``relprec`` and absolute precision bounded by ``absprec``.

        EXAMPLES::

            sage: R = Zp(5,5)
            sage: S.<x> = R[]
            sage: f = x^5 + 75*x^3 - 15*x^2 +125*x - 5
            sage: W.<w> = R.ext(f)
            sage: z = W(ntl.ZZ_pX([4,1,16],5^2), absprec = 8, relprec = 12); z # indirect doctest
            4 + w + w^2 + 3*w^7 + O(w^8)
            sage: z._ntl_rep()
            [4 1 16]
            sage: z = W(ntl.ZZ_pX([5^40,5^42,3*5^41], 5^50), 220); z
            w^200 + 4*w^207 + 4*w^209 + w^210 + 2*w^211 + 2*w^213 + 2*w^215 + w^217 + 2*w^218 + O(w^220)
            sage: z = W(ntl.ZZ_pX([5^40,5^42,3*5^41], 5^44), absprec = 77); z
            O(w^77)
        """
        cdef long ctx_prec
        if ctx is not None:
            ctx_prec = self._check_ZZ_pContext(ctx)
            if ctx_prec * self.prime_pow.e < absprec:
                absprec = ctx_prec * self.prime_pow.e
        if ZZ_pX_IsZero(poly[0]):
            self._set_inexact_zero(absprec)
            return 0
        self._set_from_ZZ_pX_part1(poly)
        if absprec <= self.ordp:
            self._set_inexact_zero(absprec)
        else:
            self._set_prec_rel(min(absprec, self.ordp + relprec))
            self._set_from_ZZ_pX_part2(poly)

    cdef int _set_from_ZZ_pX_part1(self, ZZ_pX_c* poly) except -1:
        """
        Sets ``self.ordp`` based on ``poly``.  ``poly`` must not be 0.

        TESTS::

            sage: R = Zp(5,5)
            sage: S.<x> = R[]
            sage: f = x^5 + 75*x^3 - 15*x^2 +125*x - 5
            sage: W.<w> = R.ext(f)
            sage: z = W(ntl.ZZ_pX([4,1,16],5^2), absprec = 8, relprec = 12); z # indirect doctest
            4 + w + w^2 + 3*w^7 + O(w^8)
        """
        cdef long val = 0, index = 0
        ZZ_pX_min_val_coeff(val, index, poly[0], self.prime_pow.pow_ZZ_tmp(1)[0])
        if self.prime_pow.e == 1:
            self.ordp = val
        else:
            self.ordp = val * self.prime_pow.e + index

    cdef int _set_from_ZZ_pX_part2(self, ZZ_pX_c* poly) except -1:
        """
        Assuming that ``self.ordp`` and ``self.relprec`` have been set, sets
        ``self.unit`` to ``poly`` and then normalizes.

        TESTS::

            sage: R = Zp(5,5)
            sage: S.<x> = R[]
            sage: f = x^5 + 75*x^3 - 15*x^2 +125*x - 5
            sage: W.<w> = R.ext(f)
            sage: z = W(ntl.ZZ_pX([4,1,16],5^2), absprec = 8, relprec = 12); z # indirect doctest
            4 + w + w^2 + 3*w^7 + O(w^8)
        """
        # We've set self.relprec to what is actually the absolute precision.
        if self.relprec != 0:
            ZZ_pX_conv_modulus(self.unit, poly[0], self.prime_pow.get_context_capdiv(self.relprec).x)
            self.relprec -= self.ordp
            self._internal_lshift(-self.ordp)

    cdef bint _set_prec_rel(self, long relprec) except -1:
        """
        Safely sets the relative precision of ``self`` to be the absolute
        value of ``relprec``.

        Returns ``True`` iff ``self.relprec`` was reset.

        Note that this will wipe out anything in ``self.unit``.  Be
        careful resetting ``self.unit`` directly: if you set it to a
        different modulus, NTL may have problems.  The safest way to
        reset ``self.unit`` to a different modulus is::

            self.prime_pow.restore_context_capdiv(self.relprec)
            cdef ZZ_pX_c tmp = self.unit
            self._set_prec_rel(new_rel_prec)
            ZZ_pX_conv_modulus(self.unit, tmp, self.prime_pow.get_context_capdiv(self.relprec).x)

        You may be able to just set ``self.relprec`` and
        ``ZZ_pX_conv_modulus`` if you're decreasing precision.  I'm
        not sure.

        TESTS::

            sage: R = Zp(5,5)
            sage: S.<x> = R[]
            sage: f = x^5 + 75*x^3 - 15*x^2 +125*x - 5
            sage: W.<w> = R.ext(f)
            sage: W(70, relprec = 8) # indirect doctest
            4*w^5 + 3*w^7 + w^9 + 2*w^10 + 2*w^11 + O(w^13)
        """
        if self.relprec == relprec:
            return False
        if relprec != 0:
            self.prime_pow.restore_context_capdiv(relprec)
            self.unit = ZZ_pX_c()
        self.relprec = relprec
        return True

    cdef bint _set_prec_both(self, long absprec, long relprec) except -1:
        """
        Assuming ``self.ordp`` is set, sets the relative precision of ``self``
        to the minimum of ``abs(relprec)`` and ``absprec-self.ordp``.

        If ``relprec`` is negative, will set ``self.relprec`` to be negative
        (indicating unnormalized unit)

        Returns ``True`` iff ``self.relprec = 0``, ie ``self`` was set to an
        inexact zero.

        Note that this will wipe out anything in ``self.unit``.  Be
        careful resetting ``self.unit`` directly: if you set it to a
        different modulus, NTL may have problems.  The safest way to
        reset ``self.unit`` to a different modulus is:

            self.prime_pow.restore_context_capdiv(self.relprec)
            cdef ZZ_pX_c tmp = self.unit
            self._set_prec_rel(new_rel_prec)
            ZZ_pX_conv_modulus(self.unit, tmp, self.prime_pow.get_context_capdiv(self.relprec).x)

        You may be able to just set ``self.relprec`` and
        ``ZZ_pX_conv_modulus`` if you're decreasing precision.  I'm
        not sure.

        TESTS::

            sage: R = Zp(5,5)
            sage: S.<x> = R[]
            sage: f = x^5 + 75*x^3 - 15*x^2 +125*x - 5
            sage: W.<w> = R.ext(f)
            sage: W(70, 8) # indirect doctest
            4*w^5 + 3*w^7 + O(w^8)
        """
        self.relprec = absprec - self.ordp
        cdef long arelprec
        if relprec < 0:
            arelprec = -relprec
        else:
            arelprec = relprec
        if self.relprec <= 0:
            self._set_inexact_zero(absprec)
        else:
            if arelprec < self.relprec:
                self.relprec = arelprec
            if self.relprec != 0:
                self.prime_pow.restore_context_capdiv(self.relprec)
                self.unit = ZZ_pX_c()
                if relprec < 0:
                    self.relprec = -self.relprec
        return self.relprec == 0

    cdef int _normalize(self) except -1:
        """
        Normalizes ``self``, adjusting ``self.ordp``, ``self.relprec``, and
        ``self.unit`` so that ``self.unit`` actually represents a unit.

        EXAMPLES::

            sage: R = Zp(5,5)
            sage: S.<x> = R[]
            sage: f = x^5 + 75*x^3 - 15*x^2 +125*x - 5
            sage: W.<w> = R.ext(f)
            sage: z = (1+w)^5
            sage: y = z - 1
            sage: y._ntl_rep_unnormalized()
            [5 3005 25 3060 5]
            sage: y # indirect doctest
            w^5 + w^6 + 2*w^7 + 4*w^8 + 3*w^10 + w^12 + 4*w^13 + 4*w^14 + 4*w^15 + 4*w^16 + 4*w^17 + 4*w^20 + w^21 + 4*w^24 + O(w^25)
            sage: y._ntl_rep_unnormalized()
            [41 26 152 49 535]
        """
        cdef long minval = 0, mini = 0, shift
        if self.relprec < 0:
            if ZZ_pX_IsZero(self.unit):
                self.ordp -= self.relprec # note that self.relprec < 0
                self.relprec = 0
            else:
                ZZ_pX_min_val_coeff(minval, mini, self.unit, self.prime_pow.pow_ZZ_tmp(1)[0])
                if self.prime_pow.e == 1:
                    shift = minval
                else:
                    shift = minval * self.prime_pow.e + mini
                if shift >= -self.relprec:
                    self.ordp -= self.relprec # note that self.relprec < 0
                    self.relprec = 0
                elif shift > 0:
                    self.relprec = -self.relprec - shift
                    self.ordp += shift
                    self._internal_lshift(-shift)
                else:
                    self.relprec = -self.relprec

    def _is_normalized(self):
        """
        Whether this element is currently normalized.

        EXAMPLES::

            sage: R.<a> = ZqCR(125,implementation="NTL"); b = 5*a + 4; c = 10*a^2 + 6; d = b + c
            sage: d._is_normalized()
            False
            sage: d.valuation()
            1
            sage: d._is_normalized()
            True
        """
        return self.relprec >= 0

    cdef int _internal_lshift(self, long shift) except -1:
        """
        Multiplies ``self.unit`` by ``x^shift``.

        Note that ``self.relprec`` must be set before calling this
        function and should not be 0, and self.unit must be defined to
        precision ``self.relprec - shift``

        This function does not alter ``self.ordp`` even though it WILL
        change the valuation of ``self.unit``

        Also note that if you call this function you should usually
        manually set ``self.relprec = -self.relprec`` since this function
        will usually unnormalize ``self``.

        TESTS::

            sage: R = Zp(5,5)
            sage: S.<x> = R[]
            sage: f = x^5 + 75*x^3 - 15*x^2 +125*x - 5
            sage: W.<w> = R.ext(f)
            sage: z = (1+w)^5
            sage: y = z - 1
            sage: y # indirect doctest
            w^5 + w^6 + 2*w^7 + 4*w^8 + 3*w^10 + w^12 + 4*w^13 + 4*w^14 + 4*w^15 + 4*w^16 + 4*w^17 + 4*w^20 + w^21 + 4*w^24 + O(w^25)
        """
        if self.relprec == 0:
            raise ValueError("p-adic Internal l-shift called with relative precision 0")
        cdef ZZ_pX_c tmpP
        cdef ZZ_pX_Modulus_c* mod
        if self.prime_pow.e == 1:
            if shift > 0:
                ZZ_pX_left_pshift(self.unit, self.unit, self.prime_pow.pow_ZZ_tmp(shift)[0], self.prime_pow.get_context(self.relprec).x)
            else:
                ZZ_pX_right_pshift(self.unit, self.unit, self.prime_pow.pow_ZZ_tmp(-shift)[0], self.prime_pow.get_context(self.relprec).x)
        else:
            if shift > 0:
                self.prime_pow.restore_context_capdiv(self.relprec)
                mod = self.prime_pow.get_modulus_capdiv(self.relprec)
                ZZ_pX_PowerXMod_long_pre(tmpP, shift, mod[0])
                ZZ_pX_MulMod_pre(self.unit, self.unit, tmpP, mod[0])
            elif shift < 0:
                self.prime_pow.eis_shift_capdiv(&self.unit, &self.unit, -shift, self.relprec)

    cdef int _pshift_self(self, long shift) except -1:
        """
        Multiplies ``self`` by ``p^shift``.

        This function assumes that ``self.relprec``, ``self.ordp`` and
        ``self.unit`` are already set (in the case ``self.prime_pow.e
        != 1``), and is more reasonable to call externally than
        ``_internal_lshift``

        EXAMPLES::

            sage: R = Qp(5,5)
            sage: S.<x> = R[]
            sage: f = x^5 + 75*x^3 - 15*x^2 +125*x - 5
            sage: W.<w> = R.ext(f)
            sage: z = W(3/25, relprec = 6); z
            3*w^-10 + 3*w^-8 + 2*w^-6 + O(w^-4)
            sage: z * 25
            3 + O(w^6)
        """
        cdef ZZ_pX_c high_shifter, high_shifter2
        cdef ZZ_pX_Modulus_c *modulus
        cdef ZZ_pX_Modulus_c modulus_up
        cdef ntl_ZZ_pContext_class c
        cdef PowComputer_ZZ_pX_small_Eis sm
        cdef PowComputer_ZZ_pX_big_Eis big
        cdef ntl_ZZ_pX printer
        cdef ZZ_pX_c* high_array
        cdef long i, high_length
        if self.prime_pow.e == 1:
            self.ordp += shift
        else:
            self.ordp += shift * self.prime_pow.e
            if shift < 0:
                shift = -shift
                c = self.prime_pow.get_context_capdiv(self.relprec)
                c.restore_c()
                modulus = self.prime_pow.get_modulus_capdiv(self.relprec)
                if isinstance(self.prime_pow, PowComputer_ZZ_pX_big_Eis):
                    high_array = (<PowComputer_ZZ_pX_big_Eis>self.prime_pow).high_shifter
                elif isinstance(self.prime_pow, PowComputer_ZZ_pX_small_Eis):
                    high_array = (<PowComputer_ZZ_pX_small_Eis>self.prime_pow).high_shifter
                else:
                    raise TypeError("unrecognized PowComputer type")
                ZZ_pX_conv_modulus(high_shifter, high_array[0], c.x)
                ZZ_pX_InvMod_newton_ram(high_shifter, high_shifter, modulus[0], c.x)
                ZZ_pX_PowerMod_long_pre(high_shifter, high_shifter, shift, modulus[0])
                ZZ_pX_MulMod_pre(self.unit, self.unit, high_shifter, modulus[0])
            elif shift > 0:
                i = 0
                c = self.prime_pow.get_context_capdiv(self.relprec)
                c.restore_c()
                modulus = self.prime_pow.get_modulus_capdiv(self.relprec)
                if isinstance(self.prime_pow, PowComputer_ZZ_pX_big_Eis):
                    high_array = (<PowComputer_ZZ_pX_big_Eis>self.prime_pow).high_shifter
                    high_length = (<PowComputer_ZZ_pX_big_Eis>self.prime_pow).high_length
                elif isinstance(self.prime_pow, PowComputer_ZZ_pX_small_Eis):
                    high_array = (<PowComputer_ZZ_pX_small_Eis>self.prime_pow).high_shifter
                    high_length = (<PowComputer_ZZ_pX_small_Eis>self.prime_pow).high_length
                else:
                    raise TypeError("unrecognized PowComputer type")
                if shift >= self.prime_pow.prec_cap:
                    # high_shifter = p^(2^(high_length - 1))/x^(e*2^(high_length - 1))
                    ZZ_pX_conv_modulus(high_shifter, high_array[high_length-1], c.x)
                    # if shift = r + s * 2^(high_length - 1)
                    # then high_shifter = p^(s*2^(high_length - 1))/x^(e*s*2^(high_length - 1))
                    ZZ_pX_PowerMod_long_pre(high_shifter, high_shifter, (shift / (1L << (high_length - 1))), modulus[0])
                    ZZ_pX_MulMod_pre(self.unit, self.unit, high_shifter, modulus[0])
                    # Now we only need to multiply self.unit by p^r/x^(e*r) where r < 2^(high_length - 1), which is tractable.
                    shift = shift % (1L << (high_length - 1))
                while shift > 0:
                    if shift & 1:
                        ZZ_pX_conv_modulus(high_shifter, high_array[i], c.x)
                        ZZ_pX_MulMod_pre(self.unit, self.unit, high_shifter, modulus[0])
                    shift = shift >> 1
                    i += 1

    cdef pAdicZZpXCRElement _new_c(self, long relprec):
        """
        Return a new element with the same parent as ``self`` and
        relative precision ``relprec``

        Note that if ``relprec`` is non-positive, the convention is that
        ``relprec = 0`` indicates an exact or inexact zero, ``relprec < 0``
        indicates an unnormalized element.

        EXAMPLES::

            sage: R = Qp(5,5)
            sage: S.<x> = R[]
            sage: f = x^5 + 75*x^3 - 15*x^2 +125*x - 5
            sage: W.<w> = R.ext(f)
            sage: w^5 + 1 # indirect doctest
            1 + w^5 + O(w^25)
        """
        cdef pAdicZZpXCRElement ans = pAdicZZpXCRElement.__new__(pAdicZZpXCRElement)
        ans._parent = self._parent
        ans.prime_pow = self.prime_pow
        if relprec > 0:
            self.prime_pow.restore_context_capdiv(relprec)
            ans.relprec = relprec
        elif relprec == 0:
            ans._set_exact_zero()
        else:
            self.prime_pow.restore_context_capdiv(-relprec)
            ans.relprec = relprec
        return ans

    def __reduce__(self):
        """
        Pickles ``self``.

        EXAMPLES::

            sage: R = Qp(5,5)
            sage: S.<x> = R[]
            sage: f = x^5 + 75*x^3 - 15*x^2 +125*x - 5
            sage: W.<w> = R.ext(f)
            sage: z = (1 + w)^5 - 1
            sage: loads(dumps(z)) == z
            True
        """
        cdef Integer relprec, ordp
        relprec = PY_NEW(Integer)
        ordp = PY_NEW(Integer)
        mpz_set_si(relprec.value, self.relprec)
        mpz_set_si(ordp.value, self.ordp)
        if self.relprec == 0:
            return make_ZZpXCRElement, (self.parent(), None, ordp, relprec, 0)
        self.prime_pow.restore_context_capdiv(self.relprec)
        cdef ntl_ZZ_pX holder = ntl_ZZ_pX.__new__(ntl_ZZ_pX)
        holder.c = self.prime_pow.get_context_capdiv(self.relprec)
        holder.x = self.unit
        return make_ZZpXCRElement, (self.parent(), holder, ordp, relprec, 0)

    cdef int _cmp_units(left, pAdicGenericElement right) except -2:
        """
        For units ``left`` and ``right``, return 0 if they are equal up to
        the lesser of the two precisions, or 1 if they are not.

        EXAMPLES::

            sage: R = Qp(5,5)
            sage: S.<x> = R[]
            sage: f = x^5 + 75*x^3 - 15*x^2 +125*x - 5
            sage: W.<w> = R.ext(f)
            sage: w == 1 # indirect doctest
            False
            sage: y = 1 + w + O(w^7)
            sage: z = 1 + w + w^10 + O(w^13)
            sage: y == z
            True
        """
        # This function needs improvement.  In particular, there are a lot of
        # speed improvements to be had, and it should be changed so that it
        # returns 1 only half the time (and -1 the other half) when left and
        # right are not equal.
        cdef pAdicZZpXCRElement diff = <pAdicZZpXCRElement> (left - right)
        diff._normalize()
        if diff.relprec == 0:
            return 0
        # for now, just return 1
        return 1

    def __invert__(self):
        """
        Return the inverse of this element

        EXAMPLES::

            sage: R = Zp(5,5)
            sage: S.<x> = R[]
            sage: f = x^5 + 75*x^3 - 15*x^2 +125*x - 5
            sage: W.<w> = R.ext(f)
            sage: z = (1 + w)^5
            sage: y = ~z; y # indirect doctest
            1 + 4*w^5 + 4*w^6 + 3*w^7 + w^8 + 2*w^10 + w^11 + w^12 + 2*w^14 + 3*w^16 + 3*w^17 + 4*w^18 + 4*w^19 + 2*w^20 + 2*w^21 + 4*w^22 + 3*w^23 + 3*w^24 + O(w^25)
            sage: y.parent()
            5-adic Eisenstein Extension Field in w defined by x^5 + 75*x^3 - 15*x^2 + 125*x - 5
            sage: z = z - 1
            sage: ~z
            w^-5 + 4*w^-4 + 4*w^-3 + 4*w^-2 + 2*w^-1 + 1 + w + 4*w^2 + 4*w^3 + 4*w^4 + w^5 + w^6 + w^7 + 4*w^8 + 4*w^9 + 2*w^10 + w^11 + 2*w^12 + 4*w^13 + 4*w^14 + O(w^15)
            sage: ~z * z
            1 + O(w^20)
        """
        if self._is_exact_zero():
            raise ZeroDivisionError("cannot divide by zero")
        if self._is_inexact_zero(): # this calls _normalize
            raise PrecisionError("cannot divide by something indistinguishable from zero")
        cdef pAdicZZpXCRElement ans = self._new_c(self.relprec)
        if not ans.prime_pow.in_field:
            ans._parent = self._parent.fraction_field()
            ans.prime_pow = ans._parent.prime_pow
        ans.ordp = -self.ordp
        sig_on()
        if self.prime_pow.e == 1:
            ZZ_pX_InvMod_newton_unram(ans.unit, self.unit, self.prime_pow.get_modulus(ans.relprec)[0], self.prime_pow.get_context(ans.relprec).x, self.prime_pow.get_context(1).x)
        else:
            ZZ_pX_InvMod_newton_ram(ans.unit, self.unit, self.prime_pow.get_modulus_capdiv(ans.relprec)[0], self.prime_pow.get_context_capdiv(ans.relprec).x)
        sig_off()
        return ans

    cdef pAdicZZpXCRElement _lshift_c(self, long n):
        """
        Multiplies ``self`` by the uniformizer raised to the power ``n``.  If
        ``n`` is negative, right shifts by ``-n``.

        EXAMPLES::

            sage: R = Zp(5,5)
            sage: S.<x> = R[]
            sage: f = x^5 + 75*x^3 - 15*x^2 +125*x - 5
            sage: W.<w> = R.ext(f)
            sage: z = (1 + w)^5
            sage: z
            1 + w^5 + w^6 + 2*w^7 + 4*w^8 + 3*w^10 + w^12 + 4*w^13 + 4*w^14 + 4*w^15 + 4*w^16 + 4*w^17 + 4*w^20 + w^21 + 4*w^24 + O(w^25)
            sage: z << 17 # indirect doctest
            w^17 + w^22 + w^23 + 2*w^24 + 4*w^25 + 3*w^27 + w^29 + 4*w^30 + 4*w^31 + 4*w^32 + 4*w^33 + 4*w^34 + 4*w^37 + w^38 + 4*w^41 + O(w^42)
            sage: z << (-1)
            w^4 + w^5 + 2*w^6 + 4*w^7 + 3*w^9 + w^11 + 4*w^12 + 4*w^13 + 4*w^14 + 4*w^15 + 4*w^16 + 4*w^19 + w^20 + 4*w^23 + O(w^24)
        """
        if not self.prime_pow.in_field and n < -self.ordp:
            return self._rshift_c(-n)
        check_ordp(n)
        cdef pAdicZZpXCRElement ans
        if self._is_exact_zero() or n == 0:
            return self
        elif self._is_inexact_zero():
            ans = self._new_c(0)
        else:
            ans = self._new_c(self.relprec)
            ans.unit = self.unit
        ans.ordp = self.ordp + n
        check_ordp(ans.ordp)
        return ans

    def __lshift__(pAdicZZpXCRElement self, shift):
        """
        Multiplies ``self`` by the uniformizer raised to the power ``n``.  If
        ``n`` is negative, right shifts by ``-n``.

        EXAMPLES::

            sage: R = Zp(5,5)
            sage: S.<x> = R[]
            sage: f = x^5 + 75*x^3 - 15*x^2 +125*x - 5
            sage: W.<w> = R.ext(f)
            sage: z = (1 + w)^5
            sage: z
            1 + w^5 + w^6 + 2*w^7 + 4*w^8 + 3*w^10 + w^12 + 4*w^13 + 4*w^14 + 4*w^15 + 4*w^16 + 4*w^17 + 4*w^20 + w^21 + 4*w^24 + O(w^25)
            sage: z << 17 # indirect doctest
            w^17 + w^22 + w^23 + 2*w^24 + 4*w^25 + 3*w^27 + w^29 + 4*w^30 + 4*w^31 + 4*w^32 + 4*w^33 + 4*w^34 + 4*w^37 + w^38 + 4*w^41 + O(w^42)
            sage: z << (-1)
            w^4 + w^5 + 2*w^6 + 4*w^7 + 3*w^9 + w^11 + 4*w^12 + 4*w^13 + 4*w^14 + 4*w^15 + 4*w^16 + 4*w^19 + w^20 + 4*w^23 + O(w^24)
        """
        cdef pAdicZZpXCRElement ans
        if not isinstance(shift, Integer):
            shift = Integer(shift)
        if mpz_fits_slong_p((<Integer>shift).value) == 0:
            if self._is_exact_zero():
                return self
            if self.prime_pow.in_field or mpz_sgn((<Integer>shift).value) > 0:
                raise ValueError("shift does not fit in long")
            else:
                ans = self._new_c(0)
                ans.ordp = 0
                return ans
        return self._lshift_c(mpz_get_si((<Integer>shift).value))

    cdef pAdicZZpXCRElement _rshift_c(self, long n):
        """
        Divides self by the uniformizer raised to the power ``n``.  If
        parent is not a field, throws away the non-positive part of
        the series expansion.  If ``n`` is negative, left shifts by ``-n``.

        EXAMPLES::

            sage: R = Zp(5,5,print_mode='digits')
            sage: S.<x> = R[]
            sage: f = x^5 + 75*x^3 - 15*x^2 +125*x - 5
            sage: W.<w> = R.ext(f)
            sage: z = (1 + w)^5
            sage: for m in range(26): repr(z >> m) # indirect doctest
            '...4001400444441030421100001'
            '...400140044444103042110000'
            '...40014004444410304211000'
            '...4001400444441030421100'
            '...400140044444103042110'
            '...40014004444410304211'
            '...4001400444441030421'
            '...400140044444103042'
            '...40014004444410304'
            '...4001400444441030'
            '...400140044444103'
            '...40014004444410'
            '...4001400444441'
            '...400140044444'
            '...40014004444'
            '...4001400444'
            '...400140044'
            '...40014004'
            '...4001400'
            '...400140'
            '...40014'
            '...4001'
            '...400'
            '...40'
            '...4'
            '...'
            sage: repr(z >> (-4))
            '...40014004444410304211000010000'
        """
        if self.prime_pow.in_field or n <= self.ordp:
            return self._lshift_c(-n)
        if self._is_exact_zero() or n == 0:
            return self
        cdef long arelprec
        if self.relprec < 0:
            arelprec = -self.relprec
        else:
            arelprec = self.relprec
        cdef pAdicZZpXCRElement ans
        if arelprec > n - self.ordp:
            ans = self._new_c(arelprec - (n - self.ordp))
            if self.prime_pow.e == 1:
                ZZ_pX_right_pshift(ans.unit, self.unit, self.prime_pow.pow_ZZ_tmp(n - self.ordp)[0], self.prime_pow.get_context(ans.relprec).x)
            else:
                self.prime_pow.eis_shift_capdiv(&ans.unit, &self.unit, n - self.ordp, ans.relprec)
        else:
            ans = self._new_c(0)
        ans.ordp = 0
        ans.relprec = -ans.relprec
        return ans

    def __rshift__(pAdicZZpXCRElement self, shift):
        """
        Divides self by the uniformizer raised to the power ``n``.  If
        parent is not a field, throws away the non-positive part of
        the series expansion.  If ``n`` is negative, left shifts by ``-n``.

        EXAMPLES::

            sage: R = Zp(5,5)
            sage: S.<x> = R[]
            sage: f = x^5 + 75*x^3 - 15*x^2 +125*x - 5
            sage: W.<w> = R.ext(f)
            sage: z = (1 + w)^5
            sage: z
            1 + w^5 + w^6 + 2*w^7 + 4*w^8 + 3*w^10 + w^12 + 4*w^13 + 4*w^14 + 4*w^15 + 4*w^16 + 4*w^17 + 4*w^20 + w^21 + 4*w^24 + O(w^25)
            sage: z >> (6) # indirect doctest
            1 + 2*w + 4*w^2 + 3*w^4 + w^6 + 4*w^7 + 4*w^8 + 4*w^9 + 4*w^10 + 4*w^11 + 4*w^14 + w^15 + 4*w^18 + O(w^19)
            sage: z >> (-4)
            w^4 + w^9 + w^10 + 2*w^11 + 4*w^12 + 3*w^14 + w^16 + 4*w^17 + 4*w^18 + 4*w^19 + 4*w^20 + 4*w^21 + 4*w^24 + w^25 + 4*w^28 + O(w^29)
            sage: F = W.fraction_field()
            sage: z = F(z)
            sage: z >> 7
            w^-7 + w^-2 + w^-1 + 2 + 4*w + 3*w^3 + w^5 + 4*w^6 + 4*w^7 + 4*w^8 + 4*w^9 + 4*w^10 + 4*w^13 + w^14 + 4*w^17 + O(w^18)
        """
        cdef pAdicZZpXCRElement ans
        if not isinstance(shift, Integer):
            shift = Integer(shift)
        if mpz_fits_slong_p((<Integer>shift).value) == 0:
            if self._is_exact_zero():
                return self
            if self.prime_pow.in_field or mpz_sgn((<Integer>shift).value) < 0:
                raise ValueError("valuation overflow")
            else:
                ans = self._new_c(0)
                ans.ordp = 0
                return ans
        return self._rshift_c(mpz_get_si((<Integer>shift).value))

    cpdef _neg_(self):
        """
        Negation

        EXAMPLES::

            sage: R = Zp(5,5)
            sage: S.<x> = R[]
            sage: f = x^5 + 75*x^3 - 15*x^2 +125*x - 5
            sage: W.<w> = R.ext(f)
            sage: z = (1 + w)^5; z
            1 + w^5 + w^6 + 2*w^7 + 4*w^8 + 3*w^10 + w^12 + 4*w^13 + 4*w^14 + 4*w^15 + 4*w^16 + 4*w^17 + 4*w^20 + w^21 + 4*w^24 + O(w^25)
            sage: -z # indirect doctest
            4 + 3*w^5 + 4*w^6 + w^7 + w^8 + w^9 + w^10 + w^11 + 2*w^12 + 4*w^13 + 4*w^15 + 3*w^16 + w^17 + 2*w^18 + 3*w^19 + 2*w^21 + 4*w^23 + 4*w^24 + O(w^25)
            sage: y = z + (-z); y
            O(w^25)
            sage: -y
            O(w^25)
            sage: -W(0)
            0
        """
        cdef pAdicZZpXCRElement ans = self._new_c(self.relprec)
        ans.ordp = self.ordp
        if self.relprec != 0:
            self.prime_pow.restore_context_capdiv(self.relprec)
            ZZ_pX_negate(ans.unit, self.unit)
        return ans

#                                             / 1 + \alpha^p \pi_K^{p \lambda}                      mod \mathfrak{p}_K^{p \lambda + 1}   if 1 \le \lambda < \frac{e_K}{p-1}
#        (1 + \alpha \pi^{\lambda})^p \equiv {  1 + (\alpha^p - \epsilon \alpha) \pi_K^{p \lambda}  mod \mathfrak{p}_K^{p \lambda + 1}   if \lambda = \frac{e_K}{p-1}
#                                             \ 1 - \epsilon \alpha \pi_K^{\lambda + e}             mod \mathfrak{p}_K^{\lambda + e + 1} if \lambda > \frac{e_K}{p-1}


    def __pow__(pAdicZZpXCRElement self, _right, m): # m ignored
        r"""
        Computes ``self^right``.

        Note: when ``right`` is divisible by `p` then one can get more
        precision than expected.

        Lemma 2.1 (Constructing Class Fields over Local Fields, Sebastian Pauli):

        Let `\alpha` be in `\mathcal{O}_K`.  Let

        .. MATH::

            p = -\pi_K^{e_K} \epsilon

        be the factorization of `p` where `\epsilon` is a unit.  Then
        the `p`-th power of `1 + \alpha \pi_K^{\lambda}` satisfies

        .. MATH::

            (1 + \alpha \pi^{\lambda})^p \equiv \left{ \begin{array}{lll}
            1 + \alpha^p \pi_K^{p \lambda} & \mod \mathfrak{p}_K^{p \lambda + 1} & \mbox{if $1 \le \lambda < \frac{e_K}{p-1}$} \\
            1 + (\alpha^p - \epsilon \alpha) \pi_K^{p \lambda} & \mod \mathfrak{p}_K^{p \lambda + 1} & \mbox{if $\lambda = \frac{e_K}{p-1}$} \\
            1 - \epsilon \alpha \pi_K^{\lambda + e} & \mod \mathfrak{p}_K^{\lambda + e + 1} & \mbox{if $\lambda > \frac{e_K}{p-1}$}
            \end{array} \right.


        So if ``right`` is divisible by `p^k` we can multiply the
        relative precision by `p` until we exceed `e/(p-1)`, then add
        `e` until we have done a total of `k` things: the precision of
        the result can therefore be greater than the precision of
        ``self``.

        There is also the issue of `p`-adic exponents, and determining
        how the precision of the exponent affects the precision of the
        result.

        In computing `(a + O(\pi^k))^{b + O(p^m)}`, one needs that the
        reduction of `a` mod `\pi` is in the prime field
        `\GF{p}` (so that the `p^m` power of the Teichmuller
        part is constant as `m` increases).  Given this restriction,
        we can factor out the Teichmuller part and use the above lemma
        to find the first spot where

        .. MATH::

            (1 + \alpha \pi^{\lambda})^{p^m}

        differs from 1.  We compare this with the precision bound
        given by computing `(a + O(\pi^k))^b` and take the lesser of
        the two.

        In order to do this we need to compute the valuation of ``(self
        / self.parent().teichmuller(self)) - 1``.

        EXAMPLES::

            sage: R = Zp(5,5)
            sage: S.<x> = R[]
            sage: f = x^5 + 75*x^3 - 15*x^2 +125*x - 5
            sage: W.<w> = R.ext(f)
            sage: (1 + w)^5 # indirect doctest
            1 + w^5 + w^6 + 2*w^7 + 4*w^8 + 3*w^10 + w^12 + 4*w^13 + 4*w^14 + 4*w^15 + 4*w^16 + 4*w^17 + 4*w^20 + w^21 + 4*w^24 + O(w^25)
            sage: (1 + w)^-5
            1 + 4*w^5 + 4*w^6 + 3*w^7 + w^8 + 2*w^10 + w^11 + w^12 + 2*w^14 + 3*w^16 + 3*w^17 + 4*w^18 + 4*w^19 + 2*w^20 + 2*w^21 + 4*w^22 + 3*w^23 + 3*w^24 + O(w^25)
            sage: (1 + w + O(w^19))^5
            1 + w^5 + w^6 + 2*w^7 + 4*w^8 + 3*w^10 + w^12 + 4*w^13 + 4*w^14 + 4*w^15 + 4*w^16 + 4*w^17 + 4*w^20 + w^21 + O(w^24)
            sage: (1 + O(w))^5
            1 + O(w^5)
            sage: (1 + w + O(w^3))^25
            1 + w^10 + w^11 + 4*w^12 + O(w^13)
            sage: (3 + 2*w + w^2 + O(w^6))^(15 + O(125))
            2 + 4*w^6 + w^7 + 3*w^8 + 3*w^9 + 4*w^10 + O(w^11)
            sage: (3 + 2*w + w^2 + O(w^6))^(15 + O(25))
            2 + 4*w^6 + w^7 + 3*w^8 + 3*w^9 + O(w^10)
            sage: (3 + w^2 + O(w^6))^(15+O(25))
            2 + w^5 + 4*w^7 + w^9 + 3*w^10 + O(w^11)
            sage: R = Zp(2, 10)
            sage: S.<x> = R[]
            sage: f = x^34 + 18*x^5 - 72*x^3 + 2
            sage: W.<w> = R.ext(f)
            sage: (1+w+O(w^2))^8
            1 + w^8 + O(w^16)
            sage: (1+w+O(w^2))^16
            1 + w^16 + O(w^32)
            sage: (1+w+O(w^2))^32
            1 + w^32 + w^50 + w^55 + w^60 + O(w^64)
            sage: (1+w+O(w^2))^64
            1 + w^64 + w^66 + w^71 + w^76 + w^81 + w^84 + w^86 + w^91 + w^94 + w^96 + O(w^98)

        TESTS:

            We define ``0^0`` to be unity, :trac:`13786`::

            sage: R = Zp(5,5)
            sage: S.<x> = R[]
            sage: f = x^5 + 75*x^3 - 15*x^2 +125*x - 5
            sage: W.<w> = R.ext(f)
            sage: type(W(0))
            <class 'sage.rings.padics.padic_ZZ_pX_CR_element.pAdicZZpXCRElement'>
            sage: W(0)^0
            1 + O(w^25)
            sage: W(0)^0 == W(1)
            True

        The value returned from ``0^0`` should belong to our ring::

            sage: R = Zp(5,5)
            sage: S.<x> = R[]
            sage: f = x^5 + 75*x^3 - 15*x^2 +125*x - 5
            sage: W.<w> = R.ext(f)
            sage: type(W(0)^0) == type(W(0))
            True

        """
        self._normalize()
        cdef Integer right
        cdef bint padic_exp
        cdef long exp_prec
        cdef long exp_val
        cdef long relprec
        cdef long threshold # e / (p-1)
        cdef long prime_long
        cdef mpz_t tmp, tmp2
        if mpz_fits_slong_p(self.prime_pow.prime.value) == 0:
            threshold = 0
        else:
            threshold = self.prime_pow.e / (mpz_get_si(self.prime_pow.prime.value) - 1)
        cdef Integer base_level
        cdef pAdicZZpXCRElement ans
        cdef long i
        if self._is_exact_zero():
            # Return 0 except for 0^0 error or type error on the exponent.
            if isinstance(_right, (Integer, Rational, int)) or (isinstance(_right, pAdicGenericElement) and _right._is_base_elt(self.prime_pow.prime)):
                if _right == 0:
                    return self.parent(1)
                return self
            else:
                raise TypeError("exponent must be an integer, rational or base p-adic with the same prime")
        elif self._is_inexact_zero():
            # If an integer exponent, return an inexact zero of valuation right * self.ordp.  Otherwise raise an error.
            if isinstance(_right, int):
                _right = Integer(_right)
            if isinstance(_right, Integer):
                ans = self._new_c(0)
                mpz_init_set_si(tmp, self.ordp)
                mpz_mul(tmp, tmp, (<Integer>_right).value)
                if mpz_cmp_si(tmp, maxordp) >= 0 or mpz_cmp_si(tmp, -maxordp) <= 0:
                    raise ValueError("valuation overflow")
                ans.ordp = mpz_get_si(tmp)
                mpz_clear(tmp)
                return ans
            elif isinstance(_right, Rational) or (isinstance(_right, pAdicGenericElement) and _right._is_base_elt(self.prime_pow.prime)):
                raise ValueError("Need more precision")
            else:
                raise TypeError("exponent must be an integer, rational or base p-adic with the same prime")
        if isinstance(_right, int):
            _right = Integer(_right)
        if isinstance(_right, Integer):
            right = <Integer> _right
            if right == 0:
                # return 1 to maximum precision
                ans = self._new_c(self.prime_pow.ram_prec_cap)
                ans.ordp = 0
                ZZ_pX_SetCoeff_long(ans.unit, 0, 1)
                return ans
            padic_exp = False
            exp_val = _right.valuation(self.prime_pow.prime) ##
        elif isinstance(_right, pAdicGenericElement) and _right._is_base_elt(self.prime_pow.prime):
            if self.ordp != 0:
                raise ValueError("in order to raise to a p-adic exponent, base must be a unit")
            right = Integer(_right)
            padic_exp = True
            exp_prec = _right.precision_absolute() ##
            exp_val = _right.valuation() ##
            if exp_val < 0:
                raise NotImplementedError("negative valuation exponents not yet supported")
            # checks to see if the residue of self.unit is in the prime field.
            if self.prime_pow.e == 1:
                for i from 1 <= i <= ZZ_pX_deg(self.unit):
                    if not ZZ_divide_test(ZZ_p_rep(ZZ_pX_coeff(self.unit, i)), self.prime_pow.pow_ZZ_tmp(1)[0]):
                        raise ValueError("in order to raise to a p-adic exponent, base must reduce to an element of F_p mod the uniformizer")
            # compute the "level"
            teich_part = self.parent().teichmuller(self)
            base_level = (self / teich_part - 1).valuation() ##
        elif isinstance(_right, Rational):
            raise NotImplementedError
        else:
            raise TypeError("exponent must be an integer, rational or base p-adic with the same prime")
        # Now we compute the increased relprec due to the exponent having positive p-adic valuation
        if exp_val > 0:
            mpz_init_set_si(tmp, self.relprec)
            while mpz_cmp_si(tmp, threshold) <= 0 and exp_val > 0:
                mpz_mul(tmp, tmp, self.prime_pow.prime.value)
                exp_val -= 1
            if exp_val > 0:
                mpz_init_set_si(tmp2, self.prime_pow.e)
                mpz_addmul_ui(tmp, tmp2, exp_val)
                mpz_clear(tmp2)
            if mpz_cmp_si(tmp, self.prime_pow.ram_prec_cap) > 0:
                relprec = self.prime_pow.ram_prec_cap
            else:
                relprec = mpz_get_si(tmp)
            mpz_clear(tmp)
        else:
            relprec = self.relprec
        # Now we compute the limit on relprec due to a non-infinite precision on the exponent.
        if padic_exp:
            if exp_prec > 0:
                # I can freely change base_level, so I use it in place of tmp above.
                while mpz_cmp_si(base_level.value, threshold) <= 0 and exp_prec > 0:
                    mpz_mul(base_level.value, base_level.value, self.prime_pow.prime.value)
                    exp_prec -= 1
                if exp_prec > 0:
                    mpz_init_set_si(tmp2, self.prime_pow.e)
                    mpz_addmul_ui(base_level.value, tmp2, exp_prec)
                    mpz_clear(tmp2)
                if mpz_cmp_si(base_level.value, relprec) < 0:
                    relprec = mpz_get_si(base_level.value)
            else:
                ans = self._new_c(0)
                ans.ordp = 0
                return ans
        ans = self._new_c(relprec)
        if self.ordp == 0:
            ans.ordp = 0
        else:
            mpz_init_set(tmp, right.value)
            mpz_mul_si(tmp, tmp, self.ordp)
            if mpz_cmp_si(tmp, maxordp) >= 0 or mpz_cmp_si(tmp, -maxordp) <= 0:
                raise ValueError("valuation overflow")
            ans.ordp = mpz_get_si(tmp)
            mpz_clear(tmp)
        cdef ntl_ZZ rZZ = ntl_ZZ.__new__(ntl_ZZ)
        mpz_to_ZZ(&rZZ.x, right.value)
        sig_on()
        if mpz_sgn(right.value) < 0:
            if self.prime_pow.e == 1:
                ZZ_pX_InvMod_newton_unram(ans.unit, self.unit, self.prime_pow.get_modulus(ans.relprec)[0], self.prime_pow.get_context(ans.relprec).x, self.prime_pow.get_context(1).x)
            else:
                ZZ_pX_InvMod_newton_ram(ans.unit, self.unit, self.prime_pow.get_modulus_capdiv(ans.relprec)[0], self.prime_pow.get_context_capdiv(ans.relprec).x)
            ZZ_negate(rZZ.x, rZZ.x)
            ZZ_pX_PowerMod_pre(ans.unit, ans.unit, rZZ.x, self.prime_pow.get_modulus_capdiv(ans.relprec)[0])
        else:
            ZZ_pX_PowerMod_pre(ans.unit, self.unit, rZZ.x, self.prime_pow.get_modulus_capdiv(ans.relprec)[0])
        sig_off()
        return ans

    cpdef _add_(self, _right):
        """
        Compute the sum of ``self`` and ``right``.

        EXAMPLES::

            sage: R = Zp(5,5)
            sage: S.<x> = R[]
            sage: f = x^5 + 75*x^3 - 15*x^2 +125*x - 5
            sage: W.<w> = R.ext(f)
            sage: (4*w^5 + 3*w^7 + w^9 + 2*w^10 + 2*w^11 + O(w^13)) - 69 # indirect doctest
            1 + O(w^13)
            sage: -69 + (4*w^5 + 3*w^7 + w^9 + 2*w^10 + 2*w^11 + O(w^13))
            1 + O(w^13)
            sage: y = (4*w^5 + 3*w^7 + w^9 + 2*w^10 + 2*w^11 + O(w^13))
            sage: y - 70
            O(w^13)
            sage: y + 0
            4*w^5 + 3*w^7 + w^9 + 2*w^10 + 2*w^11 + O(w^13)
        """
        cdef pAdicZZpXCRElement right = <pAdicZZpXCRElement>_right
        cdef pAdicZZpXCRElement ans
        cdef long tmpL
        cdef ZZ_pX_c tmpP
        if self.relprec == 0:
            if self.ordp >= right.ordp + right.relprec: # or self._is_exact_zero()
                return right
            elif self.ordp <= right.ordp:
                ans = self._new_c(0)
                ans.ordp = self.ordp
            else:
                ans = self._new_c(self.ordp - right.ordp)
                ZZ_pX_conv_modulus(ans.unit, right.unit, self.prime_pow.get_context_capdiv(ans.relprec).x)
                if right.relprec < 0:
                    ans.relprec = -ans.relprec
                ans.ordp = right.ordp
            return ans
        if right.relprec == 0:
            if right.ordp >= self.ordp + self.relprec: # or right._is_exact_zero()
                return self
            elif right.ordp <= self.ordp:
                ans = self._new_c(0)
                ans.ordp = right.ordp
            else:
                ans = self._new_c(right.ordp - self.ordp)
                ZZ_pX_conv_modulus(ans.unit, self.unit, self.prime_pow.get_context_capdiv(ans.relprec).x)
                if self.relprec < 0:
                    ans.relprec = -ans.relprec
                ans.ordp = self.ordp
            return ans
        cdef long srprec = self.relprec
        if srprec < 0:
            srprec = -srprec
        cdef long rrprec = right.relprec
        if rrprec < 0:
            rrprec = -rrprec
        if self.ordp == right.ordp:
            # The relative precision of the sum is the minimum of the relative precisions in this case, possibly decreasing if we got cancellation
            # Since the valuations are the same, we could just add the units, if they had the same modulus.
            # But they don't necessarily, so we may have to conv_modulus
            if srprec == rrprec:
                ans = self._new_c(-srprec) # -srprec indicates that ans is not normalized
                self.prime_pow.restore_context_capdiv(srprec)
                ZZ_pX_add(ans.unit, self.unit, right.unit)
            elif srprec < rrprec:
                ans = self._new_c(-srprec)
                ZZ_pX_conv_modulus(ans.unit, right.unit, self.prime_pow.get_context_capdiv(srprec).x)
                self.prime_pow.restore_context_capdiv(srprec)
                # conv_modulus should have restored the context, so we don't need to again.
                ZZ_pX_add(ans.unit, ans.unit, self.unit)
            else:
                ans = self._new_c(-rrprec)
                ZZ_pX_conv_modulus(ans.unit, self.unit, self.prime_pow.get_context_capdiv(rrprec).x)
                self.prime_pow.restore_context_capdiv(rrprec)
                # conv_modulus should have restored the context, so we don't need to again.
                ZZ_pX_add(ans.unit, ans.unit, right.unit)
            ans.ordp = self.ordp
        elif self.ordp < right.ordp:
            tmpL = right.ordp - self.ordp
            if tmpL >= srprec:
                return self
            if srprec <= tmpL + rrprec:
                ans = self._new_c(-srprec)
            else:
                ans = self._new_c(-tmpL - rrprec)
            ans.ordp = self.ordp
            ZZ_pX_conv_modulus(ans.unit, right.unit, self.prime_pow.get_context_capdiv(ans.relprec).x)
            ans._internal_lshift(tmpL)
            if srprec <= tmpL + rrprec:
                ZZ_pX_add(ans.unit, ans.unit, self.unit)
            else:
                ZZ_pX_conv_modulus(tmpP, self.unit, self.prime_pow.get_context_capdiv(ans.relprec).x)
                ZZ_pX_add(ans.unit, ans.unit, tmpP)
            # if self is normalized, then the valuations are actually different so the sum will be normalized.
            if self.relprec > 0:
                ans.relprec = -ans.relprec
        else:
            tmpL = self.ordp - right.ordp
            if tmpL >= rrprec:
                return right
            if rrprec <= tmpL + srprec:
                ans = self._new_c(-rrprec)
            else:
                ans = self._new_c(-tmpL - srprec)
            ans.ordp = right.ordp
            ZZ_pX_conv_modulus(ans.unit, self.unit, self.prime_pow.get_context_capdiv(ans.relprec).x)
            ans._internal_lshift(tmpL)
            if rrprec <= tmpL + srprec:
                ZZ_pX_add(ans.unit, ans.unit, right.unit)
            else:
                ZZ_pX_conv_modulus(tmpP, right.unit, self.prime_pow.get_context_capdiv(ans.relprec).x)
                ZZ_pX_add(ans.unit, ans.unit, tmpP)
            # if right is normalized, then the valuations are actually different so the sum will be normalized.
            if right.relprec > 0:
                ans.relprec = -ans.relprec
        return ans

    cpdef _sub_(self, right):
        """
        Return the difference of two elements

        EXAMPLES::

            sage: R = Zp(5,5)
            sage: S.<x> = R[]
            sage: f = x^5 + 75*x^3 - 15*x^2 +125*x - 5
            sage: W.<w> = R.ext(f)
            sage: a = W(329)
            sage: b = W(111)
            sage: a - b #indirect doctest
            3 + 3*w^5 + w^7 + 2*w^9 + 3*w^10 + 4*w^11 + 2*w^13 + 2*w^14 + w^15 + 4*w^16 + 2*w^18 + 3*w^19 + 2*w^20 + 3*w^21 + w^22 + w^24 + O(w^25)
            sage: W(218)
            3 + 3*w^5 + w^7 + 2*w^9 + 3*w^10 + 4*w^11 + 2*w^13 + 2*w^14 + w^15 + 4*w^16 + 2*w^18 + 3*w^19 + 2*w^20 + 3*w^21 + w^22 + w^24 + O(w^25)
            sage: a - O(w^14)
            4 + 3*w^10 + 2*w^12 + O(w^14)
            sage: a - 0
            4 + 3*w^10 + 2*w^12 + w^14 + 2*w^15 + w^16 + 3*w^17 + 3*w^18 + w^19 + 2*w^21 + 4*w^22 + w^23 + 4*w^24 + O(w^25)
            sage: O(w^14) - a
            1 + 4*w^5 + 3*w^7 + w^9 + w^10 + 2*w^11 + w^12 + w^13 + O(w^14)
        """
        # For now, a simple implementation
        return self + (-right)

    cpdef _mul_(self, _right):
        """
        Return the product of two elements

        EXAMPLES::

            sage: R = Zp(5,5)
            sage: S.<x> = R[]
            sage: f = x^5 + 75*x^3 - 15*x^2 +125*x - 5
            sage: W.<w> = R.ext(f)
            sage: a = W(329)
            sage: b = W(111)
            sage: a*b #indirect doctest
            4 + 3*w^5 + w^7 + 2*w^9 + 4*w^11 + 3*w^12 + 2*w^13 + w^14 + 2*w^15 + 3*w^16 + 4*w^17 + 4*w^18 + 2*w^19 + 2*w^21 + 4*w^22 + 2*w^23 + w^24 + O(w^25)
            sage: a * 0
            0
            sage: a * O(w^14)
            O(w^14)
        """
        cdef pAdicZZpXCRElement right = <pAdicZZpXCRElement>_right
        cdef ZZ_pX_c modulus_corrected
        cdef ntl_ZZ_pContext_class ctx
        cdef pAdicZZpXCRElement ans
        if self._is_exact_zero():
            return self
        if right._is_exact_zero():
            return right
        self._normalize()
        right._normalize()
        if self.relprec <= right.relprec:
            ans = self._new_c(self.relprec)
        else:
            ans = self._new_c(right.relprec)
        ans.ordp = self.ordp + right.ordp
        check_ordp(ans.ordp)
        if ans.relprec == 0:
            return ans
        if self.relprec == right.relprec:
            self.prime_pow.restore_context_capdiv(ans.relprec)
            sig_on()
            ZZ_pX_MulMod_pre(ans.unit, self.unit, right.unit, self.prime_pow.get_modulus_capdiv(ans.relprec)[0])
            sig_off()
        elif self.relprec < right.relprec:
            sig_on()
            ZZ_pX_conv_modulus(modulus_corrected, right.unit, self.prime_pow.get_context_capdiv(ans.relprec).x)
            ZZ_pX_MulMod_pre(ans.unit, self.unit, modulus_corrected, self.prime_pow.get_modulus_capdiv(ans.relprec)[0])
            sig_off()
        else:
            sig_on()
            ZZ_pX_conv_modulus(modulus_corrected, self.unit, self.prime_pow.get_context_capdiv(ans.relprec).x)
            ZZ_pX_MulMod_pre(ans.unit, right.unit, modulus_corrected, self.prime_pow.get_modulus_capdiv(ans.relprec)[0])
            sig_off()
        return ans

    cpdef _div_(self, right):
        """
        Return the quotient of two elements

        EXAMPLES::

            sage: R = Zp(5,5)
            sage: S.<x> = R[]
            sage: f = x^5 + 75*x^3 - 15*x^2 +125*x - 5
            sage: W.<w> = R.ext(f)
            sage: W(14) / W(125) #indirect doctest
            4*w^-15 + w^-13 + 3*w^-11 + 2*w^-10 + 3*w^-9 + 4*w^-8 + 4*w^-7 + 3*w^-6 + 2*w^-5 + 4*w^-4 + 3*w^-3 + 2*w^-2 + 4*w^-1 + 2 + w^2 + w^4 + 4*w^5 + w^6 + w^7 + 3*w^9 + O(w^10)
            sage: 1 / w
            w^-1 + O(w^24)
            sage: W.<w> = R.ext(x^25 - 165*x + 5)
            sage: a = (1 + w)^25 - 1
            sage: b = (1 + w)^5 - 1
            sage: c = (1 + w)^20 + (1 + w)^15 + (1 + w)^10 + (1 + w)^5 + 1
            sage: d = a / b; d == c
            True
            sage: d.precision_absolute()
            120
            sage: c.precision_absolute()
            125
            sage: 1 / a == ~a
            True
        """
        # for now, a simple implementation
        return self * (~right)

    def __copy__(self):
        """
        Return a copy of this element

        EXAMPLES::

            sage: R = Zp(5,5)
            sage: S.<x> = R[]
            sage: f = x^5 + 75*x^3 - 15*x^2 +125*x - 5
            sage: W.<w> = R.ext(f)
            sage: b = W(45, 17); b
            4*w^5 + 3*w^7 + w^9 + w^10 + 2*w^11 + w^12 + w^13 + 3*w^14 + w^16 + O(w^17)
            sage: c = copy(b); c
            4*w^5 + 3*w^7 + w^9 + w^10 + 2*w^11 + w^12 + w^13 + 3*w^14 + w^16 + O(w^17)
            sage: c is b
            False
        """
        cdef pAdicZZpXCRElement ans = self._new_c(self.relprec)
        ans.ordp = self.ordp
        ans.unit = self.unit
        return ans

    def _integer_(self, Z=None):
        r"""
        Return an integer congruent to this element modulo
        `\pi^{\mathrm{self.absolute_precision()}`, if possible.

        EXAMPLES::

            sage: ZZ(ZqCR(125,names='a')(-1)) #indirect doctest
            95367431640624
            sage: R = Zp(5); S.<x> = ZZ[]; f = x^5 + 25*x^3 - 5; W.<w> = R.ext(f)
            sage: ZZ(W(-1))
            95367431640624
            sage: ZZ(W(0))
            0
            sage: ZZ(W(0,7))
            0
            sage: ZZ(w)
            Traceback (most recent call last):
            ...
            ValueError: this element not well approximated by an integer
            sage: ZZ(W(5)) # todo: this should be different...
            381469726562505
        """
        cdef Integer ans
        cdef ZZ_c tmp_z
        if self._is_exact_zero() or self.relprec == 0:
            ans = PY_NEW(Integer)
            return ans
        if self.ordp < 0:
            self._normalize()
            if self.ordp < 0:
                raise ValueError("this element has negative valuation")
        cdef ntl_ZZ_pX f = <ntl_ZZ_pX>self._ntl_rep_abs()[0]
        if f.degree() > 0:
            raise ValueError("this element not well approximated by an integer")
        ans = PY_NEW(Integer)
        tmp_z = ZZ_p_rep(ZZ_pX_ConstTerm(f.x))
        ZZ_to_mpz(ans.value, &tmp_z)
        return ans

    def is_zero(self, absprec = None):
        r"""
        Return whether the valuation of this element is at least
        ``absprec``.  If ``absprec`` is ``None``, checks if this element
        is indistinguishable from zero.

        If this element is an inexact zero of valuation less than ``absprec``,
        raises a :class:`PrecisionError`.

        EXAMPLES::

            sage: R = Zp(5,5)
            sage: S.<x> = R[]
            sage: f = x^5 + 75*x^3 - 15*x^2 +125*x - 5
            sage: W.<w> = R.ext(f)
            sage: O(w^189).is_zero()
            True
            sage: W(0).is_zero()
            True
            sage: a = W(675)
            sage: a.is_zero()
            False
            sage: a.is_zero(7)
            True
            sage: a.is_zero(21)
            False
        """
        cdef bint ans
        cdef long aprec
        self._normalize()
        if self._is_exact_zero():
            ans = True
        elif absprec is None:
            ans = (self.relprec == 0)
        else:
            if not isinstance(absprec, Integer):
                absprec = Integer(absprec)
            if mpz_fits_slong_p((<Integer>absprec).value) == 0:
                if mpz_sgn((<Integer>absprec).value) < 0:
                    ans = True
                elif self.relprec == 0:
                    raise PrecisionError("not enough precision to determine if element is zero")
                else:
                    ans = False
            else:
                aprec = mpz_get_si((<Integer>absprec).value)
                if self.relprec == 0 and aprec > self.ordp:
                    raise PrecisionError("not enough precision to determine if element is zero")
                else:
                    ans = (self.ordp >= aprec)
        return ans

    cpdef ntl_ZZ_pX _ntl_rep_unnormalized(self):
        """
        Return an ``ntl_ZZ_pX`` holding the current unit part of this element

        The element is not normalized before this operation, so the polynomial
        returned may not actually be a unit.

        EXAMPLES::

            sage: R = Zp(5,5)
            sage: S.<x> = R[]
            sage: f = x^5 + 75*x^3 - 15*x^2 +125*x - 5
            sage: W.<w> = R.ext(f)
            sage: a = W(566); b = W(209)
            sage: c = a + b; c._ntl_rep_unnormalized()
            [775]
            sage: c
            w^10 + 4*w^12 + 2*w^14 + w^15 + 2*w^16 + 4*w^17 + w^18 + w^20 + 2*w^21 + 3*w^22 + w^23 + w^24 + O(w^25)
            sage: c._ntl_rep_unnormalized()
            [106 60 114 35 112]
        """
        if self.relprec == 0:
            raise ValueError("self == 0")
        self.prime_pow.restore_context_capdiv(self.relprec)
        cdef ntl_ZZ_pX ans = ntl_ZZ_pX.__new__(ntl_ZZ_pX)
        ans.c = self.prime_pow.get_context_capdiv(self.relprec)
        ans.x = self.unit
        return ans

    cpdef ntl_ZZ_pX _ntl_rep(self):
        """
        Return an ``ntl_ZZ_pX`` that holds the unit part of this element

        EXAMPLES::

            sage: R = Zp(5,5)
            sage: S.<x> = R[]
            sage: f = x^5 + 75*x^3 - 15*x^2 +125*x - 5
            sage: W.<w> = R.ext(f)
            sage: a = W(566); b = W(209)
            sage: c = a + b; c._ntl_rep()
            [106 60 114 35 112]
            sage: c
            w^10 + 4*w^12 + 2*w^14 + w^15 + 2*w^16 + 4*w^17 + w^18 + w^20 + 2*w^21 + 3*w^22 + w^23 + w^24 + O(w^25)
            sage: c._ntl_rep()
            [106 60 114 35 112]
        """
        self._normalize()
        return self._ntl_rep_unnormalized()

    cpdef _ntl_rep_abs(self):
        """
        Return a pair ``(f, k)`` where ``f`` is an ``ntl_ZZ_pX`` and ``k`` is a
        non-positive integer such that ``self = f(self.parent.gen())*p^k``

        EXAMPLES::

            sage: R = Zp(5,5)
            sage: S.<x> = R[]
            sage: f = x^5 + 75*x^3 - 15*x^2 +125*x - 5
            sage: W.<w> = R.ext(f)
            sage: a = W(566); b = W(209)
            sage: c = a + b; c._ntl_rep_abs()
            ([775], 0)
            sage: c
            w^10 + 4*w^12 + 2*w^14 + w^15 + 2*w^16 + 4*w^17 + w^18 + w^20 + 2*w^21 + 3*w^22 + w^23 + w^24 + O(w^25)
            sage: c._ntl_rep_abs()
            ([775], 0)
            sage: (~c)._ntl_rep_abs()
            ([121], -2)
            sage: ~c
            w^-10 + w^-8 + 4*w^-6 + 4*w^-5 + 3*w^-3 + 4*w^-2 + 3*w^-1 + 4 + 4*w + 2*w^2 + 4*w^3 + 3*w^4 + O(w^5)
            sage: ~c * 25
            1 + 4*w^5 + 3*w^7 + w^9 + 4*w^10 + 2*w^11 + 3*w^12 + w^13 + 4*w^14 + O(w^15)
            sage: W(121)
            1 + 4*w^5 + 3*w^7 + w^9 + 4*w^10 + 2*w^11 + 3*w^12 + w^13 + 4*w^14 + 2*w^16 + 3*w^17 + 3*w^18 + 4*w^19 + 4*w^20 + 3*w^21 + w^22 + w^23 + 4*w^24 + O(w^25)
        """
        self._normalize()
        if self.ordp == 0:
            return self._ntl_rep(), Integer(0)
        cdef ntl_ZZ_pContext_class ctx
        cdef long little_shift, ppow
        if self.ordp > 0:
            ctx = self.prime_pow.get_context_capdiv(self.ordp + self.relprec)
        else:
            little_shift = ((-self.ordp) % self.prime_pow.e)
            if little_shift != 0:
                little_shift = self.prime_pow.e - little_shift
            ctx = self.prime_pow.get_context_capdiv(self.relprec + little_shift)
        ctx.restore_c()
        cdef pAdicZZpXCRElement dummy = pAdicZZpXCRElement.__new__(pAdicZZpXCRElement)
        cdef ntl_ZZ_pX ans = ntl_ZZ_pX.__new__(ntl_ZZ_pX)
        cdef Integer ans_k = PY_NEW(Integer)
        dummy.unit = self.unit
        dummy.prime_pow = self.prime_pow
        if self.ordp > 0:
            dummy.relprec = self.ordp + self.relprec
            dummy._internal_lshift(self.ordp)
            ans.x = dummy.unit
        else:
            ppow = (self.ordp - little_shift) / self.prime_pow.e
            mpz_set_si(ans_k.value, ppow)
            dummy.ordp = 0 # _pshift_self wants ordp set
            dummy.relprec = self.relprec + little_shift
            # self = x^(self.prime_pow.e * ppow) * x^(little_shift) * self.unit
            # so we want to _internal_lshift dummy.unit by little_shift
            dummy._internal_lshift(little_shift)
            # and then write
            # self = p^(ppow) * (x^e/p)^(ppow) * dummy.unit
            # so we need to multiply dummy.unit by (p/x^e)^(-ppow) in the Eisenstein case
            # which we can do by _pshift_self
            dummy._pshift_self(-ppow)
            ans.x = dummy.unit
        ans.c = ctx
        return ans, ans_k

    def _polynomial_list(self, pad=False):
        """
        Return the coefficient list for a polynomial over the base ring
        yielding this element.

        INPUT:

        - ``pad`` -- whether to pad the result with zeros of the appropriate precision

        EXAMPLES::

            sage: R.<x> = ZZ[]
            sage: W.<w> = Qp(5).extension(x^3-5)
            sage: (1 + w + O(w^11))._polynomial_list()
            [1 + O(5^4), 1 + O(5^4)]
            sage: (1 + w + O(w^11))._polynomial_list(pad=True)
            [1 + O(5^4), 1 + O(5^4), O(5^3)]
            sage: W(0)._polynomial_list()
            []
            sage: W(0)._polynomial_list(pad=True)
            [0, 0, 0]
            sage: W(O(w^7))._polynomial_list()
            []
            sage: W(O(w^7))._polynomial_list(pad=True)
            [O(5^3), O(5^2), O(5^2)]
            sage: T.<a> = Qp(5).extension(x^2-5)
            sage: T(1/5)._polynomial_list()
            [5^-1 + O(5^19)]
            sage: T(a^-800)._polynomial_list()
            [5^-400 + O(5^-380)]
            sage: T(O(a^-2))._polynomial_list()
            []
        """
        R = self.base_ring()
        if self.is_zero():
            L = []
            k = 0
        else:
            f, k = self._ntl_rep_abs()
            L = [Integer(c) for c in f.list()]
        if pad:
            n = self.parent().degree()
            L.extend([R.zero()] * (n - len(L)))
        if self._is_exact_zero():
            return L
        prec = self.relprec + self.ordp
        e = self.parent().e()
        if e == 1:
            return [R(c, prec-k) << k for c in L]
        else:
            return [R(c, (((prec - i - 1) // e) + 1) - k) << k for i, c in enumerate(L)]

    def polynomial(self, var='x'):
        """
        Return a polynomial over the base ring that yields this element
        when evaluated at the generator of the parent.

        INPUT:

        - ``var`` -- string, the variable name for the polynomial

        EXAMPLES::

            sage: S.<x> = ZZ[]
            sage: W.<w> = Zp(5).extension(x^2 - 5)
            sage: (w + W(5, 7)).polynomial()
            (1 + O(5^3))*x + 5 + O(5^4)
        """
        R = self.base_ring()
        S = R[var]
        return S(self._polynomial_list())

    cdef ZZ_p_c _const_term(self):
        """
        Return the constant term of ``self.unit``.

        Note: this may be divisible by `p` if ``self`` is not normalized.

        EXAMPLES::

            sage: R = Zp(5,5)
            sage: S.<x> = R[]
            sage: f = x^5 + 75*x^3 - 15*x^2 +125*x - 5
            sage: W.<w> = R.ext(f)
            sage: a = W(566)
            sage: a._const_term_test() #indirect doctest
            566
        """
        return ZZ_pX_ConstTerm((<pAdicZZpXCRElement>self).unit)

    def is_equal_to(self, right, absprec = None):
        """
        Return whether this element is equal to ``right`` modulo ``self.uniformizer()^absprec``.

        If ``absprec`` is ``None``, checks whether this element is equal to ``right``
        modulo the lower of their two precisions.

        EXAMPLES::

            sage: R = Zp(5,5)
            sage: S.<x> = R[]
            sage: f = x^5 + 75*x^3 - 15*x^2 +125*x - 5
            sage: W.<w> = R.ext(f)
            sage: a = W(47); b = W(47 + 25)
            sage: a.is_equal_to(b)
            False
            sage: a.is_equal_to(b, 7)
            True
        """
        # Should be sped up later
        return (self - right).is_zero(absprec)

#    def lift(self):
#        """
#        Return an element of a number field defined by the same polynomial as self's parent that is congruent to self modulo an appropriate ideal.

#        Not currently implemented.
#        """
#        raise NotImplementedError

    cpdef pAdicZZpXCRElement lift_to_precision(self, absprec=None):
        """
        Return a ``pAdicZZpXCRElement`` congruent to this element but with
        absolute precision at least ``absprec``.

        INPUT:

        - ``absprec`` -- (default ``None``) the absolute precision of
          the result.  If ``None``, lifts to the maximum precision
          allowed.

        .. NOTE::

            If setting ``absprec`` that high would violate the
            precision cap, raises a precision error.  If self is an
            inexact zero and ``absprec`` is greater than the maximum
            allowed valuation, raises an error.

            Note that the new digits will not necessarily be zero.

        EXAMPLES::

            sage: R = Zp(5,5)
            sage: S.<x> = R[]
            sage: f = x^5 + 75*x^3 - 15*x^2 +125*x - 5
            sage: W.<w> = R.ext(f)
            sage: a = W(345, 17); a
            4*w^5 + 3*w^7 + w^9 + 3*w^10 + 2*w^11 + 4*w^12 + w^13 + 2*w^14 + 2*w^15 + O(w^17)
            sage: b = a.lift_to_precision(19); b
            4*w^5 + 3*w^7 + w^9 + 3*w^10 + 2*w^11 + 4*w^12 + w^13 + 2*w^14 + 2*w^15
             + w^17 + 2*w^18 + O(w^19)
            sage: c = a.lift_to_precision(24); c
            4*w^5 + 3*w^7 + w^9 + 3*w^10 + 2*w^11 + 4*w^12 + w^13 + 2*w^14 + 2*w^15
             + w^17 + 2*w^18 + 4*w^19 + 4*w^20 + 2*w^21 + 4*w^23 + O(w^24)
            sage: a._ntl_rep()
            [19 35 118 60 121]
            sage: b._ntl_rep()
            [19 35 118 60 121]
            sage: c._ntl_rep()
            [19 35 118 60 121]
            sage: a.lift_to_precision().precision_relative() == W.precision_cap()
            True
        """
        cdef pAdicZZpXCRElement ans
        cdef long aprec, rprec
        self._normalize()
        if self._is_exact_zero():
            return self
        if absprec is not None and not isinstance(absprec, Integer):
            absprec = Integer(absprec)
        if absprec is None:
            if self.relprec == 0:
                # return an exact zero
                ans = self._new_c(0)
                ans._set_exact_zero()
                return ans
            aprec = self.prime_pow.ram_prec_cap + self.ordp
        elif mpz_fits_slong_p((<Integer>absprec).value) == 0:
            if mpz_sgn((<Integer>absprec).value) < 0 or self.relprec == self.prime_pow.ram_prec_cap:
                return self
            else:
                if self.relprec == 0:
                    raise ValueError("absprec larger than maximum allowable valuation")
                else:
                    raise PrecisionError("precision higher than allowed by the precision cap")
        else:
            aprec = mpz_get_si((<Integer>absprec).value)
        if aprec <= self.ordp + self.relprec:
            return self
        if self.relprec == 0:
            if self.ordp >= aprec:
                return self
            elif aprec >= maxordp:
                raise ValueError("absprec larger than maximum allowable valuation")
            else:
                ans = self._new_c(0)
                ans._set_inexact_zero(aprec)
                return ans
        # Now we're done handling all the special cases.
        rprec = aprec - self.ordp
        if rprec > self.prime_pow.ram_prec_cap:
            raise PrecisionError("precision higher than allowed by the precision cap")
        ans = self._new_c(rprec)
        ans.ordp = self.ordp
        ZZ_pX_conv_modulus(ans.unit, self.unit, self.prime_pow.get_context_capdiv(rprec).x)
        return ans

    def expansion(self, n = None, lift_mode = 'simple'):
        """
        Return a list giving a series representation of ``self``.

        - If ``lift_mode == 'simple'`` or ``'smallest'``, the returned
          list will consist of integers (in the Eisenstein case) or a
          list of lists of integers (in the unramified case).  ``self``
          can be reconstructed as a sum of elements of the list times
          powers of the uniformiser (in the Eisenstein case), or as a
          sum of powers of the `p` times polynomials in the generator
          (in the unramified case).

          + If ``lift_mode == 'simple'``, all integers will be in the interval
            `[0,p-1]`.

          + If ``lift_mode == 'smallest'`` they will be in the
            interval `[(1-p)/2, p/2]`.

        - If ``lift_mode == 'teichmuller'``, returns a list of
          ``pAdicZZpXCRElements``, all of which are Teichmuller
          representatives and such that ``self`` is the sum of that list
          times powers of the uniformizer.

        Note that zeros are truncated from the returned list if
        ``self.parent()`` is a field, so you must use the
        ``valuation`` function to fully reconstruct ``self``.

        INPUT:

        - ``n`` -- integer (default ``None``).  If given, returns the corresponding
          entry in the expansion.

        EXAMPLES::

            sage: R = Zp(5,5)
            sage: S.<x> = R[]
            sage: f = x^5 + 75*x^3 - 15*x^2 +125*x - 5
            sage: W.<w> = R.ext(f)
            sage: y = W(775, 19); y
            w^10 + 4*w^12 + 2*w^14 + w^15 + 2*w^16 + 4*w^17 + w^18 + O(w^19)
            sage: (y>>9).expansion()
            [0, 1, 0, 4, 0, 2, 1, 2, 4, 1]
            sage: (y>>9).expansion(lift_mode='smallest')
            [0, 1, 0, -1, 0, 2, 1, 2, 0, 1]
            sage: w^10 - w^12 + 2*w^14 + w^15 + 2*w^16 + w^18 + O(w^19)
            w^10 + 4*w^12 + 2*w^14 + w^15 + 2*w^16 + 4*w^17 + w^18 + O(w^19)
            sage: g = x^3 + 3*x + 3
            sage: A.<a> = R.ext(g)
            sage: y = 75 + 45*a + 1200*a^2; y
            4*a*5 + (3*a^2 + a + 3)*5^2 + 4*a^2*5^3 + a^2*5^4 + O(5^6)
            sage: E = y.expansion(); E
            5-adic expansion of 4*a*5 + (3*a^2 + a + 3)*5^2 + 4*a^2*5^3 + a^2*5^4 + O(5^6)
            sage: list(E)
            [[], [0, 4], [3, 1, 3], [0, 0, 4], [0, 0, 1], []]
            sage: list(y.expansion(lift_mode='smallest'))
            [[], [0, -1], [-2, 2, -2], [1], [0, 0, 2], []]
            sage: 5*((-2*5 + 25) + (-1 + 2*5)*a + (-2*5 + 2*125)*a^2)
            4*a*5 + (3*a^2 + a + 3)*5^2 + 4*a^2*5^3 + a^2*5^4 + O(5^6)
            sage: list(W(0).expansion())
            []
            sage: list(W(0,4).expansion())
            []
            sage: list(A(0,4).expansion())
            []

        TESTS:

        We check that :trac:`24949` is fixed::

            sage: R = Zp(2)
            sage: S.<x> = R[]
            sage: A.<a> = R.extension(x^10 + 2)
            sage: u = a^4 + a^5
            sage: v = a^2 + a^3
            sage: w = u - v^2
            sage: w.expansion(4)
            0

        """
        self._normalize()
        if lift_mode == 'teichmuller':
            zero = self.parent()(0)
        elif self.prime_pow.e == 1:
            zero = []
        else:
            zero = Integer(0)
        if isinstance(n, slice):
            return self.slice(n.start, n.stop, n.step)
        elif n is not None:
            if self._is_exact_zero() or n < self.ordp:
                return zero
            elif n >= self.ordp + self.relprec:
                raise PrecisionError
        cdef Integer ordp
        if self.relprec == 0: # cannot have n = None
            return []
        if lift_mode == 'simple':
            ulist = self.ext_p_list(pos=True)
        elif lift_mode == 'smallest':
            ulist = self.ext_p_list(pos=False)
        elif lift_mode == 'teichmuller':
            if n is None:
                ulist = self.teichmuller_expansion()
            else:
                return self.teichmuller_expansion(n)
        else:
            raise ValueError("lift mode must be one of 'simple', 'smallest' or 'teichmuller'")
        if n is not None:
            try:
                return ulist[n - self.ordp]
            except IndexError:
                return zero
        if self.prime_pow.in_field == 0 and self.ordp > 0:
            ulist = [zero] * self.ordp + ulist
        return ulist

    def matrix_mod_pn(self):
        r"""
        Return the matrix of right multiplication by the element on
        the power basis `1, x, x^2, \ldots, x^{d-1}` for this
        extension field.  Thus the *rows* of this matrix give the
        images of each of the `x^i`.  The entries of the matrices are
        :class:`IntegerMod` elements, defined modulo `p^{N / e}` where `N` is
        the absolute precision of this element (unless this element is
        zero to arbitrary precision; in that case the entries are
        integer zeros.)

        Raises an error if this element has negative valuation.

        EXAMPLES::

            sage: R = ZpCR(5,5)
            sage: S.<x> = R[]
            sage: f = x^5 + 75*x^3 - 15*x^2 +125*x - 5
            sage: W.<w> = R.ext(f)
            sage: a = (3+w)^7
            sage: a.matrix_mod_pn()
            [2757  333 1068  725 2510]
            [  50 1507  483  318  725]
            [ 500   50 3007 2358  318]
            [1590 1375 1695 1032 2358]
            [2415  590 2370 2970 1032]

        TESTS:

        Check that :trac:`13617` has been fixed::

            sage: W.zero().matrix_mod_pn()
            [0 0 0 0 0]
            [0 0 0 0 0]
            [0 0 0 0 0]
            [0 0 0 0 0]
            [0 0 0 0 0]

        """
        if self.valuation_c() < 0:
            raise ValueError("self must be integral")
        n = self.prime_pow.deg
        from sage.matrix.constructor import matrix
        if self._is_exact_zero():
            from sage.rings.integer_ring import IntegerRing
            return matrix(IntegerRing(), n, n)
        R = IntegerModRing(self.prime_pow.pow_Integer(self.prime_pow.capdiv(self.ordp + self.relprec)))
        L = []
        cdef ntl_ZZ_pX cur = <ntl_ZZ_pX>self._ntl_rep_abs()[0]
        cur.c.restore_c()
        cdef ZZ_pX_Modulus_c* m = self.prime_pow.get_modulus_capdiv(self.ordp + self.relprec)
        cdef ZZ_pX_c x
        ZZ_pX_SetX(x)
        cdef Py_ssize_t i, j
        zero = int(0)
        for i from 0 <= i < n:
            curlist = cur.list()
            L.extend(curlist + [zero]*(n - len(curlist)))
            ZZ_pX_MulMod_pre(cur.x, cur.x, x, m[0])
        return matrix(R, n, n,  L)

#     def matrix(self, base = None):
#         """
#         If base is None, return the matrix of right multiplication by
#         the element on the power basis `1, x, x^2, \ldots, x^{d-1}`
#         for this extension field.  Thus the \emph{rows} of this matrix
#         give the images of each of the `x^i`.

#         If base is not None, then base must be either a field that
#         embeds in the parent of self or a morphism to the parent of
#         self, in which case this function returns the matrix of
#         multiplication by self on the power basis, where we view the
#         parent field as a field over base.

#         INPUT:
#             base -- field or morphism
#         """
#         raise NotImplementedError

#     def multiplicative_order(self, prec=None):
#         """
#         Return the multiplicative order of self, ie the smallest
#         positive n so that there is an exact p-adic element congruent
#         to self modulo self's precision that is an nth root of unity.

#         Note: unlike the case for Qp and Zp, it is possible to have
#         non-teichmuller elements with finite orders.  This can happen
#         only if (p-1) divides the ramification index (see the
#         documentation on __pow__).

#         INPUT:

#             - self -- a p-adic element
#             - prec -- an integer

#         OUTPUT:

#             - integer -- the multiplicative order of self
#         """
#         raise NotImplementedError

    def teichmuller_expansion(self, n = None):
        r"""
        Return a list [`a_0`, `a_1`,..., `a_n`] such that

        - `a_i^q = a_i`
        - ``self.unit_part()`` = `\sum_{i = 0}^n a_i \pi^i`, where `\pi` is a
          uniformizer of ``self.parent()``
        - if `a_i \ne 0`, the absolute precision of `a_i` is
          ``self.precision_relative() - i``

        INPUT:

        - ``n`` -- integer (default ``None``).  If given, returns the corresponding
          entry in the expansion.

        EXAMPLES::

            sage: R.<a> = ZqCR(5^4,4)
            sage: E = a.teichmuller_expansion(); E
            5-adic expansion of a + O(5^4) (teichmuller)
            sage: list(E)
            [a + (2*a^3 + 2*a^2 + 3*a + 4)*5 + (4*a^3 + 3*a^2 + 3*a + 2)*5^2
               + (4*a^2 + 2*a + 2)*5^3 + O(5^4),
             (3*a^3 + 3*a^2 + 2*a + 1) + (a^3 + 4*a^2 + 1)*5 + (a^2 + 4*a + 4)*5^2 + O(5^3),
             (4*a^3 + 2*a^2 + a + 1) + (2*a^3 + 2*a^2 + 2*a + 4)*5 + O(5^2),
             (a^3 + a^2 + a + 4) + O(5)]
            sage: sum([c * 5^i for i, c in enumerate(E)])
            a + O(5^4)
            sage: all(c^625 == c for c in E)
            True

            sage: S.<x> = ZZ[]
            sage: f = x^3 - 98*x + 7
            sage: W.<w> = ZpCR(7,3).ext(f)
            sage: b = (1+w)^5; L = b.teichmuller_expansion(); L
            [1 + O(w^9), 5 + 5*w^3 + w^6 + 4*w^7 + O(w^8), 3 + 3*w^3 + O(w^7),
             3 + 3*w^3 + O(w^6), O(w^5), 4 + 5*w^3 + O(w^4), 3 + O(w^3),
             6 + O(w^2), 6 + O(w)]
            sage: sum([w^i*L[i] for i in range(9)]) == b
            True
            sage: all(L[i]^(7^3) == L[i] for i in range(9))
            True

            sage: L = W(3).teichmuller_expansion(); L
            [3 + 3*w^3 + w^7 + O(w^9), O(w^8), O(w^7), 4 + 5*w^3 + O(w^6),
             O(w^5), O(w^4), 3 + O(w^3), 6 + O(w^2)]
            sage: sum([w^i*L[i] for i in range(len(L))])
            3 + O(w^9)
        """
        cdef long rp = self.relprec
        cdef pAdicZZpXCRElement v
        if n is None:
            L = []
            if rp == 0:
                return L
        elif self._is_exact_zero() or n < self.ordp:
            return self.parent()(0)
        elif n >= self.ordp + rp:
            raise PrecisionError
        else:
            v = self._new_c(rp)
        cdef pAdicZZpXCRElement u = self.unit_part()
        cdef long goal
        if n is not None: goal = rp - n + self.ordp
        while u.relprec > 0:
            v = self._new_c(rp)
            self.prime_pow.teichmuller_set_c(&v.unit, &u.unit, rp)
            v.ordp = 0
            if n is None:
                L.append(v)
            elif rp == goal:
                return v
            if rp == 1: break
            ZZ_pX_sub(u.unit, u.unit, v.unit)
            u.relprec = -u.relprec
            u._normalize()
            if u.relprec == 0: break
            rp -= 1
            u.ordp -= 1
            while u.ordp > 0:
                if n is None:
                    v = self._new_c(0)
                    v._set_inexact_zero(rp)
                    L.append(v)
                elif rp == goal:
                    v = self._new_c(0)
                    v._set_inexact_zero(rp)
                    return v
                rp -= 1
                u.ordp -= 1
        if n is None:
            return L
        else:
            v = self._new_c(0)
            v._set_inexact_zero(rp)
            return v

    def _teichmuller_set_unsafe(self):
        """
        Sets this element to the Teichmuller representative with the
        same residue.

        .. WARNING::

            This function modifies the element, which is not safe.
            Elements are supposed to be immutable.

        EXAMPLES::

            sage: R = Zp(7,5)
            sage: S.<x> = R[]
            sage: f = x^5 + 77*x^3 - 98*x^2 - 7
            sage: W.<w> = R.ext(f)
            sage: y = W.teichmuller(3, 15); y  # indirect doctest
            3 + 4*w^5 + 2*w^8 + 6*w^10 + w^11 + 6*w^12 + 5*w^13 + 4*w^14 + O(w^15)

            sage: y^7 == y
            True
            sage: g = x^3 + 3*x^2 + 4
            sage: A.<a> = R.ext(g)
            sage: b = A.teichmuller(1 + 2*a - a^2); b
            (6*a^2 + 2*a + 1) + (5*a + 3)*7 + (5*a + 5)*7^2 + (4*a^2 + 4*a + 2)*7^3 + (2*a + 1)*7^4 + O(7^5)
            sage: b^343 == b
            True

        TESTS:

        We check that :trac:`8239` is resolved::

            sage: K.<a> = Qq(25)
            sage: K.teichmuller(K(2/5))
            Traceback (most recent call last):
            ...
            ValueError: cannot set negative valuation element to Teichmuller representative
        """
        self._normalize()
        if self.ordp > 0:
            self._set_exact_zero()
        elif self.ordp < 0:
            raise ValueError("cannot set negative valuation element to Teichmuller representative")
        elif self.relprec == 0:
            raise ValueError("not enough precision known")
        else:
            self.prime_pow.teichmuller_set_c(&self.unit, &self.unit, self.relprec)

#    def padded_list(self, n, lift_mode = 'simple'):
#        """
#        Return a list of coefficients of pi starting with `pi^0` up to
#        `pi^n` exclusive (padded with zeros if needed)

#        """
#        raise NotImplementedError

    def precision_absolute(self):
        """
        Return the absolute precision of this element, i.e., the power of the
        uniformizer modulo which this element is defined.

        EXAMPLES::

            sage: R = Zp(5,5)
            sage: S.<x> = R[]
            sage: f = x^5 + 75*x^3 - 15*x^2 +125*x - 5
            sage: W.<w> = R.ext(f)
            sage: a = W(75, 19); a
            3*w^10 + 2*w^12 + w^14 + w^16 + w^17 + 3*w^18 + O(w^19)
            sage: a.valuation()
            10
            sage: a.precision_absolute()
            19
            sage: a.precision_relative()
            9
            sage: a.unit_part()
            3 + 2*w^2 + w^4 + w^6 + w^7 + 3*w^8 + O(w^9)
            sage: (a.unit_part() - 3).precision_absolute()
            9
        """
        cdef Integer ans
        if self.ordp == maxordp:
            return infinity
        else:
            ans = PY_NEW(Integer)
            if self.relprec > 0:
                mpz_set_si(ans.value, self.relprec + self.ordp)
            else:
                mpz_set_si(ans.value, -self.relprec + self.ordp)
            return ans

    def precision_relative(self):
        """
        Return the relative precision of this element, i.e., the power of the
        uniformizer modulo which the unit part of ``self`` is defined.

        EXAMPLES::

            sage: R = Zp(5,5)
            sage: S.<x> = R[]
            sage: f = x^5 + 75*x^3 - 15*x^2 +125*x - 5
            sage: W.<w> = R.ext(f)
            sage: a = W(75, 19); a
            3*w^10 + 2*w^12 + w^14 + w^16 + w^17 + 3*w^18 + O(w^19)
            sage: a.valuation()
            10
            sage: a.precision_absolute()
            19
            sage: a.precision_relative()
            9
            sage: a.unit_part()
            3 + 2*w^2 + w^4 + w^6 + w^7 + 3*w^8 + O(w^9)
        """
        self._normalize()
        cdef Integer ans = PY_NEW(Integer)
        mpz_set_ui(ans.value, self.relprec)
        return ans

#    def residue(self, n = 1):
#        """
#        Reduces this element modulo pi^n.
#        """
#        raise NotImplementedError

    cdef long valuation_c(self):
        """
        Return the valuation of this element.

        EXAMPLES::

            sage: R = Zp(5,5)
            sage: S.<x> = R[]
            sage: f = x^5 + 75*x^3 - 15*x^2 +125*x - 5
            sage: W.<w> = R.ext(f)
            sage: a = W(75, 19); a
            3*w^10 + 2*w^12 + w^14 + w^16 + w^17 + 3*w^18 + O(w^19)
            sage: a.valuation() # indirect doctest
            10
            sage: a.precision_absolute()
            19
            sage: a.precision_relative()
            9
            sage: a.unit_part()
            3 + 2*w^2 + w^4 + w^6 + w^7 + 3*w^8 + O(w^9)
        """
        self._normalize()
        return self.ordp

    cpdef pAdicZZpXCRElement unit_part(self):
        """
        Return the unit part of this element, ie ``self / uniformizer^(self.valuation())``.

        EXAMPLES::

            sage: R = Zp(5,5)
            sage: S.<x> = R[]
            sage: f = x^5 + 75*x^3 - 15*x^2 +125*x - 5
            sage: W.<w> = R.ext(f)
            sage: a = W(75, 19); a
            3*w^10 + 2*w^12 + w^14 + w^16 + w^17 + 3*w^18 + O(w^19)
            sage: a.valuation()
            10
            sage: a.precision_absolute()
            19
            sage: a.precision_relative()
            9
            sage: a.unit_part()
            3 + 2*w^2 + w^4 + w^6 + w^7 + 3*w^8 + O(w^9)

        TESTS:

        We check that :trac:`13616` is resolved::

            sage: z = (1+w)^5
            sage: y = z - 1
            sage: t=y-y
            sage: t.unit_part()
            O(w^0)
        """
        self._normalize()
        cdef pAdicZZpXCRElement ans = self._new_c(self.relprec)
        ans.ordp = 0
        if self.relprec != 0:
            ans.unit = self.unit
        return ans

    cdef ext_p_list(self, bint pos):
        """
        Return a list of integers (in the Eisenstein case) or a list
        of lists of integers (in the unramified case).  ``self`` can be
        reconstructed as a sum of elements of the list times powers of
        the uniformiser (in the Eisenstein case), or as a sum of
        powers of `p` times polynomials in the generator (in the
        unramified case).

        If ``pos`` is ``True``, all integers will be in the interval `[0,p-1]`,
        otherwise they will be in the interval `[(1-p)/2, p/2]`.

        Note that zeros are truncated from the returned list, so you
        must use the method :meth:`valuation` to completely recover ``self``.

        EXAMPLES::

            sage: R = Zp(5,5)
            sage: S.<x> = R[]
            sage: f = x^5 + 75*x^3 - 15*x^2 +125*x - 5
            sage: W.<w> = R.ext(f)
            sage: y = W(775, 19); y
            w^10 + 4*w^12 + 2*w^14 + w^15 + 2*w^16 + 4*w^17 + w^18 + O(w^19)
            sage: y._ext_p_list(True)
            [1, 0, 4, 0, 2, 1, 2, 4, 1]
            sage: y._ext_p_list(False)
            [1, 0, -1, 0, 2, 1, 2, 0, 1]
            sage: w^10 - w^12 + 2*w^14 + w^15 + 2*w^16 + w^18 + O(w^19)
            w^10 + 4*w^12 + 2*w^14 + w^15 + 2*w^16 + 4*w^17 + w^18 + O(w^19)
            sage: g = x^3 + 3*x + 3
            sage: A.<a> = R.ext(g)
            sage: y = 75 + 45*a + 1200*a^2; y
            4*a*5 + (3*a^2 + a + 3)*5^2 + 4*a^2*5^3 + a^2*5^4 + O(5^6)
            sage: y._ext_p_list(True)
            [[0, 4], [3, 1, 3], [0, 0, 4], [0, 0, 1]]
            sage: y._ext_p_list(False)
            [[0, -1], [-2, 2, -2], [1], [0, 0, 2]]
            sage: 5*((-2*5 + 25) + (-1 + 2*5)*a + (-2*5 + 2*125)*a^2)
            4*a*5 + (3*a^2 + a + 3)*5^2 + 4*a^2*5^3 + a^2*5^4 + O(5^6)
        """
        self._normalize()
        return self.ext_p_list_precs(pos, self.relprec)

def make_ZZpXCRElement(parent, unit, ordp, relprec, version):
    """
    Unpickling.

    EXAMPLES::

        sage: R = Zp(5,5)
        sage: S.<x> = R[]
        sage: f = x^5 + 75*x^3 - 15*x^2 +125*x - 5
        sage: W.<w> = R.ext(f)
        sage: y = W(775, 19); y
        w^10 + 4*w^12 + 2*w^14 + w^15 + 2*w^16 + 4*w^17 + w^18 + O(w^19)
        sage: loads(dumps(y)) #indirect doctest
        w^10 + 4*w^12 + 2*w^14 + w^15 + 2*w^16 + 4*w^17 + w^18 + O(w^19)

        sage: from sage.rings.padics.padic_ZZ_pX_CR_element import make_ZZpXCRElement
        sage: make_ZZpXCRElement(W, y._ntl_rep(), 3, 9, 0)
        w^3 + 4*w^5 + 2*w^7 + w^8 + 2*w^9 + 4*w^10 + w^11 + O(w^12)
    """
    cdef pAdicZZpXCRElement ans
    cdef ZZ_pX_c poly
    if version == 0:
        ans = pAdicZZpXCRElement(parent, [], empty = True)
        if relprec == 0:
            ans._set_inexact_zero(mpz_get_si((<Integer>ordp).value))
        else:
            ans.prime_pow.restore_context_capdiv(mpz_get_si((<Integer>relprec).value))
            poly = (<ntl_ZZ_pX>unit).x
            ans._set(&poly, mpz_get_si((<Integer>ordp).value), mpz_get_si((<Integer>relprec).value))
        return ans
    else:
        raise ValueError("unknown unpickling version")<|MERGE_RESOLUTION|>--- conflicted
+++ resolved
@@ -74,11 +74,7 @@
     ``prime_pow.get_top_context`` -- obtain an
     ``ntl_ZZ_pContext_class`` corresponding to `p^n`.  The capdiv
     version divides by ``prime_pow.e`` as appropriate.
-<<<<<<< HEAD
-    ``top_context`` corresponds to `p^{\text{prec_cap}}`.
-=======
     ``top_context`` corresponds to `p^{\texttt{prec\_cap}}`.
->>>>>>> ab3794d4
 
   + ``prime_pow.restore_context``,
     ``prime_pow.restore_context_capdiv``,
