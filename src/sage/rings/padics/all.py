<<<<<<< HEAD
# sage_setup: distribution = sagemath-flint

from .all__sagemath_flint import *
=======

from sage.rings.padics.all__sagemath_flint import *
>>>>>>> 2bad7721
<|MERGE_RESOLUTION|>--- conflicted
+++ resolved
@@ -1,8 +1,3 @@
-<<<<<<< HEAD
 # sage_setup: distribution = sagemath-flint
 
-from .all__sagemath_flint import *
-=======
-
-from sage.rings.padics.all__sagemath_flint import *
->>>>>>> 2bad7721
+from sage.rings.padics.all__sagemath_flint import *