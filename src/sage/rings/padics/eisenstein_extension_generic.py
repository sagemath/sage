"""
Eisenstein Extension Generic

This file implements the shared functionality for Eisenstein extensions.

AUTHORS:

- David Roe
"""

# ****************************************************************************
#       Copyright (C) 2008 David Roe <roed.math@gmail.com>
#                          William Stein <wstein@gmail.com>
#                     2022 Julian Rüth <julian.rueth@fsfe.org>
#
#  Distributed under the terms of the GNU General Public License (GPL)
#  as published by the Free Software Foundation; either version 2 of
#  the License, or (at your option) any later version.
#
#                  https://www.gnu.org/licenses/
# ****************************************************************************

from .padic_extension_generic import pAdicExtensionGeneric
from sage.rings.infinity import infinity


class EisensteinExtensionGeneric(pAdicExtensionGeneric):
    def __init__(self, exact_modulus, poly, prec, print_mode, names, element_class):
        """
        Initializes self.

        EXAMPLES::

            sage: A = Zp(7,10)
            sage: S.<x> = A[]
            sage: B.<t> = A.ext(x^2+7) #indirect doctest
        """
        pAdicExtensionGeneric.__init__(self, exact_modulus, poly, prec, print_mode, names, element_class)

    def relative_e(self):
        """
<<<<<<< HEAD
        Return the type (``Unramified``, ``Eisenstein``) of this
        extension as a string, if any.

        Used for printing.
=======
        Return the relative ramification index of this ring over its base, i.e., its :meth:`degree`.
>>>>>>> 68ad5275

        EXAMPLES::

            sage: L.<pi> = Qp(3).extension(x^2 - 3)
            sage: L.relative_e()
            2
        """
        return self.modulus().degree()

    def residue_class_field(self):
        """
        Returns the residue class field.

        INPUT:

        - self -- a p-adic ring

        OUTPUT:

        - the residue field

        EXAMPLES::

            sage: A = Zp(7,10)
            sage: S.<x> = A[]
            sage: B.<t> = A.ext(x^2+7)
            sage: B.residue_class_field()
            Finite Field of size 7
        """
        return self.ground_ring().residue_class_field()

    def residue_ring(self, n):
        """
        Return the quotient of the ring of integers by the nth power of its maximal ideal.

        EXAMPLES::

            sage: S.<x> = ZZ[]
            sage: W.<w> = Zp(5).extension(x^2 - 5)
            sage: W.residue_ring(1)
            Ring of integers modulo 5

        The following requires implementing more general Artinian rings::

            sage: W.residue_ring(2)
            Traceback (most recent call last):
            ...
            NotImplementedError
        """
        if n == 1:
            return self.ground_ring().residue_ring(1)
        else:
            raise NotImplementedError

    #def discriminant(self, K=None):
    #    if K is self:
    #        return 1
    #    else:
    #        raise NotImplementedError

    #def automorphisms(self):
    #    raise NotImplementedError

    #def galois_group(self):
    #    r"""
    #    Returns the Galois group of self's fraction field over Qp.
    #    """
    #    ##
    #    ## If K is a number field, then K.galois_group() can return
    #    ## other variants, i.e. via Pari or KASH. We could consider
    #    ## doing this.
    #    ##
    #    raise NotImplementedError

    #def is_abelian(self):
    #    raise NotImplementedError

    #def is_normal(self):
    #    raise NotImplementedError

    def gen(self, n=0):
        """
        Returns a generator for self as an extension of its ground ring.

        EXAMPLES::

            sage: A = Zp(7,10)
            sage: S.<x> = A[]
            sage: B.<t> = A.ext(x^2+7)
            sage: B.gen()
            t + O(t^21)
        """
        if n != 0:
            raise IndexError("only one generator")
        return self([0,1])

    def gen_unram(self):
        """
        An element of this ring that generates the maximal unramified subextension over Qp or Zp.

        EXAMPLES::

            sage: K.<a> = Qq(64)
            sage: R.<x> = K[]
            sage: W.<w> = K.extension(x^2 - 2)
            sage: W.gen_unram()
            a + O(w^40)
        """
        return self(self.ground_ring().gen_unram())

    def uniformizer_pow(self, n):
        """
        Returns the nth power of the uniformizer of self (as an
        element of self).

        EXAMPLES::

            sage: A = Zp(7,10)
            sage: S.<x> = A[]
            sage: B.<t> = A.ext(x^2+7)
            sage: B.uniformizer_pow(5)
            t^5 + O(t^25)
        """
        if n is infinity:
            return self(0)
        else:
            return self(1) << n

    def uniformizer(self):
        """
        Returns the uniformizer of self, ie a generator for the unique
        maximal ideal.

        EXAMPLES::

            sage: A = Zp(7,10)
            sage: S.<x> = A[]
            sage: B.<t> = A.ext(x^2+7)
            sage: B.uniformizer()
            t + O(t^21)
        """
        return self.gen()

    def _uniformizer_print(self):
        """
        Returns a string representation of how the uniformizer of self
        prints.  Mainly for internal use.

        EXAMPLES::

            sage: A = Zp(7,10)
            sage: S.<x> = A[]
            sage: B.<t> = A.ext(x^2+7)
            sage: B._uniformizer_print()
            't'
        """
        return self.variable_name()

#     def has_pth_root(self):
#         raise NotImplementedError

#     def has_root_of_unity(self, n):
#         raise NotImplementedError<|MERGE_RESOLUTION|>--- conflicted
+++ resolved
@@ -39,14 +39,10 @@
 
     def relative_e(self):
         """
-<<<<<<< HEAD
         Return the type (``Unramified``, ``Eisenstein``) of this
         extension as a string, if any.
 
         Used for printing.
-=======
-        Return the relative ramification index of this ring over its base, i.e., its :meth:`degree`.
->>>>>>> 68ad5275
 
         EXAMPLES::
 
