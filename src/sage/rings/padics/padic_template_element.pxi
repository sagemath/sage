--- conflicted
+++ resolved
@@ -39,14 +39,7 @@
 from sage.rings.padics.precision_error import PrecisionError
 from sage.rings.padics.misc import trim_zeros
 from sage.rings.polynomial.polynomial_element import Polynomial
-<<<<<<< HEAD
-from sage.structure.element import canonical_coercion, Element
-
-=======
 from sage.structure.element import canonical_coercion
-
-import itertools
->>>>>>> 545c2d19
 
 cdef long maxordp = (1L << (sizeof(long) * 8 - 2)) - 1
 cdef long minusmaxordp = -maxordp
