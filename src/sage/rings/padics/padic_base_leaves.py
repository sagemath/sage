# sage_setup: distribution = sagemath-pari
r"""
`p`-adic Base Leaves

Implementations of `\ZZ_p` and `\QQ_p`

AUTHORS:

- David Roe
- Genya Zaytman: documentation
- David Harvey: doctests
- William Stein: doctest updates

EXAMPLES:

`p`-adic rings and fields are examples of inexact structures, as the
reals are.  That means that elements cannot generally be stored
exactly: to do so would take an infinite amount of storage.  Instead,
we store an approximation to the elements with varying precision.

There are two types of precision for a `p`-adic element.  The first is
relative precision, which gives the number of known `p`-adic digits::

    sage: R = Qp(5, 20, 'capped-rel', 'series'); a = R(675); a
    2*5^2 + 5^4 + O(5^22)
    sage: a.precision_relative()
    20

The second type of precision is absolute precision, which gives the
power of `p` that this element is stored modulo::

    sage: a.precision_absolute()
    22

The number of times that `p` divides the element is called the
valuation, and can be accessed with the methods :meth:`valuation` and
:meth:`ordp`:

    sage: a.valuation()
    2

The following relationship holds:

``self.valuation() + self.precision_relative() == self.precision_absolute().``

    sage: a.valuation() + a.precision_relative() == a.precision_absolute()
    True

In the capped relative case, the relative precision of an element
is restricted to be at most a certain value, specified at the
creation of the field.  Individual elements also store their own
precision, so the effect of various arithmetic operations on
precision is tracked.  When you cast an exact element into a
capped relative field, it truncates it to the precision cap of the
field.::

    sage: R = Qp(5, 5); a = R(4006); a
    1 + 5 + 2*5^3 + 5^4 + O(5^5)
    sage: b = R(17/3); b
    4 + 2*5 + 3*5^2 + 5^3 + 3*5^4 + O(5^5)
    sage: c = R(4025); c
    5^2 + 2*5^3 + 5^4 + 5^5 + O(5^7)
    sage: a + b
    4*5 + 3*5^2 + 3*5^3 + 4*5^4 + O(5^5)
    sage: a + b + c
    4*5 + 4*5^2 + 5^4 + O(5^5)

::

    sage: R = Zp(5, 5, 'capped-rel', 'series'); a = R(4006); a
    1 + 5 + 2*5^3 + 5^4 + O(5^5)
    sage: b = R(17/3); b
    4 + 2*5 + 3*5^2 + 5^3 + 3*5^4 + O(5^5)
    sage: c = R(4025); c
    5^2 + 2*5^3 + 5^4 + 5^5 + O(5^7)
    sage: a + b
    4*5 + 3*5^2 + 3*5^3 + 4*5^4 + O(5^5)
    sage: a + b + c
    4*5 + 4*5^2 + 5^4 + O(5^5)

In the capped absolute type, instead of having a cap on the
relative precision of an element there is instead a cap on the
absolute precision.  Elements still store their own precisions,
and as with the capped relative case, exact elements are truncated
when cast into the ring.::

    sage: R = ZpCA(5, 5); a = R(4005); a
    5 + 2*5^3 + 5^4 + O(5^5)
    sage: b = R(4025); b
    5^2 + 2*5^3 + 5^4 + O(5^5)
    sage: a * b
    5^3 + 2*5^4 + O(5^5)
    sage: (a * b) // 5^3
    1 + 2*5 + O(5^2)
    sage: type((a * b) // 5^3)
    <class 'sage.rings.padics.padic_capped_absolute_element.pAdicCappedAbsoluteElement'>
    sage: (a * b) / 5^3
    1 + 2*5 + O(5^2)
    sage: type((a * b) / 5^3)
    <class 'sage.rings.padics.padic_capped_relative_element.pAdicCappedRelativeElement'>

The fixed modulus type is the leanest of the p-adic rings: it is
basically just a wrapper around `\ZZ / p^n \ZZ`
providing a unified interface with the rest of the `p`-adics.  This is
the type you should use if your primary interest is in speed (though
it's not all that much faster than other `p`-adic types).  It does not
track precision of elements.::

    sage: R = ZpFM(5, 5); a = R(4005); a
    5 + 2*5^3 + 5^4
    sage: a // 5
    1 + 2*5^2 + 5^3

`p`-adic rings and fields should be created using the creation
functions :func:`Zp` and :func:`Qp` as above.  This will ensure that there is
only one instance of `\ZZ_p` and `\QQ_p` of a given
type, `p`, print mode and precision.  It also saves typing very long
class names.::

    sage: Qp(17,10)
    17-adic Field with capped relative precision 10
    sage: R = Qp(7, prec = 20, print_mode = 'val-unit'); S = Qp(7, prec = 20, print_mode = 'val-unit'); R is S
    True
    sage: Qp(2)
    2-adic Field with capped relative precision 20

Once one has a `p`-adic ring or field, one can cast elements into it
in the standard way.  Integers, ints, longs, Rationals, other `p`-adic
types, pari `p`-adics and elements of `\ZZ / p^n \ZZ`
can all be cast into a `p`-adic field.::

    sage: R = Qp(5, 5, 'capped-rel','series'); a = R(16); a
    1 + 3*5 + O(5^5)
    sage: b = R(23/15); b
    5^-1 + 3 + 3*5 + 5^2 + 3*5^3 + O(5^4)
    sage: S = Zp(5, 5, 'fixed-mod','val-unit'); c = S(Mod(75,125)); c
    5^2 * 3
    sage: R(c)
    3*5^2 + O(5^5)

In the previous example, since fixed-mod elements don't keep track
of their precision, we assume that it has the full precision of
the ring.  This is why you have to cast manually here.

While you can cast explicitly as above, the chains of automatic
coercion are more restricted.  As always in Sage, the following
arrows are transitive and the diagram is commutative.::

    int -> long -> Integer -> Zp capped-rel -> Zp capped_abs -> IntegerMod
    Integer -> Zp fixed-mod -> IntegerMod
    Integer -> Zp capped-abs -> Qp capped-rel

In addition, there are arrows within each type.  For capped relative
and capped absolute rings and fields, these arrows go from lower
precision cap to higher precision cap.  This works since elements
track their own precision: choosing the parent with higher precision
cap means that precision is less likely to be truncated unnecessarily.
For fixed modulus parents, the arrow goes from higher precision cap to
lower.  The fact that elements do not track precision necessitates
this choice in order to not produce incorrect results.

TESTS::

    sage: R = Qp(5, 15, print_mode='bars', print_sep='&')
    sage: repr(R(2777))[3:]
    '0&0&0&0&0&0&0&0&0&0&4&2&1&0&2'
    sage: TestSuite(R).run()                                                            # needs sage.geometry.polyhedron

    sage: R = Zp(5, 15, print_mode='bars', print_sep='&')
    sage: repr(R(2777))[3:]
    '0&0&0&0&0&0&0&0&0&0&4&2&1&0&2'
    sage: TestSuite(R).run()                                                            # needs sage.geometry.polyhedron

    sage: R = ZpCA(5, 15, print_mode='bars', print_sep='&')
    sage: repr(R(2777))[3:]
    '0&0&0&0&0&0&0&0&0&0&4&2&1&0&2'
    sage: TestSuite(R).run()                                                            # needs sage.geometry.polyhedron

"""

#*****************************************************************************
#       Copyright (C) 2008 David Roe <roed.math@gmail.com>
#                          William Stein <wstein@gmail.com>
#
#  Distributed under the terms of the GNU General Public License (GPL)
#  as published by the Free Software Foundation; either version 2 of
#  the License, or (at your option) any later version.
#
#                  http://www.gnu.org/licenses/
#*****************************************************************************
from sage.structure.richcmp import op_LE

from .generic_nodes import pAdicFieldBaseGeneric, \
                          pAdicCappedRelativeFieldGeneric, \
                          pAdicRingBaseGeneric, \
                          pAdicCappedRelativeRingGeneric, \
                          pAdicFixedModRingGeneric, \
                          pAdicCappedAbsoluteRingGeneric, \
                          pAdicFloatingPointRingGeneric, \
                          pAdicFloatingPointFieldGeneric, \
                          pAdicLatticeGeneric, \
                          pAdicRelaxedGeneric
from .padic_capped_relative_element import pAdicCappedRelativeElement
from .padic_capped_absolute_element import pAdicCappedAbsoluteElement
from .padic_fixed_mod_element import pAdicFixedModElement
from .padic_floating_point_element import pAdicFloatingPointElement

from sage.rings.integer_ring import ZZ


class pAdicRingCappedRelative(pAdicRingBaseGeneric, pAdicCappedRelativeRingGeneric):
    r"""
    An implementation of the `p`-adic integers with capped relative
    precision.
    """
    def __init__(self, p, prec, print_mode, names):
        """
        Initialization.

        INPUT:

        - ``p`` -- prime
        - ``prec`` -- precision cap
        - ``print_mode`` -- dictionary with print options.
        - ``names`` -- how to print the prime.

        EXAMPLES::

<<<<<<< HEAD
            sage: R = ZpCR(next_prime(10^60))  #indirect doctest
=======
            sage: R = ZpCR(next_prime(10^60))  # indirect doctest
>>>>>>> ffa0785a
            sage: type(R)
            <class 'sage.rings.padics.padic_base_leaves.pAdicRingCappedRelative_with_category'>

        TESTS::

            sage: # needs sage.geometry.polyhedron
            sage: R = ZpCR(2)
            sage: TestSuite(R).run()
            sage: TestSuite(R).run(elements=[R.random_element() for i in range(2^10)],              # long time
            ....:                  max_runs=2^12, skip='_test_metric_function')
            sage: R._test_metric_function(elements=[R.random_element() for i in range(2^3)])        # long time
            sage: R = ZpCR(3, 1)
            sage: TestSuite(R).run(elements=[R.random_element() for i in range(3^3)])
            sage: R = ZpCR(3, 2)
            sage: TestSuite(R).run(elements=[R.random_element() for i in range(3^6)],               # long time
            ....:                  skip='_test_metric_function')
            sage: R._test_metric_function(elements=[R.random_element() for i in range(2^3)])        # long time
            sage: R = ZpCR(next_prime(10^60))
            sage: TestSuite(R).run(elements=[R.random_element() for i in range(2^3)],               # long time
            ....:                  max_runs=2^5, skip='_test_log')
            sage: R._test_log(max_runs=2, elements=[R.random_element() for i in range(4)])          # long time
        """
        pAdicRingBaseGeneric.__init__(self, p, prec, print_mode, names, pAdicCappedRelativeElement)

    def _coerce_map_from_(self, R):
        """
        Return ``True`` if there is a coerce map from ``R`` to ``self``.

        EXAMPLES::

            sage: K = Zp(17)
            sage: K(1) + 1  # indirect doctest
            2 + O(17^20)
            sage: K.has_coerce_map_from(ZZ)
            True
            sage: K.has_coerce_map_from(int)
            True
            sage: K.has_coerce_map_from(QQ)
            False
            sage: K.has_coerce_map_from(RR)
            False
            sage: K.has_coerce_map_from(Qp(7))
            False
            sage: K.has_coerce_map_from(Zp(17,40))
            False
            sage: K.has_coerce_map_from(Zp(17,10))
            True
            sage: K.has_coerce_map_from(ZpCA(17,40))
            False
        """
        #if isinstance(R, pAdicRingRelaxed) and R.prime() == self.prime():
        #    return True
        if isinstance(R, pAdicRingCappedRelative) and R.prime() == self.prime():
            if R.precision_cap() < self.precision_cap():
                return True
            elif (R.precision_cap() == self.precision_cap() and
                  self._printer.richcmp_modes(R._printer, op_LE)):
                return True

    def _convert_map_from_(self, R):
        """
        Finds conversion maps from R to this ring.

        EXAMPLES::

            sage: Zp(7).convert_map_from(Zmod(343))
            Lifting morphism:
              From: Ring of integers modulo 343
              To:   7-adic Ring with capped relative precision 20
        """
        from sage.rings.finite_rings.integer_mod_ring import IntegerModRing_generic
        if isinstance(R, IntegerModRing_generic):
            N = R.cardinality()
            p = self.prime()
            n = N.exact_log(p)
            if N == p**n:
                from sage.rings.padics.padic_generic import ResidueLiftingMap
                return ResidueLiftingMap._create_(R, self)


class pAdicRingCappedAbsolute(pAdicRingBaseGeneric, pAdicCappedAbsoluteRingGeneric):
    r"""
    An implementation of the `p`-adic integers with capped absolute precision.
    """
    def __init__(self, p, prec, print_mode, names):
        """
        Initialization.

        INPUT:

        - ``p`` -- prime
        - ``prec`` -- precision cap
        - ``print_mode`` -- dictionary with print options.
        - ``names`` -- how to print the prime.

        EXAMPLES::

<<<<<<< HEAD
            sage: R = ZpCA(next_prime(10^60))  #indirect doctest
=======
            sage: R = ZpCA(next_prime(10^60))  # indirect doctest
>>>>>>> ffa0785a
            sage: type(R)
            <class 'sage.rings.padics.padic_base_leaves.pAdicRingCappedAbsolute_with_category'>

        TESTS::

            sage: # needs sage.geometry.polyhedron
            sage: R = ZpCA(2)
            sage: TestSuite(R).run()
            sage: TestSuite(R).run(elements=[R.random_element() for i in range(2^10)],              # long time
            ....:                  max_runs=2^12, skip='_test_metric_function')
            sage: R._test_metric_function(elements=[R.random_element() for i in range(2^3)])        # long time
            sage: R = ZpCA(3, 1)
            sage: TestSuite(R).run(elements=[R.random_element() for i in range(3^3)])
            sage: R = ZpCA(3, 2)
            sage: TestSuite(R).run(elements=[R.random_element() for i in range(3^6)],               # long time
            ....:                  skip='_test_metric_function')
            sage: R._test_metric_function(elements=[R.random_element() for i in range(2^3)])        # long time
            sage: R = ZpCA(next_prime(10^60))
            sage: TestSuite(R).run(elements=[R.random_element() for i in range(2^3)],               # long time
            ....:                  max_runs=2^5, skip='_test_log')
            sage: R._test_log(max_runs=2, elements=[R.random_element() for i in range(4)])
        """
        pAdicRingBaseGeneric.__init__(self, p, prec, print_mode, names, pAdicCappedAbsoluteElement)

    def _coerce_map_from_(self, R):
        """
        Return ``True`` if there is a coerce map from ``R`` to ``self``.

        EXAMPLES::

            sage: K = ZpCA(17)
            sage: K(1) + 1  # indirect doctest
            2 + O(17^20)
            sage: K.has_coerce_map_from(ZZ)
            True
            sage: K.has_coerce_map_from(int)
            True
            sage: K.has_coerce_map_from(QQ)
            False
            sage: K.has_coerce_map_from(RR)
            False
            sage: K.has_coerce_map_from(Qp(7))
            False
            sage: K.has_coerce_map_from(ZpCA(17,40))
            False
            sage: K.has_coerce_map_from(ZpCA(17,10))
            True
            sage: K.has_coerce_map_from(Zp(17,40))
            True
        """
        #if isinstance(R, pAdicRingRelaxed) and R.prime() == self.prime():
        #    return True
        if isinstance(R, pAdicRingCappedRelative) and R.prime() == self.prime():
            return True
        if isinstance(R, pAdicRingCappedAbsolute) and R.prime() == self.prime():
            if R.precision_cap() < self.precision_cap():
                return True
            elif (R.precision_cap() == self.precision_cap() and
                  self._printer.richcmp_modes(R._printer, op_LE)):
                return True

    def _convert_map_from_(self, R):
        """
        Finds conversion maps from R to this ring.

        EXAMPLES::

            sage: ZpCA(7).convert_map_from(Zmod(343))
            Lifting morphism:
              From: Ring of integers modulo 343
              To:   7-adic Ring with capped absolute precision 20
        """
        from sage.rings.finite_rings.integer_mod_ring import IntegerModRing_generic
        if isinstance(R, IntegerModRing_generic):
            N = R.cardinality()
            p = self.prime()
            n = N.exact_log(p)
            if N == p**n:
                from sage.rings.padics.padic_generic import ResidueLiftingMap
                return ResidueLiftingMap._create_(R, self)

class pAdicRingFloatingPoint(pAdicRingBaseGeneric, pAdicFloatingPointRingGeneric):
    r"""
    An implementation of the `p`-adic integers with floating point
    precision.
    """
    def __init__(self, p, prec, print_mode, names):
        """
        Initialization.

        INPUT:

        - ``p`` -- prime
        - ``prec`` -- precision cap
        - ``print_mode`` -- dictionary with print options.
        - ``names`` -- how to print the prime.

        EXAMPLES::

<<<<<<< HEAD
            sage: R = ZpFP(next_prime(10^60))  #indirect doctest
=======
            sage: R = ZpFP(next_prime(10^60))  # indirect doctest
>>>>>>> ffa0785a
            sage: type(R)
            <class 'sage.rings.padics.padic_base_leaves.pAdicRingFloatingPoint_with_category'>

        TESTS::

            sage: # needs sage.geometry.polyhedron
            sage: R = ZpFP(2)
            sage: TestSuite(R).run()
            sage: TestSuite(R).run(elements=[R.random_element() for i in range(2^10)],              # long time
            ....:                  max_runs=2^12, skip='_test_metric_function')
            sage: R._test_metric_function(elements=[R.random_element() for i in range(2^3)])        # long time
            sage: R = ZpFP(3, 1)
            sage: TestSuite(R).run(elements=[R.random_element() for i in range(3^3)])
            sage: R = ZpFP(3, 2)
            sage: TestSuite(R).run(elements=[R.random_element() for i in range(3^6)],               # long time
            ....:                  skip='_test_metric_function')
            sage: R._test_metric_function(elements=[R.random_element() for i in range(2^3)])        # long time
            sage: R = ZpFP(next_prime(10^60))
            sage: TestSuite(R).run(elements=[R.random_element() for i in range(2^3)],               # long time
            ....:                  max_runs=2^5, skip='_test_log')
            sage: R._test_log(max_runs=2, elements=[R.random_element() for i in range(4)])
        """
        pAdicRingBaseGeneric.__init__(self, p, prec, print_mode, names, pAdicFloatingPointElement)

    def _coerce_map_from_(self, R):
        """
        Return ``True`` if there is a coerce map from ``R`` to ``self``.

        EXAMPLES::

            sage: K = ZpFP(17)
            sage: K(1) + 1  # indirect doctest
            2
            sage: K.has_coerce_map_from(ZZ)
            True
            sage: K.has_coerce_map_from(int)
            True
            sage: K.has_coerce_map_from(QQ)
            False
            sage: K.has_coerce_map_from(RR)
            False
            sage: K.has_coerce_map_from(Qp(7))
            False
            sage: K.has_coerce_map_from(Zp(17,40))
            False
            sage: K.has_coerce_map_from(Zp(17,10))
            False
            sage: K.has_coerce_map_from(ZpCA(17,40))
            False
        """
        if isinstance(R, pAdicRingFloatingPoint) and R.prime() == self.prime():
            if R.precision_cap() > self.precision_cap():
                return True
            elif R.precision_cap() == self.precision_cap() and self._printer.richcmp_modes(R._printer, op_LE):
                return True

    def _convert_map_from_(self, R):
        """
        Finds conversion maps from ``R`` to this ring.

        EXAMPLES::

            sage: ZpFP(7).convert_map_from(Zmod(343))
            Lifting morphism:
              From: Ring of integers modulo 343
              To:   7-adic Ring with floating precision 20
        """
        from sage.rings.finite_rings.integer_mod_ring import IntegerModRing_generic
        if isinstance(R, IntegerModRing_generic):
            N = R.cardinality()
            p = self.prime()
            n = N.exact_log(p)
            if N == p**n:
                from sage.rings.padics.padic_generic import ResidueLiftingMap
                return ResidueLiftingMap._create_(R, self)

class pAdicRingFixedMod(pAdicRingBaseGeneric, pAdicFixedModRingGeneric):
    r"""
    An implementation of the `p`-adic integers using fixed modulus.
    """
    def __init__(self, p, prec, print_mode, names):
        """
        Initialization

        INPUT:

        - ``p`` -- prime
        - ``prec`` -- precision cap
        - ``print_mode`` -- dictionary with print options.
        - ``names`` -- how to print the prime.

        EXAMPLES::

<<<<<<< HEAD
            sage: R = ZpFM(next_prime(10^60))  #indirect doctest
=======
            sage: R = ZpFM(next_prime(10^60))  # indirect doctest
>>>>>>> ffa0785a
            sage: type(R)
            <class 'sage.rings.padics.padic_base_leaves.pAdicRingFixedMod_with_category'>

        TESTS::

            sage: # needs sage.geometry.polyhedron
            sage: R = ZpFM(2)
            sage: TestSuite(R).run()
            sage: TestSuite(R).run(elements=[R.random_element() for i in range(2^10)],  # long time
            ....:                  max_runs=2^12, skip='_test_metric_function')
            sage: R._test_metric_function(elements=[R.random_element() for i in range(2^3)])        # long time
            sage: R = ZpFM(3, 1)
            sage: TestSuite(R).run(elements=[R.random_element() for i in range(3^3)])
            sage: R = ZpFM(3, 2)
            sage: TestSuite(R).run(elements=[R.random_element() for i in range(3^6)],  # long time
            ....:                  skip='_test_metric_function')
            sage: R._test_metric_function(elements=[R.random_element() for i in range(2^3)]) # long time
            sage: R = ZpFM(next_prime(10^60))
            sage: TestSuite(R).run(skip='_test_log')
            sage: TestSuite(R).run(elements=[R.random_element() for i in range(2^4)],  # long time
            ....:                  max_runs=2^6, skip='_test_log')
            sage: R._test_log(max_runs=2, elements=[R.random_element() for i in range(4)])

        Fraction fields work after :trac:`23510`::

            sage: R = ZpFM(5)
            sage: K = R.fraction_field(); K
            5-adic Field with floating precision 20
            sage: K(R(90))
            3*5 + 3*5^2
        """
        pAdicRingBaseGeneric.__init__(self, p, prec, print_mode, names, pAdicFixedModElement)

    def _coerce_map_from_(self, R):
        """
        Return ``True`` if there is a coerce map from ``R`` to ``self``.

        EXAMPLES::

            sage: K = ZpFM(17)
<<<<<<< HEAD
            sage: K(1) + 1  #indirect doctest
=======
            sage: K(1) + 1  # indirect doctest
>>>>>>> ffa0785a
            2
            sage: K.has_coerce_map_from(ZZ)
            True
            sage: K.has_coerce_map_from(int)
            True
            sage: K.has_coerce_map_from(QQ)
            False
            sage: K.has_coerce_map_from(RR)
            False
            sage: K.has_coerce_map_from(Zp(7))
            False
            sage: K.has_coerce_map_from(ZpFM(17,40))
            True
            sage: K.has_coerce_map_from(ZpFM(17,10))
            False
            sage: K.has_coerce_map_from(Zp(17,40))
            False
        """
        #if isinstance(R, pAdicRingRelaxed) and R.prime() == self.prime():
        #    return True
        if isinstance(R, pAdicRingFixedMod) and R.prime() == self.prime():
            if R.precision_cap() > self.precision_cap():
                return True
            elif (R.precision_cap() == self.precision_cap() and
                  self._printer.richcmp_modes(R._printer, op_LE)):
                return True

    def _convert_map_from_(self, R):
        """
        Finds conversion maps from R to this ring.

        EXAMPLES::

            sage: ZpFM(7).convert_map_from(Zmod(343))
            Lifting morphism:
              From: Ring of integers modulo 343
              To:   7-adic Ring of fixed modulus 7^20
        """
        from sage.rings.finite_rings.integer_mod_ring import IntegerModRing_generic
        if isinstance(R, IntegerModRing_generic):
            N = R.cardinality()
            p = self.prime()
            n = N.exact_log(p)
            if N == p**n:
                from sage.rings.padics.padic_generic import ResidueLiftingMap
                return ResidueLiftingMap._create_(R, self)

class pAdicFieldCappedRelative(pAdicFieldBaseGeneric, pAdicCappedRelativeFieldGeneric):
    r"""
    An implementation of `p`-adic fields with capped relative precision.

    EXAMPLES::

<<<<<<< HEAD
        sage: K = Qp(17, 1000000)  #indirect doctest
        sage: K = Qp(101)  #indirect doctest
=======
        sage: K = Qp(17, 1000000)  # indirect doctest
        sage: K = Qp(101)  # indirect doctest
>>>>>>> ffa0785a

    """

    def __init__(self, p, prec, print_mode, names):
        """
        Initialization.

        INPUT:

        - ``p`` -- prime
        - ``prec`` -- precision cap
        - ``print_mode`` -- dictionary with print options.
        - ``names`` -- how to print the prime.

        EXAMPLES::

            sage: K = Qp(next_prime(10^60))  # indirect doctest
            sage: type(K)
            <class 'sage.rings.padics.padic_base_leaves.pAdicFieldCappedRelative_with_category'>

        TESTS::

            sage: # needs sage.geometry.polyhedron
            sage: R = Qp(2)
            sage: TestSuite(R).run()
            sage: TestSuite(R).run(elements=[R.random_element() for i in range(2^10)],  # long time
            ....:                  max_runs=2^12, skip='_test_metric_function')
            sage: R._test_metric_function(elements=[R.random_element() for i in range(2^3)])        # long time

            sage: R = Qp(3, 1)
            sage: TestSuite(R).run(elements=[R.random_element() for i in range(3^6)],  # long time, needs sage.geometry.polyhedron
            ....:                  skip='_test_metric_function')
            sage: R._test_metric_function(elements=[R.random_element() for i in range(2^3)])  # long time

            sage: R = Qp(3, 2)
            sage: TestSuite(R).run(elements=[R.random_element() for i in range(3^9)],  # long time, needs sage.geometry.polyhedron
            ....:                  skip="_test_metric_function")
            sage: R._test_metric_function(elements=[R.random_element() for i in range(3^3)])

            sage: R = Qp(next_prime(10^60))
            sage: TestSuite(R).run(skip='_test_log')                                    # needs sage.geometry.polyhedron
            sage: TestSuite(R).run(elements=[R.random_element() for i in range(2^3)],  # long time, needs sage.geometry.polyhedron
            ....:                  max_runs=2^5, skip='_test_log')
            sage: R._test_log(max_runs=2, elements=[R.random_element() for i in range(4)])
        """
        pAdicFieldBaseGeneric.__init__(self, p, prec, print_mode, names, pAdicCappedRelativeElement)

    def _coerce_map_from_(self, R):
        """
        Return ``True`` if there is a coerce map from ``R`` to ``self``.

        EXAMPLES::

            sage: K = Qp(17)
            sage: K(1) + 1  # indirect doctest
            2 + O(17^20)
            sage: K.has_coerce_map_from(ZZ)
            True
            sage: K.has_coerce_map_from(int)
            True
            sage: K.has_coerce_map_from(QQ)
            True
            sage: K.has_coerce_map_from(RR)
            False
            sage: K.has_coerce_map_from(Qp(7))
            False
            sage: K.has_coerce_map_from(Qp(17,40))
            False
            sage: K.has_coerce_map_from(Qp(17,10))
            True
            sage: K.has_coerce_map_from(Zp(17,40))
            True

        """
        #if isinstance(R, pAdicRingRelaxed) or isinstance(R, pAdicFieldRelaxed) and R.prime() == self.prime():
        #    return True
        if isinstance(R, (pAdicRingCappedRelative, pAdicRingCappedAbsolute)) and R.prime() == self.prime():
            return True
        if isinstance(R, pAdicFieldCappedRelative) and R.prime() == self.prime():
            if R.precision_cap() < self.precision_cap():
                return True
            elif (R.precision_cap() == self.precision_cap() and
                  self._printer.richcmp_modes(R._printer, op_LE)):
                return True

    def _convert_map_from_(self, R):
        """
        Finds conversion maps from R to this ring.

        EXAMPLES::

            sage: Qp(7).convert_map_from(Zmod(343))
            Lifting morphism:
              From: Ring of integers modulo 343
              To:   7-adic Field with capped relative precision 20
        """
        from sage.rings.finite_rings.integer_mod_ring import IntegerModRing_generic
        if isinstance(R, IntegerModRing_generic):
            N = R.cardinality()
            p = self.prime()
            n = N.exact_log(p)
            if N == p**n:
                from sage.rings.padics.padic_generic import ResidueLiftingMap
                return ResidueLiftingMap._create_(R, self)

    def random_element(self, algorithm='default'):
        r"""
        Return a random element of ``self``, optionally using the ``algorithm``
        argument to decide how it generates the element. Algorithms currently
        implemented:

        - ``'default'``: Choose an integer `k` using the standard
          distribution on the integers.  Then choose an integer `a`
          uniformly in the range `0 \le a < p^N` where `N` is the
          precision cap of ``self``.  Return ``self(p^k * a, absprec =
          k + self.precision_cap())``.

        EXAMPLES::

            sage: Qp(17,6).random_element().parent() is Qp(17,6)
            True
        """
        if (algorithm == 'default'):
            k = ZZ.random_element()
            a = ZZ.random_element(self.prime()**self.precision_cap())
            return self(self.prime()**k * a, absprec=k + self.precision_cap())
        else:
            raise NotImplementedError("Don't know %s algorithm" % algorithm)

class pAdicFieldFloatingPoint(pAdicFieldBaseGeneric, pAdicFloatingPointFieldGeneric):
    r"""
    An implementation of the `p`-adic rationals with floating point
    precision.
    """
    def __init__(self, p, prec, print_mode, names):
        """
        Initialization.

        INPUT:

        - ``p`` -- prime
        - ``prec`` -- precision cap
        - ``print_mode`` -- dictionary with print options.
        - ``names`` -- how to print the prime.

        EXAMPLES::

<<<<<<< HEAD
            sage: R = QpFP(next_prime(10^60))  #indirect doctest
=======
            sage: R = QpFP(next_prime(10^60))  # indirect doctest
>>>>>>> ffa0785a
            sage: type(R)
            <class 'sage.rings.padics.padic_base_leaves.pAdicFieldFloatingPoint_with_category'>

        TESTS::

            sage: # needs sage.geometry.polyhedron
            sage: R = QpFP(2)
            sage: TestSuite(R).run()
            sage: TestSuite(R).run(elements=[R.random_element() for i in range(2^10)],  # long time
            ....:                  max_runs=2^12, skip='_test_metric_function')
            sage: R._test_metric_function(elements=[R.random_element() for i in range(2^3)])        # long time
            sage: R = QpFP(3, 1)
            sage: TestSuite(R).run(elements=[R.random_element() for i in range(3^3)])
            sage: R = QpFP(3, 2)
            sage: TestSuite(R).run(elements=[R.random_element() for i in range(3^6)],  # long time
            ....:                  skip='_test_metric_function')
            sage: R._test_metric_function(elements=[R.random_element() for i in range(2^3)])        # long time
            sage: R = QpFP(next_prime(10^60))
            sage: TestSuite(R).run(skip='_test_log')
            sage: TestSuite(R).run(elements=[R.random_element() for i in range(2^3)],  # long time
            ....:                  max_runs=2^5, skip='_test_log')
            sage: R._test_log(max_runs=2, elements=[R.random_element() for i in range(4)])
        """
        pAdicFieldBaseGeneric.__init__(self, p, prec, print_mode, names, pAdicFloatingPointElement)

    def _coerce_map_from_(self, R):
        """
        Return ``True`` if there is a coerce map from ``R`` to ``self``.

        EXAMPLES::

            sage: K = QpFP(17)
<<<<<<< HEAD
            sage: K(1) + 1  #indirect doctest
=======
            sage: K(1) + 1  # indirect doctest
>>>>>>> ffa0785a
            2
            sage: K.has_coerce_map_from(ZZ)
            True
            sage: K.has_coerce_map_from(int)
            True
            sage: K.has_coerce_map_from(QQ)
            True
            sage: K.has_coerce_map_from(RR)
            False
            sage: K.has_coerce_map_from(Qp(7))
            False
            sage: K.has_coerce_map_from(Zp(17,40))
            False
            sage: K.has_coerce_map_from(Qp(17,10))
            False
            sage: K.has_coerce_map_from(ZpFP(17))
            True
            sage: K.has_coerce_map_from(ZpCA(17,40))
            False
        """
        if isinstance(R, (pAdicRingFixedMod, pAdicRingFloatingPoint, pAdicFieldFloatingPoint)) and R.prime() == self.prime():
            if R.precision_cap() > self.precision_cap():
                return True
            elif R.precision_cap() == self.precision_cap() and self._printer.richcmp_modes(R._printer, op_LE):
                return True

    def _convert_map_from_(self, R):
        """
        Finds conversion maps from R to this ring.

        EXAMPLES::

            sage: QpFP(7).convert_map_from(Zmod(343))
            Lifting morphism:
              From: Ring of integers modulo 343
              To:   7-adic Field with floating precision 20
        """
        from sage.rings.finite_rings.integer_mod_ring import IntegerModRing_generic
        if isinstance(R, IntegerModRing_generic):
            N = R.cardinality()
            p = self.prime()
            n = N.exact_log(p)
            if N == p**n:
                from sage.rings.padics.padic_generic import ResidueLiftingMap
                return ResidueLiftingMap._create_(R, self)

# Lattice precision
###################

class pAdicRingLattice(pAdicLatticeGeneric, pAdicRingBaseGeneric):
    """
    An implementation of the `p`-adic integers with lattice precision.

    INPUT:

    - ``p`` -- prime

    - ``prec`` -- precision cap, given as a pair (``relative_cap``, ``absolute_cap``)

    - ``subtype`` -- either ``'cap'`` or ``'float'``

    - ``print_mode`` -- dictionary with print options

    - ``names`` -- how to print the prime

    - ``label`` -- the label of this ring

    .. SEEALSO::

        :meth:`label`

    EXAMPLES::

        sage: R = ZpLC(next_prime(10^60))  # indirect doctest
        doctest:...: FutureWarning: This class/method/function is marked as experimental.
        It, its functionality or its interface might change without a formal deprecation.
        See https://github.com/sagemath/sage/issues/23505 for details.
        sage: type(R)
        <class 'sage.rings.padics.padic_base_leaves.pAdicRingLattice_with_category'>

        sage: R = ZpLC(2, label='init')  # indirect doctest
        sage: R
        2-adic Ring with lattice-cap precision (label: init)
    """
    def __init__(self, p, prec, subtype, print_mode, names, label=None):
        """
        Initialization.

        TESTS:

            sage: R = ZpLC(7, label='init')
            sage: TestSuite(R).run(skip=['_test_teichmuller', '_test_matrix_smith'])  # long time
        """
        # We need to set the subtype first, so that
        # pAdicRingBaseGeneric.__init__ can work
        self._subtype = subtype
        if isinstance(prec,tuple):
            pAdicRingBaseGeneric.__init__(self, p, prec[1], print_mode, names, None)
        else:
            pAdicRingBaseGeneric.__init__(self, p, prec, print_mode, names, None)
        pAdicLatticeGeneric.__init__(self, p, prec, print_mode, names, label)

    def _coerce_map_from_(self, R):
        """
        Return ``True`` if there is a coerce map from ``R`` to this ring.

        EXAMPLES::

            sage: R = ZpLC(2)
            sage: R.has_coerce_map_from(ZZ)
            True
            sage: R.has_coerce_map_from(QQ)
            False

            sage: K = R.fraction_field()
            sage: K.has_coerce_map_from(R)
            True
            sage: K.has_coerce_map_from(QQ)
            True

        Note that coerce map does not exist between ``p``-adic rings with
        lattice precision and other ``p``-adic rings. ::

            sage: S = Zp(2)
            sage: R.has_coerce_map_from(S)
            False
            sage: S.has_coerce_map_from(R)
            False

        Similarly there is no coercion maps between ``p``-adic rings with
        different labels. ::

            sage: R2 = ZpLC(2, label='coerce')
            sage: R.has_coerce_map_from(R2)
            False
            sage: R2.has_coerce_map_from(R)
            False
        """
        if isinstance(R, pAdicRingLattice) and R.precision() is self.precision():
            return True

    def random_element(self, prec=None):
        """
        Return a random element of this ring.

        INPUT:

        - ``prec`` -- an integer or ``None`` (the default): the
          absolute precision of the generated random element

        EXAMPLES::

            sage: R = ZpLC(2)
            sage: R.random_element()    # random
            2^3 + 2^4 + 2^5 + 2^6 + 2^7 + 2^10 + 2^11 + 2^14 + 2^15 + 2^16
             + 2^17 + 2^18 + 2^19 + 2^21 + O(2^23)

            sage: R.random_element(prec=10)    # random
            1 + 2^3 + 2^4 + 2^7 + O(2^10)
        """
        p = self.prime()
        if self._subtype == 'cap':
            if prec is None:
                prec = self._prec_cap_absolute
            x = ZZ.random_element(p**prec)
            relcap = x.valuation(p) + self._prec_cap_relative
            if relcap < prec:
                prec = relcap
            return self._element_class(self, x, prec=prec)
        else:
            if prec is None:
                cap = self._prec_cap_relative
            else:
                cap = prec
            x = ZZ.random_element(p**cap)
            v = x.valuation(p)
            if prec is None and v > 0:
                x += p**cap * ZZ.random_element(p**v)
            return self._element_class(self, x, prec=prec)

class pAdicFieldLattice(pAdicLatticeGeneric, pAdicFieldBaseGeneric):
    """
    An implementation of the `p`-adic numbers with lattice precision.

    INPUT:

    - ``p`` -- prime

    - ``prec`` -- precision cap, given as a pair (``relative_cap``, ``absolute_cap``)

    - ``subtype`` -- either ``'cap'`` or ``'float'``

    - ``print_mode`` -- dictionary with print options

    - ``names`` -- how to print the prime

    - ``label`` -- the label of this ring

    .. SEEALSO::

        :meth:`label`

    EXAMPLES::

        sage: R = QpLC(next_prime(10^60))  # indirect doctest
        doctest:...: FutureWarning: This class/method/function is marked as experimental.
        It, its functionality or its interface might change without a formal deprecation.
        See https://github.com/sagemath/sage/issues/23505 for details.
        sage: type(R)
        <class 'sage.rings.padics.padic_base_leaves.pAdicFieldLattice_with_category'>

        sage: R = QpLC(2,label='init')  # indirect doctest
        sage: R
        2-adic Field with lattice-cap precision (label: init)
    """
    def __init__(self, p, prec, subtype, print_mode, names, label=None):
        """
        Initialization.

        TESTS::

            sage: R = QpLC(7, label='init')
            sage: TestSuite(R).run(skip=['_test_teichmuller', '_test_matrix_smith'])  # long time
        """
        # We need to set the subtype first, so that
        # pAdicFieldBaseGeneric.__init__ can work
        self._subtype = subtype
        if isinstance(prec,tuple):
            pAdicFieldBaseGeneric.__init__(self, p, prec[1], print_mode, names, None)
        else:
            pAdicFieldBaseGeneric.__init__(self, p, prec, print_mode, names, None)
        pAdicLatticeGeneric.__init__(self, p, prec, print_mode, names, label)

    def _coerce_map_from_(self, R):
        """
        Return ``True`` if there is a coerce map from ``R`` to this ring.

        EXAMPLES::

            sage: R = ZpLC(2)
            sage: R.has_coerce_map_from(ZZ)
            True
            sage: R.has_coerce_map_from(QQ)
            False

            sage: K = R.fraction_field()
            sage: K.has_coerce_map_from(R)
            True
            sage: K.has_coerce_map_from(QQ)
            True

        Note that coerce map does not exist between ``p``-adic fields with
        lattice precision and other ``p``-adic rings. ::

            sage: L = Qp(2)
            sage: K.has_coerce_map_from(L)
            False
            sage: L.has_coerce_map_from(K)
            False

        Similarly there is no coercion maps between ``p``-adic rings with
        different labels.

            sage: K2 = QpLC(2, label='coerce')
            sage: K.has_coerce_map_from(K2)
            False
            sage: K2.has_coerce_map_from(K)
            False
        """
        if isinstance(R, (pAdicRingLattice, pAdicFieldLattice)) and R.precision() is self.precision():
            return True

    def random_element(self, prec=None, integral=False):
        """
        Return a random element of this ring.

        INPUT:

        - ``prec`` -- an integer or ``None`` (the default): the
          absolute precision of the generated random element

        - ``integral`` -- a boolean (default: ``False``); if ``True``,
          return an element in the ring of integers

        EXAMPLES::

            sage: K = QpLC(2)
            sage: K.random_element()   # not tested, known bug (see :trac:`32126`)
            2^-8 + 2^-7 + 2^-6 + 2^-5 + 2^-3 + 1 + 2^2 + 2^3 + 2^5 + O(2^12)
            sage: K.random_element(integral=True)    # random
            2^3 + 2^4 + 2^5 + 2^6 + 2^7 + 2^10 + 2^11 + 2^14 + 2^15 + 2^16
             + 2^17 + 2^18 + 2^19 + O(2^20)

            sage: K.random_element(prec=10)    # random
            2^(-3) + 1 + 2 + 2^4 + 2^8 + O(2^10)

        If the given precision is higher than the internal cap of the
        parent, then the cap is used::

            sage: K.precision_cap_relative()
            20
            sage: K.random_element(prec=100)    # random
            2^5 + 2^8 + 2^11 + 2^12 + 2^14 + 2^18 + 2^20 + 2^24 + O(2^25)
        """
        if integral:
            val = 0
        else:
            val = ZZ.random_element()
        if prec is None:
            prec = self._prec_cap_absolute - val
        p = self.prime()
        x = ZZ.random_element(p**prec)
        relcap = x.valuation(p) + self._prec_cap_relative
        if relcap < prec:
            prec = relcap
        return self._element_class(self, x*(p**val), prec=prec)

# Relaxed
#########

class pAdicRingRelaxed(pAdicRelaxedGeneric, pAdicRingBaseGeneric):
    r"""
    An implementation of relaxed arithmetics over `\ZZ_p`.

    INPUT:

    - ``p`` -- prime

    - ``prec`` -- default precision

    - ``print_mode`` -- dictionary with print options

    - ``names`` -- how to print the prime

    EXAMPLES::

        sage: R = ZpER(5)  # indirect doctest                                           # needs sage.libs.flint
        sage: type(R)                                                                   # needs sage.libs.flint
        <class 'sage.rings.padics.padic_base_leaves.pAdicRingRelaxed_with_category'>
    """
    def __init__(self, p, prec, print_mode, names):
        """
        Initialization.

        TESTS::

            sage: # needs sage.libs.flint
            sage: R = ZpER(7)
            sage: TestSuite(R).run(skip=['_test_log', '_test_matrix_smith'])
            sage: R = ZpER(7, secure=True)
            sage: TestSuite(R).run(skip=['_test_log', '_test_matrix_smith'])
        """
        from sage.rings.padics import padic_relaxed_element
        self._default_prec, self._halting_prec, self._secure = prec
        pAdicRingBaseGeneric.__init__(self, p, self._default_prec, print_mode, names, padic_relaxed_element.pAdicRelaxedElement)
        self._element_class_module = padic_relaxed_element
        self._element_class_prefix = "pAdicRelaxedElement_"

class pAdicFieldRelaxed(pAdicRelaxedGeneric, pAdicFieldBaseGeneric):
    r"""
    An implementation of relaxed arithmetics over `\QQ_p`.

    INPUT:

    - ``p`` -- prime

    - ``prec`` -- default precision

    - ``print_mode`` -- dictionary with print options

    - ``names`` -- how to print the prime

    EXAMPLES::

        sage: R = QpER(5)  # indirect doctest                                           # needs sage.libs.flint
        sage: type(R)                                                                   # needs sage.libs.flint
        <class 'sage.rings.padics.padic_base_leaves.pAdicFieldRelaxed_with_category'>
    """
    def __init__(self, p, prec, print_mode, names):
        """
        Initialization.

        TESTS::

            sage: # needs sage.libs.flint
            sage: K = QpER(7)
            sage: TestSuite(K).run(skip=['_test_log', '_test_matrix_smith'])
            sage: K = QpER(7, secure=True)
            sage: TestSuite(K).run(skip=['_test_log', '_test_matrix_smith'])
        """
        from sage.rings.padics import padic_relaxed_element
        self._default_prec, self._halting_prec, self._secure = prec
        pAdicFieldBaseGeneric.__init__(self, p, self._default_prec, print_mode, names, padic_relaxed_element.pAdicRelaxedElement)
        self._element_class_module = padic_relaxed_element
        self._element_class_prefix = "pAdicRelaxedElement_"<|MERGE_RESOLUTION|>--- conflicted
+++ resolved
@@ -226,11 +226,7 @@
 
         EXAMPLES::
 
-<<<<<<< HEAD
-            sage: R = ZpCR(next_prime(10^60))  #indirect doctest
-=======
             sage: R = ZpCR(next_prime(10^60))  # indirect doctest
->>>>>>> ffa0785a
             sage: type(R)
             <class 'sage.rings.padics.padic_base_leaves.pAdicRingCappedRelative_with_category'>
 
@@ -328,11 +324,7 @@
 
         EXAMPLES::
 
-<<<<<<< HEAD
-            sage: R = ZpCA(next_prime(10^60))  #indirect doctest
-=======
             sage: R = ZpCA(next_prime(10^60))  # indirect doctest
->>>>>>> ffa0785a
             sage: type(R)
             <class 'sage.rings.padics.padic_base_leaves.pAdicRingCappedAbsolute_with_category'>
 
@@ -432,11 +424,7 @@
 
         EXAMPLES::
 
-<<<<<<< HEAD
-            sage: R = ZpFP(next_prime(10^60))  #indirect doctest
-=======
             sage: R = ZpFP(next_prime(10^60))  # indirect doctest
->>>>>>> ffa0785a
             sage: type(R)
             <class 'sage.rings.padics.padic_base_leaves.pAdicRingFloatingPoint_with_category'>
 
@@ -530,11 +518,7 @@
 
         EXAMPLES::
 
-<<<<<<< HEAD
-            sage: R = ZpFM(next_prime(10^60))  #indirect doctest
-=======
             sage: R = ZpFM(next_prime(10^60))  # indirect doctest
->>>>>>> ffa0785a
             sage: type(R)
             <class 'sage.rings.padics.padic_base_leaves.pAdicRingFixedMod_with_category'>
 
@@ -575,11 +559,7 @@
         EXAMPLES::
 
             sage: K = ZpFM(17)
-<<<<<<< HEAD
-            sage: K(1) + 1  #indirect doctest
-=======
             sage: K(1) + 1  # indirect doctest
->>>>>>> ffa0785a
             2
             sage: K.has_coerce_map_from(ZZ)
             True
@@ -633,13 +613,8 @@
 
     EXAMPLES::
 
-<<<<<<< HEAD
-        sage: K = Qp(17, 1000000)  #indirect doctest
-        sage: K = Qp(101)  #indirect doctest
-=======
         sage: K = Qp(17, 1000000)  # indirect doctest
         sage: K = Qp(101)  # indirect doctest
->>>>>>> ffa0785a
 
     """
 
@@ -787,11 +762,7 @@
 
         EXAMPLES::
 
-<<<<<<< HEAD
-            sage: R = QpFP(next_prime(10^60))  #indirect doctest
-=======
             sage: R = QpFP(next_prime(10^60))  # indirect doctest
->>>>>>> ffa0785a
             sage: type(R)
             <class 'sage.rings.padics.padic_base_leaves.pAdicFieldFloatingPoint_with_category'>
 
@@ -824,11 +795,7 @@
         EXAMPLES::
 
             sage: K = QpFP(17)
-<<<<<<< HEAD
-            sage: K(1) + 1  #indirect doctest
-=======
             sage: K(1) + 1  # indirect doctest
->>>>>>> ffa0785a
             2
             sage: K.has_coerce_map_from(ZZ)
             True
