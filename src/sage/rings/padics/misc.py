--- conflicted
+++ resolved
@@ -91,43 +91,25 @@
     In this example, we verify that `g_3(0) = -1`::
 
         sage: from sage.rings.padics.misc import gauss_sum
-<<<<<<< HEAD
-        sage: -gauss_sum(0, 3, 1)                                                                   # optional - sage.rings.padics
-=======
         sage: -gauss_sum(0, 3, 1)                                                       # optional - sage.rings.padics
->>>>>>> a0e71766
         1 + O(pi^40)
 
     Next, we verify that `g_5(a) g_5(-a) = 5 (-1)^a`::
 
         sage: from sage.rings.padics.misc import gauss_sum
-<<<<<<< HEAD
-        sage: gauss_sum(2,5,1)^2 - 5                                                              # optional - sage.rings.padics
-        O(pi^84)
-        sage: gauss_sum(1,5,1)*gauss_sum(3,5,1) + 5                                               # optional - sage.rings.padics
-=======
         sage: gauss_sum(2,5,1)^2 - 5                                                    # optional - sage.rings.padics
         O(pi^84)
         sage: gauss_sum(1,5,1)*gauss_sum(3,5,1) + 5                                     # optional - sage.rings.padics
->>>>>>> a0e71766
         O(pi^84)
 
     Finally, we compute a non-trivial value::
 
         sage: from sage.rings.padics.misc import gauss_sum
-<<<<<<< HEAD
-        sage: gauss_sum(2,13,2)                                                                   # optional - sage.rings.padics
-        6*pi^2 + 7*pi^14 + 11*pi^26 + 3*pi^62 + 6*pi^74 + 3*pi^86 + 5*pi^98 +
-        pi^110 + 7*pi^134 + 9*pi^146 + 4*pi^158 + 6*pi^170 + 4*pi^194 +
-        pi^206 + 6*pi^218 + 9*pi^230 + O(pi^242)
-        sage: gauss_sum(2,13,2, prec=5, factored=True)                                            # optional - sage.rings.padics
-=======
         sage: gauss_sum(2,13,2)                                                         # optional - sage.rings.padics
         6*pi^2 + 7*pi^14 + 11*pi^26 + 3*pi^62 + 6*pi^74 + 3*pi^86 + 5*pi^98 +
         pi^110 + 7*pi^134 + 9*pi^146 + 4*pi^158 + 6*pi^170 + 4*pi^194 +
         pi^206 + 6*pi^218 + 9*pi^230 + O(pi^242)
         sage: gauss_sum(2,13,2, prec=5, factored=True)                                  # optional - sage.rings.padics
->>>>>>> a0e71766
         (2, 6 + 6*13 + 10*13^2 + O(13^5))
 
     .. SEEALSO::
