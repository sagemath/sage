--- conflicted
+++ resolved
@@ -287,144 +287,4 @@
         F.append((p,e))
 
     return IntegerFactorization(F, unit=unit, unsafe=True,
-<<<<<<< HEAD
-                                   sort=False, simplify=False)
-
-
-def factor_using_pari(n, int_=False, debug_level=0, proof=None):
-    r"""
-    Factor this integer using PARI.
-
-    This function returns a list of pairs, not a :class:`Factorization`
-    object. The first element of each pair is the factor, of type
-    ``Integer`` if ``int_`` is ``False`` or ``int`` otherwise,
-    the second element is the positive exponent, of type ``int``.
-
-    INPUT:
-
-    - ``int_`` -- (default: ``False``), whether the factors are
-      of type ``int`` instead of ``Integer``
-
-    - ``debug_level`` -- (default: 0), debug level of the call
-      to PARI
-
-    - ``proof`` -- (default: ``None``), whether the factors are
-      required to be proven prime;  if ``None``, the global default
-      is used
-
-    OUTPUT:
-
-    A list of pairs.
-
-    EXAMPLES::
-
-        sage: factor(-2**72 + 3, algorithm='pari')  # indirect doctest                  # optional - sage.libs.pari
-        -1 * 83 * 131 * 294971519 * 1472414939
-
-    Check that PARI's debug level is properly reset (:trac:`18792`)::
-
-        sage: alarm(0.5); factor(2^1000 - 1, verbose=5)                                 # optional - sage.libs.pari
-        Traceback (most recent call last):
-        ...
-        AlarmInterrupt
-        sage: pari.get_debug_level()                                                    # optional - sage.libs.pari
-        0
-    """
-    from sage.libs.pari.all import pari
-
-    if proof is None:
-        from sage.structure.proof.proof import get_flag
-        proof = get_flag(proof, "arithmetic")
-
-    prev = pari.get_debug_level()
-
-    cdef Py_ssize_t i
-    try:
-        if prev != debug_level:
-            pari.set_debug_level(debug_level)
-
-        p, e = n.__pari__().factor(proof=proof)
-        if int_:
-            return [(int(p[i]), int(e[i])) for i in range(len(p))]
-        else:
-            return [(Integer(p[i]), int(e[i])) for i in range(len(p))]
-    finally:
-        if prev != debug_level:
-            pari.set_debug_level(prev)
-
-
-def factor_using_flint(Integer n):
-    r"""
-    Factor the nonzero integer ``n`` using FLINT.
-
-    This function returns a list of (factor, exponent) pairs. The
-    factors will be of type ``Integer``, and the exponents will be of
-    type ``int``.
-
-    INPUT:
-
-    - ``n`` -- a nonzero sage Integer; the number to factor.
-
-    OUTPUT:
-
-    A list of ``(Integer, int)`` pairs representing the factors and
-    their exponents.
-
-    EXAMPLES::
-
-        sage: from sage.rings.factorint import factor_using_flint
-        sage: n = ZZ(9962572652930382)
-        sage: factors = factor_using_flint(n)
-        sage: factors
-        [(2, 1), (3, 1), (1660428775488397, 1)]
-        sage: prod( f^e for (f,e) in factors ) == n
-        True
-
-     Negative numbers will have a leading factor of ``(-1)^1``::
-
-        sage: n = ZZ(-1 * 2 * 3)
-        sage: factor_using_flint(n)
-        [(-1, 1), (2, 1), (3, 1)]
-
-    The factorization of unity is empty::
-
-        sage: factor_using_flint(ZZ.one())
-        []
-
-    While zero has a single factor, of... zero::
-
-        sage: factor_using_flint(ZZ.zero())
-        [(0, 1)]
-
-    TESTS:
-
-    Check that the integers [-10,000, 10,000] are factored correctly::
-
-        sage: all(
-        ....:   prod( f^e for (f,e) in factor_using_flint(ZZ(c*k)) ) == c*k
-        ....:   for k in range(10000)
-        ....:   for c in [-1, 1]
-        ....: )
-        True
-    """
-    if n.is_zero():
-        return [(n, int(1))]
-
-    cdef fmpz_t p
-    fmpz_init(p)
-    fmpz_set_mpz(p, (<Integer>n).value)
-
-    cdef fmpz_factor_t factors
-    fmpz_factor_init(factors)
-
-    sig_on()
-    fmpz_factor(factors, p)
-    sig_off()
-
-    pairs = fmpz_factor_to_pairlist(factors)
-
-    fmpz_factor_clear(factors)
-    return pairs
-=======
-                                   sort=False, simplify=False)
->>>>>>> 18947368
+                                   sort=False, simplify=False)