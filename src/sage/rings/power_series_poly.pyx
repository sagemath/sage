# sage_setup: distribution = sagemath-categories
# -*- coding: utf-8 -*-
"""
Power Series Methods

The class ``PowerSeries_poly`` provides additional methods for univariate power series.
"""
from .power_series_ring_element cimport PowerSeries
from sage.structure.element cimport Element
from .infinity import infinity

try:
    from sage.libs.pari.all import pari_gen, PariError
except ImportError:
    pari_gen = ()
    PariError = ()


cdef class PowerSeries_poly(PowerSeries):

    def __init__(self, parent, f=0, prec=infinity, int check=1, is_gen=0):
        """
        EXAMPLES::

            sage: R.<q> = PowerSeriesRing(CC); R                                        # needs sage.rings.real_mpfr
            Power Series Ring in q over Complex Field with 53 bits of precision
            sage: loads(q.dumps()) == q                                                 # needs sage.rings.real_mpfr
            True

            sage: R.<t> = QQ[[]]
            sage: f = 3 - t^3 + O(t^5)
            sage: a = f^3; a
            27 - 27*t^3 + O(t^5)
            sage: b = f^-3; b
            1/27 + 1/27*t^3 + O(t^5)
            sage: a*b
            1 + O(t^5)

        Check that :trac:`22216` is fixed::

            sage: R.<T> = PowerSeriesRing(QQ)
            sage: R(pari('1 + O(T)'))                                                   # needs sage.libs.pari
            1 + O(T)
            sage: R(pari('1/T + O(T)'))                                                 # needs sage.libs.pari
            Traceback (most recent call last):
            ...
            ValueError: series has negative valuation
        """
        R = parent._poly_ring()
        if isinstance(f, Element):
            if (<Element>f)._parent is R:
                pass
            elif (<Element>f)._parent == R.base_ring():
                f = R([f])
            elif isinstance(f, PowerSeries):  # not only PowerSeries_poly
                prec = (<PowerSeries>f)._prec
                f = R(f.polynomial())
            else:
                if f:
                    f = R(f, check=check)
                else:
                    f = R(None)
        elif isinstance(f, pari_gen) and f.type() == 't_SER':
            if f._valp() < 0:
                raise ValueError('series has negative valuation')
            if prec is infinity:
                prec = f.length() + f._valp()
            f = R(f.truncate())
        else:
            if f:
                f = R(f, check=check)
            else: # None is supposed to yield zero
                f = R(None)

        self.__f = f
        if check and not (prec is infinity):
            self.__f = self.__f.truncate(prec)
        PowerSeries.__init__(self, parent, prec, is_gen)

    def __hash__(self):
        """
        Return a hash of ``self``.

        EXAMPLES::

            sage: R.<t> = ZZ[[]]
            sage: hash(t) == hash(R.gen())
            True
            sage: hash(t) != hash(R.one())
            True
        """
        return hash(self.__f)

    def __reduce__(self):
        """
        Used for pickling.

        EXAMPLES::

            sage: A.<z> = RR[[]]
            sage: f = z - z^3 + O(z^10)
            sage: f == loads(dumps(f)) # indirect doctest
            True
        """
        return self.__class__, (self._parent, self.__f, self._prec, self.__is_gen)

    def polynomial(self):
        """
        Return the underlying polynomial of ``self``.

        EXAMPLES::

            sage: R.<t> = GF(7)[[]]
            sage: f = 3 - t^3 + O(t^5)
            sage: f.polynomial()
            6*t^3 + 3
        """
        return self.__f

    def valuation(self):
        """
        Return the valuation of ``self``.

        EXAMPLES::

            sage: R.<t> = QQ[[]]
            sage: (5 - t^8 + O(t^11)).valuation()
            0
            sage: (-t^8 + O(t^11)).valuation()
            8
            sage: O(t^7).valuation()
            7
            sage: R(0).valuation()
            +Infinity
        """
        if self.__f == 0:
            return self._prec

        return self.__f.valuation()

    def degree(self):
        """
        Return the degree of the underlying polynomial of ``self``.

        That is, if ``self`` is of the form `f(x) + O(x^n)`, we return
        the degree of `f(x)`. Note that if `f(x)` is `0`, we return `-1`,
        just as with polynomials.

        EXAMPLES::

            sage: R.<t> = ZZ[[]]
            sage: (5 + t^3 + O(t^4)).degree()
            3
            sage: (5 + O(t^4)).degree()
            0
            sage: O(t^4).degree()
            -1
        """
        return self.__f.degree()

    def __bool__(self):
        """
        Return ``True`` if ``self`` is nonzero, and ``False`` otherwise.

        EXAMPLES::

<<<<<<< HEAD
            sage: # needs sage.rings.finite_rings
=======
>>>>>>> 89e4c05f
            sage: R.<t> = GF(11)[[]]
            sage: bool(1 + t + O(t^18))
            True
            sage: bool(R(0))
            False
            sage: bool(O(t^18))
            False
        """
        return not not self.__f

    def __call__(self, *x, **kwds):
        """
        Evaluate the series at x=a.

        INPUT:

        -  ``x``:

           - a tuple of elements the first of which can be meaningfully
             substituted in ``self``, with the remainder used for substitution
             in the coefficients of ``self``.

           - a dictionary for kwds:value pairs. If the variable name of
             self is a keyword it is substituted for.  Other keywords
             are used for substitution in the coefficients of self.

        OUTPUT: the value of ``self`` after substitution.

        EXAMPLES::

            sage: R.<t> = ZZ[[]]
            sage: f = t^2 + t^3 + O(t^6)
            sage: f(t^3)
            t^6 + t^9 + O(t^18)
            sage: f(t=t^3)
            t^6 + t^9 + O(t^18)
            sage: f(f)
            t^4 + 2*t^5 + 2*t^6 + 3*t^7 + O(t^8)
            sage: f(f)(f) == f(f(f))
            True

        The following demonstrates that the problems raised in :trac:`3979`
        and :trac:`5367` are solved::

            sage: [f(t^2 + O(t^n)) for n in [9, 10, 11]]
            [t^4 + t^6 + O(t^11), t^4 + t^6 + O(t^12), t^4 + t^6 + O(t^12)]
            sage: f(t^2)
            t^4 + t^6 + O(t^12)

        It is possible to substitute a series for which only the precision
        is defined::

            sage: f(O(t^5))
            O(t^10)

        or to substitute a polynomial (the result belonging to the power
        series ring over the same base ring)::

            sage: P.<z> = ZZ[]
            sage: g = f(z + z^3); g
            z^2 + z^3 + 2*z^4 + 3*z^5 + O(z^6)
            sage: g.parent()
            Power Series Ring in z over Integer Ring

        A series defined over another ring can be substituted::

            sage: S.<u> = GF(7)[[]]
            sage: f(2*u + u^3 + O(u^5))
            4*u^2 + u^3 + 4*u^4 + 5*u^5 + O(u^6)

        As can a p-adic integer as long as the coefficient ring is compatible::

            sage: f(100 + O(5^7))                                                       # needs sage.rings.padics
            5^4 + 3*5^5 + 4*5^6 + 2*5^7 + 2*5^8 + O(5^9)
            sage: f.change_ring(Zp(5))(100 + O(5^7))                                    # needs sage.rings.padics
            5^4 + 3*5^5 + 4*5^6 + 2*5^7 + 2*5^8 + O(5^9)
            sage: f.change_ring(Zp(5))(100 + O(2^7))                                    # needs sage.rings.padics
            Traceback (most recent call last):
            ...
            ValueError: Cannot substitute this value

        To substitute a value it must have valuation at least 1::

            sage: f(0)
            0
            sage: f(1 + t)
            Traceback (most recent call last):
            ...
            ValueError: Can only substitute elements of positive valuation
            sage: f(2 + O(5^3))                                                         # needs sage.rings.padics
            Traceback (most recent call last):
            ...
            ValueError: Can only substitute elements of positive valuation
            sage: f(t^-2)
            Traceback (most recent call last):
            ...
            ValueError: Can only substitute elements of positive valuation

        Unless, of course, it is being substituted in a series with infinite
        precision, i.e., a polynomial::

            sage: g = t^2 + t^3
            sage: g(1 + t + O(t^2))
            2 + 5*t + O(t^2)
            sage: g(3)
            36

        Arguments beyond the first can refer to the base ring::

<<<<<<< HEAD
            sage: # needs sage.rings.finite_rings
=======
>>>>>>> 89e4c05f
            sage: P.<x> = GF(5)[]
            sage: Q.<y> = P[[]]
            sage: h = (1 - x*y)^-1 + O(y^7); h
            1 + x*y + x^2*y^2 + x^3*y^3 + x^4*y^4 + x^5*y^5 + x^6*y^6 + O(y^7)
            sage: h(y^2, 3)
            1 + 3*y^2 + 4*y^4 + 2*y^6 + y^8 + 3*y^10 + 4*y^12 + O(y^14)

        These secondary values can also be specified using keywords::

<<<<<<< HEAD
            sage: h(y=y^2, x=3)                                                         # needs sage.rings.finite_rings
            1 + 3*y^2 + 4*y^4 + 2*y^6 + y^8 + 3*y^10 + 4*y^12 + O(y^14)
            sage: h(y^2, x=3)                                                           # needs sage.rings.finite_rings
=======
            sage: h(y=y^2, x=3)
            1 + 3*y^2 + 4*y^4 + 2*y^6 + y^8 + 3*y^10 + 4*y^12 + O(y^14)
            sage: h(y^2, x=3)
>>>>>>> 89e4c05f
            1 + 3*y^2 + 4*y^4 + 2*y^6 + y^8 + 3*y^10 + 4*y^12 + O(y^14)
        """
        P = self.parent()

        if len(kwds) >= 1:
            name = P.variable_name()
            if name in kwds: # a keyword specifies the power series generator
                if x:
                    raise ValueError("must not specify %s keyword and positional argument" % name)
                a = self(kwds[name])
                del kwds[name]
                try:
                    return a(**kwds)
                except TypeError:
                    return a
            elif x:       # both keywords and positional arguments
                a = self(*x)
                try:
                    return a(**kwds)
                except TypeError:
                    return a
            else:                  # keywords but no positional arguments
                return P(self.__f(**kwds)).add_bigoh(self._prec)

        if len(x) == 0:
            return self

        if isinstance(x[0], tuple):
            x = x[0]
        a = x[0]

        s = self._prec
        if s == infinity:
            return self.__f(x)

        Q = a.parent()

        from sage.rings.padics.padic_generic import pAdicGeneric
        padic = isinstance(Q, pAdicGeneric)
        if padic:
            p = Q.prime()

        try:
            t = a.valuation()
        except (TypeError, AttributeError):
            if a.is_zero():
                t = infinity
            else:
                t = 0

        if t == infinity:
            return self[0]

        if t <= 0:
            raise ValueError("Can only substitute elements of positive valuation")

        if not Q.has_coerce_map_from(P.base_ring()):
            from sage.structure.element import canonical_coercion
            try:
                R = canonical_coercion(P.base_ring()(0), Q.base_ring()(0))[0].parent()
                self = self.change_ring(R)
            except TypeError:
                raise ValueError("Cannot substitute this value")

        r = (self - self[0]).valuation()
        if r == s:                 # self is constant + O(x^s)
            if padic:
                from sage.rings.big_oh import O
                return self[0] + O(p**(s*t))
            else:
                return P(self[0]).add_bigoh(s*t)

        try:
            u = a.prec()
        except AttributeError:
            u = a.precision_absolute()
        n = (s - r + 1)*t
        if n < u:
            a = a.add_bigoh(n)
            x = list(x)
            x[0] = a
            x = tuple(x)
        return self.__f(x)

    def _unsafe_mutate(self, i, value):
        """
        Sage assumes throughout that commutative ring elements are immutable.
        This is relevant for caching, etc.  But sometimes you need to change
        a power series and you really know what you're doing.  That's
        when this function is for you.

        ** DO NOT USE THIS ** unless you know what you're doing.

        EXAMPLES::

<<<<<<< HEAD
            sage: # needs sage.rings.finite_rings
=======
>>>>>>> 89e4c05f
            sage: R.<t> = GF(7)[[]]
            sage: f = 3 + 6*t^3 + O(t^5)
            sage: f._unsafe_mutate(0, 5)
            sage: f
            5 + 6*t^3 + O(t^5)
<<<<<<< HEAD
            sage: f._unsafe_mutate(2, 1) ; f
=======
            sage: f._unsafe_mutate(2, 1); f
>>>>>>> 89e4c05f
            5 + t^2 + 6*t^3 + O(t^5)

        - Mutating can even bump up the precision::

<<<<<<< HEAD
            sage: # needs sage.rings.finite_rings
            sage: f._unsafe_mutate(6, 1) ; f
            5 + t^2 + 6*t^3 + t^6 + O(t^7)
            sage: f._unsafe_mutate(0, 0) ; f
            t^2 + 6*t^3 + t^6 + O(t^7)
            sage: f._unsafe_mutate(1, 0) ; f
            t^2 + 6*t^3 + t^6 + O(t^7)
            sage: f._unsafe_mutate(11,0) ; f
            t^2 + 6*t^3 + t^6 + O(t^12)

            sage: g = t + O(t^7)                                                        # needs sage.rings.finite_rings
            sage: g._unsafe_mutate(1,0) ; g                                             # needs sage.rings.finite_rings
=======
            sage: f._unsafe_mutate(6, 1); f
            5 + t^2 + 6*t^3 + t^6 + O(t^7)
            sage: f._unsafe_mutate(0, 0); f
            t^2 + 6*t^3 + t^6 + O(t^7)
            sage: f._unsafe_mutate(1, 0); f
            t^2 + 6*t^3 + t^6 + O(t^7)
            sage: f._unsafe_mutate(11,0); f
            t^2 + 6*t^3 + t^6 + O(t^12)

            sage: g = t + O(t^7)
            sage: g._unsafe_mutate(1,0); g
>>>>>>> 89e4c05f
            O(t^7)
        """
        self.__f._unsafe_mutate(i, value)
        self._prec = max(self._prec, i+1)

    def __getitem__(self, n):
        """
        Return the ``n``-th coefficient of ``self``.

        This returns 0 for negative coefficients and raises an
        ``IndexError`` if trying to access beyond known coefficients.

        If ``n`` is a slice object ``[:k]``, this will return a power
        series of the same precision, whose coefficients are the same
        as ``self`` for those indices in the slice, and 0 otherwise.
        Other kinds of slicing are not allowed.

        EXAMPLES::

            sage: R.<t> = QQ[[]]
            sage: f = 3/2 - 17/5*t^3 + O(t^5)
            sage: f[3]
            -17/5
            sage: f[-2]
            0
            sage: f[4]
            0
            sage: f[5]
            Traceback (most recent call last):
            ...
            IndexError: coefficient not known

        Using slices::

            sage: R.<t> = ZZ[[]]
            sage: f = (2-t)^5; f
            32 - 80*t + 80*t^2 - 40*t^3 + 10*t^4 - t^5
            sage: f[:4]
            32 - 80*t + 80*t^2 - 40*t^3
            sage: f = 1 + t^3 - 4*t^4 + O(t^7); f
            1 + t^3 - 4*t^4 + O(t^7)
            sage: f[:4]
            1 + t^3 + O(t^7)

        TESTS::

            sage: f[1:4]
            Traceback (most recent call last):
            ...
            IndexError: polynomial slicing with a start is not defined
        """
        if isinstance(n, slice):
            return PowerSeries_poly(self._parent, self.polynomial()[n],
                                    prec=self._prec, check=False)
        elif n < 0:
            return self.base_ring().zero()
        elif n > self.__f.degree():
            if self._prec > n:
                return self.base_ring().zero()
            else:
                raise IndexError("coefficient not known")
        return self.__f[n]

    def __iter__(self):
        """
        Return an iterator over the coefficients of this power series.

        EXAMPLES::

            sage: R.<t> = QQ[[]]
            sage: f = t + 17/5*t^3 + 2*t^4 + O(t^5)
            sage: [a for a in f]
            [0, 1, 0, 17/5, 2]
        """
        return iter(self.__f)

    def __neg__(self):
        """
        Return the negative of this power series.

        EXAMPLES::

            sage: R.<t> = QQ[[]]
            sage: f = t + 17/5*t^3 + 2*t^4 + O(t^5)
            sage: -f
            -t - 17/5*t^3 - 2*t^4 + O(t^5)
        """
        return PowerSeries_poly(self._parent, -self.__f,
                                         self._prec, check=False)

    cpdef _add_(self, right_m):
        """
        EXAMPLES::

            sage: R.<x> = PowerSeriesRing(ZZ)
            sage: f = x^4 + O(x^5); f
            x^4 + O(x^5)
            sage: g = x^2 + O(x^3); g
            x^2 + O(x^3)
            sage: f+g
            x^2 + O(x^3)

        TESTS:

        In the past this could die with EXC_BAD_ACCESS (:trac:`8029`)::

            sage: A.<x> = RR['x']
            sage: B.<t> = PowerSeriesRing(A)
            sage: 1. + O(t)
            1.00000000000000 + O(t)
            sage: 1. + O(t^2)
            1.00000000000000 + O(t^2)
            sage: 1. + O(t^3)
            1.00000000000000 + O(t^3)
            sage: 1. + O(t^4)
            1.00000000000000 + O(t^4)
        """
        cdef PowerSeries_poly right = <PowerSeries_poly>right_m
        return PowerSeries_poly(self._parent, self.__f + right.__f,
                                self.common_prec_c(right), check=True)

    cpdef _sub_(self, right_m):
        """
        Return the difference of two power series.

        EXAMPLES::

            sage: k.<w> = ZZ[]
            sage: R.<t> = k[[]]
            sage: w*t^2 -w*t +13 - (w*t^2 + w*t)
            13 - 2*w*t
        """
        cdef PowerSeries_poly right = <PowerSeries_poly>right_m
        return PowerSeries_poly(self._parent, self.__f - right.__f,
                                self.common_prec_c(right), check=True)

    cpdef _mul_(self, right_r):
        """
        Return the product of two power series.

        EXAMPLES::

            sage: k.<w> = ZZ[[]]
            sage: (1+17*w+15*w^3+O(w^5))*(19*w^10+O(w^12))
            19*w^10 + 323*w^11 + O(w^12)
        """
        prec = self._mul_prec(right_r)
        return PowerSeries_poly(self._parent,
                                self.__f * (<PowerSeries_poly>right_r).__f,
                                prec=prec,
                                check=True)  # check, since truncation may be needed

    cpdef _rmul_(self, Element c):
        """
        Multiply ``self`` on the right by a scalar.

        EXAMPLES::

            sage: R.<t> = GF(7)[[]]
            sage: f = t + 3*t^4 + O(t^11)
            sage: f * GF(7)(3)
            3*t + 2*t^4 + O(t^11)
        """
        return PowerSeries_poly(self._parent, self.__f * c, self._prec, check=False)

    cpdef _lmul_(self, Element c):
        """
        Multiply ``self`` on the left by a scalar.

        EXAMPLES::

            sage: R.<t> = GF(11)[[]]
            sage: f = 1 + 3*t^4 + O(t^120)
            sage: 2 * f
            2 + 6*t^4 + O(t^120)
        """
        return PowerSeries_poly(self._parent, c * self.__f, self._prec, check=False)

    def __lshift__(PowerSeries_poly self, n):
        """
        Shift ``self`` to the left by ``n``, i.e. multiply by `x^n`.

        EXAMPLES::

            sage: R.<t> = QQ[[]]
            sage: f = 1 + t + t^4
            sage: f << 1
            t + t^2 + t^5
        """
        if n:
            return PowerSeries_poly(self._parent, self.__f << n, self._prec + n)
        else:
            return self

    def __rshift__(PowerSeries_poly self, n):
        """
        Shift ``self`` to the right by ``n``, i.e. multiply by `x^{-n}` and
        remove any terms of negative exponent.

        EXAMPLES::

            sage: # needs sage.rings.finite_rings
            sage: R.<t> = GF(2)[[]]
            sage: f = t + t^4 + O(t^7)
            sage: f >> 1
            1 + t^3 + O(t^6)
            sage: f >> 10
            O(t^0)
        """
        if n:
            return PowerSeries_poly(self._parent, self.__f >> n, max(0,self._prec - n))
        else:
            return self

    def __invert__(self):
        """
        Return the inverse of the power series (i.e., a series `Y` such
        that `XY = 1`).

        The first nonzero coefficient must be a unit in
        the coefficient ring. If the valuation of the series is positive or
        `X` is not a unit, this function will return a
        :class:`sage.rings.laurent_series_ring_element.LaurentSeries`.

        EXAMPLES::

            sage: R.<q> = QQ[[]]
            sage: 1/(1+q + O(q**2))
            1 - q + O(q^2)
            sage: 1/(1+q)
            1 - q + q^2 - q^3 + q^4 - q^5 + q^6 - q^7 + q^8 - q^9 + q^10 - q^11 + q^12 - q^13 + q^14 - q^15 + q^16 - q^17 + q^18 - q^19 + O(q^20)
            sage: prec = R.default_prec(); prec
            20
            sage: 1/(1+q) + O(q^5)
            1 - q + q^2 - q^3 + q^4 + O(q^5)

        ::

            sage: 1/(q + q^2) + O(q^4)
            q^-1 - 1 + q - q^2 + q^3 + O(q^4)
            sage: g = 1/(q + q^2 + O(q^5))
            sage: g; g.parent()
            q^-1 - 1 + q - q^2 + O(q^3)
            Laurent Series Ring in q over Rational Field

        ::

            sage: 1/g
            q + q^2 + O(q^5)
            sage: (1/g).parent()
            Laurent Series Ring in q over Rational Field

        ::

            sage: 1/(2 + q) + O(q^5)
            1/2 - 1/4*q + 1/8*q^2 - 1/16*q^3 + 1/32*q^4 + O(q^5)

        ::

            sage: R.<q> = PowerSeriesRing(QQ, name='q', default_prec=5)
            sage: f = 1 + q + q^2 + O(q^50)
            sage: f/10
            1/10 + 1/10*q + 1/10*q^2 + O(q^50)
            sage: f/(10+q)
            1/10 + 9/100*q + 91/1000*q^2 - 91/10000*q^3 + 91/100000*q^4 + O(q^5)

        ::

            sage: R.<t> = PowerSeriesRing(QQ, sparse=True)
            sage: u = 17 + 3*t^2 + 19*t^10 + O(t^12)
            sage: v = ~u; v
            1/17 - 3/289*t^2 + 9/4913*t^4 - 27/83521*t^6 + 81/1419857*t^8 - 1587142/24137569*t^10 + O(t^12)
            sage: u*v
            1 + O(t^12)

        If we try a non-zero, non-unit constant term, we end up in
        the fraction field, i.e. the Laurent series ring::

            sage: R.<t> = PowerSeriesRing(ZZ)
            sage: ~R(2)
            1/2
            sage: parent(~R(2))
            Laurent Series Ring in t over Rational Field

        As for units, we stay in the power series ring::

            sage: ~R(-1)
            -1
            sage: parent(~R(-1))
            Power Series Ring in t over Integer Ring

        However, inversion of non-unit elements must fail when the underlying
        ring is not an integral domain::

            sage: R = IntegerModRing(8)
            sage: P.<s> = R[[]]
            sage: ~P(2)
            Traceback (most recent call last):
            ...
            ValueError: must be an integral domain

        """
        if self.is_one():
            return self
        prec = self.prec()
        if prec is infinity:
            if self.degree() > 0:
                prec = self._parent.default_prec()
            else:
                # constant series
                a = self[0]
                if not a.is_unit():
                    from sage.categories.integral_domains import IntegralDomains
                    if self._parent in IntegralDomains():
                        R = self._parent.fraction_field()
                        return 1 / R(a)
                    else:
                        raise ValueError('must be an integral domain')
                try:
                    a = a.inverse_unit()
                except (AttributeError, NotImplementedError):
                    a = self._parent.base_ring()(~a)
                return self._parent(a, prec=infinity)

        if self.valuation() > 0:
            u = ~self.valuation_zero_part()    # inverse of unit part
            R = self._parent.laurent_series_ring()
            return R(u, -self.valuation())

        return self._parent(self.truncate().inverse_series_trunc(prec), prec=prec)

    def truncate(self, prec=infinity):
        """
        The polynomial obtained from power series by truncation at
        precision ``prec``.

        EXAMPLES::

            sage: R.<I> = GF(2)[[]]
            sage: f = 1/(1+I+O(I^8)); f
            1 + I + I^2 + I^3 + I^4 + I^5 + I^6 + I^7 + O(I^8)
            sage: f.truncate(5)
            I^4 + I^3 + I^2 + I + 1
        """
        if prec is infinity:
            return self.__f
        else:
            return self.__f.truncate(prec)

    cdef _inplace_truncate(self, long prec):
        """
        Truncate ``self`` to precision ``prec`` in place.

        .. NOTE::

            This is very unsafe, since power series are supposed to
            be immutable in Sage. Use at your own risk!
        """
        self.__f = self.__f._inplace_truncate(prec)
        self.prec = prec
        return self

    def truncate_powerseries(self, long prec):
        r"""
        Given input ``prec`` = `n`, returns the power series of degree
        `< n` which is equivalent to self modulo `x^n`.

        EXAMPLES::

            sage: R.<I> = GF(2)[[]]
            sage: f = 1/(1+I+O(I^8)); f
            1 + I + I^2 + I^3 + I^4 + I^5 + I^6 + I^7 + O(I^8)
            sage: f.truncate_powerseries(5)
            1 + I + I^2 + I^3 + I^4 + O(I^5)
        """
        return PowerSeries_poly(self._parent, self.__f.truncate(prec),
                                min(self._prec, prec), check=False)

    def list(self):
        """
        Return the list of known coefficients for ``self``.

        This is just the list of coefficients of the underlying
        polynomial, so in particular, need not have length equal to
        ``self.prec()``.

        EXAMPLES::

            sage: R.<t> = ZZ[[]]
            sage: f = 1 - 5*t^3 + t^5 + O(t^7)
            sage: f.list()
            [1, 0, 0, -5, 0, 1]
        """
        return self.__f.list()

    def dict(self):
        """
        Return a dictionary of coefficients for ``self``.

        This is simply a dict for the underlying polynomial, so need
        not have keys corresponding to every number smaller than
        ``self.prec()``.

        EXAMPLES::

            sage: R.<t> = ZZ[[]]
            sage: f = 1 + t^10 + O(t^12)
            sage: f.dict()
            {0: 1, 10: 1}
        """
        return self.__f.dict()

    def _derivative(self, var=None):
        """
        Return the derivative of this power series with respect
        to the variable ``var``.

        If ``var`` is ``None`` or is the generator of this ring, we
        take the derivative with respect to the generator.

        Otherwise, we call ``_derivative(var)`` on each coefficient of
        the series.

        .. SEEALSO::

            ``self.derivative()``

        EXAMPLES::

            sage: R.<t> = PowerSeriesRing(QQ, sparse=True)
            sage: f = 2 + 3*t^2 + t^100000 + O(t^10000000); f
            2 + 3*t^2 + t^100000 + O(t^10000000)
            sage: f._derivative()
            6*t + 100000*t^99999 + O(t^9999999)
            sage: f._derivative(t)
            6*t + 100000*t^99999 + O(t^9999999)

            sage: R.<x> = PolynomialRing(ZZ)
            sage: S.<y> = PowerSeriesRing(R, sparse=True)
            sage: f = x^3*y^4 + O(y^5)
            sage: f._derivative()
            4*x^3*y^3 + O(y^4)
            sage: f._derivative(y)
            4*x^3*y^3 + O(y^4)
            sage: f._derivative(x)
            3*x^2*y^4 + O(y^5)

        TESTS::

            sage: R.<t> = PowerSeriesRing(QQ, sparse=True)
            sage: x = var('x')                                                          # needs sage.symbolic
            sage: t.derivative(x)
            Traceback (most recent call last):
            ...
            ValueError: cannot differentiate with respect to x
        """
        if var is not None and var != self._parent.gen():
            try:
                # call _derivative() recursively on coefficients
                return PowerSeries_poly(self._parent, self.__f._derivative(var),
                                    self.prec(), check=False)
            except AttributeError:
                raise ValueError('cannot differentiate with respect to {}'.format(var))


        # compute formal derivative with respect to generator
        return PowerSeries_poly(self._parent, self.__f._derivative(),
                                self.prec()-1, check=False)

    def integral(self,var=None):
        """
        Return the integral of this power series.

        By default, the integration variable is the variable of the
        power series.

        Otherwise, the integration variable is the optional parameter ``var``.

        .. NOTE::

            The integral is always chosen so the constant term is 0.

        EXAMPLES::

            sage: k.<w> = QQ[[]]
            sage: (1+17*w+15*w^3+O(w^5)).integral()
            w + 17/2*w^2 + 15/4*w^4 + O(w^6)
            sage: (w^3 + 4*w^4 + O(w^7)).integral()
            1/4*w^4 + 4/5*w^5 + O(w^8)
            sage: (3*w^2).integral()
            w^3

        TESTS::

            sage: t = PowerSeriesRing(QQ,'t').gen()
            sage: f = t + 5*t^2 + 21*t^3
            sage: g = f.integral(); g
            1/2*t^2 + 5/3*t^3 + 21/4*t^4
            sage: g.parent()
            Power Series Ring in t over Rational Field

            sage: R.<x> = QQ[]
            sage: t = PowerSeriesRing(R,'t').gen()
            sage: f = x*t +5*t^2
            sage: f.integral()
            1/2*x*t^2 + 5/3*t^3
            sage: f.integral(x)
            1/2*x^2*t + 5*x*t^2
        """
        return PowerSeries_poly(self._parent, self.__f.integral(var),
                                self.prec()+1, check=False)

    def reverse(self, precision=None):
        """
        Return the reverse of `f`, i.e., the series `g` such that `g(f(x)) = x`.

        Given an optional argument ``precision``, return the reverse with given
        precision (note that the reverse can have precision at most
        ``f.prec()``).  If `f` has infinite precision, and the argument
        ``precision`` is not given, then the precision of the reverse defaults
        to the default precision of ``f.parent()``.

        Note that this is only possible if the valuation of ``self`` is exactly
        1.

        ALGORITHM:

        We first attempt to pass the computation to pari; if this fails, we
        use Lagrange inversion.  Using ``sage: set_verbose(1)`` will print
        a message if passing to pari fails.

        If the base ring has positive characteristic, then we attempt to
        lift to a characteristic zero ring and perform the reverse there.
        If this fails, an error is raised.

        EXAMPLES::

            sage: R.<x> = PowerSeriesRing(QQ)
            sage: f = 2*x + 3*x^2 - x^4 + O(x^5)
            sage: g = f.reverse()
            sage: g
            1/2*x - 3/8*x^2 + 9/16*x^3 - 131/128*x^4 + O(x^5)
            sage: f(g)
            x + O(x^5)
            sage: g(f)
            x + O(x^5)

            sage: A.<t> = PowerSeriesRing(ZZ)
            sage: a = t - t^2 - 2*t^4 + t^5 + O(t^6)
            sage: b = a.reverse(); b
            t + t^2 + 2*t^3 + 7*t^4 + 25*t^5 + O(t^6)
            sage: a(b)
            t + O(t^6)
            sage: b(a)
            t + O(t^6)

            sage: B.<b,c> = PolynomialRing(ZZ)
            sage: A.<t> = PowerSeriesRing(B)
            sage: f = t + b*t^2 + c*t^3 + O(t^4)
            sage: g = f.reverse(); g
            t - b*t^2 + (2*b^2 - c)*t^3 + O(t^4)
            sage: f(g)
            t + O(t^4)
            sage: g(f)
            t + O(t^4)

            sage: A.<t> = PowerSeriesRing(ZZ)
            sage: B.<s> = A[[]]
            sage: f = (1 - 3*t + 4*t^3 + O(t^4))*s + (2 + t + t^2 + O(t^3))*s^2 + O(s^3)
            sage: from sage.misc.verbose import set_verbose
            sage: set_verbose(1)
            sage: g = f.reverse(); g
            verbose 1 (<module>) passing to pari failed; trying Lagrange inversion
            (1 + 3*t + 9*t^2 + 23*t^3 + O(t^4))*s + (-2 - 19*t - 118*t^2 + O(t^3))*s^2 + O(s^3)
            sage: set_verbose(0)
            sage: f(g) == g(f) == s
            True

        If the leading coefficient is not a unit, we pass to its fraction
        field if possible::

            sage: A.<t> = PowerSeriesRing(ZZ)
            sage: a = 2*t - 4*t^2 + t^4 - t^5 + O(t^6)
            sage: a.reverse()
            1/2*t + 1/2*t^2 + t^3 + 79/32*t^4 + 437/64*t^5 + O(t^6)

            sage: B.<b> = PolynomialRing(ZZ)
            sage: A.<t> = PowerSeriesRing(B)
            sage: f = 2*b*t + b*t^2 + 3*b^2*t^3 + O(t^4)
            sage: g = f.reverse(); g
            1/(2*b)*t - 1/(8*b^2)*t^2 + ((-3*b + 1)/(16*b^3))*t^3 + O(t^4)
            sage: f(g)
            t + O(t^4)
            sage: g(f)
            t + O(t^4)

        We can handle some base rings of positive characteristic::

            sage: A8.<t> = PowerSeriesRing(Zmod(8))
            sage: a = t - 15*t^2 - 2*t^4 + t^5 + O(t^6)
            sage: b = a.reverse(); b
            t + 7*t^2 + 2*t^3 + 5*t^4 + t^5 + O(t^6)
            sage: a(b)
            t + O(t^6)
            sage: b(a)
            t + O(t^6)

        The optional argument ``precision`` sets the precision of the output::

            sage: R.<x> = PowerSeriesRing(QQ)
            sage: f = 2*x + 3*x^2 - 7*x^3 + x^4 + O(x^5)
            sage: g = f.reverse(precision=3); g
            1/2*x - 3/8*x^2 + O(x^3)
            sage: f(g)
            x + O(x^3)
            sage: g(f)
            x + O(x^3)

        If the input series has infinite precision, the precision of the
        output is automatically set to the default precision of the parent
        ring::

            sage: R.<x> = PowerSeriesRing(QQ, default_prec=20)
            sage: (x - x^2).reverse() # get some Catalan numbers
            x + x^2 + 2*x^3 + 5*x^4 + 14*x^5 + 42*x^6 + 132*x^7 + 429*x^8 + 1430*x^9
             + 4862*x^10 + 16796*x^11 + 58786*x^12 + 208012*x^13 + 742900*x^14
             + 2674440*x^15 + 9694845*x^16 + 35357670*x^17 + 129644790*x^18
             + 477638700*x^19 + O(x^20)
            sage: (x - x^2).reverse(precision=3)
            x + x^2 + O(x^3)

        TESTS::

            sage: R.<x> = PowerSeriesRing(QQ)
            sage: f = 1 + 2*x + 3*x^2 - x^4 + O(x^5)
            sage: f.reverse()
            Traceback (most recent call last):
            ...
            ValueError: Series must have valuation one for reversion.

            sage: Series = PowerSeriesRing(SR, 'x')                                     # needs sage.symbolic
            sage: ser = Series([0, pi]); ser                                            # needs sage.symbolic
            pi*x
            sage: ser.reverse()                                                         # needs sage.symbolic
            1/pi*x + O(x^20)
        """
        if self.valuation() != 1:
            raise ValueError("Series must have valuation one for reversion.")

        f = self

        if f.prec() is infinity and precision is None:
            precision = f.parent().default_prec()
        if precision:
            f = f.add_bigoh(precision)

        out_prec = f.prec()

        if not f[1].is_unit():
            # if leading coefficient is not a unit, attempt passing
            # to fraction field
            try:
                f = f.change_ring(f.base_ring().fraction_field())
            except TypeError:
                raise TypeError("Leading coefficient must be a unit, or base ring must have a fraction field.")

        # set output parent after possibly passing to fraction field,
        # but before possibly lifting to characteristic zero
        out_parent = f.parent()

        # first, try reversion with pari; this is faster than Lagrange inversion
        try:
            f2 = f.__pari__()
            g = f2.serreverse()
            return PowerSeries_poly(f.parent(), g.Vec(-out_prec), out_prec)
        except (TypeError, ValueError, AttributeError, PariError, ModuleNotFoundError):
            # if pari fails, continue with Lagrange inversion
            from sage.misc.verbose import verbose
            verbose("passing to pari failed; trying Lagrange inversion")

        if f.parent().characteristic():
            # over a ring of positive characteristic, attempt lifting to
            # characteristic zero ring
            verbose("parent ring has positive characteristic; attempting lift to characteristic zero")
            base_lift = f.base_ring().lift().codomain()
            verbose("characteristic zero base is "+str(base_lift))
            f_lift = f.change_ring(base_lift)
            verbose("f_lift is "+str(f_lift))
            rev_lift = f_lift.reverse()
            return rev_lift.change_ring(f.base_ring())

        t = f.parent().gen()
        R = f.parent().base_ring()

        h = t/f
        k = 1
        g = 0
        for i in range(1, out_prec):
            k *= h
            g += R(k.padded_list(i)[i - 1]/i)*t**i
        g = g.add_bigoh(out_prec)
        return PowerSeries_poly(out_parent, g, out_prec, check=False)

    def pade(self, m, n):
        r"""
        Return the Padé approximant of ``self`` of index `(m, n)`.

        The Padé approximant of index `(m, n)` of a formal power
        series `f` is the quotient `Q/P` of two polynomials `Q` and `P`
        such that `\deg(Q)\leq m`, `\deg(P)\leq n` and

        .. MATH::

            f(z) - Q(z)/P(z) = O(z^{m+n+1}).

        The formal power series `f` must be known up to order `n + m`.

        See :wikipedia:`Padé\_approximant`

        INPUT:

        - ``m``, ``n`` -- integers, describing the degrees of the polynomials

        OUTPUT:

        a ratio of two polynomials

        ALGORITHM:

        This method uses the formula as a quotient of two determinants.

        .. SEEALSO::

            * :mod:`sage.matrix.berlekamp_massey`,
            * :meth:`sage.rings.polynomial.polynomial_zmod_flint.Polynomial_zmod_flint.rational_reconstruction`

        EXAMPLES::

            sage: z = PowerSeriesRing(QQ, 'z').gen()
            sage: z.exp().pade(4, 0)
            1/24*z^4 + 1/6*z^3 + 1/2*z^2 + z + 1
            sage: z.exp().pade(1, 1)
            (-z - 2)/(z - 2)
            sage: z.exp().pade(3, 3)
            (-z^3 - 12*z^2 - 60*z - 120)/(z^3 - 12*z^2 + 60*z - 120)
            sage: (1-z).log().pade(4, 4)
            (25/6*z^4 - 130/3*z^3 + 105*z^2 - 70*z)/(z^4 - 20*z^3 + 90*z^2
            - 140*z + 70)
            sage: (1 + z).sqrt().pade(3, 2)
            (1/6*z^3 + 3*z^2 + 8*z + 16/3)/(z^2 + 16/3*z + 16/3)
            sage: (2*z).exp().pade(3, 3)
            (-z^3 - 6*z^2 - 15*z - 15)/(z^3 - 6*z^2 + 15*z - 15)

        TESTS:

        With real coefficients::

            sage: R.<z> = RR[[]]
            sage: f = (2*z).exp()
            sage: f.pade(3, 3) # abs tol 1e-10
            (-z^3 - 6.0*z^2 - 15.0*z - 15.0)/(z^3 - 6.0*z^2 + 15.0*z - 15.0)

        When precision is too low::

            sage: f = z + O(z**6)
            sage: f.pade(4, 4)
            Traceback (most recent call last):
            ...
            ValueError: the precision of the series is not large enough

        Check that :trac:`21212` is fixed::

            sage: QQx.<x> = QQ[[]]
            sage: (1+x+O(x^100)).pade(2,2)
            x + 1

        Check for correct precision::

            sage: QQx.<x> = QQ[[]]
            sage: (1+x+O(x^2)).pade(0,1)
            -1/(x - 1)
        """
        if self.precision_absolute() < n + m + 1:
            raise ValueError("the precision of the series is not large enough")
        polyring = self.parent()._poly_ring()
        z = polyring.gen()
        c = self.polynomial()
        u, v = c.rational_reconstruction(z**(n + m + 1), m, n)
        return u / v

    def _symbolic_(self, ring):
        """
        Conversion to symbolic series.

        EXAMPLES::

            sage: # needs sage.symbolic
            sage: R.<x> = PowerSeriesRing(QQ)
            sage: s = R([1,2,3,4,5], prec=10); s
            1 + 2*x + 3*x^2 + 4*x^3 + 5*x^4 + O(x^10)
<<<<<<< HEAD
            sage: SR(s)                                                                 # needs sage.symbolic
            1 + 2*x + 3*x^2 + 4*x^3 + 5*x^4 + Order(x^10)
            sage: SR(s).is_terminating_series()                                         # needs sage.symbolic
            False
            sage: SR(s).variables()                                                     # needs sage.symbolic
            (x,)
            sage: s = R([1,2,3,4,5]); s
            1 + 2*x + 3*x^2 + 4*x^3 + 5*x^4
            sage: SR(s)                                                                 # needs sage.symbolic
            1 + 2*x + 3*x^2 + 4*x^3 + 5*x^4
            sage: _.is_terminating_series()                                             # needs sage.symbolic
=======
            sage: SR(s)
            1 + 2*x + 3*x^2 + 4*x^3 + 5*x^4 + Order(x^10)
            sage: SR(s).is_terminating_series()
            False
            sage: SR(s).variables()
            (x,)
            sage: s = R([1,2,3,4,5]); s
            1 + 2*x + 3*x^2 + 4*x^3 + 5*x^4
            sage: SR(s)
            1 + 2*x + 3*x^2 + 4*x^3 + 5*x^4
            sage: _.is_terminating_series()
>>>>>>> 89e4c05f
            True

        TESTS:

        Check that :trac:`18094` is fixed::

            sage: R.<x> = PolynomialRing(ZZ)
            sage: SR(R(0).add_bigoh(20))                                                # needs sage.symbolic
            Order(x^20)
        """
        from sage.symbolic.ring import SR
        pex = SR(self.polynomial())
        var = SR.var(self.variable())
        return pex.series(var, self.prec())


def make_powerseries_poly_v0(parent, f, prec, is_gen):
    """
    Return the power series specified by ``f``, ``prec``, and ``is_gen``.

    This function exists for the purposes of pickling. Do not delete
    this function -- if you change the internal representation,
    instead make a new function and make sure that both kinds of
    objects correctly unpickle as the new type.

    EXAMPLES::

        sage: R.<t> = QQ[[]]
        sage: sage.rings.power_series_poly.make_powerseries_poly_v0(R, t, infinity, True)
        t
    """
    return PowerSeries_poly(parent, f, prec, 0, is_gen)

cdef class BaseRingFloorDivAction(Action):
    """
    The floor division action of the base ring on a formal power series.
    """
    cpdef _act_(self, g, x):
        r"""
        Let ``g`` act on ``x`` under ``self``.

        Regardless of whether this is a left or right action, the acting
        element comes first.

        INPUT:

        - ``g`` -- an object with parent ``self.G``
        - ``x`` -- an object with parent ``self.US()``

        .. WARNING::

            This is meant to be a fast internal function, so the
            conditions on the input are not checked!

        EXAMPLES:

        One gets the correct parent with floor division::

            sage: A = ZZ[['t']]
            sage: f = A([3*2**n for n in range(6)]).O(6)
            sage: g = f // 3; g
            1 + 2*t + 4*t^2 + 8*t^3 + 16*t^4 + 32*t^5 + O(t^6)
            sage: g.parent()
            Power Series Ring in t over Integer Ring

        whereas the parent is larger with division::

            sage: parent(f/3)
            Power Series Ring in t over Rational Field

        Floor division in case that the power series is not divisible by the divisor::

            sage: f = A([2**n for n in range(6)]).O(6)
            sage: g = f // 3; g
            t^2 + 2*t^3 + 5*t^4 + 10*t^5 + O(t^6)

        Another example::

            sage: s = polygen(QQ,'s')
            sage: A = s.parent()[['t']]
            sage: f = A([(s+2)*(s+n) for n in range(5)]).O(5)
            sage: g = f // (s + 2); g
            s + (s + 1)*t + (s + 2)*t^2 + (s + 3)*t^3 + (s + 4)*t^4 + O(t^5)
            sage: g.parent()
            Power Series Ring in t over Univariate Polynomial Ring in s
            over Rational Field

            sage: R.<t> = PowerSeriesRing(QQ)
            sage: t // 2
            1/2*t
        """
        cdef PowerSeries_poly elt = <PowerSeries_poly> x
        prec = x.prec()
        P = self.US()
        g = P.base_ring()(g)
        return type(x)(P, elt.__f // g, prec=prec, check=False)<|MERGE_RESOLUTION|>--- conflicted
+++ resolved
@@ -164,10 +164,6 @@
 
         EXAMPLES::
 
-<<<<<<< HEAD
-            sage: # needs sage.rings.finite_rings
-=======
->>>>>>> 89e4c05f
             sage: R.<t> = GF(11)[[]]
             sage: bool(1 + t + O(t^18))
             True
@@ -277,10 +273,6 @@
 
         Arguments beyond the first can refer to the base ring::
 
-<<<<<<< HEAD
-            sage: # needs sage.rings.finite_rings
-=======
->>>>>>> 89e4c05f
             sage: P.<x> = GF(5)[]
             sage: Q.<y> = P[[]]
             sage: h = (1 - x*y)^-1 + O(y^7); h
@@ -290,15 +282,9 @@
 
         These secondary values can also be specified using keywords::
 
-<<<<<<< HEAD
-            sage: h(y=y^2, x=3)                                                         # needs sage.rings.finite_rings
-            1 + 3*y^2 + 4*y^4 + 2*y^6 + y^8 + 3*y^10 + 4*y^12 + O(y^14)
-            sage: h(y^2, x=3)                                                           # needs sage.rings.finite_rings
-=======
             sage: h(y=y^2, x=3)
             1 + 3*y^2 + 4*y^4 + 2*y^6 + y^8 + 3*y^10 + 4*y^12 + O(y^14)
             sage: h(y^2, x=3)
->>>>>>> 89e4c05f
             1 + 3*y^2 + 4*y^4 + 2*y^6 + y^8 + 3*y^10 + 4*y^12 + O(y^14)
         """
         P = self.parent()
@@ -394,38 +380,16 @@
 
         EXAMPLES::
 
-<<<<<<< HEAD
-            sage: # needs sage.rings.finite_rings
-=======
->>>>>>> 89e4c05f
             sage: R.<t> = GF(7)[[]]
             sage: f = 3 + 6*t^3 + O(t^5)
             sage: f._unsafe_mutate(0, 5)
             sage: f
             5 + 6*t^3 + O(t^5)
-<<<<<<< HEAD
-            sage: f._unsafe_mutate(2, 1) ; f
-=======
             sage: f._unsafe_mutate(2, 1); f
->>>>>>> 89e4c05f
             5 + t^2 + 6*t^3 + O(t^5)
 
         - Mutating can even bump up the precision::
 
-<<<<<<< HEAD
-            sage: # needs sage.rings.finite_rings
-            sage: f._unsafe_mutate(6, 1) ; f
-            5 + t^2 + 6*t^3 + t^6 + O(t^7)
-            sage: f._unsafe_mutate(0, 0) ; f
-            t^2 + 6*t^3 + t^6 + O(t^7)
-            sage: f._unsafe_mutate(1, 0) ; f
-            t^2 + 6*t^3 + t^6 + O(t^7)
-            sage: f._unsafe_mutate(11,0) ; f
-            t^2 + 6*t^3 + t^6 + O(t^12)
-
-            sage: g = t + O(t^7)                                                        # needs sage.rings.finite_rings
-            sage: g._unsafe_mutate(1,0) ; g                                             # needs sage.rings.finite_rings
-=======
             sage: f._unsafe_mutate(6, 1); f
             5 + t^2 + 6*t^3 + t^6 + O(t^7)
             sage: f._unsafe_mutate(0, 0); f
@@ -437,7 +401,6 @@
 
             sage: g = t + O(t^7)
             sage: g._unsafe_mutate(1,0); g
->>>>>>> 89e4c05f
             O(t^7)
         """
         self.__f._unsafe_mutate(i, value)
@@ -1238,19 +1201,6 @@
             sage: R.<x> = PowerSeriesRing(QQ)
             sage: s = R([1,2,3,4,5], prec=10); s
             1 + 2*x + 3*x^2 + 4*x^3 + 5*x^4 + O(x^10)
-<<<<<<< HEAD
-            sage: SR(s)                                                                 # needs sage.symbolic
-            1 + 2*x + 3*x^2 + 4*x^3 + 5*x^4 + Order(x^10)
-            sage: SR(s).is_terminating_series()                                         # needs sage.symbolic
-            False
-            sage: SR(s).variables()                                                     # needs sage.symbolic
-            (x,)
-            sage: s = R([1,2,3,4,5]); s
-            1 + 2*x + 3*x^2 + 4*x^3 + 5*x^4
-            sage: SR(s)                                                                 # needs sage.symbolic
-            1 + 2*x + 3*x^2 + 4*x^3 + 5*x^4
-            sage: _.is_terminating_series()                                             # needs sage.symbolic
-=======
             sage: SR(s)
             1 + 2*x + 3*x^2 + 4*x^3 + 5*x^4 + Order(x^10)
             sage: SR(s).is_terminating_series()
@@ -1262,7 +1212,6 @@
             sage: SR(s)
             1 + 2*x + 3*x^2 + 4*x^3 + 5*x^4
             sage: _.is_terminating_series()
->>>>>>> 89e4c05f
             True
 
         TESTS:
