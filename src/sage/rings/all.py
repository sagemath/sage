--- conflicted
+++ resolved
@@ -124,11 +124,7 @@
                                             'LazySymmetricFunctions', 'LazyDirichletSeriesRing'])
 
 # Lazy combinatorial species
-<<<<<<< HEAD
-lazy_import('sage.rings.lazy_species', 'LazySpecies')
-=======
 lazy_import('sage.rings.lazy_species', 'LazyCombinatorialSpecies')
->>>>>>> 46f021c6
 
 # Tate algebras
 from sage.rings.tate_algebra import TateAlgebra
