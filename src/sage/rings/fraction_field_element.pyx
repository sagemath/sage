"""
Fraction Field Elements

AUTHORS:

- William Stein (input from David Joyner, David Kohel, and Joe Wetherell)

- Sebastian Pancratz (2010-01-06): Rewrite of addition, multiplication and
  derivative to use Henrici's algorithms [Hor1972]_
"""

# ****************************************************************************
#       Copyright (C) 2005 William Stein <wstein@gmail.com>
#
# This program is free software: you can redistribute it and/or modify
# it under the terms of the GNU General Public License as published by
# the Free Software Foundation, either version 2 of the License, or
# (at your option) any later version.
#                  https://www.gnu.org/licenses/
# ****************************************************************************

from sage.structure.element cimport FieldElement, parent
from sage.structure.richcmp cimport richcmp

from sage.rings.rational_field import QQ
from sage.rings.integer_ring import ZZ

import sage.misc.latex as latex


def is_FractionFieldElement(x):
    """
    Return whether or not ``x`` is a :class:`FractionFieldElement`.

    EXAMPLES::

        sage: from sage.rings.fraction_field_element import is_FractionFieldElement
        sage: R.<x> = ZZ[]
        sage: is_FractionFieldElement(x/2)
        False
        sage: is_FractionFieldElement(2/x)
        True
        sage: is_FractionFieldElement(1/3)
        False
    """
    return isinstance(x, FractionFieldElement)


cdef class FractionFieldElement(FieldElement):
    """
    EXAMPLES::

        sage: K = FractionField(PolynomialRing(QQ, 'x'))
        sage: K
        Fraction Field of Univariate Polynomial Ring in x over Rational Field
        sage: loads(K.dumps()) == K
        True
        sage: x = K.gen()
        sage: f = (x^3 + x)/(17 - x^19); f
        (-x^3 - x)/(x^19 - 17)
        sage: loads(f.dumps()) == f
        True

    TESTS:

    Test if :trac:`5451` is fixed::

        sage: A = FiniteField(9,'theta')['t']                                           # needs sage.rings.finite_rings
        sage: K.<t> = FractionField(A)                                                  # needs sage.rings.finite_rings
        sage: f = 2/(t^2 + 2*t); g = t^9/(t^18 + t^10 + t^2); f + g                     # needs sage.rings.finite_rings
        (2*t^15 + 2*t^14 + 2*t^13 + 2*t^12 + 2*t^11 + 2*t^10 + 2*t^9 + t^7 + t^6 + t^5 + t^4 + t^3 + t^2 + t + 1)/(t^17 + t^9 + t)

    Test if :trac:`8671` is fixed::

        sage: P.<n> = QQ[]
        sage: F = P.fraction_field()
        sage: P.one()//F.one()
        1
        sage: F.one().quo_rem(F.one())
        (1, 0)
    """
    cdef object _numerator
    cdef object _denominator
    cdef bint _is_reduced

    def __init__(self, parent, numerator, denominator=1,
                 coerce=True, reduce=True):
        """
        Initialize ``self``.

        EXAMPLES::

            sage: from sage.rings.fraction_field_element import FractionFieldElement
            sage: K.<x> = Frac(ZZ['x'])
            sage: FractionFieldElement(K, x, 4)
            x/4
            sage: FractionFieldElement(K, x, x, reduce=False)
            x/x
            sage: f = FractionFieldElement(K, 'hi', 1, coerce=False, reduce=False)
            sage: f.numerator()
            'hi'

            sage: x = var('x')                                                          # needs sage.symbolic
            sage: K((x + 1)/(x^2 + x + 1))
            (x + 1)/(x^2 + x + 1)
            sage: K(355/113)
            355/113

        """
        FieldElement.__init__(self, parent)
        if coerce:
            self._numerator   = parent.ring()(numerator)
            self._denominator = parent.ring()(denominator)
        else:
            self._numerator   = numerator
            self._denominator = denominator
        if reduce and parent.is_exact():
            try:
                self.reduce()
            except ArithmeticError:
                pass
        if self._denominator.is_zero():
            raise ZeroDivisionError("fraction field element division by zero")

    def _im_gens_(self, codomain, im_gens, base_map=None):
        """
        EXAMPLES::

            sage: F = ZZ['x,y'].fraction_field()
            sage: x,y = F.gens()
            sage: K = GF(7)['a,b'].fraction_field()
            sage: a,b = K.gens()

        ::

            sage: phi = F.hom([a + b, a*b], K)
            sage: phi(x+y) # indirect doctest
            a*b + a + b

        ::

            sage: (x^2/y)._im_gens_(K, [a + b, a*b])
            (a^2 + 2*a*b + b^2)/(a*b)
            sage: (x^2/y)._im_gens_(K, [a, a*b])
            a/b

        ::

            sage: # needs sage.rings.number_field
            sage: Zx.<x> = ZZ[]
            sage: K.<i> = NumberField(x^2 + 1)
            sage: cc = K.hom([-i])
            sage: R.<a,b> = K[]
            sage: F = R.fraction_field()
            sage: phi = F.hom([F(b), F(a)], base_map=cc)
            sage: phi(i/a)
            ((-i))/b
        """
        nnum = codomain.coerce(self._numerator._im_gens_(codomain, im_gens, base_map=base_map))
        nden = codomain.coerce(self._denominator._im_gens_(codomain, im_gens, base_map=base_map))
        return codomain.coerce(nnum/nden)

    cpdef reduce(self) noexcept:
        """
        Reduce this fraction.

        Divides out the gcd of the numerator and denominator. If the
        denominator becomes a unit, it becomes 1. Additionally, depending on
        the base ring, the leading coefficients of the numerator and the
        denominator may be normalized to 1.

        Automatically called for exact rings, but because it may be
        numerically unstable for inexact rings it must be called manually
        in that case.

        EXAMPLES::

            sage: R.<x> = RealField(10)[]                                               # needs sage.rings.real_mpfr
            sage: f = (x^2+2*x+1)/(x+1); f                                              # needs sage.rings.real_mpfr
            (x^2 + 2.0*x + 1.0)/(x + 1.0)
            sage: f.reduce(); f                                                         # needs sage.rings.real_mpfr
            x + 1.0

        TESTS:

        Check that :trac:`8111` is fixed::

            sage: K.<k>= QQ[]
            sage: frac = (64*k^2+128)/(64*k^3+256)
            sage: frac.reduce(); frac
            (k^2 + 2)/(k^3 + 4)
        """
        if self._is_reduced:
            return
        try:
            g = self._numerator.gcd(self._denominator)
            if not g.is_unit():
                self._numerator //= g
                self._denominator //= g
            self._is_reduced = True
        except AttributeError:
            raise ArithmeticError("unable to reduce because lack of gcd or quo_rem algorithm")
        except TypeError:
            raise ArithmeticError("unable to reduce because gcd algorithm doesn't work on input")
        except NotImplementedError:
            raise ArithmeticError("unable to reduce because gcd algorithm not implemented on input")
        if not self._denominator.is_one() and self._denominator.is_unit():
            try:
                inv = self._denominator.inverse_of_unit()
            except Exception:
                pass
            else:
                self._numerator *= inv
                self._denominator = self._denominator.parent().one()

    def __copy__(self):
        """
        Make a copy of ``self``.

        EXAMPLES::

            sage: R.<x,y> = ZZ[]
            sage: f = x/y + 1; f
            (x + y)/y
            sage: copy(f)
            (x + y)/y
        """
        return self.__class__(self._parent, self._numerator,
                self._denominator, coerce=False, reduce=False)

    def numerator(self):
        """
        Return the numerator of ``self``.

        EXAMPLES::

            sage: R.<x,y> = ZZ[]
            sage: f = x/y + 1; f
            (x + y)/y
            sage: f.numerator()
            x + y
        """
        return self._numerator

    def denominator(self):
        """
        Return the denominator of ``self``.

        EXAMPLES::

            sage: R.<x,y> = ZZ[]
            sage: f = x/y + 1; f
            (x + y)/y
            sage: f.denominator()
            y
        """
        return self._denominator


    def is_square(self,root=False):
        """
        Return whether or not ``self`` is a perfect square.

        If the optional
        argument ``root`` is ``True``, then also returns a square root (or
        ``None``, if the fraction field element is not square).

        INPUT:

        -  ``root`` -- whether or not to also return a square
           root (default: ``False``)

        OUTPUT:

        -  ``bool`` - whether or not a square

        -  ``object`` - (optional) an actual square root if
           found, and None otherwise.

        EXAMPLES::

            sage: R.<t> = QQ[]
            sage: (1/t).is_square()
            False
            sage: (1/t^6).is_square()
            True
            sage: ((1+t)^4/t^6).is_square()
            True
            sage: (4*(1+t)^4/t^6).is_square()
            True
            sage: (2*(1+t)^4/t^6).is_square()
            False
            sage: ((1+t)/t^6).is_square()
            False

            sage: (4*(1+t)^4/t^6).is_square(root=True)
            (True, (2*t^2 + 4*t + 2)/t^3)
            sage: (2*(1+t)^4/t^6).is_square(root=True)
            (False, None)

            sage: R.<x> = QQ[]
            sage: a = 2*(x+1)^2 / (2*(x-1)^2); a
            (x^2 + 2*x + 1)/(x^2 - 2*x + 1)
            sage: a.is_square()
            True
            sage: (0/x).is_square()
            True
        """
        a = self.numerator()
        b = self.denominator()
        if not root:
            return (a * b).is_square(root=False)
        is_sqr, sq_rt = (a * b).is_square(root=True)
        if is_sqr:
            return True, self._parent(sq_rt / b)
        return False, None

    def nth_root(self, n):
        r"""
        Return a ``n``-th root of this element.

        EXAMPLES::

            sage: R = QQ['t'].fraction_field()
            sage: t = R.gen()
            sage: p = (t+1)^3 / (t^2+t-1)^3
            sage: p.nth_root(3)
            (t + 1)/(t^2 + t - 1)

            sage: p = (t+1) / (t-1)
            sage: p.nth_root(2)
            Traceback (most recent call last):
            ...
            ValueError: not a 2nd power
        """
        a = self.numerator()
        b = self.denominator()
        return a.nth_root(n) / b.nth_root(n)

    def __hash__(self):
        """
        This function hashes in a special way to ensure that generators of
        a ring `R` and generators of a fraction field of `R` have the same
        hash. This enables them to be used as keys interchangeably in a
        dictionary (since ``==`` will claim them equal). This is particularly
        useful for methods like ``subs`` on ``ParentWithGens`` if you are
        passing a dictionary of substitutions.

        EXAMPLES::

            sage: R.<x> = ZZ[]
            sage: hash(R.0) == hash(FractionField(R).0)
            True
            sage: ((x+1)/(x^2+1)).subs({x:1})
            1
            sage: d={x:1}
            sage: d[FractionField(R).0]
            1
            sage: R.<x>=QQ[] # this probably has a separate implementation from ZZ[]
            sage: hash(R.0)==hash(FractionField(R).0)
            True
            sage: d={x:1}
            sage: d[FractionField(R).0]
            1
            sage: R.<x,y,z>=ZZ[] # this probably has a separate implementation from ZZ[]
            sage: hash(R.0)==hash(FractionField(R).0)
            True
            sage: d={x:1}
            sage: d[FractionField(R).0]
            1
            sage: R.<x,y,z>=QQ[] # this probably has a separate implementation from ZZ[]
            sage: hash(R.0)==hash(FractionField(R).0)
            True
            sage: ((x+1)/(x^2+1)).subs({x:1})
            1
            sage: d={x:1}
            sage: d[FractionField(R).0]
            1
            sage: hash(R(1)/R(2))==hash(1/2)
            True

        Check that :trac:`16268` is fixed::

            sage: ku.<u> = FractionField(PolynomialRing(QQ,'u'))
            sage: a = 27*u^2+81*u+243
            sage: b = 27*u-81
            sage: c = u^2 + 3*u + 9
            sage: d = u-3
            sage: s = a/b
            sage: t = c/d
            sage: s == t
            True
            sage: len(set([s,t]))
            1

        Check that :trac:`25199` is fixed::

            sage: R.<x,y,z> = QQbar[]                                                   # needs sage.rings.number_field
            sage: hash(R.0) == hash(FractionField(R).0)
            True
            sage: ((x+1)/(x^2+1)).subs({x: 1})
            1
        """
        if self._denominator.is_one():
            # Handle this case even over rings that don't support reduction, to
            # avoid breaking existing code that carelessly mixes p and p/1
            return hash(self._numerator)
        if self._parent.is_exact():
            # May fail; let the exception propagate then.
            # (In contrast, over inexact rings, we hash unreduced fractions
            # without complaining. This is not ideal, but there is code in Sage
            # that uses dictionaries indexed by rational functions with
            # floating-point coefficients, and since the equality test involves
            # potentially inexact operations, there would be compatibility
            # issues even if we didn't...)
            self.reduce()
        # Same algorithm as for elements of QQ
        n = hash(self._numerator)
        d = hash(self._denominator)
        if d == 1:
            return n
        else:
            return n ^ d

    def __call__(self, *x, **kwds):
        """
        Evaluate the fraction at the given arguments.

        This assumes that a
        call function is defined for the numerator and denominator.

        EXAMPLES::

            sage: x = PolynomialRing(RationalField(),'x',3).gens()
            sage: f = x[0] + x[1] - 2*x[1]*x[2]
            sage: f
            -2*x1*x2 + x0 + x1
            sage: f(1,2,5)
            -17
            sage: h = f / (x[1] + x[2])
            sage: h
            (-2*x1*x2 + x0 + x1)/(x1 + x2)
            sage: h(1,2,5)
            -17/7
            sage: h(x0=1)
            (-2*x1*x2 + x1 + 1)/(x1 + x2)
        """
        return self._numerator(*x, **kwds) / self._denominator(*x, **kwds)

    def subs(self, in_dict=None, *args, **kwds):
        r"""
        Substitute variables in the numerator and denominator of ``self``.

        If a dictionary is passed, the keys are mapped to generators
        of the parent ring.  Otherwise, the arguments are transmitted
        unchanged to the method ``subs`` of the numerator and the
        denominator.

        EXAMPLES::

            sage: x, y = PolynomialRing(ZZ, 2, 'xy').gens()
            sage: f = x^2 + y + x^2*y^2 + 5
            sage: (1/f).subs(x=5)
            1/(25*y^2 + y + 30)

        TESTS:

        Check that :issue:`37122` is fixed::

            sage: P = PolynomialRing(QQ, ["x%s" % i for i in range(10000)])
            sage: PF = P.fraction_field()
            sage: p = sum(i*P.gen(i) for i in range(5)) / sum(i*P.gen(i) for i in range(8))
            sage: v = P.gen(4)
            sage: p.subs({v: 100})
            (x1 + 2*x2 + 3*x3 + 400)/(x1 + 2*x2 + 3*x3 + 5*x5 + 6*x6 + 7*x7 + 400)
        """
        if isinstance(in_dict, dict):
<<<<<<< HEAD
            R = self.parent().base()
            in_dict = {ZZ(m) if m in ZZ else R(m): v for m, v in in_dict.items()}
=======
            gens = self.parent().gens()

            def to_R(m):
                try:
                    mi = gens.index(m)
                except ValueError:
                    return m
                return mi
            in_dict = {to_R(m): v for m, v in in_dict.items()}
>>>>>>> da048df9

        num = self._numerator.subs(in_dict, *args, **kwds)
        den = self._denominator.subs(in_dict, *args, **kwds)
        return num / den

<<<<<<< HEAD
    substitute = subs

=======
>>>>>>> da048df9
    def _is_atomic(self):
        """
        EXAMPLES::

            sage: K.<x> = Frac(ZZ['x'])
            sage: x._is_atomic()
            True
            sage: f = 1/(x+1)
            sage: f._is_atomic()
            False
        """
        return self._numerator._is_atomic() and self._denominator._is_atomic()

    def _repr_(self):
        """
        Return a string representation of ``self``.

        EXAMPLES::

            sage: K.<x> = Frac(ZZ['x'])
            sage: repr(x+1) # indirect doctest
            'x + 1'
            sage: repr((x+1)/(x-1))
            '(x + 1)/(x - 1)'
            sage: repr(1/(x-1))
            '1/(x - 1)'
            sage: repr(1/x)
            '1/x'
        """
        if self.is_zero():
            return "0"
        s = "%s" % self._numerator
        if self._denominator != 1:
            denom_string = str( self._denominator )
            if self._denominator._is_atomic() and not ('*' in denom_string or '/' in denom_string):
                s = "%s/%s"%(self._numerator._coeff_repr(no_space=False),denom_string)
            else:
                s = "%s/(%s)"%(self._numerator._coeff_repr(no_space=False),denom_string)
        return s

    def _latex_(self):
        r"""
        Return a latex representation of this fraction field element.

        EXAMPLES::

            sage: R = PolynomialRing(QQ, 'x')
            sage: F = R.fraction_field()
            sage: x = F.gen()
            sage: a = x^2 / 1
            sage: latex(a) # indirect doctest
            x^{2}
            sage: latex(x^2/(x^2+1))
            \frac{x^{2}}{x^{2} + 1}
            sage: a = 1/x
            sage: latex(a)
            \frac{1}{x}

        TESTS::

            sage: R = RR['x']     # Inexact, so no reduction.
            sage: F = Frac(R)
            sage: from sage.rings.fraction_field_element import FractionFieldElement
            sage: z = FractionFieldElement(F, 0, R.gen(), coerce=False)
            sage: z.numerator() == 0
            True
            sage: z.denominator() == R.gen()
            True
            sage: latex(z) # indirect doctest
            0
        """
        if self.is_zero():
            return "0"
        if self._denominator == 1:
            return latex.latex(self._numerator)
        return "\\frac{%s}{%s}"%(latex.latex(self._numerator),
                                 latex.latex(self._denominator))

    def _magma_init_(self, magma):
        """
        Return a string representation of ``self`` Magma can understand.

        EXAMPLES::

            sage: R.<x> = ZZ[]
            sage: magma((x^2 + x + 1)/(x + 1))  # optional - magma # indirect doctest
            (x^2 + x + 1)/(x + 1)

        ::

            sage: R.<x,y> = QQ[]
            sage: magma((x+y)/x)                        # optional - magma
            (x + y)/x
        """
        pgens = magma(self._parent).gens()

        s = self._repr_()
        for i, j in zip(self._parent.variable_names(), pgens):
            s = s.replace(i, j.name())

        return s

    cpdef _add_(self, right) noexcept:
        """
        Compute the sum of ``self`` and ``right``.

        INPUT:

        - ``right`` -- ``ModuleElement`` to add to ``self``

        OUTPUT:

        - Sum of ``self`` and ``right``

        EXAMPLES::

            sage: K.<x,y> = Frac(ZZ['x,y'])
            sage: x+y # indirect doctest
            x + y
            sage: 1/x + 1/y
            (x + y)/(x*y)
            sage: 1/x + 1/(x*y)
            (y + 1)/(x*y)
            sage: Frac(CDF['x']).gen() + 3                                              # needs sage.rings.complex_double
            x + 3.0

        Subtraction is implemented by adding the negative::

            sage: K.<t> = Frac(GF(7)['t'])
            sage: t - 1/t # indirect doctest
            (t^2 + 6)/t
        """
        rnum = self._numerator
        rden = self._denominator
        snum = (<FractionFieldElement> right)._numerator
        sden = (<FractionFieldElement> right)._denominator

        if (rnum.is_zero()):
            return <FractionFieldElement> right
        if (snum.is_zero()):
            return self

        if self._parent.is_exact():
            try:
                d = rden.gcd(sden)
                if d.is_unit():
                    return self.__class__(self._parent, rnum*sden + rden*snum,
                        rden*sden, coerce=False, reduce=False)
                else:
                    rden = rden // d
                    sden = sden // d
                    tnum = rnum * sden + rden * snum
                    if tnum.is_zero():
                        return self.__class__(self._parent, tnum,
                            self._parent.ring().one(), coerce=False,
                            reduce=False)
                    else:
                        tden = self._denominator * sden
                        e    = tnum.gcd(d)
                        if not e.is_unit():
                            tnum = tnum // e
                            tden = tden // e
                        if not tden.is_one() and tden.is_unit():
                            try:
                                tnum = tnum * tden.inverse_of_unit()
                                tden = self._parent.ring().one()
                            except AttributeError:
                                pass
                            except NotImplementedError:
                                pass
                        return self.__class__(self._parent, tnum, tden,
                            coerce=False, reduce=False)
            except AttributeError:
                pass
            except NotImplementedError:
                pass
            except TypeError:
                pass

        rnum = self._numerator
        rden = self._denominator
        snum = (<FractionFieldElement> right)._numerator
        sden = (<FractionFieldElement> right)._denominator

        return self.__class__(self._parent, rnum*sden + rden*snum, rden*sden,
            coerce=False, reduce=False)

    cpdef _mul_(self, right) noexcept:
        """
        Computes the product of ``self`` and ``right``.

        INPUT:

        - ``right`` - ``RingElement`` to multiply with ``self``

        OUTPUT:

        - Product of ``self`` and ``right``

        EXAMPLES::

            sage: # needs sage.rings.finite_rings
            sage: K.<t> = Frac(GF(7)['t'])
            sage: a = t/(1+t)
            sage: b = 3/t
            sage: a * b # indirect doctest
            3/(t + 1)
        """
        rnum = self._numerator
        rden = self._denominator
        snum = (<FractionFieldElement> right)._numerator
        sden = (<FractionFieldElement> right)._denominator

        if (rnum.is_zero() or snum.is_zero()):
            return self._parent.zero()

        if self._parent.is_exact():
            try:
                d1 = rnum.gcd(sden)
                d2 = snum.gcd(rden)
                if not d1.is_unit():
                    rnum = rnum // d1
                    sden = sden // d1
                if not d2.is_unit():
                    rden = rden // d2
                    snum = snum // d2
                tnum = rnum * snum
                tden = rden * sden
                if not tden.is_one() and tden.is_unit():
                    try:
                        tnum = tnum * tden.inverse_of_unit()
                        tden = self._parent.ring().one()
                    except AttributeError:
                        pass
                    except NotImplementedError:
                        pass
                return self.__class__(self._parent, tnum, tden,
                    coerce=False, reduce=False)
            except AttributeError:
                pass
            except NotImplementedError:
                pass
            except TypeError:
                pass

        rnum = self._numerator
        rden = self._denominator
        snum = (<FractionFieldElement> right)._numerator
        sden = (<FractionFieldElement> right)._denominator

        return self.__class__(self._parent, rnum * snum, rden * sden,
            coerce=False, reduce=False)

    cpdef _div_(self, right) noexcept:
        """
        Computes the quotient of ``self`` and ``right``.

        INPUT:

        - ``right`` -- ``RingElement`` that is the divisor

        OUTPUT:

        Quotient of ``self`` and ``right``

        EXAMPLES::

            sage: K.<x,y,z> = Frac(ZZ['x,y,z'])
            sage: a = (x+1)*(x+y)/(z-3) # indirect doctest
            sage: b = (x+y)/(z-1)
            sage: a/b
            (x*z - x + z - 1)/(z - 3)
        """
        snum = (<FractionFieldElement> right)._numerator
        sden = (<FractionFieldElement> right)._denominator

        if snum.is_zero():
            raise ZeroDivisionError("fraction field element division by zero")

        rightinv = self.__class__(self._parent, sden, snum,
            coerce=True, reduce=False)

        return self._mul_(rightinv)

    def __int__(self):
        """
        EXAMPLES::

            sage: K = Frac(ZZ['x'])
            sage: int(K(-3))
            -3
            sage: K.<x> = Frac(RR['x'])
            sage: x/x
            x/x
            sage: int(x/x)
            1
            sage: int(K(.5))
            0
        """
        if self._denominator != 1:
            self.reduce()
        if self._denominator == 1:
            return int(self._numerator)
        else:
            raise TypeError("denominator must equal 1")

    def __float__(self):
        """
        EXAMPLES::

            sage: K.<x,y> = Frac(ZZ['x,y'])
            sage: float(x/x + y/y)
            2.0
        """
        return float(self._numerator) / float(self._denominator)

    def __complex__(self):
        """
        EXAMPLES::

            sage: K.<x,y> = Frac(I.parent()['x,y'])                                     # needs sage.symbolic
            sage: complex(x/(I*x) + (I*y)/y)                                            # needs sage.symbolic
            0j
        """
        return complex(self._numerator) / complex(self._denominator)

    def _rational_(self):
        r"""
        TESTS::

            sage: K = Frac(ZZ['x'])
            sage: QQ(K(x) / K(2*x))                                                     # needs sage.symbolic
            1/2
        """
        return self._conversion(QQ)

    def _conversion(self, R):
        r"""
        Generic conversion

        TESTS::

            sage: K = Frac(ZZ['x'])
            sage: ZZ(K(5)) # indirect doctest
            5
            sage: ZZ(K(1) / K(2))
            Traceback (most recent call last):
            ...
            ArithmeticError: inverse does not exist
            sage: RDF(K(1) / K(2))
            0.5

            sage: K.<x> = Frac(RR['x'])
            sage: ZZ(2*x/x)
            2
            sage: RDF(x)
            Traceback (most recent call last):
            ...
            TypeError: cannot convert nonconstant polynomial

            sage: K.<x> = Frac(QQ['x'])
            sage: QQ(K(1/2))
            1/2
            sage: QQ(K(1/2 + x/x))
            3/2

            sage: x = polygen(QQ)
            sage: A.<u> = NumberField(x^3 - 2)                                          # needs sage.rings.number_field
            sage: A((x+3) / (2*x - 1))                                                  # needs sage.rings.number_field
            14/15*u^2 + 7/15*u + 11/15

            sage: # needs sage.rings.number_field
            sage: B = A['y'].fraction_field()
            sage: A(B(u))
            u
            sage: C = A['x,y'].fraction_field()
            sage: A(C(u))
            u
        """
        if self._denominator.is_one():
            return R(self._numerator)
        else:
            self.reduce()
            num = R(self._numerator)
            inv_den = R(self._denominator).inverse_of_unit()
            return num * inv_den

    _real_double_ = _conversion
    _complex_double_ = _conversion
    _mpfr_ = _conversion
    _complex_mpfr_ = _conversion
    _real_mpfi_ = _conversion
    _complex_mpfi_ = _conversion
    _arb_ = _conversion
    _acb_ = _conversion
    _integer_ = _conversion
    _algebraic_ = _conversion
    _number_field_ = _conversion

    def __pow__(self, right, dummy):
        r"""
        Returns self raised to the `right^{th}` power.

        Note that we need to check whether or not right is negative so we
        don't set ``_numerator`` or ``_denominator`` to an element of the
        fraction field instead of the underlying ring.

        EXAMPLES::

            sage: R = QQ['x','y']
            sage: FR = R.fraction_field()
            sage: x,y = FR.gens()
            sage: a = x^2; a
            x^2
            sage: type(a.numerator())                                                   # needs sage.libs.singular
            <class 'sage.rings.polynomial.multi_polynomial_libsingular.MPolynomial_libsingular'>
            sage: type(a.denominator())                                                 # needs sage.libs.singular
            <class 'sage.rings.polynomial.multi_polynomial_libsingular.MPolynomial_libsingular'>
            sage: a = x^(-2); a
            1/x^2
            sage: type(a.numerator())                                                   # needs sage.libs.singular
            <class 'sage.rings.polynomial.multi_polynomial_libsingular.MPolynomial_libsingular'>
            sage: type(a.denominator())                                                 # needs sage.libs.singular
            <class 'sage.rings.polynomial.multi_polynomial_libsingular.MPolynomial_libsingular'>
            sage: x^0
            1
            sage: ((x+y)/(x-y))^2
            (x^2 + 2*x*y + y^2)/(x^2 - 2*x*y + y^2)
            sage: ((x+y)/(x-y))^-2
            (x^2 - 2*x*y + y^2)/(x^2 + 2*x*y + y^2)
            sage: ((x+y)/(x-y))^0
            1
        """
        snum = (<FractionFieldElement> self)._numerator
        sden = (<FractionFieldElement> self)._denominator
        if right == 0:
            R = self.parent().ring()
            return self.__class__(self.parent(),
                R.one(), R.one(),
                coerce=False, reduce=False)
        elif right > 0:
            return self.__class__(self.parent(),
                snum**right, sden**right,
                coerce=False, reduce=False)
        else:
            right = -right
            return self.__class__(self.parent(),
                sden**right, snum**right,
                coerce=False, reduce=False)

    def __neg__(self):
        """
        EXAMPLES::

            sage: K.<t> = Frac(GF(5)['t'])
            sage: f = (t^2+t)/(t+2); f
            (t^2 + t)/(t + 2)
            sage: -f
            (4*t^2 + 4*t)/(t + 2)
        """
        return self.__class__(self._parent,
            -self._numerator, self._denominator,
            coerce=False, reduce=False)

    def __abs__(self):
        """
        EXAMPLES::

            sage: from sage.rings.fraction_field_element import FractionFieldElement
            sage: abs(FractionFieldElement(QQ, -2, 3, coerce=False))
            2/3
        """
        return abs(self._numerator) / abs(self._denominator)

    def __invert__(self):
        """
        EXAMPLES::

            sage: K.<t> = Frac(GF(7)['t'])
            sage: f = (t^2+5)/(t-1)
            sage: ~f
            (t + 6)/(t^2 + 5)
        """
        if self.is_zero():
            raise ZeroDivisionError("Cannot invert 0")
        return self.__class__(self._parent,
            self._denominator, self._numerator, coerce=False, reduce=False)

    cpdef _richcmp_(self, other, int op) noexcept:
        """
        EXAMPLES::

            sage: # needs sage.rings.finite_rings
            sage: K.<t> = Frac(GF(7)['t'])
            sage: t/t == 1
            True
            sage: t + 1/t == (t^2+1)/t
            True
            sage: t == t/5
            False

        ::

            sage: K.<x,y> = Frac(ZZ['x,y'])
            sage: x > y
            True
            sage: 1 > y
            False
        """
        return richcmp(self._numerator *
                       (<FractionFieldElement>other)._denominator,
                       self._denominator *
                       (<FractionFieldElement>other)._numerator, op)

    def valuation(self, v=None):
        """
        Return the valuation of ``self``, assuming that the numerator and
        denominator have valuation functions defined on them.

        EXAMPLES::

            sage: x = PolynomialRing(RationalField(),'x').gen()
            sage: f = (x^3 + x)/(x^2 - 2*x^3)
            sage: f
            (-1/2*x^2 - 1/2)/(x^2 - 1/2*x)
            sage: f.valuation()
            -1
            sage: f.valuation(x^2 + 1)
            1
        """
        return self._numerator.valuation(v) - self._denominator.valuation(v)

    def __bool__(self):
        """
        Return ``True`` if this element is nonzero.

        EXAMPLES::

            sage: F = ZZ['x,y'].fraction_field()
            sage: x,y = F.gens()
            sage: t = F(0)/x
            sage: bool(t)
            False

        ::

            sage: bool(1/x)
            True
        """
        return not self._numerator.is_zero()

    def is_zero(self):
        """
        Return ``True`` if this element is equal to zero.

        EXAMPLES::

            sage: F = ZZ['x,y'].fraction_field()
            sage: x,y = F.gens()
            sage: t = F(0)/x
            sage: t.is_zero()
            True
            sage: u = 1/x - 1/x
            sage: u.is_zero()
            True
            sage: u.parent() is F
            True
        """
        return self._numerator.is_zero()

    def is_one(self):
        """
        Return ``True`` if this element is equal to one.

        EXAMPLES::

            sage: F = ZZ['x,y'].fraction_field()
            sage: x,y = F.gens()
            sage: (x/x).is_one()
            True
            sage: (x/y).is_one()
            False
        """
        return self._numerator == self._denominator

    def _symbolic_(self, ring):
        """
        Return ``self`` as a fraction in the ring ``ring``. Used for
        :func:`symbolic_expression` in creating a symbolic expression of
        ``self``.

        EXAMPLES::

            sage: F = ZZ['x,y'].fraction_field()
            sage: x,y = F.gens()
            sage: elt = (2*x + 2*y) / (3*x - 3*y); elt
            (2*x + 2*y)/(3*x - 3*y)
            sage: elt._symbolic_(SR)                                                    # needs sage.symbolic
            2/3*(x + y)/(x - y)
            sage: symbolic_expression(elt)                                              # needs sage.symbolic
            2/3*(x + y)/(x - y)
        """
        return ring(self._numerator)/ring(self._denominator)

    def __reduce__(self):
        """
        For pickling.

        EXAMPLES::

            sage: F = ZZ['x,y'].fraction_field()
            sage: f = F.random_element()
            sage: loads(f.dumps()) == f
            True
        """
        return (make_element,
                (self._parent, self._numerator, self._denominator))

    def _evaluate_polynomial(self, pol):
        """
        Return the value of the univariate polynomial ``pol`` evaluated at this
        fraction.

        EXAMPLES::

            sage: R.<x> = QQ[]
            sage: pol = x^3 + 1
            sage: pol(1/x) # indirect doctest
            (x^3 + 1)/x^3

        This method only works for fractions with numerator one::

            sage: fraction = 1/x
            sage: fraction._evaluate_polynomial(pol)
            (x^3 + 1)/x^3
            sage: fraction = 2/x
            sage: fraction._evaluate_polynomial(pol)
            Traceback (most recent call last):
            ...
            NotImplementedError

        TESTS::

            sage: R.<y,z> = ZZ[]
            sage: (~(y+z))._evaluate_polynomial(pol)
            (y^3 + 3*y^2*z + 3*y*z^2 + z^3 + 1)/(y^3 + 3*y^2*z + 3*y*z^2 + z^3)
            sage: rat = (y+z)/y
            sage: rat._evaluate_polynomial(pol)
            Traceback (most recent call last):
            ...
            NotImplementedError
            sage: pol(rat)
            (2*y^3 + 3*y^2*z + 3*y*z^2 + z^3)/y^3

        Check that :trac:`25440` has been resolved::

            sage: R.<x> = GF(2)[]
            sage: S.<y> = R.fraction_field()[]
            sage: (y+1)(R.one())
            0

        Check that inexact elements are treated correctly::

            sage: # needs sage.rings.padics
            sage: K = Qp(2, 5)
            sage: R.<x> = K[]
            sage: L = R.fraction_field()
            sage: S.<y> = L[]
            sage: y(K(1,1)/x)
            (1 + O(2))/((1 + O(2))*x)
        """
        if self.numerator().is_one():
            denominator = self.denominator()
            if denominator.is_one():
                # If the numerator and the denominator are one, then the
                # following code would make us run into an infinite loop, see
                # #25440.
                # We could just sum up the coefficients of pol, but this is
                # nothing special about fraction field elements, so the general
                # polynomial code should take care of this (and also of correct
                # handling of an inexact 1 in this case.)
                raise NotImplementedError

            if not self.parent().is_exact():
                # Account for precision information that inexact elements might
                # carry in their numerator.
                denominator *= self.parent()(~self.numerator())

            return pol.reverse()(denominator)/denominator**pol.degree()

        raise NotImplementedError

    def specialization(self, D=None, phi=None):
        """
        Returns the specialization of a fraction element of a polynomial ring
        """
        numerator = self.numerator().specialization(D, phi)
        denominator = self.denominator().specialization(D, phi)
        return numerator / denominator

cdef class FractionFieldElement_1poly_field(FractionFieldElement):
    """
    A fraction field element where the parent is the fraction field of a
    univariate polynomial ring over a field.

    Many of the functions here are included for coherence with number fields.
    """

    def __init__(self, parent, numerator, denominator=1,
                 coerce=True, reduce=True):
        """
        TESTS:

            sage: P.<x> = QQ[]
            sage: a = (2*x^2)/x
            sage: ~a
            1/2/x
            sage: 1/a
            1/2/x
        """
        FractionFieldElement.__init__(self, parent, numerator, denominator,
                coerce, reduce)
        if not reduce:
            self.normalize_leading_coefficients()

    cdef normalize_leading_coefficients(self) noexcept:
        """
        See :meth:`reduce`.
        """
        invlc = ~self._denominator.leading_coefficient()
        self._denominator = self._denominator.monic()
        self._numerator *= invlc

    def is_integral(self):
        """
        Returns whether this element is actually a polynomial.

        EXAMPLES::

            sage: R.<t> = QQ[]
            sage: elt = (t^2 + t - 2) / (t + 2); elt # == (t + 2)*(t - 1)/(t + 2)
            t - 1
            sage: elt.is_integral()
            True
            sage: elt = (t^2 - t) / (t+2); elt # == t*(t - 1)/(t + 2)
            (t^2 - t)/(t + 2)
            sage: elt.is_integral()
            False
        """
        if self.denominator() != 1:
            self.reduce()
        return self.denominator() == 1

    def support(self):
        """
        Returns a sorted list of primes dividing either the numerator or
        denominator of this element.

        EXAMPLES::

            sage: R.<t> = QQ[]
            sage: h = (t^14 + 2*t^12 - 4*t^11 - 8*t^9 + 6*t^8 + 12*t^6 - 4*t^5
            ....:      - 8*t^3 + t^2 + 2)/(t^6 + 6*t^5 + 9*t^4 - 2*t^2 - 12*t - 18)
            sage: h.support()                                                           # needs sage.libs.pari
            [t - 1, t + 3, t^2 + 2, t^2 + t + 1, t^4 - 2]
        """
        L = [fac[0] for fac in self.numerator().factor()] + [fac[0] for fac in self.denominator().factor()]
        L.sort()
        return L

    cpdef reduce(self) noexcept:
        """
        Pick a normalized representation of self.

        In particular, for any a == b, after normalization they will have the
        same numerator and denominator.

        EXAMPLES:

        For univariate rational functions over a field, we have::

            sage: R.<x> = QQ[]
            sage: (2 + 2*x) / (4*x) # indirect doctest
            (1/2*x + 1/2)/x

        Compare with::

            sage: R.<x> = ZZ[]
            sage: (2 + 2*x) / (4*x)
            (x + 1)/(2*x)
        """
        if self._is_reduced:
            return
        super(self.__class__, self).reduce()
        self.normalize_leading_coefficients()

def make_element(parent, numerator, denominator):
    """
    Used for unpickling :class:`FractionFieldElement` objects (and subclasses).

    EXAMPLES::

        sage: from sage.rings.fraction_field_element import make_element
        sage: R = ZZ['x,y']
        sage: x,y = R.gens()
        sage: F = R.fraction_field()
        sage: make_element(F, 1 + x, 1 + y)
        (x + 1)/(y + 1)
    """

    return parent._element_class(parent, numerator, denominator)


def make_element_old(parent, cdict):
    """
    Used for unpickling old :class:`FractionFieldElement` pickles.

    EXAMPLES::

        sage: from sage.rings.fraction_field_element import make_element_old
        sage: R.<x,y> = ZZ[]
        sage: F = R.fraction_field()
        sage: make_element_old(F, {'_FractionFieldElement__numerator': x + y,
        ....:                      '_FractionFieldElement__denominator': x - y})
        (x + y)/(x - y)
    """
    return FractionFieldElement(parent,
            cdict['_FractionFieldElement__numerator'],
            cdict['_FractionFieldElement__denominator'],
            coerce=False, reduce=False)<|MERGE_RESOLUTION|>--- conflicted
+++ resolved
@@ -475,30 +475,13 @@
             (x1 + 2*x2 + 3*x3 + 400)/(x1 + 2*x2 + 3*x3 + 5*x5 + 6*x6 + 7*x7 + 400)
         """
         if isinstance(in_dict, dict):
-<<<<<<< HEAD
             R = self.parent().base()
             in_dict = {ZZ(m) if m in ZZ else R(m): v for m, v in in_dict.items()}
-=======
-            gens = self.parent().gens()
-
-            def to_R(m):
-                try:
-                    mi = gens.index(m)
-                except ValueError:
-                    return m
-                return mi
-            in_dict = {to_R(m): v for m, v in in_dict.items()}
->>>>>>> da048df9
 
         num = self._numerator.subs(in_dict, *args, **kwds)
         den = self._denominator.subs(in_dict, *args, **kwds)
         return num / den
 
-<<<<<<< HEAD
-    substitute = subs
-
-=======
->>>>>>> da048df9
     def _is_atomic(self):
         """
         EXAMPLES::
