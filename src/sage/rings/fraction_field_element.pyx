"""
Fraction Field Elements

AUTHORS:

- William Stein (input from David Joyner, David Kohel, and Joe Wetherell)

- Sebastian Pancratz (2010-01-06): Rewrite of addition, multiplication and
  derivative to use Henrici's algorithms [Hor1972]_
"""

#*****************************************************************************
#       Copyright (C) 2005 William Stein <wstein@gmail.com>
#
# This program is free software: you can redistribute it and/or modify
# it under the terms of the GNU General Public License as published by
# the Free Software Foundation, either version 2 of the License, or
# (at your option) any later version.
#                  http://www.gnu.org/licenses/
#*****************************************************************************

from sage.structure.element cimport FieldElement, parent
from sage.structure.richcmp cimport richcmp
# from sage.rings.polynomial.flatten import SpecializationMorphism

from . import integer_ring
from .integer_ring import ZZ
from .rational_field import QQ

import sage.misc.latex as latex


def is_FractionFieldElement(x):
    """
    Return whether or not ``x`` is a :class:`FractionFieldElement`.

    EXAMPLES::

        sage: from sage.rings.fraction_field_element import is_FractionFieldElement
        sage: R.<x> = ZZ[]
        sage: is_FractionFieldElement(x/2)
        False
        sage: is_FractionFieldElement(2/x)
        True
        sage: is_FractionFieldElement(1/3)
        False
    """
    return isinstance(x, FractionFieldElement)


cdef class FractionFieldElement(FieldElement):
    """
    EXAMPLES::

        sage: K = FractionField(PolynomialRing(QQ, 'x'))
        sage: K
        Fraction Field of Univariate Polynomial Ring in x over Rational Field
        sage: loads(K.dumps()) == K
        True
        sage: x = K.gen()
        sage: f = (x^3 + x)/(17 - x^19); f
        (-x^3 - x)/(x^19 - 17)
        sage: loads(f.dumps()) == f
        True

    TESTS:

    Test if :trac:`5451` is fixed::

        sage: A = FiniteField(9,'theta')['t']                                           # optional - sage.libs.pari
        sage: K.<t> = FractionField(A)                                                  # optional - sage.libs.pari
        sage: f = 2/(t^2 + 2*t); g = t^9/(t^18 + t^10 + t^2); f + g                     # optional - sage.libs.pari
        (2*t^15 + 2*t^14 + 2*t^13 + 2*t^12 + 2*t^11 + 2*t^10 + 2*t^9 + t^7 + t^6 + t^5 + t^4 + t^3 + t^2 + t + 1)/(t^17 + t^9 + t)

    Test if :trac:`8671` is fixed::

        sage: P.<n> = QQ[]
        sage: F = P.fraction_field()
        sage: P.one()//F.one()
        1
        sage: F.one().quo_rem(F.one())
        (1, 0)
    """
    cdef object __numerator
    cdef object __denominator
    cdef bint _is_reduced

    def __init__(self, parent, numerator, denominator=1,
                 coerce=True, reduce=True):
        """
        Initialize ``self``.

        EXAMPLES::

            sage: from sage.rings.fraction_field_element import FractionFieldElement
            sage: K.<x> = Frac(ZZ['x'])
            sage: FractionFieldElement(K, x, 4)
            x/4
            sage: FractionFieldElement(K, x, x, reduce=False)
            x/x
            sage: f = FractionFieldElement(K, 'hi', 1, coerce=False, reduce=False)
            sage: f.numerator()
            'hi'

            sage: x = var('x')                                                          # optional - sage.symbolic
            sage: K((x + 1)/(x^2 + x + 1))                                              # optional - sage.symbolic
            (x + 1)/(x^2 + x + 1)
            sage: K(355/113)
            355/113

        """
        FieldElement.__init__(self, parent)
        if coerce:
            self.__numerator   = parent.ring()(numerator)
            self.__denominator = parent.ring()(denominator)
        else:
            self.__numerator   = numerator
            self.__denominator = denominator
        if reduce and parent.is_exact():
            try:
                self.reduce()
            except ArithmeticError:
                pass
        if self.__denominator.is_zero():
            raise ZeroDivisionError("fraction field element division by zero")

    def _im_gens_(self, codomain, im_gens, base_map=None):
        """
        EXAMPLES::

            sage: F = ZZ['x,y'].fraction_field()
            sage: x,y = F.gens()
<<<<<<< HEAD
            sage: K = GF(7)['a,b'].fraction_field()                             # optional - sage.libs.pari
            sage: a,b = K.gens()                                                # optional - sage.libs.pari

        ::

            sage: phi = F.hom([a+b, a*b], K)                                    # optional - sage.libs.pari
            sage: phi(x+y) # indirect doctest                                   # optional - sage.libs.pari
=======
            sage: K = GF(7)['a,b'].fraction_field()                                     # optional - sage.rings.finite_rings
            sage: a,b = K.gens()                                                        # optional - sage.rings.finite_rings

        ::

            sage: phi = F.hom([a + b, a*b], K)                                          # optional - sage.rings.finite_rings
            sage: phi(x+y) # indirect doctest                                           # optional - sage.rings.finite_rings
>>>>>>> c215f040
            a*b + a + b

        ::

<<<<<<< HEAD
            sage: (x^2/y)._im_gens_(K, [a+b, a*b])                              # optional - sage.libs.pari
            (a^2 + 2*a*b + b^2)/(a*b)
            sage: (x^2/y)._im_gens_(K, [a, a*b])                                # optional - sage.libs.pari
=======
            sage: (x^2/y)._im_gens_(K, [a + b, a*b])                                    # optional - sage.rings.finite_rings
            (a^2 + 2*a*b + b^2)/(a*b)
            sage: (x^2/y)._im_gens_(K, [a, a*b])                                        # optional - sage.rings.finite_rings
>>>>>>> c215f040
            a/b

        ::

            sage: Zx.<x> = ZZ[]
<<<<<<< HEAD
            sage: K.<i> = NumberField(x^2 + 1)                                  # optional - sage.rings.number_field
            sage: cc = K.hom([-i])                                              # optional - sage.rings.number_field
            sage: R.<a,b> = K[]                                                 # optional - sage.rings.number_field
            sage: F = R.fraction_field()                                        # optional - sage.rings.number_field
            sage: phi = F.hom([F(b), F(a)], base_map=cc)                        # optional - sage.rings.number_field
            sage: phi(i/a)                                                      # optional - sage.rings.number_field
=======
            sage: K.<i> = NumberField(x^2 + 1)                                          # optional - sage.rings.number_field
            sage: cc = K.hom([-i])                                                      # optional - sage.rings.number_field
            sage: R.<a,b> = K[]                                                         # optional - sage.rings.number_field
            sage: F = R.fraction_field()                                                # optional - sage.rings.number_field
            sage: phi = F.hom([F(b), F(a)], base_map=cc)                                # optional - sage.rings.number_field
            sage: phi(i/a)                                                              # optional - sage.rings.number_field
>>>>>>> c215f040
            ((-i))/b
        """
        nnum = codomain.coerce(self.__numerator._im_gens_(codomain, im_gens, base_map=base_map))
        nden = codomain.coerce(self.__denominator._im_gens_(codomain, im_gens, base_map=base_map))
        return codomain.coerce(nnum/nden)

    cpdef reduce(self):
        """
        Reduce this fraction.

        Divides out the gcd of the numerator and denominator. If the
        denominator becomes a unit, it becomes 1. Additionally, depending on
        the base ring, the leading coefficients of the numerator and the
        denominator may be normalized to 1.

        Automatically called for exact rings, but because it may be
        numerically unstable for inexact rings it must be called manually
        in that case.

        EXAMPLES::

            sage: R.<x> = RealField(10)[]
            sage: f = (x^2+2*x+1)/(x+1); f
            (x^2 + 2.0*x + 1.0)/(x + 1.0)
            sage: f.reduce(); f
            x + 1.0

        TESTS:

        Check that :trac:`8111` is fixed::

            sage: K.<k>= QQ[]
            sage: frac = (64*k^2+128)/(64*k^3+256)
            sage: frac.reduce(); frac
            (k^2 + 2)/(k^3 + 4)
        """
        if self._is_reduced:
            return
        try:
            g = self.__numerator.gcd(self.__denominator)
            if not g.is_unit():
                self.__numerator //= g
                self.__denominator //= g
            self._is_reduced = True
        except AttributeError:
            raise ArithmeticError("unable to reduce because lack of gcd or quo_rem algorithm")
        except TypeError:
            raise ArithmeticError("unable to reduce because gcd algorithm doesn't work on input")
        except NotImplementedError:
            raise ArithmeticError("unable to reduce because gcd algorithm not implemented on input")
        if not self.__denominator.is_one() and self.__denominator.is_unit():
            try:
                inv = self.__denominator.inverse_of_unit()
            except Exception:
                pass
            else:
                self.__numerator *= inv
                self.__denominator = self.__denominator.parent().one()

    def __copy__(self):
        """
        Make a copy of ``self``.

        EXAMPLES::

            sage: R.<x,y> = ZZ[]
            sage: f = x/y+1; f
            (x + y)/y
            sage: copy(f)
            (x + y)/y
        """
        return self.__class__(self._parent, self.__numerator,
                self.__denominator, coerce=False, reduce=False)

    def numerator(self):
        """
        Return the numerator of ``self``.

        EXAMPLES::

            sage: R.<x,y> = ZZ[]
            sage: f = x/y+1; f
            (x + y)/y
            sage: f.numerator()
            x + y
        """
        return self.__numerator

    def denominator(self):
        """
        Return the denominator of ``self``.

        EXAMPLES::

            sage: R.<x,y> = ZZ[]
            sage: f = x/y+1; f
            (x + y)/y
            sage: f.denominator()
            y
        """
        return self.__denominator


    def is_square(self,root=False):
        """
        Return whether or not ``self`` is a perfect square.

        If the optional
        argument ``root`` is ``True``, then also returns a square root (or
        ``None``, if the fraction field element is not square).

        INPUT:

        -  ``root`` -- whether or not to also return a square
           root (default: ``False``)

        OUTPUT:

        -  ``bool`` - whether or not a square

        -  ``object`` - (optional) an actual square root if
           found, and None otherwise.

        EXAMPLES::

            sage: R.<t> = QQ[]
            sage: (1/t).is_square()
            False
            sage: (1/t^6).is_square()
            True
            sage: ((1+t)^4/t^6).is_square()
            True
            sage: (4*(1+t)^4/t^6).is_square()
            True
            sage: (2*(1+t)^4/t^6).is_square()
            False
            sage: ((1+t)/t^6).is_square()
            False

            sage: (4*(1+t)^4/t^6).is_square(root=True)
            (True, (2*t^2 + 4*t + 2)/t^3)
            sage: (2*(1+t)^4/t^6).is_square(root=True)
            (False, None)

            sage: R.<x> = QQ[]
            sage: a = 2*(x+1)^2 / (2*(x-1)^2); a
            (x^2 + 2*x + 1)/(x^2 - 2*x + 1)
            sage: a.is_square()
            True
            sage: (0/x).is_square()
            True
        """
        a = self.numerator()
        b = self.denominator()
        if not root:
            return (a * b).is_square(root=False)
        is_sqr, sq_rt = (a * b).is_square(root=True)
        if is_sqr:
            return True, self._parent(sq_rt / b)
        return False, None

    def nth_root(self, n):
        r"""
        Return a ``n``-th root of this element.

        EXAMPLES::

            sage: R = QQ['t'].fraction_field()
            sage: t = R.gen()
            sage: p = (t+1)^3 / (t^2+t-1)^3
            sage: p.nth_root(3)
            (t + 1)/(t^2 + t - 1)

            sage: p = (t+1) / (t-1)
            sage: p.nth_root(2)
            Traceback (most recent call last):
            ...
            ValueError: not a 2nd power
        """
        a = self.numerator()
        b = self.denominator()
        return a.nth_root(n) / b.nth_root(n)

    def __hash__(self):
        """
        This function hashes in a special way to ensure that generators of
        a ring `R` and generators of a fraction field of `R` have the same
        hash. This enables them to be used as keys interchangeably in a
        dictionary (since ``==`` will claim them equal). This is particularly
        useful for methods like ``subs`` on ``ParentWithGens`` if you are
        passing a dictionary of substitutions.

        EXAMPLES::

            sage: R.<x> = ZZ[]
            sage: hash(R.0) == hash(FractionField(R).0)
            True
            sage: ((x+1)/(x^2+1)).subs({x:1})
            1
            sage: d={x:1}
            sage: d[FractionField(R).0]
            1
            sage: R.<x>=QQ[] # this probably has a separate implementation from ZZ[]
            sage: hash(R.0)==hash(FractionField(R).0)
            True
            sage: d={x:1}
            sage: d[FractionField(R).0]
            1
            sage: R.<x,y,z>=ZZ[] # this probably has a separate implementation from ZZ[]
            sage: hash(R.0)==hash(FractionField(R).0)
            True
            sage: d={x:1}
            sage: d[FractionField(R).0]
            1
            sage: R.<x,y,z>=QQ[] # this probably has a separate implementation from ZZ[]
            sage: hash(R.0)==hash(FractionField(R).0)
            True
            sage: ((x+1)/(x^2+1)).subs({x:1})
            1
            sage: d={x:1}
            sage: d[FractionField(R).0]
            1
            sage: hash(R(1)/R(2))==hash(1/2)
            True

        Check that :trac:`16268` is fixed::

            sage: ku.<u> = FractionField(PolynomialRing(QQ,'u'))
            sage: a = 27*u^2+81*u+243
            sage: b = 27*u-81
            sage: c = u^2 + 3*u + 9
            sage: d = u-3
            sage: s = a/b
            sage: t = c/d
            sage: s == t
            True
            sage: len(set([s,t]))
            1

        Check that :trac:`25199` is fixed::

            sage: R.<x,y,z> = QQbar[]                                                   # optional - sage.rings.number_field
            sage: hash(R.0) == hash(FractionField(R).0)                                 # optional - sage.rings.number_field
            True
            sage: ((x+1)/(x^2+1)).subs({x: 1})                                          # optional - sage.rings.number_field
            1
        """
        if self.__denominator.is_one():
            # Handle this case even over rings that don't support reduction, to
            # avoid breaking existing code that carelessly mixes p and p/1
            return hash(self.__numerator)
        if self._parent.is_exact():
            # May fail; let the exception propagate then.
            # (In contrast, over inexact rings, we hash unreduced fractions
            # without complaining. This is not ideal, but there is code in Sage
            # that uses dictionaries indexed by rational functions with
            # floating-point coefficients, and since the equality test involves
            # potentially inexact operations, there would be compatibility
            # issues even if we didn't...)
            self.reduce()
        # Same algorithm as for elements of QQ
        n = hash(self.__numerator)
        d = hash(self.__denominator)
        if d == 1:
            return n
        else:
            return n ^ d

    def __call__(self, *x, **kwds):
        """
        Evaluate the fraction at the given arguments.

        This assumes that a
        call function is defined for the numerator and denominator.

        EXAMPLES::

            sage: x = PolynomialRing(RationalField(),'x',3).gens()
            sage: f = x[0] + x[1] - 2*x[1]*x[2]
            sage: f
            -2*x1*x2 + x0 + x1
            sage: f(1,2,5)
            -17
            sage: h = f /(x[1] + x[2])
            sage: h
            (-2*x1*x2 + x0 + x1)/(x1 + x2)
            sage: h(1,2,5)
            -17/7
            sage: h(x0=1)
            (-2*x1*x2 + x1 + 1)/(x1 + x2)
        """
        return self.__numerator(*x, **kwds) / self.__denominator(*x, **kwds)

    def _is_atomic(self):
        """
        EXAMPLES::

            sage: K.<x> = Frac(ZZ['x'])
            sage: x._is_atomic()
            True
            sage: f = 1/(x+1)
            sage: f._is_atomic()
            False
        """
        return self.__numerator._is_atomic() and self.__denominator._is_atomic()

    def _repr_(self):
        """
        Return a string representation of ``self``.

        EXAMPLES::

            sage: K.<x> = Frac(ZZ['x'])
            sage: repr(x+1) # indirect doctest
            'x + 1'
            sage: repr((x+1)/(x-1))
            '(x + 1)/(x - 1)'
            sage: repr(1/(x-1))
            '1/(x - 1)'
            sage: repr(1/x)
            '1/x'
        """
        if self.is_zero():
            return "0"
        s = "%s" % self.__numerator
        if self.__denominator != 1:
            denom_string = str( self.__denominator )
            if self.__denominator._is_atomic() and not ('*' in denom_string or '/' in denom_string):
                s = "%s/%s"%(self.__numerator._coeff_repr(no_space=False),denom_string)
            else:
                s = "%s/(%s)"%(self.__numerator._coeff_repr(no_space=False),denom_string)
        return s

    def _latex_(self):
        r"""
        Return a latex representation of this fraction field element.

        EXAMPLES::

            sage: R = PolynomialRing(QQ, 'x')
            sage: F = R.fraction_field()
            sage: x = F.gen()
            sage: a = x^2 / 1
            sage: latex(a) # indirect doctest
            x^{2}
            sage: latex(x^2/(x^2+1))
            \frac{x^{2}}{x^{2} + 1}
            sage: a = 1/x
            sage: latex(a)
            \frac{1}{x}

        TESTS::

            sage: R = RR['x']     # Inexact, so no reduction.
            sage: F = Frac(R)
            sage: from sage.rings.fraction_field_element import FractionFieldElement
            sage: z = FractionFieldElement(F, 0, R.gen(), coerce=False)
            sage: z.numerator() == 0
            True
            sage: z.denominator() == R.gen()
            True
            sage: latex(z) # indirect doctest
            0
        """
        if self.is_zero():
            return "0"
        if self.__denominator == 1:
            return latex.latex(self.__numerator)
        return "\\frac{%s}{%s}"%(latex.latex(self.__numerator),
                                 latex.latex(self.__denominator))

    def _magma_init_(self, magma):
        """
        Return a string representation of ``self`` Magma can understand.

        EXAMPLES::

            sage: R.<x> = ZZ[]
            sage: magma((x^2 + x + 1)/(x + 1))  # optional - magma # indirect doctest
            (x^2 + x + 1)/(x + 1)

        ::

            sage: R.<x,y> = QQ[]
            sage: magma((x+y)/x)                        # optional - magma
            (x + y)/x
        """
        pgens = magma(self._parent).gens()

        s = self._repr_()
        for i, j in zip(self._parent.variable_names(), pgens):
            s = s.replace(i, j.name())

        return s

    cpdef _add_(self, right):
        """
        Compute the sum of ``self`` and ``right``.

        INPUT:

        - ``right`` -- ``ModuleElement`` to add to ``self``

        OUTPUT:

        - Sum of ``self`` and ``right``

        EXAMPLES::

            sage: K.<x,y> = Frac(ZZ['x,y'])
            sage: x+y # indirect doctest
            x + y
            sage: 1/x + 1/y
            (x + y)/(x*y)
            sage: 1/x + 1/(x*y)
            (y + 1)/(x*y)
            sage: Frac(CDF['x']).gen() + 3
            x + 3.0

        Subtraction is implemented by adding the negative::

<<<<<<< HEAD
            sage: K.<t> = Frac(GF(7)['t'])                                      # optional - sage.libs.pari
            sage: t - 1/t # indirect doctest                                    # optional - sage.libs.pari
=======
            sage: K.<t> = Frac(GF(7)['t'])                                              # optional - sage.rings.finite_rings
            sage: t - 1/t # indirect doctest                                            # optional - sage.rings.finite_rings
>>>>>>> c215f040
            (t^2 + 6)/t
        """
        rnum = self.__numerator
        rden = self.__denominator
        snum = (<FractionFieldElement> right).__numerator
        sden = (<FractionFieldElement> right).__denominator

        if (rnum.is_zero()):
            return <FractionFieldElement> right
        if (snum.is_zero()):
            return self

        if self._parent.is_exact():
            try:
                d = rden.gcd(sden)
                if d.is_unit():
                    return self.__class__(self._parent, rnum*sden + rden*snum,
                        rden*sden, coerce=False, reduce=False)
                else:
                    rden = rden // d
                    sden = sden // d
                    tnum = rnum * sden + rden * snum
                    if tnum.is_zero():
                        return self.__class__(self._parent, tnum,
                            self._parent.ring().one(), coerce=False,
                            reduce=False)
                    else:
                        tden = self.__denominator * sden
                        e    = tnum.gcd(d)
                        if not e.is_unit():
                            tnum = tnum // e
                            tden = tden // e
                        if not tden.is_one() and tden.is_unit():
                            try:
                                tnum = tnum * tden.inverse_of_unit()
                                tden = self._parent.ring().one()
                            except AttributeError:
                                pass
                            except NotImplementedError:
                                pass
                        return self.__class__(self._parent, tnum, tden,
                            coerce=False, reduce=False)
            except AttributeError:
                pass
            except NotImplementedError:
                pass
            except TypeError:
                pass

        rnum = self.__numerator
        rden = self.__denominator
        snum = (<FractionFieldElement> right).__numerator
        sden = (<FractionFieldElement> right).__denominator

        return self.__class__(self._parent, rnum*sden + rden*snum, rden*sden,
            coerce=False, reduce=False)

    cpdef _mul_(self, right):
        """
        Computes the product of ``self`` and ``right``.

        INPUT:

        - ``right`` - ``RingElement`` to multiply with ``self``

        OUTPUT:

        - Product of ``self`` and ``right``

        EXAMPLES::

<<<<<<< HEAD
            sage: K.<t> = Frac(GF(7)['t'])                                      # optional - sage.libs.pari
            sage: a = t/(1+t)                                                   # optional - sage.libs.pari
            sage: b = 3/t                                                       # optional - sage.libs.pari
            sage: a * b # indirect doctest                                      # optional - sage.libs.pari
=======
            sage: K.<t> = Frac(GF(7)['t'])                                              # optional - sage.rings.finite_rings
            sage: a = t/(1+t)                                                           # optional - sage.rings.finite_rings
            sage: b = 3/t                                                               # optional - sage.rings.finite_rings
            sage: a * b # indirect doctest                                              # optional - sage.rings.finite_rings
>>>>>>> c215f040
            3/(t + 1)
        """
        rnum = self.__numerator
        rden = self.__denominator
        snum = (<FractionFieldElement> right).__numerator
        sden = (<FractionFieldElement> right).__denominator

        if (rnum.is_zero() or snum.is_zero()):
            return self._parent.zero()

        if self._parent.is_exact():
            try:
                d1 = rnum.gcd(sden)
                d2 = snum.gcd(rden)
                if not d1.is_unit():
                    rnum = rnum // d1
                    sden = sden // d1
                if not d2.is_unit():
                    rden = rden // d2
                    snum = snum // d2
                tnum = rnum * snum
                tden = rden * sden
                if not tden.is_one() and tden.is_unit():
                    try:
                        tnum = tnum * tden.inverse_of_unit()
                        tden = self._parent.ring().one()
                    except AttributeError:
                        pass
                    except NotImplementedError:
                        pass
                return self.__class__(self._parent, tnum, tden,
                    coerce=False, reduce=False)
            except AttributeError:
                pass
            except NotImplementedError:
                pass
            except TypeError:
                pass

        rnum = self.__numerator
        rden = self.__denominator
        snum = (<FractionFieldElement> right).__numerator
        sden = (<FractionFieldElement> right).__denominator

        return self.__class__(self._parent, rnum * snum, rden * sden,
            coerce=False, reduce=False)

    cpdef _div_(self, right):
        """
        Computes the quotient of ``self`` and ``right``.

        INPUT:

        - ``right`` -- ``RingElement`` that is the divisor

        OUTPUT:

        Quotient of ``self`` and ``right``

        EXAMPLES::

            sage: K.<x,y,z> = Frac(ZZ['x,y,z'])
            sage: a = (x+1)*(x+y)/(z-3) # indirect doctest
            sage: b = (x+y)/(z-1)
            sage: a/b
            (x*z - x + z - 1)/(z - 3)
        """
        snum = (<FractionFieldElement> right).__numerator
        sden = (<FractionFieldElement> right).__denominator

        if snum.is_zero():
            raise ZeroDivisionError("fraction field element division by zero")

        rightinv = self.__class__(self._parent, sden, snum,
            coerce=True, reduce=False)

        return self._mul_(rightinv)

    def __int__(self):
        """
        EXAMPLES::

            sage: K = Frac(ZZ['x'])
            sage: int(K(-3))
            -3
            sage: K.<x> = Frac(RR['x'])
            sage: x/x
            x/x
            sage: int(x/x)
            1
            sage: int(K(.5))
            0
        """
        if self.__denominator != 1:
            self.reduce()
        if self.__denominator == 1:
            return int(self.__numerator)
        else:
            raise TypeError("denominator must equal 1")

    def __float__(self):
        """
        EXAMPLES::

            sage: K.<x,y> = Frac(ZZ['x,y'])
            sage: float(x/x + y/y)
            2.0
        """
        return float(self.__numerator) / float(self.__denominator)

    def __complex__(self):
        """
        EXAMPLES::

            sage: K.<x,y> = Frac(I.parent()['x,y'])
            sage: complex(x/(I*x) + (I*y)/y)
            0j
        """
        return complex(self.__numerator) / complex(self.__denominator)

    def _rational_(self):
        r"""
        TESTS::

            sage: K = Frac(ZZ['x'])
<<<<<<< HEAD
            sage: QQ(K(x) / K(2*x))                                             # optional - sage.symbolic
=======
            sage: QQ(K(x) / K(2*x))                                                     # optional - sage.symbolic
>>>>>>> c215f040
            1/2
        """
        return self._conversion(QQ)

    def _conversion(self, R):
        r"""
        Generic conversion

        TESTS::

            sage: K = Frac(ZZ['x'])
            sage: ZZ(K(5)) # indirect doctest
            5
            sage: ZZ(K(1) / K(2))
            Traceback (most recent call last):
            ...
            ArithmeticError: inverse does not exist
            sage: RDF(K(1) / K(2))
            0.5

            sage: K.<x> = Frac(RR['x'])
            sage: ZZ(2*x/x)
            2
            sage: RDF(x)
            Traceback (most recent call last):
            ...
            TypeError: cannot convert nonconstant polynomial

            sage: K.<x> = Frac(QQ['x'])
            sage: QQ(K(1/2))
            1/2
            sage: QQ(K(1/2 + x/x))
            3/2

            sage: x = polygen(QQ)
<<<<<<< HEAD
            sage: A.<u> = NumberField(x^3 - 2)                                  # optional - sage.rings.number_field
            sage: A((x+3) / (2*x - 1))                                          # optional - sage.rings.number_field
            14/15*u^2 + 7/15*u + 11/15

            sage: B = A['y'].fraction_field()                                   # optional - sage.rings.number_field
            sage: A(B(u))                                                       # optional - sage.rings.number_field
            u
            sage: C = A['x,y'].fraction_field()                                 # optional - sage.rings.number_field
            sage: A(C(u))                                                       # optional - sage.rings.number_field
=======
            sage: A.<u> = NumberField(x^3 - 2)                                          # optional - sage.rings.number_field
            sage: A((x+3) / (2*x - 1))                                                  # optional - sage.rings.number_field
            14/15*u^2 + 7/15*u + 11/15

            sage: B = A['y'].fraction_field()                                           # optional - sage.rings.number_field
            sage: A(B(u))                                                               # optional - sage.rings.number_field
            u
            sage: C = A['x,y'].fraction_field()                                         # optional - sage.rings.number_field
            sage: A(C(u))                                                               # optional - sage.rings.number_field
>>>>>>> c215f040
            u
        """
        if self.__denominator.is_one():
            return R(self.__numerator)
        else:
            self.reduce()
            num = R(self.__numerator)
            inv_den = R(self.__denominator).inverse_of_unit()
            return num * inv_den

    _real_double_ = _conversion
    _complex_double_ = _conversion
    _mpfr_ = _conversion
    _complex_mpfr_ = _conversion
    _real_mpfi_ = _conversion
    _complex_mpfi_ = _conversion
    _arb_ = _conversion
    _acb_ = _conversion
    _integer_ = _conversion
    _algebraic_ = _conversion
    _number_field_ = _conversion

    def __pow__(self, right, dummy):
        r"""
        Returns self raised to the `right^{th}` power.

        Note that we need to check whether or not right is negative so we
        don't set ``__numerator`` or ``__denominator`` to an element of the
        fraction field instead of the underlying ring.

        EXAMPLES::

            sage: R = QQ['x','y']
            sage: FR = R.fraction_field()
            sage: x,y = FR.gens()
            sage: a = x^2; a
            x^2
            sage: type(a.numerator())
            <class 'sage.rings.polynomial.multi_polynomial_libsingular.MPolynomial_libsingular'>
            sage: type(a.denominator())
            <class 'sage.rings.polynomial.multi_polynomial_libsingular.MPolynomial_libsingular'>
            sage: a = x^(-2); a
            1/x^2
            sage: type(a.numerator())
            <class 'sage.rings.polynomial.multi_polynomial_libsingular.MPolynomial_libsingular'>
            sage: type(a.denominator())
            <class 'sage.rings.polynomial.multi_polynomial_libsingular.MPolynomial_libsingular'>
            sage: x^0
            1
            sage: ((x+y)/(x-y))^2
            (x^2 + 2*x*y + y^2)/(x^2 - 2*x*y + y^2)
            sage: ((x+y)/(x-y))^-2
            (x^2 - 2*x*y + y^2)/(x^2 + 2*x*y + y^2)
            sage: ((x+y)/(x-y))^0
            1
        """
        snum = (<FractionFieldElement> self).__numerator
        sden = (<FractionFieldElement> self).__denominator
        if right == 0:
            R = self.parent().ring()
            return self.__class__(self.parent(),
                R.one(), R.one(),
                coerce=False, reduce=False)
        elif right > 0:
            return self.__class__(self.parent(),
                snum**right, sden**right,
                coerce=False, reduce=False)
        else:
            right = -right
            return self.__class__(self.parent(),
                sden**right, snum**right,
                coerce=False, reduce=False)

    def __neg__(self):
        """
        EXAMPLES::

<<<<<<< HEAD
            sage: K.<t> = Frac(GF(5)['t'])                                      # optional - sage.libs.pari
            sage: f = (t^2+t)/(t+2); f                                          # optional - sage.libs.pari
            (t^2 + t)/(t + 2)
            sage: -f                                                            # optional - sage.libs.pari
=======
            sage: K.<t> = Frac(GF(5)['t'])                                              # optional - sage.rings.finite_rings
            sage: f = (t^2+t)/(t+2); f                                                  # optional - sage.rings.finite_rings
            (t^2 + t)/(t + 2)
            sage: -f                                                                    # optional - sage.rings.finite_rings
>>>>>>> c215f040
            (4*t^2 + 4*t)/(t + 2)
        """
        return self.__class__(self._parent,
            -self.__numerator, self.__denominator,
            coerce=False, reduce=False)

    def __abs__(self):
        """
        EXAMPLES::

            sage: from sage.rings.fraction_field_element import FractionFieldElement
            sage: abs(FractionFieldElement(QQ, -2, 3, coerce=False))
            2/3
        """
        return abs(self.__numerator) / abs(self.__denominator)

    def __invert__(self):
        """
        EXAMPLES::

<<<<<<< HEAD
            sage: K.<t> = Frac(GF(7)['t'])                                      # optional - sage.libs.pari
            sage: f = (t^2+5)/(t-1)                                             # optional - sage.libs.pari
            sage: ~f                                                            # optional - sage.libs.pari
=======
            sage: K.<t> = Frac(GF(7)['t'])                                              # optional - sage.rings.finite_rings
            sage: f = (t^2+5)/(t-1)                                                     # optional - sage.rings.finite_rings
            sage: ~f                                                                    # optional - sage.rings.finite_rings
>>>>>>> c215f040
            (t + 6)/(t^2 + 5)
        """
        if self.is_zero():
            raise ZeroDivisionError("Cannot invert 0")
        return self.__class__(self._parent,
            self.__denominator, self.__numerator, coerce=False, reduce=False)

    cpdef _richcmp_(self, other, int op):
        """
        EXAMPLES::

<<<<<<< HEAD
            sage: K.<t> = Frac(GF(7)['t'])                                      # optional - sage.libs.pari
            sage: t/t == 1                                                      # optional - sage.libs.pari
            True
            sage: t+1/t == (t^2+1)/t                                            # optional - sage.libs.pari
            True
            sage: t == t/5                                                      # optional - sage.libs.pari
=======
            sage: K.<t> = Frac(GF(7)['t'])                                              # optional - sage.rings.finite_rings
            sage: t/t == 1                                                              # optional - sage.rings.finite_rings
            True
            sage: t+1/t == (t^2+1)/t                                                    # optional - sage.rings.finite_rings
            True
            sage: t == t/5                                                              # optional - sage.rings.finite_rings
>>>>>>> c215f040
            False

        ::

            sage: K.<x,y> = Frac(ZZ['x,y'])
            sage: x > y
            True
            sage: 1 > y
            False
        """
        return richcmp(self.__numerator *
                       (<FractionFieldElement>other).__denominator,
                       self.__denominator *
                       (<FractionFieldElement>other).__numerator, op)

    def valuation(self, v=None):
        """
        Return the valuation of ``self``, assuming that the numerator and
        denominator have valuation functions defined on them.

        EXAMPLES::

            sage: x = PolynomialRing(RationalField(),'x').gen()
            sage: f = (x^3 + x)/(x^2 - 2*x^3)
            sage: f
            (-1/2*x^2 - 1/2)/(x^2 - 1/2*x)
            sage: f.valuation()
            -1
            sage: f.valuation(x^2+1)
            1
        """
        return self.__numerator.valuation(v) - self.__denominator.valuation(v)

    def __bool__(self):
        """
        Return ``True`` if this element is nonzero.

        EXAMPLES::

            sage: F = ZZ['x,y'].fraction_field()
            sage: x,y = F.gens()
            sage: t = F(0)/x
            sage: bool(t)
            False

        ::

            sage: bool(1/x)
            True
        """
        return not self.__numerator.is_zero()

    def is_zero(self):
        """
        Return ``True`` if this element is equal to zero.

        EXAMPLES::

            sage: F = ZZ['x,y'].fraction_field()
            sage: x,y = F.gens()
            sage: t = F(0)/x
            sage: t.is_zero()
            True
            sage: u = 1/x - 1/x
            sage: u.is_zero()
            True
            sage: u.parent() is F
            True
        """
        return self.__numerator.is_zero()

    def is_one(self):
        """
        Return ``True`` if this element is equal to one.

        EXAMPLES::

            sage: F = ZZ['x,y'].fraction_field()
            sage: x,y = F.gens()
            sage: (x/x).is_one()
            True
            sage: (x/y).is_one()
            False
        """
        return self.__numerator == self.__denominator

    def _symbolic_(self, ring):
        """
        Return ``self`` as a fraction in the ring ``ring``. Used for
        :func:`symbolic_expression` in creating a symbolic expression of
        ``self``.

        EXAMPLES::

            sage: F = ZZ['x,y'].fraction_field()
            sage: x,y = F.gens()
            sage: elt = (2*x + 2*y) / (3*x - 3*y); elt
            (2*x + 2*y)/(3*x - 3*y)
<<<<<<< HEAD
            sage: elt._symbolic_(SR)                                            # optional - sage.symbolic
            2/3*(x + y)/(x - y)
            sage: symbolic_expression(elt)                                      # optional - sage.symbolic
=======
            sage: elt._symbolic_(SR)                                                    # optional - sage.symbolic
            2/3*(x + y)/(x - y)
            sage: symbolic_expression(elt)                                              # optional - sage.symbolic
>>>>>>> c215f040
            2/3*(x + y)/(x - y)
        """
        return ring(self.__numerator)/ring(self.__denominator)

    def __reduce__(self):
        """
        For pickling.

        EXAMPLES::

            sage: F = ZZ['x,y'].fraction_field()
            sage: f = F.random_element()
            sage: loads(f.dumps()) == f
            True
        """
        return (make_element,
                (self._parent, self.__numerator, self.__denominator))

    def _evaluate_polynomial(self, pol):
        """
        Return the value of the univariate polynomial ``pol`` evaluated at this
        fraction.

        EXAMPLES::

            sage: R.<x> = QQ[]
            sage: pol = x^3 + 1
            sage: pol(1/x) # indirect doctest
            (x^3 + 1)/x^3

        This method only works for fractions with numerator one::

            sage: fraction = 1/x
            sage: fraction._evaluate_polynomial(pol)
            (x^3 + 1)/x^3
            sage: fraction = 2/x
            sage: fraction._evaluate_polynomial(pol)
            Traceback (most recent call last):
            ...
            NotImplementedError

        TESTS::

            sage: R.<y,z> = ZZ[]
            sage: (~(y+z))._evaluate_polynomial(pol)
            (y^3 + 3*y^2*z + 3*y*z^2 + z^3 + 1)/(y^3 + 3*y^2*z + 3*y*z^2 + z^3)
            sage: rat = (y+z)/y
            sage: rat._evaluate_polynomial(pol)
            Traceback (most recent call last):
            ...
            NotImplementedError
            sage: pol(rat)
            (2*y^3 + 3*y^2*z + 3*y*z^2 + z^3)/y^3

        Check that :trac:`25440` has been resolved::

<<<<<<< HEAD
            sage: R.<x> = GF(2)[]                                               # optional - sage.libs.pari
            sage: S.<y> = R.fraction_field()[]                                  # optional - sage.libs.pari
            sage: (y+1)(R.one())                                                # optional - sage.libs.pari
=======
            sage: R.<x> = GF(2)[]                                                       # optional - sage.rings.finite_rings
            sage: S.<y> = R.fraction_field()[]                                          # optional - sage.rings.finite_rings
            sage: (y+1)(R.one())                                                        # optional - sage.rings.finite_rings
>>>>>>> c215f040
            0

        Check that inexact elements are treated correctly::

            sage: K = Qp(2, 5)                                                          # optional - sage.rings.padics
            sage: R.<x> = K[]                                                           # optional - sage.rings.padics
            sage: L = R.fraction_field()                                                # optional - sage.rings.padics
            sage: S.<y> = L[]                                                           # optional - sage.rings.padics
            sage: y(K(1,1)/x)                                                           # optional - sage.rings.padics
            (1 + O(2))/((1 + O(2))*x)
        """
        if self.numerator().is_one():
            denominator = self.denominator()
            if denominator.is_one():
                # If the numerator and the denominator are one, then the
                # following code would make us run into an infinite loop, see
                # #25440.
                # We could just sum up the coefficients of pol, but this is
                # nothing special about fraction field elements, so the general
                # polynomial code should take care of this (and also of correct
                # handling of an inexact 1 in this case.)
                raise NotImplementedError

            if not self.parent().is_exact():
                # Account for precision information that inexact elements might
                # carry in their numerator.
                denominator *= self.parent()(~self.numerator())

            return pol.reverse()(denominator)/denominator**pol.degree()

        raise NotImplementedError

    def specialization(self, D=None, phi=None):
        """
        Returns the specialization of a fraction element of a polynomial ring
        """
        numerator = self.numerator().specialization(D, phi)
        denominator = self.denominator().specialization(D, phi)
        return numerator / denominator

cdef class FractionFieldElement_1poly_field(FractionFieldElement):
    """
    A fraction field element where the parent is the fraction field of a
    univariate polynomial ring over a field.

    Many of the functions here are included for coherence with number fields.
    """

    def __init__(self, parent, numerator, denominator=1,
                 coerce=True, reduce=True):
        """
        TESTS:

            sage: P.<x> = QQ[]
            sage: a = (2*x^2)/x
            sage: ~a
            1/2/x
            sage: 1/a
            1/2/x
        """
        FractionFieldElement.__init__(self, parent, numerator, denominator,
                coerce, reduce)
        if not reduce:
            self.normalize_leading_coefficients()

    cdef normalize_leading_coefficients(self):
        """
        See :meth:`reduce`.
        """
        invlc = ~self.__denominator.leading_coefficient()
        self.__denominator = self.__denominator.monic()
        self.__numerator *= invlc

    def is_integral(self):
        """
        Returns whether this element is actually a polynomial.

        EXAMPLES::

            sage: R.<t> = QQ[]
            sage: elt = (t^2 + t - 2) / (t + 2); elt # == (t + 2)*(t - 1)/(t + 2)
            t - 1
            sage: elt.is_integral()
            True
            sage: elt = (t^2 - t) / (t+2); elt # == t*(t - 1)/(t + 2)
            (t^2 - t)/(t + 2)
            sage: elt.is_integral()
            False
        """
        if self.denominator() != 1:
            self.reduce()
        return self.denominator() == 1

    def support(self):
        """
        Returns a sorted list of primes dividing either the numerator or
        denominator of this element.

        EXAMPLES::

            sage: R.<t> = QQ[]
            sage: h = (t^14 + 2*t^12 - 4*t^11 - 8*t^9 + 6*t^8 + 12*t^6 - 4*t^5          # optional - sage.libs.pari
            ....:      - 8*t^3 + t^2 + 2)/(t^6 + 6*t^5 + 9*t^4 - 2*t^2 - 12*t - 18)
            sage: h.support()
            [t - 1, t + 3, t^2 + 2, t^2 + t + 1, t^4 - 2]
        """
        L = [fac[0] for fac in self.numerator().factor()] + [fac[0] for fac in self.denominator().factor()]
        L.sort()
        return L

    cpdef reduce(self):
        """
        Pick a normalized representation of self.

        In particular, for any a == b, after normalization they will have the
        same numerator and denominator.

        EXAMPLES:

        For univariate rational functions over a field, we have::

            sage: R.<x> = QQ[]
            sage: (2 + 2*x) / (4*x) # indirect doctest
            (1/2*x + 1/2)/x

        Compare with::

            sage: R.<x> = ZZ[]
            sage: (2 + 2*x) / (4*x)
            (x + 1)/(2*x)
        """
        if self._is_reduced:
            return
        super(self.__class__, self).reduce()
        self.normalize_leading_coefficients()

def make_element(parent, numerator, denominator):
    """
    Used for unpickling :class:`FractionFieldElement` objects (and subclasses).

    EXAMPLES::

        sage: from sage.rings.fraction_field_element import make_element
        sage: R = ZZ['x,y']
        sage: x,y = R.gens()
        sage: F = R.fraction_field()
        sage: make_element(F, 1+x, 1+y)
        (x + 1)/(y + 1)
    """

    return parent._element_class(parent, numerator, denominator)


def make_element_old(parent, cdict):
    """
    Used for unpickling old :class:`FractionFieldElement` pickles.

    EXAMPLES::

        sage: from sage.rings.fraction_field_element import make_element_old
        sage: R.<x,y> = ZZ[]
        sage: F = R.fraction_field()
        sage: make_element_old(F, {'_FractionFieldElement__numerator':x+y,'_FractionFieldElement__denominator':x-y})
        (x + y)/(x - y)
    """
    return FractionFieldElement(parent,
            cdict['_FractionFieldElement__numerator'],
            cdict['_FractionFieldElement__denominator'],
            coerce=False, reduce=False)<|MERGE_RESOLUTION|>--- conflicted
+++ resolved
@@ -130,15 +130,6 @@
 
             sage: F = ZZ['x,y'].fraction_field()
             sage: x,y = F.gens()
-<<<<<<< HEAD
-            sage: K = GF(7)['a,b'].fraction_field()                             # optional - sage.libs.pari
-            sage: a,b = K.gens()                                                # optional - sage.libs.pari
-
-        ::
-
-            sage: phi = F.hom([a+b, a*b], K)                                    # optional - sage.libs.pari
-            sage: phi(x+y) # indirect doctest                                   # optional - sage.libs.pari
-=======
             sage: K = GF(7)['a,b'].fraction_field()                                     # optional - sage.rings.finite_rings
             sage: a,b = K.gens()                                                        # optional - sage.rings.finite_rings
 
@@ -146,40 +137,24 @@
 
             sage: phi = F.hom([a + b, a*b], K)                                          # optional - sage.rings.finite_rings
             sage: phi(x+y) # indirect doctest                                           # optional - sage.rings.finite_rings
->>>>>>> c215f040
             a*b + a + b
 
         ::
 
-<<<<<<< HEAD
-            sage: (x^2/y)._im_gens_(K, [a+b, a*b])                              # optional - sage.libs.pari
-            (a^2 + 2*a*b + b^2)/(a*b)
-            sage: (x^2/y)._im_gens_(K, [a, a*b])                                # optional - sage.libs.pari
-=======
             sage: (x^2/y)._im_gens_(K, [a + b, a*b])                                    # optional - sage.rings.finite_rings
             (a^2 + 2*a*b + b^2)/(a*b)
             sage: (x^2/y)._im_gens_(K, [a, a*b])                                        # optional - sage.rings.finite_rings
->>>>>>> c215f040
             a/b
 
         ::
 
             sage: Zx.<x> = ZZ[]
-<<<<<<< HEAD
-            sage: K.<i> = NumberField(x^2 + 1)                                  # optional - sage.rings.number_field
-            sage: cc = K.hom([-i])                                              # optional - sage.rings.number_field
-            sage: R.<a,b> = K[]                                                 # optional - sage.rings.number_field
-            sage: F = R.fraction_field()                                        # optional - sage.rings.number_field
-            sage: phi = F.hom([F(b), F(a)], base_map=cc)                        # optional - sage.rings.number_field
-            sage: phi(i/a)                                                      # optional - sage.rings.number_field
-=======
             sage: K.<i> = NumberField(x^2 + 1)                                          # optional - sage.rings.number_field
             sage: cc = K.hom([-i])                                                      # optional - sage.rings.number_field
             sage: R.<a,b> = K[]                                                         # optional - sage.rings.number_field
             sage: F = R.fraction_field()                                                # optional - sage.rings.number_field
             sage: phi = F.hom([F(b), F(a)], base_map=cc)                                # optional - sage.rings.number_field
             sage: phi(i/a)                                                              # optional - sage.rings.number_field
->>>>>>> c215f040
             ((-i))/b
         """
         nnum = codomain.coerce(self.__numerator._im_gens_(codomain, im_gens, base_map=base_map))
@@ -601,13 +576,8 @@
 
         Subtraction is implemented by adding the negative::
 
-<<<<<<< HEAD
-            sage: K.<t> = Frac(GF(7)['t'])                                      # optional - sage.libs.pari
-            sage: t - 1/t # indirect doctest                                    # optional - sage.libs.pari
-=======
             sage: K.<t> = Frac(GF(7)['t'])                                              # optional - sage.rings.finite_rings
             sage: t - 1/t # indirect doctest                                            # optional - sage.rings.finite_rings
->>>>>>> c215f040
             (t^2 + 6)/t
         """
         rnum = self.__numerator
@@ -679,17 +649,10 @@
 
         EXAMPLES::
 
-<<<<<<< HEAD
-            sage: K.<t> = Frac(GF(7)['t'])                                      # optional - sage.libs.pari
-            sage: a = t/(1+t)                                                   # optional - sage.libs.pari
-            sage: b = 3/t                                                       # optional - sage.libs.pari
-            sage: a * b # indirect doctest                                      # optional - sage.libs.pari
-=======
             sage: K.<t> = Frac(GF(7)['t'])                                              # optional - sage.rings.finite_rings
             sage: a = t/(1+t)                                                           # optional - sage.rings.finite_rings
             sage: b = 3/t                                                               # optional - sage.rings.finite_rings
             sage: a * b # indirect doctest                                              # optional - sage.rings.finite_rings
->>>>>>> c215f040
             3/(t + 1)
         """
         rnum = self.__numerator
@@ -815,11 +778,7 @@
         TESTS::
 
             sage: K = Frac(ZZ['x'])
-<<<<<<< HEAD
-            sage: QQ(K(x) / K(2*x))                                             # optional - sage.symbolic
-=======
             sage: QQ(K(x) / K(2*x))                                                     # optional - sage.symbolic
->>>>>>> c215f040
             1/2
         """
         return self._conversion(QQ)
@@ -855,17 +814,6 @@
             3/2
 
             sage: x = polygen(QQ)
-<<<<<<< HEAD
-            sage: A.<u> = NumberField(x^3 - 2)                                  # optional - sage.rings.number_field
-            sage: A((x+3) / (2*x - 1))                                          # optional - sage.rings.number_field
-            14/15*u^2 + 7/15*u + 11/15
-
-            sage: B = A['y'].fraction_field()                                   # optional - sage.rings.number_field
-            sage: A(B(u))                                                       # optional - sage.rings.number_field
-            u
-            sage: C = A['x,y'].fraction_field()                                 # optional - sage.rings.number_field
-            sage: A(C(u))                                                       # optional - sage.rings.number_field
-=======
             sage: A.<u> = NumberField(x^3 - 2)                                          # optional - sage.rings.number_field
             sage: A((x+3) / (2*x - 1))                                                  # optional - sage.rings.number_field
             14/15*u^2 + 7/15*u + 11/15
@@ -875,7 +823,6 @@
             u
             sage: C = A['x,y'].fraction_field()                                         # optional - sage.rings.number_field
             sage: A(C(u))                                                               # optional - sage.rings.number_field
->>>>>>> c215f040
             u
         """
         if self.__denominator.is_one():
@@ -953,17 +900,10 @@
         """
         EXAMPLES::
 
-<<<<<<< HEAD
-            sage: K.<t> = Frac(GF(5)['t'])                                      # optional - sage.libs.pari
-            sage: f = (t^2+t)/(t+2); f                                          # optional - sage.libs.pari
-            (t^2 + t)/(t + 2)
-            sage: -f                                                            # optional - sage.libs.pari
-=======
             sage: K.<t> = Frac(GF(5)['t'])                                              # optional - sage.rings.finite_rings
             sage: f = (t^2+t)/(t+2); f                                                  # optional - sage.rings.finite_rings
             (t^2 + t)/(t + 2)
             sage: -f                                                                    # optional - sage.rings.finite_rings
->>>>>>> c215f040
             (4*t^2 + 4*t)/(t + 2)
         """
         return self.__class__(self._parent,
@@ -984,15 +924,9 @@
         """
         EXAMPLES::
 
-<<<<<<< HEAD
-            sage: K.<t> = Frac(GF(7)['t'])                                      # optional - sage.libs.pari
-            sage: f = (t^2+5)/(t-1)                                             # optional - sage.libs.pari
-            sage: ~f                                                            # optional - sage.libs.pari
-=======
             sage: K.<t> = Frac(GF(7)['t'])                                              # optional - sage.rings.finite_rings
             sage: f = (t^2+5)/(t-1)                                                     # optional - sage.rings.finite_rings
             sage: ~f                                                                    # optional - sage.rings.finite_rings
->>>>>>> c215f040
             (t + 6)/(t^2 + 5)
         """
         if self.is_zero():
@@ -1004,21 +938,12 @@
         """
         EXAMPLES::
 
-<<<<<<< HEAD
-            sage: K.<t> = Frac(GF(7)['t'])                                      # optional - sage.libs.pari
-            sage: t/t == 1                                                      # optional - sage.libs.pari
-            True
-            sage: t+1/t == (t^2+1)/t                                            # optional - sage.libs.pari
-            True
-            sage: t == t/5                                                      # optional - sage.libs.pari
-=======
             sage: K.<t> = Frac(GF(7)['t'])                                              # optional - sage.rings.finite_rings
             sage: t/t == 1                                                              # optional - sage.rings.finite_rings
             True
             sage: t+1/t == (t^2+1)/t                                                    # optional - sage.rings.finite_rings
             True
             sage: t == t/5                                                              # optional - sage.rings.finite_rings
->>>>>>> c215f040
             False
 
         ::
@@ -1117,15 +1042,9 @@
             sage: x,y = F.gens()
             sage: elt = (2*x + 2*y) / (3*x - 3*y); elt
             (2*x + 2*y)/(3*x - 3*y)
-<<<<<<< HEAD
-            sage: elt._symbolic_(SR)                                            # optional - sage.symbolic
-            2/3*(x + y)/(x - y)
-            sage: symbolic_expression(elt)                                      # optional - sage.symbolic
-=======
             sage: elt._symbolic_(SR)                                                    # optional - sage.symbolic
             2/3*(x + y)/(x - y)
             sage: symbolic_expression(elt)                                              # optional - sage.symbolic
->>>>>>> c215f040
             2/3*(x + y)/(x - y)
         """
         return ring(self.__numerator)/ring(self.__denominator)
@@ -1182,15 +1101,9 @@
 
         Check that :trac:`25440` has been resolved::
 
-<<<<<<< HEAD
-            sage: R.<x> = GF(2)[]                                               # optional - sage.libs.pari
-            sage: S.<y> = R.fraction_field()[]                                  # optional - sage.libs.pari
-            sage: (y+1)(R.one())                                                # optional - sage.libs.pari
-=======
             sage: R.<x> = GF(2)[]                                                       # optional - sage.rings.finite_rings
             sage: S.<y> = R.fraction_field()[]                                          # optional - sage.rings.finite_rings
             sage: (y+1)(R.one())                                                        # optional - sage.rings.finite_rings
->>>>>>> c215f040
             0
 
         Check that inexact elements are treated correctly::
