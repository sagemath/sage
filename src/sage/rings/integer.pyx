--- conflicted
+++ resolved
@@ -25,12 +25,8 @@
 
 Add an integer and a complex number::
 
-<<<<<<< HEAD
     sage: # needs sage.rings.real_mpfr
     sage: b = ComplexField().0 + 1.5
-=======
-    sage: b = ComplexField().0 + 1.5                                                    # needs sage.rings.real_mpfr
->>>>>>> 836c8482
     sage: loads((a + b).dumps()) == a + b
     True
 
