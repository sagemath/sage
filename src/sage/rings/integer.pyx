--- conflicted
+++ resolved
@@ -592,18 +592,11 @@
 
         Test comparisons with numpy types (see :issue:`13386` and :issue:`18076`)::
 
-<<<<<<< HEAD
-            sage: import numpy                                                          # needs numpy
-            sage: if int(numpy.version.short_version[0]) > 1:                           # needs numpy
-            ....:     numpy.set_printoptions(legacy="1.25")                             # needs numpy
-            sage: numpy.int8('12') == 12                                                # needs numpy
-=======
             sage: # needs numpy
             sage: import numpy
             sage: if int(numpy.version.short_version[0]) > 1:
             ....:     numpy.set_printoptions(legacy="1.25")
             sage: numpy.int8('12') == 12
->>>>>>> e042294b
             True
             sage: 12 == numpy.int8('12')
             True
