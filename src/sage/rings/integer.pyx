--- conflicted
+++ resolved
@@ -532,27 +532,6 @@
 
         Test conversion from PARI (:trac:`11685`)::
 
-<<<<<<< HEAD
-            sage: ZZ(pari(-3))                                                          # needs sage.libs.pari
-            -3
-            sage: ZZ(pari("-3.0"))                                                      # needs sage.libs.pari
-            -3
-            sage: ZZ(pari("-3.5"))                                                      # needs sage.libs.pari
-            Traceback (most recent call last):
-            ...
-            TypeError: Attempt to coerce non-integral real number to an Integer
-            sage: ZZ(pari("1e100"))                                                     # needs sage.libs.pari
-            Traceback (most recent call last):
-            ...
-            PariError: precision too low in truncr (precision loss in truncation)
-            sage: ZZ(pari("10^50"))                                                     # needs sage.libs.pari
-            100000000000000000000000000000000000000000000000000
-            sage: ZZ(pari("Pol(3)"))                                                    # needs sage.libs.pari
-            3
-            sage: ZZ(GF(3^20,'t')(1))                                                   # needs sage.rings.finite_rings
-            1
-            sage: ZZ(pari(GF(3^20,'t')(1)))                                             # needs sage.libs.pari sage.rings.finite_rings
-=======
             sage: # needs sage.libs.pari
             sage: ZZ(pari(-3))
             -3
@@ -573,21 +552,14 @@
             sage: ZZ(GF(3^20,'t')(1))                                                   # needs sage.rings.finite_rings
             1
             sage: ZZ(pari(GF(3^20,'t')(1)))                                             # needs sage.rings.finite_rings
->>>>>>> 89e4c05f
             1
             sage: x = polygen(QQ)
             sage: K.<a> = NumberField(x^2 + 3)                                          # needs sage.rings.number_field
             sage: ZZ(a^2)                                                               # needs sage.rings.number_field
             -3
-<<<<<<< HEAD
-            sage: ZZ(pari(a)^2)                                                         # needs sage.libs.pari sage.rings.number_field
-            -3
-            sage: ZZ(pari("Mod(x, x^3+x+1)"))   # Note error message refers to lifted element       # needs sage.libs.pari
-=======
             sage: ZZ(pari(a)^2)                                                         # needs sage.rings.number_field
             -3
             sage: ZZ(pari("Mod(x, x^3+x+1)"))   # Note error message refers to lifted element
->>>>>>> 89e4c05f
             Traceback (most recent call last):
             ...
             TypeError: Unable to coerce PARI x to an Integer
@@ -2931,11 +2903,7 @@
             sage: y = Integer(145^145)
             sage: y.exp()                                                               # needs sage.symbolic
             e^25024207011349079210459585279553675697932183658421565260323592409432707306554163224876110094014450895759296242775250476115682350821522931225499163750010280453185147546962559031653355159703678703793369785727108337766011928747055351280379806937944746847277089168867282654496776717056860661614337004721164703369140625
-<<<<<<< HEAD
-            sage: y.exp(prec=53) # default RealField precision                          # needs sage.symbolic
-=======
             sage: y.exp(prec=53)  # default RealField precision                         # needs sage.symbolic
->>>>>>> 89e4c05f
             +infinity
         """
         from sage.functions.all import exp
@@ -3478,16 +3446,10 @@
 
             sage: divmod(1, sys.maxsize+1r)  # should not raise OverflowError: Python int too large to convert to C long
             (0, 1)
-<<<<<<< HEAD
-            sage: import sage.libs.mpmath                                               # needs mpmath
-            sage: sage.libs.mpmath.all.mp.prec = 1000                                   # needs mpmath
-            sage: root = sage.libs.mpmath.all.findroot(lambda x: x^2 - 3, 2)            # needs mpmath
-=======
 
             sage: import mpmath                                                         # needs mpmath
             sage: mpmath.mp.prec = 1000                                                 # needs mpmath
             sage: root = mpmath.findroot(lambda x: x^2 - 3, 2)                          # needs mpmath
->>>>>>> 89e4c05f
             sage: len(str(root))                                                        # needs mpmath
             301
         """
@@ -5497,19 +5459,6 @@
 
             sage: # needs sage.libs.pari
             sage: x = 10^200 + 357
-<<<<<<< HEAD
-            sage: x.is_pseudoprime()                                                    # needs sage.libs.pari
-            True
-            sage: (x^12).is_pseudoprime_power()                                         # needs sage.libs.pari
-            True
-            sage: (x^12).is_pseudoprime_power(get_data=True)                            # needs sage.libs.pari
-            (1000...000357, 12)
-            sage: (997^100).is_pseudoprime_power()                                      # needs sage.libs.pari
-            True
-            sage: (998^100).is_pseudoprime_power()                                      # needs sage.libs.pari
-            False
-            sage: ((10^1000 + 453)^2).is_pseudoprime_power()                            # needs sage.libs.pari
-=======
             sage: x.is_pseudoprime()
             True
             sage: (x^12).is_pseudoprime_power()
@@ -5521,7 +5470,6 @@
             sage: (998^100).is_pseudoprime_power()
             False
             sage: ((10^1000 + 453)^2).is_pseudoprime_power()
->>>>>>> 89e4c05f
             True
 
         TESTS::
@@ -5605,22 +5553,6 @@
 
             sage: # needs sage.rings.number_field
             sage: x = polygen(ZZ, 'x')
-<<<<<<< HEAD
-            sage: K = NumberField(x^2 - 2, 'beta')                                      # needs sage.rings.number_field
-            sage: n = 4
-            sage: n.is_norm(K)                                                          # needs sage.rings.number_field
-            True
-            sage: 5.is_norm(K)                                                          # needs sage.rings.number_field
-            False
-            sage: 7.is_norm(QQ)
-            True
-            sage: n.is_norm(K, element=True)                                            # needs sage.rings.number_field
-            (True, -4*beta + 6)
-            sage: n.is_norm(K, element=True)[1].norm()                                  # needs sage.rings.number_field
-            4
-            sage: n = 5
-            sage: n.is_norm(K, element=True)                                            # needs sage.rings.number_field
-=======
             sage: K = NumberField(x^2 - 2, 'beta')
             sage: n = 4
             sage: n.is_norm(K)
@@ -5633,7 +5565,6 @@
             4
             sage: n = 5
             sage: n.is_norm(K, element=True)
->>>>>>> 89e4c05f
             (False, None)
         """
         from sage.rings.rational_field import QQ
@@ -6291,21 +6222,6 @@
 
         EXAMPLES::
 
-<<<<<<< HEAD
-            sage: import numpy                                                          # needs numpy
-            sage: numpy.array([1, 2, 3])                                                # needs numpy
-            array([1, 2, 3])
-            sage: numpy.array([1, 2, 3]).dtype                                          # needs numpy
-            dtype('int32')                         # 32-bit
-            dtype('int64')                         # 64-bit
-
-            sage: numpy.array(2**40).dtype                                              # needs numpy
-            dtype('int64')
-            sage: numpy.array(2**400).dtype                                             # needs numpy
-            dtype('O')
-
-            sage: numpy.array([1,2,3,0.1]).dtype                                        # needs numpy
-=======
             sage: # needs numpy
             sage: import numpy
             sage: numpy.array([1, 2, 3])
@@ -6318,7 +6234,6 @@
             sage: numpy.array(2**400).dtype
             dtype('O')
             sage: numpy.array([1,2,3,0.1]).dtype
->>>>>>> 89e4c05f
             dtype('float64')
         """
         if mpz_fits_slong_p(self.value):
