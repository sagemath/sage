--- conflicted
+++ resolved
@@ -353,15 +353,9 @@
     hijacked with custom functions that stick already allocated
     :class:`Integer` objects (with initialized ``parent`` and ``mpz_t`` fields)
     into a pool on "deallocation" and then pull them out whenever a
-<<<<<<< HEAD
-    new one is needed. Because ``Integers`` are so common, this is
-    actually a significant savings. However, this does cause issues
-    with subclassing a Python class directly from ``Integer`` (but
-=======
     new one is needed. Because :class:`Integers` objects are so common, this is
     actually a significant savings. However, this does cause issues
     with subclassing a Python class directly from :class:`Integer` (but
->>>>>>> 1e649be1
     that's ok for a Cython class).
 
     As a workaround, one can instead derive a class from the
@@ -2322,16 +2316,6 @@
 
     def nth_root(self, int n, bint truncate_mode=0):
         r"""
-<<<<<<< HEAD
-        Returns the (possibly truncated) ``n``-th root of ``self``.
-
-        INPUT:
-
-        -  ``n`` - integer >= 1 (must fit in the C ``int`` type).
-
-        -  ``truncate_mode`` - boolean, whether to allow truncation if
-           ``self`` is not an n'th power.
-=======
         Return the (possibly truncated) ``n``-th root of ``self``.
 
         INPUT:
@@ -2340,18 +2324,13 @@
 
         -  ``truncate_mode`` - boolean, whether to allow truncation if
            ``self`` is not an ``n``-th power.
->>>>>>> 1e649be1
 
         OUTPUT:
 
         If ``truncate_mode`` is 0 (default), then returns the exact n'th root
         if ``self`` is an n'th power, or raises a ValueError if it is not.
 
-<<<<<<< HEAD
-        If ``truncate_mode`` is 1, then if either n is odd or ``self`` is
-=======
         If ``truncate_mode`` is 1, then if either ``n`` is odd or ``self`` is
->>>>>>> 1e649be1
         positive, returns a pair ``(root, exact_flag)`` where ``root`` is the
         truncated ``n``-th root (rounded towards zero) and ``exact_flag`` is a
         boolean indicating whether the root extraction was exact;
@@ -2772,11 +2751,7 @@
 
     def log(self, m=None, prec=None):
         r"""
-<<<<<<< HEAD
-        Returns symbolic log by default, unless the logarithm is exact (for
-=======
         Return symbolic log by default, unless the logarithm is exact (for
->>>>>>> 1e649be1
         an integer argument). When ``prec`` is given, the :class:`RealField`
         approximation to that bit precision is used.
 
@@ -2898,11 +2873,7 @@
 
     def exp(self, prec=None):
         r"""
-<<<<<<< HEAD
-        Returns the exponential function of ``self`` as a real number.
-=======
         Return the exponential function of ``self`` as a real number.
->>>>>>> 1e649be1
 
         This function is provided only so that Sage integers may be treated
         in the same manner as real numbers when convenient.
@@ -2941,13 +2912,8 @@
 
     def prime_to_m_part(self, m):
         """
-<<<<<<< HEAD
-        Returns the prime-to-m part of ``self``, i.e., the largest divisor of
-        ``self`` that is coprime to ``m``.
-=======
         Return the prime-to-`m` part of ``self``, i.e., the largest divisor of
         ``self`` that is coprime to `m`.
->>>>>>> 1e649be1
 
         INPUT:
 
@@ -3429,11 +3395,7 @@
 
     def quo_rem(Integer self, other):
         """
-<<<<<<< HEAD
-        Returns the quotient and the remainder of ``self`` divided by other.
-=======
         Return the quotient and the remainder of ``self`` divided by other.
->>>>>>> 1e649be1
         Note that the remainder returned is always either zero or of the
         same sign as other.
 
@@ -4232,11 +4194,7 @@
 
     cdef object _val_unit(Integer self, Integer p):
         r"""
-<<<<<<< HEAD
-        Returns a pair: the p-adic valuation of ``self``, and the p-adic unit
-=======
         Return a pair: the p-adic valuation of ``self``, and the p-adic unit
->>>>>>> 1e649be1
         of ``self``.
 
         We do not require the p be prime, but it must be at least 2. For
@@ -4322,11 +4280,7 @@
 
     def val_unit(self, p):
         r"""
-<<<<<<< HEAD
-        Returns a pair: the p-adic valuation of ``self``, and the p-adic unit
-=======
         Return a pair: the p-adic valuation of ``self``, and the p-adic unit
->>>>>>> 1e649be1
         of ``self``.
 
         INPUT:
@@ -4389,11 +4343,7 @@
 
     cdef Integer _divide_knowing_divisible_by(Integer self, Integer right):
         r"""
-<<<<<<< HEAD
-        Returns the integer ``self`` / ``right`` when ``self`` is divisible by right.
-=======
         Return the integer ``self`` / ``right`` when ``self`` is divisible by right.
->>>>>>> 1e649be1
 
         If ``self`` is not divisible by right, the return value is undefined,
         and may not even be close to ``self`` / ``right``. For more documentation see
@@ -4419,11 +4369,7 @@
 
     def divide_knowing_divisible_by(self, right):
         r"""
-<<<<<<< HEAD
-        Returns the integer ``self`` / ``right`` when ``self`` is divisible by ``right``.
-=======
         Return the integer ``self`` / ``right`` when ``self`` is divisible by ``right``.
->>>>>>> 1e649be1
 
         If ``self`` is not divisible by right, the return value is undefined,
         and may not even be close to ``self`` / ``right`` for multi-word integers.
@@ -4453,11 +4399,7 @@
 
     def _lcm(self, Integer n):
         """
-<<<<<<< HEAD
-        Returns the least common multiple of ``self`` and `n`.
-=======
         Return the least common multiple of ``self`` and `n`.
->>>>>>> 1e649be1
 
         EXAMPLES::
 
@@ -4731,11 +4673,7 @@
 
     def round(Integer self, mode="away"):
         """
-<<<<<<< HEAD
-        Returns the nearest integer to ``self``, which is ``self`` since
-=======
         Return the nearest integer to ``self``, which is ``self`` since
->>>>>>> 1e649be1
         ``self`` is an integer.
 
         EXAMPLES:
@@ -4750,11 +4688,7 @@
 
     def real(self):
         """
-<<<<<<< HEAD
-        Returns the real part of ``self``, which is ``self``.
-=======
         Return the real part of ``self``, which is ``self``.
->>>>>>> 1e649be1
 
         EXAMPLES::
 
@@ -4765,11 +4699,7 @@
 
     def imag(self):
         """
-<<<<<<< HEAD
-        Returns the imaginary part of ``self``, which is zero.
-=======
         Return the imaginary part of ``self``, which is zero.
->>>>>>> 1e649be1
 
         EXAMPLES::
 
@@ -4856,11 +4786,7 @@
 
     def is_square(self):
         r"""
-<<<<<<< HEAD
-        Returns ``True`` if ``self`` is a perfect square.
-=======
         Return ``True`` if ``self`` is a perfect square.
->>>>>>> 1e649be1
 
         EXAMPLES::
 
@@ -5139,11 +5065,7 @@
             sage: b.exact_log(2)
             1437
             sage: t = cputime()
-<<<<<<< HEAD
-            sage: for a in range(2, 10000):  # note that we change the range from the example above
-=======
             sage: for a in range(2, 10000):  # note: changed range from the example above
->>>>>>> 1e649be1
             ....:     k = b.is_perfect_power()
             sage: cputime(t)      # random
             0.17201100000000036
@@ -5425,11 +5347,7 @@
 
     def is_irreducible(self):
         r"""
-<<<<<<< HEAD
-        Returns ``True`` if ``self`` is irreducible, i.e. +/-
-=======
         Return ``True`` if ``self`` is irreducible, i.e. +/-
->>>>>>> 1e649be1
         prime
 
         EXAMPLES::
@@ -5896,11 +5814,7 @@
 
     def previous_prime(self, proof=None):
         r"""
-<<<<<<< HEAD
-        Returns the previous prime before ``self``.
-=======
         Return the previous prime before ``self``.
->>>>>>> 1e649be1
 
         This method calls the PARI function :pari:`precprime`.
 
@@ -6344,15 +6258,9 @@
 
     def sqrtrem(self):
         r"""
-<<<<<<< HEAD
-        Return (s, r) where s is the integer square root of ``self`` and
-        r is the remainder such that `\text{self} = s^2 + r`.
-        Raises ``ValueError`` if ``self`` is negative.
-=======
         Return `(s, r)` where `s` is the integer square root of ``self`` and
         `r` is the remainder such that `\text{self} = s^2 + r`.
         Raises :class:`ValueError` if ``self`` is negative.
->>>>>>> 1e649be1
 
         EXAMPLES::
 
@@ -6380,13 +6288,8 @@
 
     def isqrt(self):
         r"""
-<<<<<<< HEAD
-        Returns the integer floor of the square root of ``self``, or raises an
-        ``ValueError`` if ``self`` is negative.
-=======
         Return the integer floor of the square root of ``self``, or raises an
         :class:`ValueError` if ``self`` is negative.
->>>>>>> 1e649be1
 
         EXAMPLES::
 
@@ -6427,13 +6330,8 @@
            :class:`ValueError` if the square is not in the base ring. Ignored if ``prec``
            is not ``None``.
 
-<<<<<<< HEAD
-        -  ``all`` - bool (default: False); if True, return all
-           square roots of ``self`` (a list of length 0, 1 or 2).
-=======
         -  ``all`` - bool (default: ``False``); if ``True``, return all
            square roots of ``self`` (a list of length 0, 1, or 2).
->>>>>>> 1e649be1
 
         EXAMPLES::
 
@@ -6897,11 +6795,7 @@
     def inverse_of_unit(self):
         """
         Return inverse of ``self`` if ``self`` is a unit in the integers, i.e.,
-<<<<<<< HEAD
-        ``self`` is -1 or 1. Otherwise, raise a :class:`ZeroDivisionError`.
-=======
         ``self`` is `-1` or `1`. Otherwise, raise a :class:`ZeroDivisionError`.
->>>>>>> 1e649be1
 
         EXAMPLES::
 
