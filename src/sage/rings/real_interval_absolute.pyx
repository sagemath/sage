--- conflicted
+++ resolved
@@ -1,7 +1,3 @@
-<<<<<<< HEAD
-# sage_setup: distribution = sagemath-flint
-=======
->>>>>>> 89e4c05f
 # sage.doctest: # needs sage.symbolic
 """
 Real intervals with a fixed absolute precision
