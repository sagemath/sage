# sage_setup: distribution = sagemath-categories
# -*- coding: utf-8 -*-
r"""
Continued fractions

A continued fraction is a representation of a real number in terms of a sequence
of integers denoted `[a_0; a_1, a_2, \ldots]`. The well known decimal expansion
is another way of representing a real number by a sequence of integers. The
value of a continued fraction is defined recursively as:

.. MATH::

    [a_0; a_1, a_2, \ldots] = a_0 + \frac{1}{[a_1; a_2, \ldots]} = a_0 +
    \frac{\displaystyle 1}
    {\displaystyle a_1 + \frac{\displaystyle 1}
    {\displaystyle a_2 + \frac{\displaystyle 1}
    {\ldots}}}

In this expansion, all coefficients `a_n` are integers and only the value `a_0`
may be non positive. Note that `a_0` is nothing else but the floor (this remark
provides a way to build the continued fraction expansion from a given real
number). As examples

.. MATH::

    \frac{45}{38} = 1 + \frac{\displaystyle 1}
    {\displaystyle 5 + \frac{\displaystyle 1}
    {\displaystyle 2 + \frac{\displaystyle 1}
    {\displaystyle 3}}}

.. MATH::

    \pi = 3 + \frac{\displaystyle 1}
    {\displaystyle 7 + \frac{\displaystyle 1}
    {\displaystyle 15 + \frac{\displaystyle 1}
    {\displaystyle 1 + \frac{\displaystyle 1}
    {\displaystyle 292 + \frac{\displaystyle 1}
    {\ldots}}}}}

It is quite remarkable that

- any real number admits a unique continued fraction expansion
- finite expansions correspond to rationals
- ultimately periodic expansions correspond to quadratic numbers (ie numbers of
  the form `a + b \sqrt{D}` with `a` and `b` rationals and `D` square free
  positive integer)
- two real numbers `x` and `y` have the same tail (up to a shift) in their
  continued fraction expansion if and only if there are integers `a,b,c,d` with
  `|ad - bc| = 1` and such that `y = (ax + b) / (cx + d)`.

Moreover, the rational numbers obtained by truncation of the expansion of a real
number gives its so-called best approximations. For more informations on
continued fractions, you may have a look at :wikipedia:`Continued_fraction`.

EXAMPLES:

If you want to create the continued fraction of some real number you may either
use its method continued_fraction (if it exists) or call
:func:`continued_fraction`::

    sage: (13/27).continued_fraction()
    [0; 2, 13]
    sage: 0 + 1/(2 + 1/13)
    13/27

    sage: continued_fraction(22/45)
    [0; 2, 22]
    sage: 0 + 1/(2 + 1/22)
    22/45

    sage: continued_fraction(pi)                                                        # needs sage.symbolic
    [3; 7, 15, 1, 292, 1, 1, 1, 2, 1, 3, 1, 14, 2, 1, 1, 2, 2, 2, 2, ...]
    sage: continued_fraction_list(pi, nterms=5)                                         # needs sage.symbolic
    [3, 7, 15, 1, 292]

    sage: x = polygen(ZZ, 'x')
    sage: K.<cbrt5> = NumberField(x^3 - 5, embedding=1.709)                             # needs sage.rings.number_field
    sage: continued_fraction(cbrt5)                                                     # needs sage.rings.number_field
    [1; 1, 2, 2, 4, 3, 3, 1, 5, 1, 1, 4, 10, 17, 1, 14, 1, 1, 3052, 1, ...]

It is also possible to create a continued fraction from a list of partial
quotients::

    sage: continued_fraction([-3,1,2,3,4,1,2])
    [-3; 1, 2, 3, 4, 1, 2]

Even infinite::

    sage: w = words.ThueMorseWord([1,2]); w                                             # needs sage.combinat
    word: 1221211221121221211212211221211221121221...
    sage: continued_fraction(w)                                                         # needs sage.combinat
    [1; 2, 2, 1, 2, 1, 1, 2, 2, 1...]

To go back and forth between the value (as a real number) and the partial
quotients (seen as a finite or infinite list) you can use the methods
``quotients`` and ``value``::

    sage: cf = (13/27).continued_fraction()
    sage: cf.quotients()
    [0, 2, 13]
    sage: cf.value()
    13/27

    sage: cf = continued_fraction(pi)                                                   # needs sage.symbolic
    sage: cf.quotients()                                                                # needs sage.symbolic
    lazy list [3, 7, 15, ...]
    sage: cf.value()                                                                    # needs sage.symbolic
    pi

    sage: # needs sage.combinat
    sage: w = words.FibonacciWord([1,2])
    sage: cf = continued_fraction(w)
    sage: cf.quotients()
    word: 1211212112112121121211211212112112121121...
    sage: v = cf.value(); v
    1.387954587967143?
    sage: v.n(digits=100)
    1.387954587967142336919313859873185477878152452498532271894917289826418577622648932169885237034242967
    sage: v.continued_fraction()
    [1; 2, 1, 1, 2, 1, 2, 1, 1, 2, 1, 1, 2, 1, 2, 1, 1, 2, 1, 2...]

Recall that quadratic numbers correspond to ultimately periodic continued
fractions. For them special methods give access to preperiod and period::

    sage: # needs sage.rings.number_field
    sage: K.<sqrt2> = QuadraticField(2)
    sage: cf = continued_fraction(sqrt2); cf
    [1; (2)*]
    sage: cf.value()
    sqrt2
    sage: cf.preperiod()
    (1,)
    sage: cf.period()
    (2,)

    sage: cf = (3*sqrt2 + 1/2).continued_fraction(); cf                                 # needs sage.rings.number_field
    [4; (1, 2, 1, 7)*]

    sage: cf = continued_fraction([(1,2,3),(1,4)]); cf
    [1; 2, 3, (1, 4)*]
    sage: cf.value()                                                                    # needs sage.rings.number_field
    -2/23*sqrt2 + 36/23

On the following we can remark how the tail may change even in the same
quadratic field::

    sage: for i in range(20): print(continued_fraction(i*sqrt2))                        # needs sage.rings.number_field
    [0]
    [1; (2)*]
    [2; (1, 4)*]
    [4; (4, 8)*]
    [5; (1, 1, 1, 10)*]
    [7; (14)*]
    ...
    [24; (24, 48)*]
    [25; (2, 5, 6, 5, 2, 50)*]
    [26; (1, 6, 1, 2, 3, 2, 26, 2, 3, 2, 1, 6, 1, 52)*]

Nevertheless, the tail is preserved under invertible integer homographies::

    sage: # needs sage.rings.number_field
    sage: apply_homography =  lambda m,z: (m[0,0]*z + m[0,1]) / (m[1,0]*z + m[1,1])
    sage: m1 = SL2Z([60,13,83,18])
    sage: m2 = SL2Z([27,80,28,83])
    sage: a = sqrt2/3
    sage: a.continued_fraction()
    [0; 2, (8, 4)*]
    sage: b = apply_homography(m1, a)
    sage: b.continued_fraction()
    [0; 1, 2, 1, 1, 1, 1, 6, (8, 4)*]
    sage: c = apply_homography(m2, a)
    sage: c.continued_fraction()
    [0; 1, 26, 1, 2, 2, (8, 4)*]
    sage: d = apply_homography(m1**2*m2**3, a)
    sage: d.continued_fraction()
    [0; 1, 2, 1, 1, 1, 1, 5, 2, 1, 1, 1, 1, 5, 26, 1, 2, 1, 26, 1, 2, 1, 26, 1, 2, 2, (8, 4)*]

.. TODO::

    - Improve numerical approximation (the method
      :meth:`~ContinuedFraction_base._mpfr_` is quite slow compared to the
      same method for an element of a number field)

    - Make a class for generalized continued fractions of the form `a_0 +
      b_0/(a_1 + b_1/(...))` (the standard continued fractions are when all
      `b_n= 1` while the Hirzebruch-Jung continued fractions are the one for
      which `b_n = -1` for all `n`). See
      :wikipedia:`Generalized_continued_fraction`.

    - look at the function ContinuedFractionApproximationOfRoot in GAP

AUTHORS:

- Vincent Delecroix (2014): cleaning, refactorisation, documentation from the
  old implementation in ``contfrac`` (:trac:`14567`).
"""
# ****************************************************************************
#       Copyright (C) 2007 William Stein <wstein@gmail.com>
#       Copyright (C) 2014-2020 Vincent Delecroix <20100.delecroix@gmail.com>
#       Copyright (C) 2020 Frédéric Chapoton <chapoton@math.unistra.fr>
#       Copyright (C) 2016 Moritz Firsching <moritz@math.fu-berlin.de>
#
#  Distributed under the terms of the GNU General Public License (GPL)
#  as published by the Free Software Foundation; either version 2 of
#  the License, or (at your option) any later version.
#                  https://www.gnu.org/licenses/
# ****************************************************************************

import numbers

from sage.misc.lazy_import import lazy_import
from sage.structure.sage_object import SageObject
from sage.structure.richcmp import richcmp_method, rich_to_bool
import sage.rings.abc
from .integer import Integer
from .integer_ring import ZZ
from .infinity import Infinity

lazy_import('sage.combinat.words.abstract_word', 'Word_class')
lazy_import('sage.combinat.words.finite_word', 'FiniteWord_class')
lazy_import('sage.combinat.words.infinite_word', 'InfiniteWord_class')
lazy_import('sage.combinat.words.word', 'Word')


ZZ_0 = Integer(0)
ZZ_1 = Integer(1)
ZZ_m1 = Integer(-1)
ZZ_2 = Integer(2)


def last_two_convergents(x):
    """
    Given the list ``x`` that consists of numbers, return the two last
    convergents `p_{n-1}, q_{n-1}, p_n, q_n`.

    This function is principally used to compute the value of a ultimately
    periodic continued fraction.

    OUTPUT: a 4-tuple of Sage integers

    EXAMPLES::

        sage: from sage.rings.continued_fraction import last_two_convergents
        sage: last_two_convergents([])
        (0, 1, 1, 0)
        sage: last_two_convergents([0])
        (1, 0, 0, 1)
        sage: last_two_convergents([-1,1,3,2])
        (-1, 4, -2, 9)

    TESTS::

        sage: all(type(x) is Integer for x in last_two_convergents([]))
        True
    """
    p0, p1 = ZZ_0, ZZ_1
    q0, q1 = ZZ_1, ZZ_0
    for a in x:
        p0, p1 = p1, a * p1 + p0
        q0, q1 = q1, a * q1 + q0
    return p0, q0, p1, q1


def rat_interval_cf_list(r1, r2):
    r"""
    Return the common prefix of the rationals ``r1`` and ``r2`` seen as
    continued fractions.

    OUTPUT: a list of Sage integers.

    EXAMPLES::

        sage: from sage.rings.continued_fraction import rat_interval_cf_list
        sage: rat_interval_cf_list(257/113, 5224/2297)
        [2, 3, 1, 1, 1, 4]
        sage: for prec in range(10,54):                                                 # needs sage.rings.real_interval_field
        ....:     R = RealIntervalField(prec)
        ....:     for _ in range(100):
        ....:         x = R.random_element() * R.random_element() + R.random_element() / 100
        ....:         l = x.lower().exact_rational()
        ....:         u = x.upper().exact_rational()
        ....:         if l.floor() != u.floor():
        ....:             continue
        ....:         cf = rat_interval_cf_list(l,u)
        ....:         a = continued_fraction(cf).value()
        ....:         b = continued_fraction(cf+[1]).value()
        ....:         if a > b:
        ....:             a,b = b,a
        ....:         assert a <= l
        ....:         assert b >= u
    """
    l = []
    c1 = r1.floor()
    c2 = r2.floor()
    while c1 == c2:
        l.append(c1)
        r1 -= c1
        if not r1:
            break
        r2 -= c2
        if not r2:
            break

        r1 = ~r1
        r2 = ~r2

        c1 = r1.floor()
        c2 = r2.floor()
    return l


@richcmp_method
class ContinuedFraction_base(SageObject):
    r"""
    Base class for (standard) continued fractions.

    If you want to implement your own continued fraction, simply derived from
    this class and implement the following methods:

    - ``def quotient(self, n)``: return the ``n``-th quotient of ``self`` as a
      Sage integer

    - ``def length(self)``: the number of partial quotients of ``self`` as a
      Sage integer or ``Infinity``.

    and optionally:

    - ``def value(self)``: return the value of ``self`` (an exact real number)

    This base class will provide:

    - computation of convergents in :meth:`convergent`, :meth:`numerator` and
      :meth:`denominator`

    - comparison with other continued fractions (see :meth:`__richcmp__`)

    - elementary arithmetic function :meth:`floor`, :meth:`ceil`, :meth:`sign`

    - accurate numerical approximations :meth:`_mpfr_`

    All other methods, in particular the ones involving binary operations like
    sum or product, rely on the optional method :meth:`value` (and not on
    convergents) and may fail at execution if it is not implemented.
    """
    def __init__(self):
        r"""
        INPUT:

        - ``parent`` -- the parent of ``self``

        TESTS::

            sage: TestSuite(continued_fraction(3)).run()
        """
        self._pn = [ZZ_0, ZZ_1]
        self._qn = [ZZ_1, ZZ_0]

    def str(self, nterms=10, unicode=False, join=True):
        r"""
        Return a string representing this continued fraction.

        INPUT:

        - ``nterms`` -- the maximum number of terms to use

        - ``unicode`` -- (default ``False``) whether to use unicode character

        - ``join`` -- (default ``True``) if ``False`` instead of returning a
          string return a list of string, each of them representing a line

        EXAMPLES::

            sage: print(continued_fraction(pi).str())                                   # needs sage.symbolic
                                         1
            3 + ----------------------------------------------------
                                            1
                 7 + -----------------------------------------------
                                               1
                      15 + -----------------------------------------
                                                 1
                            1 + ------------------------------------
                                                     1
                                 292 + -----------------------------
                                                       1
                                        1 + ------------------------
                                                          1
                                             1 + -------------------
                                                            1
                                                  1 + --------------
                                                               1
                                                       2 + ---------
                                                            1 + ...
            sage: print(continued_fraction(pi).str(nterms=1))                           # needs sage.symbolic
            3 + ...
            sage: print(continued_fraction(pi).str(nterms=2))                           # needs sage.symbolic
                    1
            3 + ---------
                 7 + ...

            sage: print(continued_fraction(243/354).str())
                       1
            -----------------------
                         1
             1 + ------------------
                            1
                  2 + -------------
                              1
                       5 + --------
                                 1
                            3 + ---
                                 2
            sage: continued_fraction(243/354).str(join=False)
            ['           1           ',
             '-----------------------',
             '             1         ',
             ' 1 + ------------------',
             '                1      ',
             '      2 + -------------',
             '                  1    ',
             '           5 + --------',
             '                     1 ',
             '                3 + ---',
             '                     2 ']

            sage: print(continued_fraction(243/354).str(unicode=True))
                       1
            ───────────────────────
                         1
             1 + ──────────────────
                            1
                  2 + ─────────────
                              1
                       5 + ────────
                                 1
                            3 + ───
                                 2
        """
        nterms = int(nterms)
        if nterms < 0:
            raise ValueError("nterms must be positive")

        if unicode:
            import unicodedata
            frac = unicodedata.lookup('BOX DRAWINGS LIGHT HORIZONTAL')
        else:
            frac = '-'

        # get the partial quotients
        cf = [self.quotient(i) for i in range(nterms)]
        continued = self.quotient(nterms) is not Infinity
        while cf[-1] is Infinity:
            cf.pop()

        # write the lines starting from the end
        a = cf.pop()
        lines = [' {} + ... '.format(a) if continued else ' {} '.format(a)]
        w = len(lines[0])
        for a in reversed(cf):
            s = ' {} + '.format(a) if a else ' '
            w1 = len(s)
            s += frac * w
            lines.append(s)
            lines.append(' ' * w1 + '{:^{width}}'.format(1, width=w))
            w += w1

        # change the order
        lines.reverse()

        # remove extra whitespaces and equalize the width
        if len(lines) == 1:
            lines[0] = lines[0].strip()
        else:
            lines[0] = lines[0][1:]
            lines[1] = lines[1][1:]
            w = len(lines[0])
            for i, l in enumerate(lines):
                lines[i] = ' ' * (w - len(l)) + l

        return '\n'.join(lines) if join else lines

    def _ascii_art_(self):
        r"""
        EXAMPLES::

            sage: ascii_art(continued_fraction(43/30))
                      1
            1 + -------------
                        1
                 2 + --------
                           1
                      3 + ---
                           4
        """
        from sage.typeset.ascii_art import AsciiArt
        return AsciiArt(self.str(unicode=False, join=False))

    def _unicode_art_(self):
        r"""
        EXAMPLES::

            sage: unicode_art(continued_fraction(43/30))
                      1
            1 + ─────────────
                        1
                 2 + ────────
                           1
                      3 + ───
                           4
        """
        from sage.typeset.unicode_art import UnicodeArt
        return UnicodeArt(self.str(unicode=True, join=False))

    def _latex_(self, nterms=10):
        r"""
        EXAMPLES::

            sage: cf_pi = continued_fraction(pi)                                        # needs sage.symbolic
            sage: latex(cf_pi)                                                          # needs sage.symbolic
            3
            + \frac{\displaystyle 1}{\displaystyle 7
            + \frac{\displaystyle 1}{\displaystyle 15
            + \frac{\displaystyle 1}{\displaystyle 1
            + \frac{\displaystyle 1}{\displaystyle 292
            + \frac{\displaystyle 1}{\displaystyle 1
            + \frac{\displaystyle 1}{\displaystyle 1
            + \frac{\displaystyle 1}{\displaystyle 1
            + \frac{\displaystyle 1}{\displaystyle 2
            + \frac{\displaystyle 1}{\displaystyle 1
            + \frac{\displaystyle 1}{\displaystyle \dots}}}}}}}}}}
            sage: print(cf_pi._latex_(nterms=3))                                        # needs sage.symbolic
            3
            + \frac{\displaystyle 1}{\displaystyle 7
            + \frac{\displaystyle 1}{\displaystyle 15
            + \frac{\displaystyle 1}{\displaystyle \dots}}}
        """
        nterms = int(nterms)
        if nterms <= 0:
            raise ValueError("nterms must be positive")
        v = [self.quotient(i) for i in range(nterms + 1)]
        s = str(v[0]) + '\n'
        for i in range(1, min(len(v) - 1, nterms)):
            s += '+ \\frac{\\displaystyle 1}{\\displaystyle %s\n' % v[i]
        s += '+ \\frac{\\displaystyle 1}{\\displaystyle \\dots'
        s += '}' * (len(v) - 1)
        return s

    def __abs__(self):
        """
        Return absolute value of ``self``.

        EXAMPLES::

            sage: a = continued_fraction(-17/389); a
            [-1; 1, 21, 1, 7, 2]
            sage: abs(a)
            [0; 22, 1, 7, 2]
            sage: QQ(abs(a))
            17/389
        """
        if self.quotient(0) >= 0:
            return self
        return -self

    def __richcmp__(self, other, op):
        """
        Rich comparison.

        EXAMPLES::

            sage: a = continued_fraction(-17/389)
            sage: b = continued_fraction(1/389)
            sage: c = continued_fraction([(),(1,)])     # the golden ratio
            sage: d = continued_fraction([(-1,),(1,)])
            sage: d < a and a < b and b < c
            True
            sage: d >= a
            False
            sage: d == d
            True

            sage: a == 'nothing'
            False
        """
        if not isinstance(other, ContinuedFraction_base):
            return NotImplemented

        i = 0
        while True:
            a = self.quotient(i)
            b = other.quotient(i)
            if a > b:
                return rich_to_bool(op, -1 if i % 2 else 1)
            if b > a:
                return rich_to_bool(op, 1 if i % 2 else -1)
            if a == ZZ_0 and b == ZZ_0 and i:  # rational case
                return rich_to_bool(op, 0)
            i += 1

    def _mpfr_(self, R):
        r"""
        Return a correctly-rounded numerical approximation of ``self``
        in the real mpfr ring ``R``.

        EXAMPLES::

            sage: continued_fraction(1/2).n()                                           # needs sage.rings.real_mpfr
            0.500000000000000
            sage: continued_fraction([0,4]).n()                                         # needs sage.rings.real_mpfr
            0.250000000000000
            sage: continued_fraction([12,1,3,4,2,2,3,1,2]).n(digits=4)                  # needs sage.rings.real_mpfr
            12.76

            sage: continued_fraction(12/7).n(digits=13) == (12/7).n(digits=13)          # needs sage.rings.real_mpfr
            True
            sage: continued_fraction(-14/333).n(digits=21) == (-14/333).n(digits=21)    # needs sage.rings.real_mpfr
            True

            sage: # needs sage.symbolic
            sage: a = (106*pi - 333) / (355 - 113*pi) - 292
            sage: cf = continued_fraction(a); cf
            [0; 1, 1, 1, 2, 1, 3, 1, 14, 2, 1, 1, 2, 2, 2, 2, 1, 84, 2, 1, ...]
            sage: cf.n(digits=3)
            0.635
            sage: cf.n(digits=4)
            0.6346
            sage: cf.n(digits=5)
            0.63459
            sage: cf.n(digits=6)
            0.634591
            sage: cf.n(digits=7)
            0.6345910
            sage: cf.n(digits=8)
            0.63459101

            sage: # needs sage.rings.number_field
            sage: x = polygen(ZZ, 'x')
            sage: K.<a> = NumberField(x^3 - 2, 'a', embedding=1.25)
            sage: b = 504/253*a^2 + 635/253*a + 661/253
            sage: cf = continued_fraction(b); cf
            [8; 1, 14, 1, 10, 2, 1, 4, 12, 2, 3, 2, 1, 3, 4, 1, 1, 2, 14, 3, ...]
            sage: cf.n(digits=3)
            8.94
            sage: cf.n(digits=6)
            8.93715
            sage: cf.n(digits=7)
            8.937154
            sage: cf.n(digits=8)
            8.9371541
            sage: cf.n(digits=9)
            8.93715414
            sage: cf.n(digits=10)
            8.937154138
            sage: cf.n(digits=11)
            8.9371541378

        TESTS:

        Check that the rounding works as expected (at least in the
        rational case)::

            sage: fields = []
            sage: for prec in [17, 24, 53, 128, 256]:                                   # needs sage.rings.real_mpfr
            ....:     for rnd in ['RNDN', 'RNDD', 'RNDU', 'RNDZ', 'RNDA']:
            ....:         fields.append(RealField(prec=prec, rnd=rnd))
            sage: for n in range(3000):  # long time, not tested, known bug (see :trac:`29957`)
            ....:     a = QQ.random_element(num_bound=2^(n%100))
            ....:     if a.denominator() % 8 == 0:  # not precices enough  # :trac:`29957`
            ....:         continue
            ....:     cf = continued_fraction(a)
            ....:     for R in fields:
            ....:         try:
            ....:             assert R(cf) == R(a)
            ....:         except ZeroDivisionError:  # :trac:`29957`
            ....:             pass
        """
        # 1. integer case
        if self.quotient(1) is Infinity:
            return R(self.quotient(0))

        rnd = R.rounding_mode()

        # 2. negative numbers: reduce to the positive case
        if self.quotient(0) < 0:
            sgn = -1
            self = -self
            # Adjust rounding for change in sign
            if rnd == 'RNDD':
                rnd = 'RNDA'
            elif rnd == 'RNDU':
                rnd = 'RNDZ'
        else:
            sgn = 1

        # 3. positive non integer
        if self.quotient(0) == 0:  # 0 <= self < 1
            N = R.prec() + self.quotient(1).nbits() - 1
            if self.quotient(2) is Infinity and self.quotient(1) % (1 << (self.quotient(1).nbits() - 1)) == 0:
                # if self is of the form [0; 2^N] then we need the following
                N -= 1
        else:  # self > 1
            N = R.prec() - self.quotient(0).nbits()

        # even/odd convergents are respectively below/above
        k = 0
        p_even = self.numerator(2 * k)
        p_odd = self.numerator(2 * k + 1)
        q_even = self.denominator(2 * k)
        q_odd = self.denominator(2 * k + 1)
        m_even = (p_even << N) // q_even      # floor((2^N p_even) / q_even)
        m_odd = (p_odd << N + q_odd - 1) // q_odd  # ceil((2^N p_odd) / q_odd)
        while (m_odd - m_even) > 1:
            k += 1
            p_even = self.numerator(2 * k)
            p_odd = self.numerator(2 * k + 1)
            q_even = self.denominator(2 * k)
            q_odd = self.denominator(2 * k + 1)
            m_even = (p_even << N) // q_even
            m_odd = ((p_odd << N) + q_odd - 1) // q_odd

        assert m_odd.nbits() == R.prec() or m_even.nbits() == R.prec()

        if m_even == m_odd:  # no need to worry (we have an exact number)
            return R(sgn * m_even) >> N

        # check ordering
        # m_even/2^N <= p_even/q_even <= self <= p_odd/q_odd <= m_odd/2^N
        assert m_odd == m_even + 1
        assert m_even / (ZZ_1 << N) <= p_even / q_even
        assert p_even / q_even <= p_odd / q_odd
        assert p_odd / q_odd <= m_odd / (ZZ_1 << N)

        if rnd == 'RNDN':  # round to the nearest
            # in order to find the nearest approximation we possibly need to
            # augment our precision on convergents.
            while True:
                assert not(p_odd << (N+1) <= (2*m_odd-1) * q_odd) or not(p_even << (N+1) >= (2*m_even+1) * q_even)
                if p_odd << (N+1) <= (2*m_odd-1) * q_odd:
                    return R(sgn * m_even) >> N
                if p_even << (N+1) >= (2*m_even+1) * q_even:
                    return R(sgn * m_odd) >> N
                k += 1
                p_even = self.numerator(2*k)
                p_odd = self.numerator(2*k+1)
                q_even = self.denominator(2*k)
                q_odd = self.denominator(2*k+1)
        elif rnd == 'RNDU' or rnd == 'RNDA':  # round up
            return R(sgn * m_odd) >> N
        elif rnd == 'RNDD' or rnd == 'RNDZ':  # round down
            return R(sgn * m_even) >> N
        else:
            raise ValueError("%s unknown rounding mode" % rnd)

    def __float__(self):
        """
        EXAMPLES::

            sage: a = continued_fraction(-17/389); a
            [-1; 1, 21, 1, 7, 2]
            sage: float(a)                                                              # needs sage.rings.real_mpfr
            -0.043701799485861184
            sage: float(-17/389)
            -0.043701799485861184
        """
        from sage.rings.real_mpfr import RR
        return float(self._mpfr_(RR))

    def numerator(self, n):
        """
        Return the numerator of the `n`-th partial convergent of ``self``.

        EXAMPLES::

            sage: # needs sage.symbolic
            sage: c = continued_fraction(pi); c
            [3; 7, 15, 1, 292, 1, 1, 1, 2, 1, 3, 1, 14, 2, 1, 1, 2, 2, 2, 2, ...]
            sage: c.numerator(0)
            3
            sage: c.numerator(12)
            80143857
            sage: c.numerator(152)
            3943771611212266962743738812600748213157266596588744951727393497446921245353005283
        """
        n = Integer(n)

        p = self._pn
        q = self._qn

        if n < -2:
            raise ValueError("n must be at least -2")

        for k in range(len(p), n + 3):
            x = self.quotient(k-2)
            if x is Infinity and k != 2:
                return p[-1]
            p.append(x*p[k-1] + p[k-2])
            q.append(x*q[k-1] + q[k-2])

        return p[n+2]

    p = numerator

    def denominator(self, n):
        """
        Return the denominator of the ``n``-th partial convergent of ``self``.

        EXAMPLES::

            sage: # needs sage.symbolic
            sage: c = continued_fraction(pi); c
            [3; 7, 15, 1, 292, 1, 1, 1, 2, 1, 3, 1, 14, 2, 1, 1, 2, 2, 2, 2, ...]
            sage: c.denominator(0)
            1
            sage: c.denominator(12)
            25510582
            sage: c.denominator(152)
            1255341492699841451528811722575401081588363886480089431843026103930863337221076748
        """
        self.numerator(n)   # ! silent computation of qn
        if len(self._qn) < n+3:
            return self._qn[-1]
        return self._qn[n+2]

    q = denominator

    def convergent(self, n):
        """
        Return the ``n``-th partial convergent to self.

        EXAMPLES::

            sage: a = continued_fraction(pi); a                                         # needs sage.symbolic
            [3; 7, 15, 1, 292, 1, 1, 1, 2, 1, 3, 1, 14, 2, 1, 1, 2, 2, 2, 2, ...]
            sage: a.convergent(3)                                                       # needs sage.symbolic
            355/113
            sage: a.convergent(15)                                                      # needs sage.symbolic
            411557987/131002976
        """
        return self.numerator(n) / self.denominator(n)

    def convergents(self):
        """
        Return the list of partial convergents of ``self``.

        If ``self`` is an infinite continued fraction, then the object returned
        is a :class:`~sage.misc.lazy_list.lazy_list_generic` which
        behave like an infinite list.

        EXAMPLES::

            sage: a = continued_fraction(23/157); a
            [0; 6, 1, 4, 1, 3]
            sage: a.convergents()
            [0, 1/6, 1/7, 5/34, 6/41, 23/157]

        .. TODO::

            Add an example with infinite list.
        """
        if self.length() == Infinity:
            from sage.misc.lazy_list import lazy_list
            from itertools import count
            return lazy_list(self.numerator(n) / self.denominator(n)
                             for n in count())
        return [self.numerator(n) / self.denominator(n)
                for n in range(len(self))]

    def quotients(self):
        r"""
        Return the list of partial quotients of ``self``.

        If ``self`` is an infinite continued fraction, then the object returned
        is a :class:`~sage.misc.lazy_list.lazy_list_generic` which behaves
        like an infinite list.

        EXAMPLES::

            sage: a = continued_fraction(23/157); a
            [0; 6, 1, 4, 1, 3]
            sage: a.quotients()
            [0, 6, 1, 4, 1, 3]

        .. TODO::

            Add an example with infinite list.
        """
        if self.length() == Infinity:
            from sage.misc.lazy_list import lazy_list
            from itertools import count
            return lazy_list(self.quotient(n) for n in count())
        return [self.quotient(n) for n in range(len(self))]

    def __getitem__(self, n):
        r"""
        Return the ``n``-th partial quotient of ``self`` or a continued fraction
        associated to a sublist of the partial quotients of ``self``.

        TESTS::

            sage: cf1 = continued_fraction(pi); cf1                                     # needs sage.symbolic
            [3; 7, 15, 1, 292, 1, 1, 1, 2, 1, 3, 1, 14, 2, 1, 1, 2, 2, 2, 2, ...]
            sage: cf2 = continued_fraction(QuadraticField(2).gen()); cf2                # needs sage.rings.number_field
            [1; (2)*]
            sage: cf3 = continued_fraction(4/17); cf3
            [0; 4, 4]
            sage: cf1[3:17]                                                             # needs sage.symbolic
            [1; 292, 1, 1, 1, 2, 1, 3, 1, 14, 2, 1, 1, 2]
            sage: cf2[:10]                                                              # needs sage.rings.number_field
            [1; 2, 2, 2, 2, 2, 2, 2, 2, 2]
            sage: cf3[1:16]
            [4; 4]

        Be careful that the truncation of an infinite continued fraction might
        be shorter by one::

            sage: len(continued_fraction(golden_ratio)[:8])                             # needs sage.symbolic
            7
        """
        if isinstance(n, slice):
            quots = self.quotients()[n]
            if n.stop is not None:
                quots = list(quots)
            return continued_fraction(quots)

        try:
            n = n.__index__()
        except (AttributeError, ValueError):
            raise ValueError("n (=%s) should be an integer" % n)
        if n < 0:
            raise ValueError("n (=%s) should be positive" % n)
        q = self.quotient(n)
        if q is Infinity:
            raise IndexError("index out of range")

        return q

    def __iter__(self):
        r"""
        Iterate over the partial quotient of ``self``.

        EXAMPLES::

            sage: # needs sage.symbolic
            sage: cf = continued_fraction(pi)
            sage: i = iter(cf)
            sage: [next(i) for _ in range(10)]
            [3, 7, 15, 1, 292, 1, 1, 1, 2, 1]
            sage: [next(i) for _ in range(10)]
            [3, 1, 14, 2, 1, 1, 2, 2, 2, 2]
            sage: [next(i) for _ in range(10)]
            [1, 84, 2, 1, 1, 15, 3, 13, 1, 4]
        """
        yield self.quotient(0)
        i = 1
        while True:
            q = self.quotient(i)
            if q is Infinity:
                break
            yield q
            i += 1

    def __int__(self):
        """
        EXAMPLES::

            sage: a = continued_fraction(-17/389); a
            [-1; 1, 21, 1, 7, 2]
            sage: int(a)
            -1
        """
        return int(self.quotient(0))

    def sign(self):
        r"""
        Return the sign of ``self`` as an Integer.

        The sign is defined to be ``0`` if ``self`` is ``0``, ``1`` if ``self``
        is positive and ``-1`` if ``self`` is negative.

        EXAMPLES::

            sage: continued_fraction(tan(pi/7)).sign()                                  # needs sage.symbolic
            1
            sage: continued_fraction(-34/2115).sign()
            -1
            sage: continued_fraction([0]).sign()
            0
        """
        if self.quotient(0) == 0:
            if self.quotient(1) is Infinity:
                return ZZ_0
            return ZZ_1
        return self.quotient(0).sign()

    def floor(self):
        r"""
        Return the floor of ``self``.

        EXAMPLES::

            sage: cf = continued_fraction([2,1,2,3])
            sage: cf.floor()
            2
        """
        return self.quotient(0)

    def ceil(self):
        r"""
        Return the ceil of ``self``.

        EXAMPLES::

            sage: cf = continued_fraction([2,1,3,4])
            sage: cf.ceil()
            3
        """
        if self.length() == 1:
            return self.quotient(0)
        return self.quotient(0)+1

    def __bool__(self):
        """
        Return ``False`` if ``self`` is zero.

        EXAMPLES::

            sage: continued_fraction(0).is_zero()    # indirect doctest
            True
            sage: continued_fraction(1).is_zero()    # indirect doctest
            False
            sage: continued_fraction([(),(1,)]).is_zero()     # indirect doctest
            False
            sage: continued_fraction([(0,),(1,2)]).is_zero()  # indirect doctest
            False
        """
        return bool(self.quotient(0)) or self.quotient(1) is not Infinity

    def is_zero(self):
        r"""
        Test whether ``self`` is zero.

        EXAMPLES::

            sage: continued_fraction(0).is_zero()
            True
            sage: continued_fraction((0,1)).is_zero()
            False
            sage: continued_fraction(-1/2).is_zero()
            False
            sage: continued_fraction(pi).is_zero()                                      # needs sage.symbolic
            False
        """
        return self.quotient(0) == ZZ_0 and self.quotient(1) is Infinity

    def is_one(self):
        r"""
        Test whether ``self`` is one.

        EXAMPLES::

            sage: continued_fraction(1).is_one()
            True
            sage: continued_fraction(5/4).is_one()
            False
            sage: continued_fraction(0).is_one()
            False
            sage: continued_fraction(pi).is_one()                                       # needs sage.symbolic
            False
        """
        return self.quotient(0) == ZZ_1 and self.quotient(1) is Infinity

    def is_minus_one(self):
        r"""
        Test whether ``self`` is minus one.

        EXAMPLES::

            sage: continued_fraction(-1).is_minus_one()
            True
            sage: continued_fraction(1).is_minus_one()
            False
            sage: continued_fraction(0).is_minus_one()
            False
            sage: continued_fraction(-2).is_minus_one()
            False
            sage: continued_fraction([-1,1]).is_minus_one()
            False
        """
        return self.quotient(0) == ZZ_m1 and self.quotient(1) is Infinity

    def additive_order(self):
        """
        Return the additive order of this continued fraction,
        which we defined to be the additive order of its value.

        EXAMPLES::

            sage: continued_fraction(-1).additive_order()
            +Infinity
            sage: continued_fraction(0).additive_order()
            1
        """
        return Infinity if self else ZZ_1

    def multiplicative_order(self):
        """
        Return the multiplicative order of this continued fraction,
        which we defined to be the multiplicative order of its value.

        EXAMPLES::

            sage: continued_fraction(-1).multiplicative_order()
            2
            sage: continued_fraction(1).multiplicative_order()
            1
            sage: continued_fraction(pi).multiplicative_order()                         # needs sage.symbolic
            +Infinity
        """
        if self.is_zero():
            return Infinity
        if self.is_one():
            return ZZ_1
        if self.is_minus_one():
            return ZZ_2
        return Infinity

    def numerical_approx(self, prec=None, digits=None, algorithm=None):
        """
        Return a numerical approximation of this continued fraction with
        ``prec`` bits (or decimal ``digits``) of precision.

        INPUT:

        - ``prec`` -- precision in bits

        - ``digits`` -- precision in decimal digits (only used if
          ``prec`` is not given)

        - ``algorithm`` -- ignored for continued fractions

        If neither ``prec`` nor ``digits`` is given, the default
        precision is 53 bits (roughly 16 digits).

        EXAMPLES::

            sage: w = words.FibonacciWord([1,3])                                        # needs sage.combinat
            sage: cf = continued_fraction(w); cf                                        # needs sage.combinat
            [1; 3, 1, 1, 3, 1, 3, 1, 1, 3, 1, 1, 3, 1, 3, 1, 1, 3, 1, 3...]
            sage: cf.numerical_approx(prec=53)                                          # needs sage.combinat
            1.28102513329557

        The method `n` is a shortcut to this one::

            sage: cf.n(digits=25)                                                       # needs sage.combinat
            1.281025133295569815552930
            sage: cf.n(digits=33)                                                       # needs sage.combinat
            1.28102513329556981555293038097590
        """
        from sage.arith.numerical_approx import (digits_to_bits,
                                                 numerical_approx_generic)
        if prec is None:
            prec = digits_to_bits(digits)
        return numerical_approx_generic(self, prec)

    n = numerical_approx

    def apply_homography(self, a, b, c, d, forward_value=False):
        """
        Return the continued fraction of `(ax + b)/(cx + d)`.

        This is computed using Gosper's algorithm, see
        :mod:`~sage.rings.continued_fraction_gosper`.

        INPUT:

        - ``a, b, c, d`` -- integers

        - ``forward_value`` -- boolean (default: ``False``) whether the returned continued
          fraction is given the symbolic value of `(a x + b)/(cx + d)` and not only the
          list of partial quotients obtained from Gosper's algorithm.

        EXAMPLES::

            sage: (5 * 13/6 - 2) / (3 * 13/6 - 4)
            53/15
            sage: continued_fraction(13/6).apply_homography(5, -2,  3, -4).value()
            53/15

        We demonstrate now the effect of the optional argument ``forward_value``::

            sage: cf = continued_fraction(pi)                                           # needs sage.symbolic
            sage: h1 = cf.apply_homography(35, -27, 12, -5); h1                         # needs sage.symbolic
            [2; 1, 1, 6, 3, 1, 2, 1, 5, 3, 1, 1, 1, 1, 9, 12, 1, 1, 1, 3...]
            sage: h1.value()                                                            # needs sage.symbolic
            2.536941776086946?

            sage: h2 = cf.apply_homography(35, -27, 12, -5, forward_value=True); h2     # needs sage.symbolic
            [2; 1, 1, 6, 3, 1, 2, 1, 5, 3, 1, 1, 1, 1, 9, 12, 1, 1, 1, 3...]
            sage: h2.value()                                                            # needs sage.symbolic
            (35*pi - 27)/(12*pi - 5)

        TESTS::

            sage: CF = [continued_fraction(x) for x in [sqrt(2), AA(3).sqrt(),          # needs sage.rings.number_field sage.symbolic
            ....:       AA(3)**(1/3), QuadraticField(37).gen(), pi, 113/27,
            ....:       [3,1,2,2], words.FibonacciWord([1,3])]]
            sage: for _ in range(100):  # not tested, known bug (see :trac:`32086`)
            ....:     cf = choice(CF)
            ....:     forward_value = choice([True, False])
            ....:     a = ZZ.random_element(-30, 30)
            ....:     b = ZZ.random_element(-30, 30)
            ....:     c = ZZ.random_element(-30, 30)
            ....:     d = ZZ.random_element(-30, 30)
            ....:     if not c and not d:
            ....:         continue
            ....:     cf_gosper = cf.apply_homography(a, b, c, d, forward_value)
            ....:     x = cf.value()
            ....:     cf_hom = continued_fraction((a*x + b) / (c*x + d))
            ....:     assert cf_gosper[:30] == cf_hom[:30]

            sage: continued_fraction(13/25).apply_homography(0, 1, 25, -13)
            Traceback (most recent call last):
            ...
            ValueError: continued fraction can not represent infinity

            sage: continued_fraction(pi).apply_homography(0, 1, 0, 0)                   # needs sage.symbolic
            Traceback (most recent call last):
            ...
            ZeroDivisionError: division by zero

        REFERENCES:

        - [Gos1972]_
        - [Knu1998]_ Exercise 4.5.3.15
        - [LS1998]_
        """
        from .continued_fraction_gosper import gosper_iterator

        if not all(isinstance(x, numbers.Integral) for x in (a, b, c, d)):
            raise TypeError("a, b, c and d must be integral")

        a = ZZ(a)
        b = ZZ(b)
        c = ZZ(c)
        d = ZZ(d)
        if not c and not d:
            raise ZeroDivisionError("division by zero")

        _i = iter(gosper_iterator(a, b, c, d, self))
        value = None
        if isinstance(self, ContinuedFraction_periodic):
            l = list(_i)
            preperiod_length = _i.output_preperiod_length
            preperiod = l[:preperiod_length]
            period = l[preperiod_length:]
            return continued_fraction((preperiod, period), value)
        else:
            if forward_value:
                if isinstance(self, ContinuedFraction_real):
                    # self._x0 is an exact number, ie with infinite precision
                    x = self._x0
                    value = (a * x + b) / (c * x + d)
                elif isinstance(self, ContinuedFraction_infinite) and self._value is not None:
                    # if present, self._value is an exact number, ie with infinite precision
                    x = self._value
                    value = (a * x + b) / (c * x + d)

            from sage.misc.lazy_list import lazy_list
            return continued_fraction(lazy_list(_i), value)

    def __neg__(self):
        """
        Return the additive inverse of ``self``.

        EXAMPLES::

            sage: -continued_fraction(e)                                                # needs sage.symbolic
            [-3; 3, 1, 1, 4, 1, 1, 6, 1, 1, 8, 1, 1, 10, 1, 1, 12, 1, 1, 14...]
            sage: -continued_fraction(sqrt(7))                                          # needs sage.symbolic
            [-3; 2, 1, 4, 1, 1, 1, 4, 1, 1, 1, 4, 1, 1, 1, 4, 1, 1, 1, 4...]
        """
        return self.apply_homography(-1, 0, 0, 1)

    def __invert__(self):
        """
        Return the multiplicative inverse of ``self``.

        EXAMPLES::

            sage: ~continued_fraction(e)                                                # needs sage.symbolic
            [0; 2, 1, 2, 1, 1, 4, 1, 1, 6, 1, 1, 8, 1, 1, 10, 1, 1, 12, 1...]
            sage: ~continued_fraction(sqrt(7))                                          # needs sage.symbolic
            [0; 2, 1, 1, 1, 4, 1, 1, 1, 4, 1, 1, 1, 4, 1, 1, 1, 4, 1, 1...]
        """
        return self.apply_homography(0, 1, 1, 0)


class ContinuedFraction_periodic(ContinuedFraction_base):
    r"""
    Continued fraction associated with rational or quadratic number.

    A rational number has a finite continued fraction expansion (or ultimately
    0). The one of a quadratic number, ie a number of the form `a + b \sqrt{D}`
    with `a` and `b` rational, is ultimately periodic.

    .. NOTE::

        This class stores a tuple ``_x1`` for the preperiod and a tuple ``_x2``
        for the period. In the purely periodic case ``_x1`` is empty while in
        the rational case ``_x2`` is the tuple ``(0,)``.
    """
    def __init__(self, x1, x2=None, check=True):
        r"""
        INPUT:

        - ``x1`` - a tuple of integers

        - ``x2`` - a tuple of integers

        TESTS::

            sage: cf = continued_fraction((1,1,2,3,4)) # indirect doctest
            sage: loads(dumps(cf)) == cf
            True
            sage: cf = continued_fraction((1,5),(3,2)) # indirect doctest
            sage: loads(dumps(cf)) == cf
            True
        """
        ContinuedFraction_base.__init__(self)
        self._x1 = tuple(x1)
        if not x2:
            self._x2 = (Infinity,)
        else:
            self._x2 = tuple(x2)

    def period(self):
        r"""
        Return the periodic part of ``self``.

        EXAMPLES::

<<<<<<< HEAD
            sage: K.<sqrt3> = QuadraticField(3)                                         # needs sage.rings.number_field
            sage: cf = continued_fraction(sqrt3); cf                                    # needs sage.rings.number_field
=======
            sage: # needs sage.rings.number_field
            sage: K.<sqrt3> = QuadraticField(3)
            sage: cf = continued_fraction(sqrt3); cf
>>>>>>> 89e4c05f
            [1; (1, 2)*]
            sage: cf.period()                                                           # needs sage.rings.number_field
            (1, 2)
<<<<<<< HEAD

            sage: for k in xsrange(2,40):                                               # needs sage.rings.number_field
=======
            sage: for k in xsrange(2,40):
>>>>>>> 89e4c05f
            ....:     if not k.is_square():
            ....:         s = QuadraticField(k).gen()
            ....:         cf = continued_fraction(s)
            ....:         print('%2d %d %s' % (k, len(cf.period()), cf))
             2 1 [1; (2)*]
             3 2 [1; (1, 2)*]
             5 1 [2; (4)*]
             6 2 [2; (2, 4)*]
             7 4 [2; (1, 1, 1, 4)*]
             8 2 [2; (1, 4)*]
            10 1 [3; (6)*]
            11 2 [3; (3, 6)*]
            12 2 [3; (2, 6)*]
            13 5 [3; (1, 1, 1, 1, 6)*]
            14 4 [3; (1, 2, 1, 6)*]
            ...
            35 2 [5; (1, 10)*]
            37 1 [6; (12)*]
            38 2 [6; (6, 12)*]
            39 2 [6; (4, 12)*]
        """
        if self._x2[0] is Infinity:
            return ()
        return self._x2

    def preperiod(self):
        r"""
        Return the preperiodic part of ``self``.

        EXAMPLES::

<<<<<<< HEAD
            sage: K.<sqrt3> = QuadraticField(3)                                         # needs sage.rings.number_field
            sage: cf = continued_fraction(sqrt3); cf                                    # needs sage.rings.number_field
=======
            sage: # needs sage.rings.number_field
            sage: K.<sqrt3> = QuadraticField(3)
            sage: cf = continued_fraction(sqrt3); cf
>>>>>>> 89e4c05f
            [1; (1, 2)*]
            sage: cf.preperiod()                                                        # needs sage.rings.number_field
            (1,)
<<<<<<< HEAD

            sage: cf = continued_fraction(sqrt3/7); cf                                  # needs sage.rings.number_field
=======
            sage: cf = continued_fraction(sqrt3/7); cf
>>>>>>> 89e4c05f
            [0; 4, (24, 8)*]
            sage: cf.preperiod()                                                        # needs sage.rings.number_field
            (0, 4)
        """
        return self._x1

    def quotient(self, n):
        r"""
        Return the ``n``-th partial quotient of ``self``.

        EXAMPLES::

            sage: cf = continued_fraction([(12,5),(1,3)])
            sage: [cf.quotient(i) for i in range(10)]
            [12, 5, 1, 3, 1, 3, 1, 3, 1, 3]
        """
        n = int(n)
        if n < 0:
            raise ValueError("n (=%d) should be positive" % n)
        if n < len(self._x1):
            return self._x1[n]
        return self._x2[(n-len(self._x1)) % len(self._x2)]

    def length(self):
        r"""
        Return the number of partial quotients of ``self``.

        EXAMPLES::

            sage: continued_fraction(2/5).length()
            3
            sage: cf = continued_fraction([(0,1),(2,)]); cf
            [0; 1, (2)*]
            sage: cf.length()
            +Infinity
        """
        if len(self._x2) > 1 or self._x2[0] is not Infinity:
            return Infinity
        return Integer(len(self._x1))

    def preperiod_length(self):
        r"""
        Return the number of partial quotients of the preperiodic part of ``self``.

        EXAMPLES::

            sage: continued_fraction(2/5).preperiod_length()
            3
            sage: cf = continued_fraction([(0,1),(2,)]); cf
            [0; 1, (2)*]
            sage: cf.preperiod_length()
            2
        """
        return Integer(len(self._x1))

    def period_length(self):
        r"""
        Return the number of partial quotients of the preperiodic part of ``self``.

        EXAMPLES::

            sage: continued_fraction(2/5).period_length()
            1
            sage: cf = continued_fraction([(0,1),(2,)]); cf
            [0; 1, (2)*]
            sage: cf.period_length()
            1
        """
        return Integer(len(self._x2))

    def __richcmp__(self, other, op):
        r"""
        Rich comparison.

        EXAMPLES::

            sage: # needs sage.rings.real_mpfr
            sage: a = continued_fraction([(0,),(1,2,3,1,2,3,1)]); a.n()
            0.694249167819459
            sage: b = continued_fraction([(0,),(1,2,3)]); b.n()
            0.694254176766073
            sage: c = continued_fraction([(0,1),(2,3)]); c.n()
            0.696140478029631
            sage: d = continued_fraction([(0,1,2),(3,)]); d.n()
            0.697224362268005
            sage: a < b and a < c and a < d
            True
            sage: b < c and b < d and c < d
            True
            sage: b == c
            False
            sage: c > c
            False
            sage: b >= d
            False
        """
        if isinstance(other, ContinuedFraction_periodic):
            n = max(len(self._x1) + 2 * len(self._x2),
                    len(other._x1) + 2 * len(other._x2))
            for i in range(n):
                a = self.quotient(i)
                b = other.quotient(i)
                if a > b:
                    return rich_to_bool(op, -1 if i % 2 else 1)
                if b > a:
                    return rich_to_bool(op, 1 if i % 2 else -1)
            return rich_to_bool(op, 0)

        return ContinuedFraction_base.__richcmp__(self, other, op)

    def value(self):
        r"""
        Return the value of ``self`` as a quadratic number (with square free
        discriminant).

        EXAMPLES:

        Some purely periodic examples::

            sage: cf = continued_fraction([(),(2,)]); cf
            [(2)*]
            sage: v = cf.value(); v                                                     # needs sage.rings.number_field
            sqrt2 + 1
            sage: v.continued_fraction()                                                # needs sage.rings.number_field
            [(2)*]

            sage: cf = continued_fraction([(),(1,2)]); cf
            [(1, 2)*]
            sage: v = cf.value(); v                                                     # needs sage.rings.number_field
            1/2*sqrt3 + 1/2
            sage: v.continued_fraction()                                                # needs sage.rings.number_field
            [(1, 2)*]

        The number ``sqrt3`` that appear above is actually internal to the
        continued fraction. In order to be access it from the console::

            sage: cf.value().parent().inject_variables()                                # needs sage.rings.number_field
            Defining sqrt3
            sage: sqrt3                                                                 # needs sage.rings.number_field
            sqrt3
            sage: ((sqrt3+1)/2).continued_fraction()                                    # needs sage.rings.number_field
            [(1, 2)*]

        Some ultimately periodic but non periodic examples::

            sage: cf = continued_fraction([(1,),(2,)]); cf
            [1; (2)*]
            sage: v = cf.value(); v                                                     # needs sage.rings.number_field
            sqrt2
            sage: v.continued_fraction()                                                # needs sage.rings.number_field
            [1; (2)*]

            sage: cf = continued_fraction([(1,3),(1,2)]); cf
            [1; 3, (1, 2)*]
            sage: v = cf.value(); v                                                     # needs sage.rings.number_field
            -sqrt3 + 3
            sage: v.continued_fraction()                                                # needs sage.rings.number_field
            [1; 3, (1, 2)*]

            sage: cf = continued_fraction([(-5,18), (1,3,1,5)])
            sage: cf.value().continued_fraction() == cf                                 # needs sage.rings.number_field
            True
            sage: cf = continued_fraction([(-1,),(1,)])
            sage: cf.value().continued_fraction() == cf                                 # needs sage.rings.number_field
            True

        TESTS::

            sage: a1 = ((0,1),(2,3))
            sage: a2 = ((-12,1,1),(2,3,2,4))
            sage: a3 = ((1,),(1,2))
            sage: a4 = ((-2,2),(1,124,13))
            sage: a5 = ((0,),(1,))
            sage: for a in a1,a2,a3,a4,a5:                                              # needs sage.rings.number_field
            ....:     cf = continued_fraction(a)
            ....:     assert cf.value().continued_fraction() == cf
        """
        if self._x1 and self._x1[0] < 0:
            return -(-self).value()

        if self._x2[0] is Infinity:
            return self._rational_()

        # determine the equation for the purely periodic cont. frac. determined
        # by self._x2
        p0, q0, p1, q1 = last_two_convergents(self._x2)

        # now x is one of the root of the equation
        #   q1 x^2 + (q0 - p1) x - p0 = 0
        from sage.rings.number_field.number_field import QuadraticField
        from sage.misc.functional import squarefree_part
        D = (q0-p1)**2 + 4*q1*p0
        DD = squarefree_part(D)
        Q = QuadraticField(DD, 'sqrt%d' % DD)
        x = ((p1 - q0) + (D/DD).sqrt() * Q.gen()) / (2*q1)

        # we add the preperiod
        p0, q0, p1, q1 = last_two_convergents(self._x1)
        return (p1*x + p0) / (q1*x + q0)

    def _repr_(self):
        r"""
        TESTS::

            sage: a = continued_fraction(pi.n()); a                                     # needs sage.symbolic
            [3; 7, 15, 1, 292, 1, 1, 1, 2, 1, 3, 1, 14, 3]
            sage: a.rename('continued fraction of pi')                                  # needs sage.symbolic
            sage: a                                                                     # needs sage.symbolic
            continued fraction of pi

            sage: continued_fraction([(0,1),(2,)])
            [0; 1, (2)*]
            sage: continued_fraction([(),(1,3)])
            [(1, 3)*]
        """
        if self._x2[0] is Infinity:  # rational case
            if len(self._x1) == 1:
                return '[%d]' % self._x1[0]
            return '[%d; ' % self._x1[0] + ', '.join(str(a) for a in self._x1[1:]) + ']'

        period = '(' + ', '.join(str(a) for a in self._x2) + ')*'
        if not self._x1:  # purely periodic case
            return '[' + period + ']'

        if len(self._x1) == 1:
            return '[%d; ' % self._x1[0] + period + ']'
        return '[%d; ' % self._x1[0] + ', '.join(str(a) for a in self._x1[1:]) + ', ' + period + ']'

    def __len__(self):
        """
        Return the number of terms in this continued fraction.

        EXAMPLES::

            sage: len(continued_fraction([1,2,3,4,5]) )
            5

            sage: len(continued_fraction(([],[1])))
            Traceback (most recent call last):
            ...
            ValueError: the length is infinite
        """
        if self._x2[0] is Infinity:  # rational case
            return len(self._x1)
        raise ValueError("the length is infinite")

    def _rational_(self):
        """
        EXAMPLES::

            sage: a = continued_fraction(-17/389); a
            [-1; 1, 21, 1, 7, 2]
            sage: a._rational_()
            -17/389
            sage: QQ(a)
            -17/389

            sage: a = continued_fraction([2,3,4,5,2])
            sage: QQ(a)
            344/149

            sage: a = continued_fraction(([2,3],[1]))
            sage: QQ(a)
            Traceback (most recent call last):
            ...
            ValueError: this is not a rational!
        """
        if self._x2[0] is not Infinity:
            raise ValueError("this is not a rational!")
        n = len(self)
        return self.numerator(n-1) / self.denominator(n-1)

    def _latex_(self):
        r"""
        EXAMPLES::

            sage: a = continued_fraction(-17/389)
            sage: latex(a)
            -1
            + \frac{\displaystyle 1}{\displaystyle 1
            + \frac{\displaystyle 1}{\displaystyle 21
            + \frac{\displaystyle 1}{\displaystyle 1
            + \frac{\displaystyle 1}{\displaystyle 7
            + \frac{\displaystyle 1}{\displaystyle 2
            }}}}}
            sage: K.<a> = QuadraticField(1234)                                          # needs sage.rings.number_field
            sage: cf = continued_fraction(a); cf                                        # needs sage.rings.number_field
            [35; (7, 1, 3, 1, 4, 4, 2, 9, 1, 1, 2, 3, 1, 1, 34, 1, 1, 3, 2, 1, 1, 9, 2, 4, 4, 1, 3, 1, 7, 70)*]
            sage: latex(cf)                                                             # needs sage.rings.number_field
            35
            + \frac{\displaystyle 1}{\displaystyle 7
            + \frac{\displaystyle 1}{\displaystyle 1
            + \frac{\displaystyle 1}{\displaystyle 3
            + \frac{\displaystyle 1}{\displaystyle 1
            + \frac{\displaystyle 1}{\displaystyle 4
            + \frac{\displaystyle 1}{\displaystyle 4
            + \frac{\displaystyle 1}{\displaystyle 2
            + \frac{\displaystyle 1}{\displaystyle 9
            + \frac{\displaystyle 1}{\displaystyle 1
            + \frac{\displaystyle 1}{\displaystyle \dots}}}}}}}}}}
        """
        if self._x2[0] is not Infinity:
            return super()._latex_()
        v = self._x1
        if len(v) == 0:
            return '0'
        s = str(v[0]) + '\n'
        for i in range(1, len(v)):
            s += '+ \\frac{\\displaystyle 1}{\\displaystyle %s\n' % v[i]
        s += '}'*(len(v)-1)
        return s

    def __invert__(self):
        """
        Return the multiplicative inverse of ``self``.

        EXAMPLES::

            sage: a = continued_fraction(13/25)
            sage: ~a == continued_fraction(25/13)
            True
            sage: a.value() * (~a).value()
            1

            sage: a = continued_fraction(-17/253)
            sage: ~a == continued_fraction(-253/17)
            True
            sage: a.value() * (~a).value()
            1

            sage: # needs sage.rings.number_field
            sage: K.<sqrt5> = QuadraticField(5)
            sage: a1 = (sqrt5+1)/2
            sage: c1 = a1.continued_fraction(); c1
            [(1)*]
            sage: ~c1
            [0; (1)*]
            sage: c1.value() * (~c1).value()
            1

            sage: c2 = (sqrt5/3 + 1/7).continued_fraction(); c2                         # needs sage.rings.number_field
            [0; 1, (7, 1, 17, ..., 1, 2)*]
            sage: c2.value() * (~c2).value()                                            # needs sage.rings.number_field
            1
        """
        if not self:
            raise ZeroDivisionError("rational division by zero")
        if self._x1:
            if self._x1[0] < 0:
                return -~-self
            if self._x1[0] == 0:
                return self.__class__(self._x1[1:], self._x2)
        return self.__class__((0,) + self._x1, self._x2)

    def __neg__(self):
        """
        Return the additive inverse of ``self``.

        TESTS::

            sage: quots1 = [(0,),(1,),(2,),(0,1),(1,1),(2,1),(1,2),
            ....:           (0,1,1),(1,1,1),(1,1,1,1),(1,2)]
            sage: for q in quots1:
            ....:     cf = continued_fraction(q)
            ....:     ncf = -cf
            ....:     nncf = -ncf
            ....:     assert cf == nncf
            ....:     assert ncf.value() == -cf.value()
            ....:     assert cf.length() < 2 or cf.quotients()[-1] != 1
            ....:     assert ncf.length() < 2 or ncf.quotients()[-1] != 1
            ....:     assert nncf.length() < 2 or nncf.quotients()[-1] != 1

            sage: quots2 = [((),(1,)), ((), (1,2)), ((0,),(1,)),
            ....:           ((),(2,1)), ((3,),(2,1))]
            sage: for q in quots2:                                                      # needs sage.rings.number_field
            ....:     cf = continued_fraction(q)
            ....:     ncf = -cf
            ....:     nncf = -ncf
            ....:     assert cf == nncf
            ....:     assert ncf.value() == -cf.value()
        """
        x1 = self._x1
        x2 = self._x2

        if x2[0] is Infinity:
            if len(x1) == 1:
                xx1 = (-x1[0],)

            elif x1[1] == 1:
                xx1 = (-x1[0] - 1, x1[2] + 1) + x1[3:]

            elif len(x1) == 2 and x1[1] == 2:
                xx1 = (-x1[0] - 1, ZZ_2)

            else:
                xx1 = (-x1[0] - 1, ZZ_1, x1[1] - 1) + x1[2:]

            return self.__class__(xx1, x2)

        # to make the quadratic case work, we need 3 elements in x1
        if len(x1) < 3:
            x1 += x2
            if len(x1) < 3:
                x1 += x2
                if len(x1) < 3:
                    x1 += x2

        if x1[1] == 1:
            xx1 = (-x1[0] - 1, x1[2] + 1) + x1[3:]
        else:
            xx1 = (-x1[0] - 1, ZZ_1, x1[1] - 1) + x1[2:]
        xx1, xx2 = check_and_reduce_pair(xx1, x2)
        return self.__class__(xx1, xx2)


class ContinuedFraction_real(ContinuedFraction_base):
    r"""
    Continued fraction of a real (exact) number.

    This class simply wraps a real number into an attribute (that can be
    accessed through the method :meth:`value`). The number is assumed to be
    irrational.

    EXAMPLES::

        sage: cf = continued_fraction(pi); cf                                           # needs sage.symbolic
        [3; 7, 15, 1, 292, 1, 1, 1, 2, 1, 3, 1, 14, 2, 1, 1, 2, 2, 2, 2, ...]
        sage: cf.value()                                                                # needs sage.symbolic
        pi

        sage: cf = continued_fraction(e); cf                                            # needs sage.symbolic
        [2; 1, 2, 1, 1, 4, 1, 1, 6, 1, 1, 8, 1, 1, 10, 1, 1, 12, 1, 1, ...]
        sage: cf.value()                                                                # needs sage.symbolic
        e
    """
    def __init__(self, x):
        r"""
        INPUT:

        - ``x`` -- the real number from which we want the continued fraction

        TESTS::

            sage: TestSuite(continued_fraction(pi)).run()                               # needs sage.symbolic
        """
        ContinuedFraction_base.__init__(self)
        self._x0 = x

        from .real_mpfi import RealIntervalField
        self._xa = RealIntervalField(53)(self._x0)
        # an approximation of the last element of the orbit under the
        # Gauss map

        self._quotients = []

    def length(self):
        r"""
        Return infinity

        EXAMPLES::

            sage: continued_fraction(pi).length()                                       # needs sage.symbolic
            +Infinity
        """
        return Infinity

    def __len__(self):
        r"""
        TESTS::

            sage: len(continued_fraction(pi))                                           # needs sage.symbolic
            Traceback (most recent call last):
            ...
            ValueError: the length is infinite!
        """
        raise ValueError("the length is infinite!")

    def __richcmp__(self, other, op):
        r"""
        Rich comparison.

        EXAMPLES::

            sage: continued_fraction(pi) > continued_fraction(e)                        # needs sage.symbolic
            True
            sage: continued_fraction(pi) > continued_fraction(e+4)                      # needs sage.symbolic
            False
        """
        try:
            if self.value() == other.value():
                return rich_to_bool(op, 0)
            if self.value() - other.value() > 0:
                return rich_to_bool(op, 1)
            return rich_to_bool(op, -1)
        except Exception:
            return ContinuedFraction_base.__richcmp__(self, other, op)

    def _repr_(self):
        r"""
        String representation.

        EXAMPLES::

<<<<<<< HEAD
            sage: continued_fraction(pi) # indirect doctest                             # needs sage.symbolic
=======
            sage: continued_fraction(pi)  # indirect doctest                            # needs sage.symbolic
>>>>>>> 89e4c05f
            [3; 7, 15, 1, 292, 1, 1, 1, 2, 1, 3, 1, 14, 2, 1, 1, 2, 2, 2, 2, ...]
        """
        return '[%d; ' % self.quotient(0) + ', '.join(str(self.quotient(i)) for i in range(1, 20)) + ", ...]"

    def quotient(self, n):
        r"""
        Return the ``n``-th quotient of ``self``.

        EXAMPLES::

            sage: # needs sage.symbolic
            sage: cf = continued_fraction(pi)
            sage: cf.quotient(27)
            13
            sage: cf.quotient(2552)
            152
            sage: cf.quotient(10000)            # long time
            5

        The algorithm is not efficient with element of the symbolic ring and,
        if possible, one can always prefer number fields elements. The reason is
        that, given a symbolic element ``x``, there is no automatic way to
        evaluate in ``RIF`` an expression of the form ``(a*x+b)/(c*x+d)`` where
        both the numerator and the denominator are extremely small::

            sage: # needs sage.symbolic
            sage: a1 = pi
            sage: c1 = continued_fraction(a1)
            sage: p0 = c1.numerator(12); q0 = c1.denominator(12)
            sage: p1 = c1.numerator(13); q1 = c1.denominator(13)
            sage: num = (q0*a1 - p0); num.n()
            1.49011611938477e-8
            sage: den = (q1*a1 - p1); den.n()
            -2.98023223876953e-8
            sage: a1 = -num/den
            sage: RIF(a1)
            [-infinity .. +infinity]

        The same computation with an element of a number field instead of
        ``pi`` gives a very satisfactory answer::

            sage: # needs sage.rings.number_field
            sage: x = polygen(ZZ, 'x')
            sage: K.<a2> = NumberField(x^3 - 2, embedding=1.25)
            sage: c2 = continued_fraction(a2)
            sage: p0 = c2.numerator(111); q0 = c2.denominator(111)
            sage: p1 = c2.numerator(112); q1 = c2.denominator(112)
            sage: num = (q0*a2 - p0); num.n()
            -4.56719261665907e46
            sage: den = (q1*a2 - p1); den.n()
            -3.65375409332726e47
            sage: a2 = -num/den
            sage: b2 = RIF(a2); b2
            1.002685823312715?
            sage: b2.absolute_diameter()
            8.88178419700125e-16

        The consequence is that the precision needed with ``c1`` grows when we
        compute larger and larger partial quotients::

            sage: # needs sage.symbolic
            sage: c1.quotient(100)
            2
            sage: c1._xa.parent()
            Real Interval Field with 353 bits of precision
            sage: c1.quotient(200)
            3
            sage: c1._xa.parent()
            Real Interval Field with 753 bits of precision
            sage: c1.quotient(300)
            5
            sage: c1._xa.parent()
            Real Interval Field with 1053 bits of precision

            sage: # needs sage.rings.number_field
            sage: c2.quotient(200)
            6
            sage: c2._xa.parent()
            Real Interval Field with 53 bits of precision
            sage: c2.quotient(500)
            1
            sage: c2._xa.parent()
            Real Interval Field with 53 bits of precision
            sage: c2.quotient(1000)
            1
            sage: c2._xa.parent()
            Real Interval Field with 53 bits of precision
        """
        x = self._xa

        if len(self._quotients) > 1 and n >= len(self._quotients) and self._quotients[-1] == 0:
            return ZZ_0

        for k in range(len(self._quotients), n+1):
            if x.lower().is_infinity() or x.upper().is_infinity() or x.lower().floor() != x.upper().floor():

                def orbit(z):
                    return -(self.denominator(k-2)*z-self.numerator(k-2))/(self.denominator(k-1)*z-self.numerator(k-1))
                x = x.parent()(orbit(self._x0))

                # It may happen that the above line fails to give an
                # approximation with the expected number of digits (see the
                # examples). In that case, we augment the precision.
                while x.lower().is_infinity() or x.upper().is_infinity() or x.lower().floor() != x.upper().floor():
                    from .real_mpfi import RealIntervalField
                    self._prec = x.parent().prec() + 100
                    x = RealIntervalField(self._prec)(orbit(self._x0))

            self._quotients.append(x.unique_floor())
            x = (x - x.unique_floor())
            if not x:
                self._quotients.append(ZZ_0)
                return ZZ_0
            x = ~x

        self._xa = x
        return self._quotients[n]

    def value(self):
        r"""
        Return the value of ``self`` (the number from which it was built).

        EXAMPLES::

            sage: cf = continued_fraction(e)                                            # needs sage.symbolic
            sage: cf.value()                                                            # needs sage.symbolic
            e
        """
        return self._x0


class ContinuedFraction_infinite(ContinuedFraction_base):
    r"""
    A continued fraction defined by an infinite sequence of partial quotients.

    EXAMPLES::

        sage: t = continued_fraction(words.ThueMorseWord([1,2])); t                     # needs sage.combinat
        [1; 2, 2, 1, 2, 1, 1, 2, 2, 1...]
        sage: t.n(digits=100)                                                           # needs sage.combinat
        1.422388736882785488341547116024565825306879108991711829311892452916456747272565883312455412962072042

    We check that comparisons work well::

        sage: t > continued_fraction(1) and t < continued_fraction(3/2)                 # needs sage.combinat
        True
        sage: t < continued_fraction(1) or t > continued_fraction(2)                    # needs sage.combinat
        False

    Can also be called with a ``value`` option::

        sage: def f(n):
        ....:     if n % 3 == 2: return 2*(n+1)//3
        ....:     return 1
        sage: w = Word(f, alphabet=NN); w                                               # needs sage.combinat
        word: 1,1,2,1,1,4,1,1,6,1,1,8,1,1,10,1,1,12,1,1,14,1,1,16,1,1,18,1,1,20,1,1,22,1,1,24,1,1,26,1,...
        sage: cf = continued_fraction(w, value=e-1); cf                                 # needs sage.combinat sage.symbolic
        [1; 1, 2, 1, 1, 4, 1, 1, 6, 1, 1, 8, 1, 1, 10, 1, 1, 12, 1, 1...]

    In that case a small check is done on the input::

        sage: cf = continued_fraction(w, value=pi)                                      # needs sage.combinat sage.symbolic
        Traceback (most recent call last):
        ...
        ValueError: value evaluates to 3.141592653589794? while the continued
        fraction evaluates to 1.718281828459046? in Real Interval Field
        with 53 bits of precision.
    """
    def __init__(self, w, value=None, check=True):
        r"""
        INPUT:

        - ``parent`` - a parent

        - ``w`` - an infinite list

        - ``value`` - an optional known value

        - ``check`` - whether the constructor checks the input (default is
          ``True``)

        TESTS::

            sage: w = words.FibonacciWord(['a','b'])                                    # needs sage.combinat
            sage: continued_fraction(w)                                                 # needs sage.combinat
            Traceback (most recent call last):
            ...
            ValueError: the sequence must consist of integers

            sage: from itertools import count
            sage: w = Word(count(), length="infinite")                                  # needs sage.combinat
            sage: continued_fraction(w)                                                 # needs sage.combinat
            [0; 1, 2, 3, 4, 5, 6, 7, 8, 9, 10, 11, 12, 13, 14, 15, 16, 17, 18, 19...]

            sage: w = Word(count(), length="unknown")                                   # needs sage.combinat
            sage: continued_fraction(w)                                                 # needs sage.combinat
            Traceback (most recent call last):
            ...
            ValueError: word with unknown length cannot be converted to
            continued fractions

            sage: continued_fraction(words.FibonacciWord([0,1]))                        # needs sage.combinat
            Traceback (most recent call last):
            ...
            ValueError: only the first partial quotient can be null

            sage: w = words.ThueMorseWord([int(1), int(2)])                             # needs sage.combinat
            sage: t = continued_fraction(w)                                             # needs sage.combinat
            sage: type(t.quotient(1))                                                   # needs sage.combinat
            <class 'sage.rings.integer.Integer'>
        """
        ContinuedFraction_base.__init__(self)
        self._w = w

        if check:
            for i in range(10):
                k = w[i]
                if not isinstance(k, Integer):
                    try:
                        k = Integer(w[i])
                    except (TypeError, ValueError):
                        raise ValueError("the sequence must consist of"
                                         " integers")
                    self.quotient = self._Integer_quotient

                if not k and i:
                    raise ValueError("only the first partial quotient can"
                                     " be null")

        if check and value is not None:
            from sage.rings.real_mpfi import RealIntervalField
            R = RealIntervalField(53)
            x = R(value)
            y = R(self)
            if x.lower() > y.lower() or x.upper() < y.upper():
                raise ValueError("value evaluates to %s while the continued fraction evaluates to %s in %s." % (x, y, R))

        self._value = value

    def _repr_(self):
        r"""
        String representation.

        EXAMPLES::

            sage: w = words.FibonacciWord([3,13])                                       # needs sage.combinat
            sage: cf = continued_fraction(w); cf                                        # needs sage.combinat
            [3; 13, 3, 3, 13, 3, 13, 3, 3, 13, 3, 3, 13, 3, 13, 3, 3, 13, 3, 13...]
        """
        return "[" + str(self._w[0]) + "; " + ", ".join(map(str, self._w[1:20])) + "...]"

    def length(self):
        r"""
        Return infinity.

        EXAMPLES::

            sage: w = words.FibonacciWord([3,13])                                       # needs sage.combinat
            sage: cf = continued_fraction(w)                                            # needs sage.combinat
            sage: cf.length()                                                           # needs sage.combinat
            +Infinity
        """
        return Infinity

    def quotient(self, n):
        r"""
        Return the ``n``-th partial quotient of ``self``.

        INPUT:

        - ``n`` -- an integer

        EXAMPLES::

            sage: # needs sage.combinat
            sage: w = words.FibonacciWord([1,3])
            sage: cf = continued_fraction(w)
            sage: cf.quotient(0)
            1
            sage: cf.quotient(1)
            3
            sage: cf.quotient(2)
            1
        """
        return self._w[n]

    def quotients(self):
        r"""
        Return the infinite list from which this continued fraction was built.

        EXAMPLES::

            sage: w = words.FibonacciWord([1,5])                                        # needs sage.combinat
            sage: cf = continued_fraction(w)                                            # needs sage.combinat
            sage: cf.quotients()                                                        # needs sage.combinat
            word: 1511515115115151151511511515115115151151...
        """
        return self._w

    def _Integer_quotient(self, n):
        r"""
        Return the ``n``-th partial quotient of ``self``.

        INPUT:

        - ``n`` -- an integer

        EXAMPLES::

            sage: # needs sage.combinat
            sage: w = words.ThueMorseWord([int(1), int(2)])
            sage: t = continued_fraction(w)
            sage: t.quotient(0)
            1
            sage: t.quotient(1)
            2
            sage: type(t.quotient(1))      # indirect doctest
            <class 'sage.rings.integer.Integer'>
        """
        return Integer(self._w[n])

    def value(self):
        r"""
        Return the value of ``self``.

        If this value was provided on initialization, just return this value
        otherwise return an element of the real lazy field.

        EXAMPLES::

            sage: def f(n):
            ....:     if n % 3 == 2: return 2*(n+1)//3
            ....:     return 1
            sage: w = Word(f, alphabet=NN); w                                           # needs sage.combinat
            word: 1,1,2,1,1,4,1,1,6,1,1,8,1,1,10,1,1,12,1,1,14,1,1,16,1,1,18,1,1,20,1,1,22,1,1,24,1,1,26,1,...
            sage: cf = continued_fraction(w, value=e-1); cf                             # needs sage.combinat sage.symbolic
            [1; 1, 2, 1, 1, 4, 1, 1, 6, 1, 1, 8, 1, 1, 10, 1, 1, 12, 1, 1...]
            sage: cf.value()                                                            # needs sage.combinat sage.symbolic
            e - 1

            sage: w = words.FibonacciWord([2,5])                                        # needs sage.combinat
            sage: cf = continued_fraction(w); cf                                        # needs sage.combinat
            [2; 5, 2, 2, 5, 2, 5, 2, 2, 5, 2, 2, 5, 2, 5, 2, 2, 5, 2, 5...]
            sage: cf.value()                                                            # needs sage.combinat
            2.184951302409338?
        """
        if self._value is not None:
            return self._value
        else:
            from sage.rings.real_lazy import RLF
            if self._w[0] < 0:
                return -RLF(-self)
            return RLF(self)

    def __neg__(self):
        """
        Return the opposite of ``self``.

        EXAMPLES::

            sage: -continued_fraction(words.FibonacciWord([2,5]))                       # needs sage.combinat
            [-3; 1, 4, 2, 2, 5, 2, 5, 2, 2, 5, 2, 2, 5, 2, 5, 2, 2, 5, 2...]

            sage: from sage.misc.lazy_list import lazy_list
            sage: l = lazy_list(lambda n: (n**2)%17)
            sage: -continued_fraction(l)                                                # needs sage.combinat
            [-1; 5, 9, 16, 8, 2, 15, 13, 13, 15, 2, 8, 16, 9, 4, 1, 0, 1, 4, 9...]
        """
        _w = self._w
        if _w[1] == 1:
            _w = Word((-_w[0] - 1, _w[2] + 1)).concatenate(Word(_w[3:]))
        else:
            _w = Word((-_w[0] - 1, ZZ_1, _w[1] - 1)).concatenate(Word(_w[2:]))
        return self.__class__(_w)


def check_and_reduce_pair(x1, x2=None):
    r"""
    There are often two ways to represent a given continued fraction. This
    function makes it canonical.

    In the very special case of the number `0` we return the pair
    ``((0,),(0,))``.

    TESTS::

        sage: from sage.rings.continued_fraction import check_and_reduce_pair
        sage: check_and_reduce_pair([])
        Traceback (most recent call last):
        ...
        ValueError: continued fraction can not represent infinity
        sage: check_and_reduce_pair([-1,1])
        ((0,), (+Infinity,))
        sage: check_and_reduce_pair([1,1,1])
        ((1, 2), (+Infinity,))
        sage: check_and_reduce_pair([1,3],[2,3])
        ((1,), (3, 2))
        sage: check_and_reduce_pair([1,2,3],[2,3,2,3,2,3])
        ((1,), (2, 3))
        sage: check_and_reduce_pair([1,2],[])
        ((1, 2), (+Infinity,))
    """
    y1 = [Integer(x) for x in x1]

    if x2 is None or not x2 or x2[0] is Infinity:
        y2 = [Infinity]
        if not y1:
            raise ValueError("continued fraction can not represent infinity")
        elif len(y1) > 1 and y1[-1] == 1:
            y1.pop()
            y1[-1] += 1

    else:
        y2 = [Integer(x) for x in x2]
        if any(b <= ZZ_0 for b in y2):
            raise ValueError("the elements of the period cannot be negative")

    # add possibly some element of x1 into the period
    while y1 and y1[-1] == y2[-1]:
        y1.pop()
        y2.insert(0, y2.pop())

    # some special cases to treat
    if len(y2) == 1 and y2[0] == 0:
        if not y1:
            y1 = [ZZ_0]
        elif len(y1) > 1 and y1[-1] == 1:
            y1.pop()
            y1[-1] += 1

    # check that y2 is not a pure power (in a very naive way!!)
    n2 = len(y2)
    for i in range(1, (n2 + 2) // 2):
        if n2 % i == 0 and y2[:-i] == y2[i:]:
            y2 = y2[:i]
            break

    # check that at the end y1 has no zeros in it
    for i in range(1, len(y1)):
        if y1[i] <= 0:
            raise ValueError("all quotient except the first must be positive")

    return tuple(y1), tuple(y2)


def continued_fraction_list(x, type="std", partial_convergents=False,
                            bits=None, nterms=None):
    r"""
    Return the (finite) continued fraction of ``x`` as a list.

    The continued fraction expansion of ``x`` are the coefficients `a_i` in

    .. MATH::

        x = a_0 + 1/(a_1 + 1/(...))

    with `a_0` integer and `a_1`, `...` positive integers. The Hirzebruch-Jung
    continued fraction is the one for which the `+` signs are replaced with `-`
    signs

    .. MATH::

        x = a_0 - 1/(a_1 - 1/(...))

    .. SEEALSO::

        :func:`continued_fraction`

    INPUT:

    - ``x`` -- exact rational or floating-point number. The number to
      compute the continued fraction of.

    - ``type`` -- either "std" (default) for standard continued fractions or
      "hj" for Hirzebruch-Jung ones.

    - ``partial_convergents`` -- boolean. Whether to return the
      partial convergents.

    - ``bits`` -- an optional integer that specify a precision for the real
      interval field that is used internally.

    - ``nterms`` -- integer. The upper bound on the number of terms in
      the continued fraction expansion to return.

    OUTPUT:

    A lits of integers, the coefficients in the continued fraction expansion of
    ``x``. If ``partial_convergents`` is set to ``True``, then return a pair
    containing the coefficient list and the partial convergents list is
    returned.

     EXAMPLES::

        sage: continued_fraction_list(45/19)
        [2, 2, 1, 2, 2]
        sage: 2 + 1/(2 + 1/(1 + 1/(2 + 1/2)))
        45/19

        sage: continued_fraction_list(45/19, type="hj")
        [3, 2, 3, 2, 3]
        sage: 3 - 1/(2 - 1/(3 - 1/(2 - 1/3)))
        45/19

    Specifying ``bits`` or ``nterms`` modify the length of the output::

<<<<<<< HEAD
        sage: continued_fraction_list(e, bits=20)                                       # needs sage.symbolic
        [2, 1, 2, 1, 1, 4, 2]
        sage: continued_fraction_list(sqrt(2)+sqrt(3), bits=30)                         # needs sage.symbolic
=======
        sage: # needs sage.symbolic
        sage: continued_fraction_list(e, bits=20)
        [2, 1, 2, 1, 1, 4, 2]
        sage: continued_fraction_list(sqrt(2) + sqrt(3), bits=30)
>>>>>>> 89e4c05f
        [3, 6, 1, 5, 7, 2]
        sage: continued_fraction_list(pi, bits=53)                                      # needs sage.symbolic
        [3, 7, 15, 1, 292, 1, 1, 1, 2, 1, 3, 1, 14]
<<<<<<< HEAD

        sage: continued_fraction_list(log(3/2), nterms=15)                              # needs sage.symbolic
=======
        sage: continued_fraction_list(log(3/2), nterms=15)
>>>>>>> 89e4c05f
        [0, 2, 2, 6, 1, 11, 2, 1, 2, 2, 1, 4, 3, 1, 1]
        sage: continued_fraction_list(tan(sqrt(pi)), nterms=20)                         # needs sage.symbolic
        [-5, 9, 4, 1, 1, 1, 1, 1, 1, 5, 1, 1, 1, 1, 1, 2, 4, 3, 1, 63]

    When the continued fraction is infinite (ie ``x`` is an irrational number)
    and the parameters ``bits`` and ``nterms`` are not specified then a warning
    is raised::

        sage: continued_fraction_list(sqrt(2))                                          # needs sage.symbolic
        doctest:...: UserWarning: the continued fraction of sqrt(2) seems infinite,
        return only the first 20 terms
        [1, 2, 2, 2, 2, 2, 2, 2, 2, 2, 2, 2, 2, 2, 2, 2, 2, 2, 2, 2]
        sage: continued_fraction_list(sqrt(4/19))                                       # needs sage.symbolic
        doctest:...: UserWarning: the continued fraction of 2*sqrt(1/19) seems infinite,
        return only the first 20 terms
        [0, 2, 5, 1, 1, 2, 1, 16, 1, 2, 1, 1, 5, 4, 5, 1, 1, 2, 1, 16]

    An examples with the list of partial convergents::

        sage: continued_fraction_list(RR(pi), partial_convergents=True)                 # needs sage.symbolic
        ([3, 7, 15, 1, 292, 1, 1, 1, 2, 1, 3, 1, 14, 3],
         [(3, 1),
          (22, 7),
          (333, 106),
          (355, 113),
          (103993, 33102),
          (104348, 33215),
          (208341, 66317),
          (312689, 99532),
          (833719, 265381),
          (1146408, 364913),
          (4272943, 1360120),
          (5419351, 1725033),
          (80143857, 25510582),
          (245850922, 78256779)])

    TESTS::

        sage: continued_fraction_list(1 + 10^-10, nterms=3)
        [1, 10000000000]
        sage: continued_fraction_list(1 + 10^-20 - e^-100, nterms=3)                    # needs sage.symbolic
        [1, 100000000000000000000, 2688]
        sage: continued_fraction_list(1 + 10^-20 - e^-100, nterms=5)                    # needs sage.symbolic
        [1, 100000000000000000000, 2688, 8, 1]
        sage: continued_fraction_list(1 + 10^-20 - e^-100, nterms=5)                    # needs sage.symbolic
        [1, 100000000000000000000, 2688, 8, 1]

    Fixed :trac:`18901`::

        sage: a = 1.575709393346379
        sage: type(a)                                                                   # needs sage.rings.real_mpfr
        <class 'sage.rings.real_mpfr.RealLiteral'>
        sage: continued_fraction_list(a)
        [1, 1, 1, 2, 1, 4, 18, 1, 5, 2, 25037802, 7, 1, 3, 1, 28, 1, 8, 2]

    Check that this works for arb elements (:trac:`20069`)::

        sage: continued_fraction(RBF(e))                                                # needs sage.symbolic
        [2; 1, 2, 1, 1, 4, 1, 1, 6, 1, 1, 8, 1, 1, 10, 1, 1, 12]
    """
    from .rational_field import QQ

    try:
        return x.continued_fraction_list(type=type)
    except AttributeError:
        pass

    if bits is not None:
        from .real_mpfi import RealIntervalField
        x = RealIntervalField(bits)(x)

    if type == "hj":
        l = QQ(x).continued_fraction_list("hj")
        # The C-code in sage.rings.rational is much more faster than the pure
        # Python below
        # v = []
        # while True:
        #    div, mod = divmod(x.numerator(), x.denominator())
        #    if mod == 0:
        #        v.append(div)
        #        break
        #    v.append(div+1)
        #    if nterms is not None and len(v) >= nterms:
        #        break
        #    x = 1/(div+1-x)
        # return v
        if nterms is None:
            return l
        return l[:nterms]

    if type != "std":
        raise ValueError("type must be either \"std\" or \"hj\"")

    cf = None

    try:
        from sage.rings.real_mpfr import RealLiteral
    except ImportError:
        RealLiteral = ()
    if isinstance(x, RealLiteral):
        from sage.rings.real_mpfi import RealIntervalField
        x = RealIntervalField(x.prec())(x)
    if isinstance(x.parent(), (sage.rings.abc.RealIntervalField, sage.rings.abc.RealBallField)):
        cf = continued_fraction(rat_interval_cf_list(
            x.lower().exact_rational(),
            x.upper().exact_rational()))

    if cf is None:
        try:
            cf = continued_fraction(x)
        except ValueError:
            pass

    if cf is None:
        raise ValueError("does not know how to compute the continued fraction of %s" % x)

    if nterms:
        limit = min(cf.length(), nterms)
    elif cf.length() != Infinity:
        limit = cf.length()
    else:
        import warnings
        warnings.warn("the continued fraction of %s seems infinite, return only the first 20 terms" % x)
        limit = 20
    if partial_convergents:
        return ([cf.quotient(i) for i in range(limit)],
                [(cf.numerator(i), cf.denominator(i)) for i in range(limit)])
    return [cf.quotient(i) for i in range(limit)]


def continued_fraction(x, value=None):
    r"""
    Return the continued fraction of `x`.

    INPUT:

    - ``x`` -- a number or a list of partial quotients (for finite
      development) or two list of partial quotients (preperiod and period
      for ultimately periodic development)

    EXAMPLES:

    A finite continued fraction may be initialized by a number or by its list of
    partial quotients::

        sage: continued_fraction(12/571)
        [0; 47, 1, 1, 2, 2]
        sage: continued_fraction([3,2,1,4])
        [3; 2, 1, 4]

    It can be called with elements defined from symbolic values, in which case
    the partial quotients are evaluated in a lazy way::

        sage: c = continued_fraction(golden_ratio); c                                   # needs sage.symbolic
        [1; 1, 1, 1, 1, 1, 1, 1, 1, 1, 1, 1, 1, 1, 1, 1, 1, 1, 1, 1, ...]
        sage: c.convergent(12)                                                          # needs sage.symbolic
        377/233
        sage: fibonacci(14)/fibonacci(13)                                               # needs sage.libs.pari
        377/233

        sage: # needs sage.symbolic
        sage: continued_fraction(pi)
        [3; 7, 15, 1, 292, 1, 1, 1, 2, 1, 3, 1, 14, 2, 1, 1, 2, 2, 2, 2, ...]
        sage: c = continued_fraction(pi); c
        [3; 7, 15, 1, 292, 1, 1, 1, 2, 1, 3, 1, 14, 2, 1, 1, 2, 2, 2, 2, ...]
        sage: a = c.convergent(3); a
        355/113
        sage: a.n()
        3.14159292035398
        sage: pi.n()
        3.14159265358979

        sage: # needs sage.symbolic
        sage: continued_fraction(sqrt(2))
        [1; 2, 2, 2, 2, 2, 2, 2, 2, 2, 2, 2, 2, 2, 2, 2, 2, 2, 2, 2, ...]
        sage: continued_fraction(tan(1))
        [1; 1, 1, 3, 1, 5, 1, 7, 1, 9, 1, 11, 1, 13, 1, 15, 1, 17, 1, 19, ...]
        sage: continued_fraction(tanh(1))
        [0; 1, 3, 5, 7, 9, 11, 13, 15, 17, 19, 21, 23, 25, 27, 29, 31, 33, 35, 37, ...]
        sage: continued_fraction(e)
        [2; 1, 2, 1, 1, 4, 1, 1, 6, 1, 1, 8, 1, 1, 10, 1, 1, 12, 1, 1, ...]

    If you want to play with quadratic numbers (such as ``golden_ratio`` and
    ``sqrt(2)`` above), it is much more convenient to use number fields as
    follows since preperiods and periods are computed::

        sage: # needs sage.rings.number_field
        sage: x = polygen(ZZ, 'x')
        sage: K.<sqrt5> = NumberField(x^2 - 5, embedding=2.23)
        sage: my_golden_ratio = (1 + sqrt5)/2
        sage: cf = continued_fraction((1+sqrt5)/2); cf
        [(1)*]
        sage: cf.convergent(12)
        377/233
        sage: cf.period()
        (1,)
        sage: cf = continued_fraction(2/3+sqrt5/5); cf
        [1; 8, (1, 3, 1, 1, 3, 9)*]
        sage: cf.preperiod()
        (1, 8)
        sage: cf.period()
        (1, 3, 1, 1, 3, 9)

        sage: # needs sage.rings.number_field
        sage: L.<sqrt2> = NumberField(x^2 - 2, embedding=1.41)
        sage: cf = continued_fraction(sqrt2); cf
        [1; (2)*]
        sage: cf.period()
        (2,)
        sage: cf = continued_fraction(sqrt2/3); cf
        [0; 2, (8, 4)*]
        sage: cf.period()
        (8, 4)

    It is also possible to go the other way around, build a ultimately periodic
    continued fraction from its preperiod and its period and get its value
    back::

        sage: cf = continued_fraction([(1,1), (2,8)]); cf
        [1; 1, (2, 8)*]
        sage: cf.value()                                                                # needs sage.rings.number_field
        2/11*sqrt5 + 14/11

    It is possible to deal with higher degree number fields but in that case the
    continued fraction expansion is known to be aperiodic::

        sage: K.<a> = NumberField(x^3 - 2, embedding=1.25)                              # needs sage.rings.number_field
        sage: cf = continued_fraction(a); cf                                            # needs sage.rings.number_field
        [1; 3, 1, 5, 1, 1, 4, 1, 1, 8, 1, 14, 1, 10, 2, 1, 4, 12, 2, 3, ...]

    Note that initial rounding can result in incorrect trailing partial
    quotients::

        sage: continued_fraction(RealField(39)(e))                                      # needs sage.symbolic
        [2; 1, 2, 1, 1, 4, 1, 1, 6, 1, 1, 8, 1, 1, 10, 2]

    Note the value returned for floating point number is the continued fraction
    associated to the rational number you obtain with a conversion::

        sage: for _ in range(10):
        ....:     x = RR.random_element()
        ....:     cff = continued_fraction(x)
        ....:     cfe = QQ(x).continued_fraction()
        ....:     assert cff == cfe, "%s %s %s"%(x,cff,cfe)

    TESTS:

    Fixed :trac:`18901`. For RealLiteral, continued_fraction calls
    continued_fraction_list::

        sage: continued_fraction(1.575709393346379)
        [1; 1, 1, 2, 1, 4, 18, 1, 5, 2, 25037802, 7, 1, 3, 1, 28, 1, 8, 2]

    Constants in symbolic subrings work like constants in ``SR``::

        sage: SCR = SR.subring(no_variables=True)                                       # needs sage.symbolic
        sage: continued_fraction(SCR(pi))                                               # needs sage.symbolic
        [3; 7, 15, 1, 292, 1, 1, 1, 2, 1, 3, 1, 14, 2, 1, 1, 2, 2, 2, 2, ...]
    """

    if isinstance(x, ContinuedFraction_base):
        return x

    try:
        return x.continued_fraction()
    except AttributeError:
        pass

    # input for finite or ultimately periodic partial quotient expansion
    if isinstance(x, FiniteWord_class):
        x = list(x)

    if isinstance(x, (list, tuple)):
        if len(x) == 2 and isinstance(x[0], (list, tuple)) and isinstance(x[1], (list, tuple)):
            x1 = tuple(Integer(a) for a in x[0])
            x2 = tuple(Integer(a) for a in x[1])
            x1, x2 = check_and_reduce_pair(x1, x2)
        else:
            x1, x2 = check_and_reduce_pair(x)
        return ContinuedFraction_periodic(x1, x2)

    # input for infinite partial quotient expansion
    from sage.misc.lazy_list import lazy_list_generic
    if isinstance(x, (lazy_list_generic, InfiniteWord_class)):
        return ContinuedFraction_infinite(x, value)

    if isinstance(x, Word_class):
        raise ValueError("word with unknown length cannot be converted "
                         "to continued fractions")

    # input for numbers
    # TODO: the approach used below might be not what the user expects as we
    # have currently in sage (version 6.8)
    #
    #     sage: RR.random_element() in QQ
    #     True
    #
    # But, be careful with real literals
    #
    #     sage: a = 1.575709393346379
    #     sage: a in QQ
    #     False
    from .rational_field import QQ
    if x in QQ:
        return QQ(x).continued_fraction()

    is_real = False
    try:
        is_real = x.is_real()
    except AttributeError:
        pass

    if is_real is False:
        from .real_mpfi import RealIntervalField
        # we cannot rely on the answer of .is_real() for elements of the
        # symbolic ring. The thing below is a dirty temporary hack.
        RIF = RealIntervalField(53)
        try:
            RIF(x)
            is_real = True
        except (AttributeError, ValueError):
            pass

    if is_real is False:
        raise ValueError("the number %s does not seem to be a real number" % x)

    if x.parent().is_exact():
        return ContinuedFraction_real(x)

    # We treat the Symbolic Ring and its subrings separately.  They hold all constants and
    # are not exact.
    if isinstance(x.parent(), sage.rings.abc.SymbolicRing):
        return ContinuedFraction_real(x)

    return continued_fraction(continued_fraction_list(x))


def convergents(x):
    r"""
    Return the (partial) convergents of the number ``x``.

    EXAMPLES::

        sage: from sage.rings.continued_fraction import convergents
        sage: convergents(143/255)
        [0, 1, 1/2, 4/7, 5/9, 9/16, 14/25, 23/41, 60/107, 143/255]
    """
    return continued_fraction(x).convergents()<|MERGE_RESOLUTION|>--- conflicted
+++ resolved
@@ -1338,23 +1338,13 @@
 
         EXAMPLES::
 
-<<<<<<< HEAD
-            sage: K.<sqrt3> = QuadraticField(3)                                         # needs sage.rings.number_field
-            sage: cf = continued_fraction(sqrt3); cf                                    # needs sage.rings.number_field
-=======
             sage: # needs sage.rings.number_field
             sage: K.<sqrt3> = QuadraticField(3)
             sage: cf = continued_fraction(sqrt3); cf
->>>>>>> 89e4c05f
             [1; (1, 2)*]
             sage: cf.period()                                                           # needs sage.rings.number_field
             (1, 2)
-<<<<<<< HEAD
-
-            sage: for k in xsrange(2,40):                                               # needs sage.rings.number_field
-=======
             sage: for k in xsrange(2,40):
->>>>>>> 89e4c05f
             ....:     if not k.is_square():
             ....:         s = QuadraticField(k).gen()
             ....:         cf = continued_fraction(s)
@@ -1386,23 +1376,13 @@
 
         EXAMPLES::
 
-<<<<<<< HEAD
-            sage: K.<sqrt3> = QuadraticField(3)                                         # needs sage.rings.number_field
-            sage: cf = continued_fraction(sqrt3); cf                                    # needs sage.rings.number_field
-=======
             sage: # needs sage.rings.number_field
             sage: K.<sqrt3> = QuadraticField(3)
             sage: cf = continued_fraction(sqrt3); cf
->>>>>>> 89e4c05f
             [1; (1, 2)*]
             sage: cf.preperiod()                                                        # needs sage.rings.number_field
             (1,)
-<<<<<<< HEAD
-
-            sage: cf = continued_fraction(sqrt3/7); cf                                  # needs sage.rings.number_field
-=======
             sage: cf = continued_fraction(sqrt3/7); cf
->>>>>>> 89e4c05f
             [0; 4, (24, 8)*]
             sage: cf.preperiod()                                                        # needs sage.rings.number_field
             (0, 4)
@@ -1906,11 +1886,7 @@
 
         EXAMPLES::
 
-<<<<<<< HEAD
-            sage: continued_fraction(pi) # indirect doctest                             # needs sage.symbolic
-=======
             sage: continued_fraction(pi)  # indirect doctest                            # needs sage.symbolic
->>>>>>> 89e4c05f
             [3; 7, 15, 1, 292, 1, 1, 1, 2, 1, 3, 1, 14, 2, 1, 1, 2, 2, 2, 2, ...]
         """
         return '[%d; ' % self.quotient(0) + ', '.join(str(self.quotient(i)) for i in range(1, 20)) + ", ...]"
@@ -2417,25 +2393,14 @@
 
     Specifying ``bits`` or ``nterms`` modify the length of the output::
 
-<<<<<<< HEAD
-        sage: continued_fraction_list(e, bits=20)                                       # needs sage.symbolic
-        [2, 1, 2, 1, 1, 4, 2]
-        sage: continued_fraction_list(sqrt(2)+sqrt(3), bits=30)                         # needs sage.symbolic
-=======
         sage: # needs sage.symbolic
         sage: continued_fraction_list(e, bits=20)
         [2, 1, 2, 1, 1, 4, 2]
         sage: continued_fraction_list(sqrt(2) + sqrt(3), bits=30)
->>>>>>> 89e4c05f
         [3, 6, 1, 5, 7, 2]
         sage: continued_fraction_list(pi, bits=53)                                      # needs sage.symbolic
         [3, 7, 15, 1, 292, 1, 1, 1, 2, 1, 3, 1, 14]
-<<<<<<< HEAD
-
-        sage: continued_fraction_list(log(3/2), nterms=15)                              # needs sage.symbolic
-=======
         sage: continued_fraction_list(log(3/2), nterms=15)
->>>>>>> 89e4c05f
         [0, 2, 2, 6, 1, 11, 2, 1, 2, 2, 1, 4, 3, 1, 1]
         sage: continued_fraction_list(tan(sqrt(pi)), nterms=20)                         # needs sage.symbolic
         [-5, 9, 4, 1, 1, 1, 1, 1, 1, 5, 1, 1, 1, 1, 1, 2, 4, 3, 1, 63]
