r"""
Localization

Localization is an important ring construction tool. Whenever you have
to extend a given integral domain such that it contains the inverses
of a finite set of elements but should allow non injective homomorphic
images this construction will be needed. See the example on
Ariki-Koike algebras below for such an application.

EXAMPLES::

    sage: LZ = Localization(ZZ, (5,11))
    sage: m = matrix(LZ, [[5, 7], [0,11]])                                              # optional - sage.modules
    sage: m.parent()                                                                    # optional - sage.modules
    Full MatrixSpace of 2 by 2 dense matrices over Integer Ring localized at (5, 11)
    sage: ~m      # parent of inverse is different: see documentation of m.__invert__   # optional - sage.modules
    [  1/5 -7/55]
    [    0  1/11]
    sage: _.parent()                                                                    # optional - sage.modules
    Full MatrixSpace of 2 by 2 dense matrices over Rational Field
    sage: mi = matrix(LZ, ~m)                                                           # optional - sage.modules
    sage: mi.parent()                                                                   # optional - sage.modules
    Full MatrixSpace of 2 by 2 dense matrices over Integer Ring localized at (5, 11)
    sage: mi == ~m                                                                      # optional - sage.modules
    True

The next example defines the most general ring containing the coefficients of the irreducible
representations of the Ariki-Koike algebra corresponding to the three colored permutations on
three elements::

    sage: R.<u0, u1, u2, q> = ZZ[]
    sage: u = [u0, u1, u2]
    sage: S = Set(u)
    sage: I = S.cartesian_product(S)
    sage: add_units = u + [q, q + 1] + [ui - uj for ui, uj in I if ui != uj]
    sage: add_units += [q*ui - uj for ui, uj in I if ui != uj]
<<<<<<< HEAD
    sage: L = R.localization(tuple(add_units)); L                                                   # optional - sage.libs.pari
=======
    sage: L = R.localization(tuple(add_units)); L                                       # optional - sage.libs.pari
>>>>>>> c215f040
    Multivariate Polynomial Ring in u0, u1, u2, q over Integer Ring localized at
     (q, q + 1, u2, u1, u1 - u2, u0, u0 - u2, u0 - u1, u2*q - u1, u2*q - u0,
      u1*q - u2, u1*q - u0, u0*q - u2, u0*q - u1)

Define the representation matrices (of one of the three dimensional irreducible representations)::

    sage: m1 = matrix(L, [[u1, 0, 0], [0, u0, 0], [0, 0, u0]])                          # optional - sage.modules
    sage: m2 = matrix(L, [[(u0*q - u0)/(u0 - u1), (u0*q - u1)/(u0 - u1), 0],            # optional - sage.modules
    ....:                 [(-u1*q + u0)/(u0 - u1), (-u1*q + u1)/(u0 - u1), 0],
    ....:                 [0, 0, -1]])
    sage: m3 = matrix(L, [[-1, 0, 0],                                                   # optional - sage.modules
    ....:                 [0, u0*(1 - q)/(u1*q - u0), q*(u1 - u0)/(u1*q - u0)],
    ....:                 [0, (u1*q^2 - u0)/(u1*q - u0), (u1*q^ 2 - u1*q)/(u1*q - u0)]])
    sage: m1.base_ring() == L                                                           # optional - sage.modules
    True

Check relations of the Ariki-Koike algebra::

    sage: m1*m2*m1*m2 == m2*m1*m2*m1                                                    # optional - sage.modules
    True
    sage: m2*m3*m2 == m3*m2*m3                                                          # optional - sage.modules
    True
    sage: m1*m3 == m3*m1                                                                # optional - sage.modules
    True
    sage: m1**3 - (u0+u1+u2)*m1**2 + (u0*u1+u0*u2+u1*u2)*m1 - u0*u1*u2 == 0             # optional - sage.modules
    True
    sage: m2**2 - (q-1)*m2 - q == 0                                                     # optional - sage.modules
    True
    sage: m3**2 - (q-1)*m3 - q == 0                                                     # optional - sage.modules
    True
    sage: ~m1 in m1.parent()                                                            # optional - sage.modules
    True
    sage: ~m2 in m2.parent()                                                            # optional - sage.modules
    True
    sage: ~m3 in m3.parent()                                                            # optional - sage.modules
    True

Obtain specializations in positive characteristic::

    sage: Fp = GF(17)                                                                   # optional - sage.rings.finite_rings
    sage: f = L.hom((3,5,7,11), codomain=Fp); f                                         # optional - sage.rings.finite_rings
    Ring morphism:
      From: Multivariate Polynomial Ring in u0, u1, u2, q over Integer Ring localized at
            (q, q + 1, u2, u1, u1 - u2, u0, u0 - u2, u0 - u1, u2*q - u1, u2*q - u0,
             u1*q - u2, u1*q - u0, u0*q - u2, u0*q - u1)
      To:   Finite Field of size 17
      Defn: u0 |--> 3
            u1 |--> 5
            u2 |--> 7
            q |--> 11
    sage: mFp1 = matrix({k: f(v) for k, v in m1.dict().items()}); mFp1                  # optional - sage.modules sage.rings.finite_rings
    [5 0 0]
    [0 3 0]
    [0 0 3]
    sage: mFp1.base_ring()                                                              # optional - sage.modules sage.rings.finite_rings
    Finite Field of size 17
    sage: mFp2 = matrix({k: f(v) for k, v in m2.dict().items()}); mFp2                  # optional - sage.modules sage.rings.finite_rings
    [ 2  3  0]
    [ 9  8  0]
    [ 0  0 16]
    sage: mFp3 = matrix({k: f(v) for k, v in m3.dict().items()}); mFp3                  # optional - sage.modules sage.rings.finite_rings
    [16  0  0]
    [ 0  4  5]
    [ 0  7  6]

Obtain specializations in characteristic 0::

    sage: fQ = L.hom((3,5,7,11), codomain=QQ); fQ                                       # optional - sage.rings.finite_rings
    Ring morphism:
      From: Multivariate Polynomial Ring in u0, u1, u2, q over Integer Ring
            localized at (q, q + 1, u2, u1, u1 - u2, u0, u0 - u2, u0 - u1,
            u2*q - u1, u2*q - u0, u1*q - u2, u1*q - u0, u0*q - u2, u0*q - u1)
      To:   Rational Field
      Defn: u0 |--> 3
            u1 |--> 5
            u2 |--> 7
            q |--> 11
    sage: mQ1 = matrix({k: fQ(v) for k, v in m1.dict().items()}); mQ1                   # optional - sage.modules sage.rings.finite_rings
    [5 0 0]
    [0 3 0]
    [0 0 3]
    sage: mQ1.base_ring()                                                               # optional - sage.modules sage.rings.finite_rings
    Rational Field
    sage: mQ2 = matrix({k: fQ(v) for k, v in m2.dict().items()}); mQ2                   # optional - sage.modules sage.rings.finite_rings
    [-15 -14   0]
    [ 26  25   0]
    [  0   0  -1]
    sage: mQ3 = matrix({k: fQ(v) for k, v in m3.dict().items()}); mQ3                   # optional - sage.modules sage.rings.finite_rings
    [    -1      0      0]
    [     0 -15/26  11/26]
    [     0 301/26 275/26]

    sage: S.<x, y, z, t> = QQ[]
    sage: T = S.quo(x + y + z)
<<<<<<< HEAD
    sage: F = T.fraction_field()                                                                    # optional - sage.libs.singular
    sage: fF = L.hom((x, y, z, t), codomain=F); fF                                                  # optional - sage.libs.singular
=======
    sage: F = T.fraction_field()                                                        # optional - sage.libs.singular
    sage: fF = L.hom((x, y, z, t), codomain=F); fF                                      # optional - sage.libs.singular
>>>>>>> c215f040
    Ring morphism:
      From: Multivariate Polynomial Ring in u0, u1, u2, q over Integer Ring
            localized at (q, q + 1, u2, u1, u1 - u2, u0, u0 - u2, u0 - u1,
            u2*q - u1, u2*q - u0, u1*q - u2, u1*q - u0, u0*q - u2, u0*q - u1)
      To:   Fraction Field of Quotient of Multivariate Polynomial Ring in x, y, z, t
            over Rational Field by the ideal (x + y + z)
      Defn: u0 |--> -ybar - zbar
            u1 |--> ybar
            u2 |--> zbar
            q |--> tbar
    sage: mF1 = matrix({k: fF(v) for k, v in m1.dict().items()}); mF1                   # optional - sage.libs.singular sage.modules
    [        ybar            0            0]
    [           0 -ybar - zbar            0]
    [           0            0 -ybar - zbar]
    sage: mF1.base_ring() == F                                                          # optional - sage.libs.singular sage.modules
    True

TESTS::

<<<<<<< HEAD
    sage: TestSuite(L).run()                                                                        # optional - sage.libs.singular sage.modules
=======
    sage: TestSuite(L).run()                                                            # optional - sage.libs.singular sage.modules
>>>>>>> c215f040

AUTHORS:

- Sebastian Oehms 2019-12-09: initial version.
- Sebastian Oehms 2022-03-05: fix some corner cases and add :meth:`factor` (:trac:`33463`)
"""


# ****************************************************************************
#       Copyright (C) 2019 Sebastian Oehms <seb.oehms@gmail.com>
#
# This program is free software: you can redistribute it and/or modify
# it under the terms of the GNU General Public License as published by
# the Free Software Foundation, either version 2 of the License, or
# (at your option) any later version.
#                  https://www.gnu.org/licenses/
# ****************************************************************************


from sage.structure.unique_representation import UniqueRepresentation
from sage.categories.integral_domains import IntegralDomains
from sage.rings.ring import IntegralDomain
from sage.structure.element import IntegralDomainElement


def normalize_extra_units(base_ring, add_units, warning=True):
    """
    Function to normalize input data.

    The given list will be replaced by a list of the involved prime factors
    (if possible).

    INPUT:

    - ``base_ring`` -- an instance of :class:`IntegralDomain`
    - ``add_units`` -- list of elements from base ring
    - ``warning`` -- (optional, default: True) to suppress a warning which is thrown if no normalization was possible

    OUTPUT:

    List of all prime factors of the elements of the given list.

    EXAMPLES::

        sage: from sage.rings.localization import normalize_extra_units
        sage: normalize_extra_units(ZZ, [3, -15, 45, 9, 2, 50])
        [2, 3, 5]
        sage: P.<x,y,z> = ZZ[]
        sage: normalize_extra_units(P, [3*x, z*y**2, 2*z, 18*(x*y*z)**2, x*z, 6*x*z, 5])            # optional - sage.libs.pari
        [2, 3, 5, z, y, x]
        sage: P.<x,y,z> = QQ[]
        sage: normalize_extra_units(P, [3*x, z*y**2, 2*z, 18*(x*y*z)**2, x*z, 6*x*z, 5])            # optional - sage.libs.pari
        [z, y, x]

        sage: R.<x, y> = ZZ[]
<<<<<<< HEAD
        sage: Q.<a, b> = R.quo(x**2 - 5)                                                                                # optional - sage.libs.singular
        sage: p = b**2 - 5                                                                                              # optional - sage.libs.singular
        sage: p == (b-a)*(b+a)                                                                                          # optional - sage.libs.singular
=======
        sage: Q.<a, b> = R.quo(x**2 - 5)                                                # optional - sage.libs.singular
        sage: p = b**2 - 5                                                              # optional - sage.libs.singular
        sage: p == (b-a)*(b+a)                                                          # optional - sage.libs.singular
>>>>>>> c215f040
        True
        sage: normalize_extra_units(Q, [p])                                             # optional - sage.libs.pari
        doctest:...: UserWarning: Localization may not be represented uniquely
        [b^2 - 5]
        sage: normalize_extra_units(Q, [p], warning=False)                              # optional - sage.libs.pari
        [b^2 - 5]
    """
    # convert to base ring
    add_units = [base_ring(n) for n in add_units]

    # split down to prime factors if possible
    add_units_result = []
    for n in add_units:
        try:
            if n.is_unit():
                continue
            F = list(n.factor())
            add_units_result += [f[0] for f in F]
        except (NotImplementedError, AttributeError):
            # if :meth:`is_unit` or :meth:`factor` are not available we can't do any more.
            if warning:
                from warnings import warn
                warn('Localization may not be represented uniquely')
            add_units_result = add_units
            break

    return sorted(set(add_units_result))


class LocalizationElement(IntegralDomainElement):
    """
    Element class for localizations of integral domains

    INPUT:

    - ``parent`` -- instance of :class:`Localization`
    - ``x`` -- instance of :class:`FractionFieldElement` whose parent is the fraction
       field of the parent's base ring

    EXAMPLES::

        sage: from sage.rings.localization import LocalizationElement
        sage: P.<x,y,z> = GF(5)[]                                                       # optional - sage.rings.finite_rings
        sage: L = P.localization((x, y*z-x))                                            # optional - sage.rings.finite_rings
        sage: LocalizationElement(L, 4/(y*z-x)**2)                                      # optional - sage.rings.finite_rings
        (-1)/(y^2*z^2 - 2*x*y*z + x^2)
        sage: _.parent()                                                                # optional - sage.rings.finite_rings
        Multivariate Polynomial Ring in x, y, z over Finite Field of size 5 localized at (x, y*z - x)
    """

    def __init__(self, parent, x):
        """
        Python constructor for the element class for localizations of integral domains.

        EXAMPLES::

            sage: from sage.rings.localization import LocalizationElement
            sage: P.<x> = RR[]
            sage: L = Localization(P, x**2+x+1)
            sage: l = LocalizationElement(L, (x**2+1)/(x**2+x+1))
            sage: l._value == (x**2+1)/(x**2+x+1)
            True
        """
        IntegralDomainElement.__init__(self, parent)
        self._value = x

    def _repr_(self):
        """
        How to print ``self``.

        EXAMPLES::

            sage: from sage.rings.localization import LocalizationElement
            sage: P.<x> = CC[]
            sage: L = Localization(P, x**2+x+1)
            sage: l = LocalizationElement(L, (x**2+1)/(x**2+x+1))
            sage: l._repr_() == str(l)
            True

            sage: R.<X, Y> = ZZ[]
            sage: L.<x, y> = R.localization(X-Y)
            sage: x*y/(x-y)
            x*y/(x - y)
        """
        s = "%s" % self._value
        L = self.parent()
        names = L._names
        if names:
            n = len(names)
            bnames = L.base_ring()._names
            if bnames != names and n == len(bnames):
                # replace separate names (see :trac:`33482`)
                for i in range(n):
                    s = s.replace(bnames[i], names[i])
        return s

    def _add_(left, right):
        """
        Compute addition with another instance of ``self`` (via `+` operator).

        EXAMPLES::

            sage: L = Localization(ZZ, (5,11))      # indirect doctest
            sage: L(1/5) + L(2/11)
            21/55
        """
        return left.parent()._fraction_to_element(left._value + right._value)

    def _sub_(left, right):
        """
        Compute subtraction with another instance of ``self`` (via `-` operator).

        EXAMPLES::

            sage: L = Localization(ZZ, (5,11))
            sage: L(2) - L(1/121)                  # indirect doctest
            241/121
        """
        return left.parent()._fraction_to_element(left._value - right._value)

    def _mul_(left, right):
        """
        Compute multiplication with another instance of ``self`` (via `*` operator).

        EXAMPLES::

            sage: L = Localization(ZZ, (5,11))
            sage: L(1/55) * L(2/25)               # indirect doctest
            2/1375
        """
        return left.parent()._fraction_to_element(left._value * right._value)

    def _div_(left, right):
        """
        Compute division with another instance of ``self`` (via `/` operator).

        EXAMPLES::

            sage: L = Localization(ZZ, (5,11))
            sage: L(1/5) / L(5/11)                # indirect doctest
            11/25
        """
        return left.parent()._fraction_to_element(left._value / right._value)

    def _rmul_(self, c):
        """
        Compute right multiplication with an instance of the base ring of ``self`` (via `*` operator).

        EXAMPLES::

            sage: L = Localization(ZZ, (5,11))
            sage: L(2/11) * 11                    # indirect doctest
            2
        """
        return self.parent()._fraction_to_element(c * self._value)

    def _lmul_(self, c):
        """
        Compute left multiplication with an instance of the base ring of ``self`` (via `*` operator).

        EXAMPLES::

            sage: L = Localization(ZZ, (5,11))
            sage: 7 * L(3/5)                      # indirect doctest
            21/5
        """
        return self.parent()._fraction_to_element(self._value * c)

    def factor(self, proof=None):
        r"""
        Return the factorization of this polynomial.

        INPUT:

        - ``proof`` -- (optional) if given it is passed to the
          corresponding method of the numerator of ``self``

        EXAMPLES::

            sage: P.<X, Y> = QQ['x, y']
            sage: L = P.localization(X - Y)
            sage: x, y = L.gens()
<<<<<<< HEAD
            sage: p = (x^2 - y^2)/(x-y)^2                                                           # optional - sage.libs.singular
            sage: p.factor()                                                                        # optional - sage.libs.singular
=======
            sage: p = (x^2 - y^2)/(x-y)^2                                               # optional - sage.libs.singular
            sage: p.factor()                                                            # optional - sage.libs.singular
>>>>>>> c215f040
            (1/(x - y)) * (x + y)
        """
        num = self._value.numerator()
        den = self._value.denominator()
        if proof is not None:
            F = num.factor(proof=proof)
        else:
            F = num.factor()
        P = self.parent()
        fac = [(P(f), e) for (f, e) in F]
        from sage.structure.factorization import Factorization
        return Factorization(fac, unit=~P(den)*F.unit())

    def _im_gens_(self, codomain, im_gens, base_map=None):
        """
        EXAMPLES::

            sage: R.<x> = ZZ[]
<<<<<<< HEAD
            sage: L = Localization(R, x**2 + 1)                                                     # optional - sage.libs.pari
            sage: f = L.hom([5], codomain=Localization(ZZ, 26))   # indirect doctest                # optional - sage.libs.pari
            sage: f(x/(x**2+1))                                                                     # optional - sage.libs.pari
=======
            sage: L = Localization(R, x**2 + 1)                                         # optional - sage.libs.pari
            sage: f = L.hom([5], codomain=Localization(ZZ, 26))   # indirect doctest    # optional - sage.libs.pari
            sage: f(x/(x**2+1))                                                         # optional - sage.libs.pari
>>>>>>> c215f040
            5/26
        """
        return self._value._im_gens_(codomain, im_gens, base_map=base_map)

    def numerator(self):
        """
        Return the numerator of ``self``.

        EXAMPLES::

            sage: L = ZZ.localization((3,5))
            sage: L(7/15).numerator()
            7
        """
        return self._value.numerator()

    def denominator(self):
        """
        Return the denominator of ``self``.

        EXAMPLES::

            sage: L = Localization(ZZ, (3,5))
            sage: L(7/15).denominator()
            15
        """
        return self._value.denominator()

    def is_unit(self):
        """
        Return ``True`` if ``self`` is a unit.

        EXAMPLES::

            sage: P.<x,y,z> = QQ[]
<<<<<<< HEAD
            sage: L = P.localization((x, y*z))                                                      # optional - sage.libs.pari
            sage: L(y*z).is_unit()                                                                  # optional - sage.libs.pari
            True
            sage: L(z).is_unit()                                                                    # optional - sage.libs.pari
            True
            sage: L(x*y*z).is_unit()                                                                # optional - sage.libs.pari
=======
            sage: L = P.localization((x, y*z))                                          # optional - sage.libs.pari
            sage: L(y*z).is_unit()                                                      # optional - sage.libs.pari
            True
            sage: L(z).is_unit()                                                        # optional - sage.libs.pari
            True
            sage: L(x*y*z).is_unit()                                                    # optional - sage.libs.pari
>>>>>>> c215f040
            True
        """
        return self.parent()._cut_off_extra_units_from_base_ring_element(self._value.numerator()).is_unit()

    def inverse_of_unit(self):
        """
        Return the inverse of ``self``.

        EXAMPLES::

            sage: P.<x,y,z> = ZZ[]
            sage: L = Localization(P, x*y*z)
<<<<<<< HEAD
            sage: L(x*y*z).inverse_of_unit()                                                        # optional - sage.libs.singular
            1/(x*y*z)
            sage: L(z).inverse_of_unit()                                                            # optional - sage.libs.singular
=======
            sage: L(x*y*z).inverse_of_unit()                                            # optional - sage.libs.singular
            1/(x*y*z)
            sage: L(z).inverse_of_unit()                                                # optional - sage.libs.singular
>>>>>>> c215f040
            1/z
        """
        parent = self.parent()
        if not self.is_unit():
            raise ArithmeticError("element is not a unit")
        return parent.element_class(parent, ~(parent._fraction_field(self)))

    def _richcmp_(self, other, op):
        """
        EXAMPLES::

           sage: P.<x,y,z> = GF(7)[]                                                    # optional - sage.rings.finite_rings
           sage: L = Localization(P, (x, y, z))                                         # optional - sage.rings.finite_rings
           sage: L(1/x) < L(3/(x*y*z)**3)                                               # optional - sage.rings.finite_rings
           False
           sage: ~L(y*z/x) == L(x/(y*z))                                                # optional - sage.rings.finite_rings
           True
        """
        sval = self._value
        oval = other._value
        return sval._richcmp_(oval, op)

    def __hash__(self):
        """
        Return the hash of the corresponding fraction field element.

        EXAMPLES::

            sage: L = ZZ.localization(5)
            sage: l5 = L(5); l7 = L(7)
            sage: {l5: ~l5, l7: 7}              # indirect doctest
            {5: 1/5, 7: 7}
        """
        return hash(self._value)

    def _rational_(self):
        r"""
        Convert ``self``  to a rational.

        This is only possible if its base ring is the ring of integers.

        OUTPUT:

        A rational.

        TESTS::

            sage: L = ZZ.localization(5)
<<<<<<< HEAD
            sage: cp3 = cyclotomic_polynomial(3).change_ring(L)                                     # optional - sage.libs.pari
            sage: cp3.splitting_field('t')      #   indirect doctest                                # optional - sage.libs.pari sage.rings.number_field
=======
            sage: cp3 = cyclotomic_polynomial(3).change_ring(L)                         # optional - sage.libs.pari
            sage: cp3.splitting_field('t')      #   indirect doctest                    # optional - sage.libs.pari sage.rings.number_field
>>>>>>> c215f040
            Number Field in t with defining polynomial x^2 + x + 1
        """
        from sage.rings.rational_field import QQ
        if not self._value.parent() == QQ:
            raise ValueError('{} is not a rational'.format(self))
        return self._value

    def _integer_(self, Z=None):
        r"""
        Convert ``self``  to an integer.

        This is only possible if its base ring is the ring of integers and
        the denominator of ``self`` is one.

        OUTPUT:

        An integer.

        TESTS::

            sage: L = ZZ.localization(5)
            sage: L(5) in ZZ                  # indirect doctest
            True
        """
        from sage.rings.rational_field import QQ
        if not self._value.parent() == QQ:
            raise ValueError('{} is not a rational'.format(self))
        return self._value._integer_(Z=Z)


class Localization(IntegralDomain, UniqueRepresentation):
    r"""
    The localization generalizes the construction of the field of fractions of an integral domain to
    an arbitrary ring. Given a (not necessarily commutative) ring `R` and a subset `S` of `R`,
    there exists a ring `R[S^{-1}]` together with the ring homomorphism `R \longrightarrow R[S^{-1}]`
    that "inverts" `S`; that is, the homomorphism maps elements in `S` to unit elements in `R[S^{-1}]`
    and, moreover, any ring homomorphism from `R` that "inverts" `S` uniquely factors through `R[S^{-1}]`.

    The ring `R[S^{-1}]` is called the *localization* of `R` with respect to `S`. For example, if `R` is
    a commutative ring and `f` an element in `R`, then the localization consists of elements of the form
    `r/f, r\in R, n \geq 0` (to be precise, `R[f^{-1}] = R[t]/(ft-1)`.

    The above text is taken from `Wikipedia`. The construction here used for this class relies on the
    construction of the field of fraction and is therefore restricted to integral domains.

    Accordingly, this class is inherited from :class:`IntegralDomain` and can only be used in that context.
    Furthermore, the base ring should support :meth:`sage.structure.element.CommutativeRingElement.divides` and
    the exact division operator `//` (:meth:`sage.structure.element.Element.__floordiv__`) in order to guarantee
    an successful application.

    INPUT:

    - ``base_ring`` -- an instance of :class:`Ring` allowing the construction of :meth:`fraction_field` (that is an integral domain)
    - ``extra_units`` -- tuple of elements of ``base_ring`` which should be turned into units
    - ``names`` -- passed to :class:`IntegralDomain`
    - ``normalize`` -- (optional, default: True) passed to :class:`IntegralDomain`
    - ``category`` -- (optional, default: None) passed to :class:`IntegralDomain`
    - ``warning`` -- (optional, default: True) to suppress a warning which is thrown if self cannot be represented uniquely

    REFERENCES:

    - :wikipedia:`Ring_(mathematics)#Localization`

    EXAMPLES::

        sage: L = Localization(ZZ, (3,5))
        sage: 1/45 in L
        True
        sage: 1/43 in L
        False

        sage: Localization(L, (7,11))
        Integer Ring localized at (3, 5, 7, 11)
        sage: _.is_subring(QQ)
        True

        sage: L(~7)
        Traceback (most recent call last):
        ...
        ValueError: factor 7 of denominator is not a unit

        sage: Localization(Zp(7), (3, 5))                                               # optional - sage.rings.padics
        Traceback (most recent call last):
        ...
        ValueError: all given elements are invertible in
        7-adic Ring with capped relative precision 20

        sage: R.<x> = ZZ[]
<<<<<<< HEAD
        sage: L = R.localization(x**2 + 1)                                                                              # optional - sage.libs.pari
        sage: s = (x+5)/(x**2+1)
        sage: s in L                                                                                                    # optional - sage.libs.pari
        True
        sage: t = (x+5)/(x**2+2)
        sage: t in L                                                                                                    # optional - sage.libs.pari
        False
        sage: L(t)                                                                                                      # optional - sage.libs.pari
        Traceback (most recent call last):
        ...
        TypeError: fraction must have unit denominator
        sage: L(s) in R                                                                                                 # optional - sage.libs.pari
        False
        sage: y = L(x)                                                                                                  # optional - sage.libs.pari
        sage: g = L(s)                                                                                                  # optional - sage.libs.pari
        sage: g.parent()                                                                                                # optional - sage.libs.pari
        Univariate Polynomial Ring in x over Integer Ring localized at (x^2 + 1,)
        sage: f = (y+5)/(y**2+1); f                                                                                     # optional - sage.libs.pari
        (x + 5)/(x^2 + 1)
        sage: f == g                                                                                                    # optional - sage.libs.pari
        True
        sage: (y+5)/(y**2+2)                                                                                            # optional - sage.libs.pari
=======
        sage: L = R.localization(x**2 + 1)                                              # optional - sage.libs.pari
        sage: s = (x+5)/(x**2+1)
        sage: s in L                                                                    # optional - sage.libs.pari
        True
        sage: t = (x+5)/(x**2+2)
        sage: t in L                                                                    # optional - sage.libs.pari
        False
        sage: L(t)                                                                      # optional - sage.libs.pari
        Traceback (most recent call last):
        ...
        TypeError: fraction must have unit denominator
        sage: L(s) in R                                                                 # optional - sage.libs.pari
        False
        sage: y = L(x)                                                                  # optional - sage.libs.pari
        sage: g = L(s)                                                                  # optional - sage.libs.pari
        sage: g.parent()                                                                # optional - sage.libs.pari
        Univariate Polynomial Ring in x over Integer Ring localized at (x^2 + 1,)
        sage: f = (y+5)/(y**2+1); f                                                     # optional - sage.libs.pari
        (x + 5)/(x^2 + 1)
        sage: f == g                                                                    # optional - sage.libs.pari
        True
        sage: (y+5)/(y**2+2)                                                            # optional - sage.libs.pari
>>>>>>> c215f040
        Traceback (most recent call last):
        ...
        ValueError: factor x^2 + 2 of denominator is not a unit

        sage: Lau.<u, v> = LaurentPolynomialRing(ZZ)
        sage: LauL = Lau.localization(u + 1)
        sage: LauL(~u).parent()
        Multivariate Polynomial Ring in u, v over Integer Ring localized at (v, u, u + 1)

    More examples will be shown typing ``sage.rings.localization?``

    TESTS:

    Check that :trac:`33463` is fixed::

        sage: R = ZZ.localization(5)
        sage: R.localization(~5)
        Integer Ring localized at (5,)
    """

    Element = LocalizationElement

    def __init__(self, base_ring, extra_units, names=None, normalize=True, category=None, warning=True):
        """
        Python constructor of Localization.

        TESTS::

            sage: L = Localization(ZZ, (3, 5))
            sage: TestSuite(L).run()

            sage: R.<x> = ZZ[]
<<<<<<< HEAD
            sage: L = R.localization(x**2 + 1)                                                                          # optional - sage.libs.pari
            sage: TestSuite(L).run()                                                                                    # optional - sage.libs.pari
=======
            sage: L = R.localization(x**2 + 1)                                          # optional - sage.libs.pari
            sage: TestSuite(L).run()                                                    # optional - sage.libs.pari
>>>>>>> c215f040
        """
        if type(extra_units) is tuple:
            extra_units = list(extra_units)
        if not type(extra_units) is list:
            extra_units = [extra_units]

        from sage.rings.polynomial.laurent_polynomial_ring_base import LaurentPolynomialRing_generic

        if isinstance(base_ring, LaurentPolynomialRing_generic):
            extra_units += list(base_ring.gens())
            base_ring = base_ring.polynomial_ring()

        if isinstance(base_ring, Localization):
            # don't allow recursive constructions
            extra_units = [u for u in extra_units
                           if ~u not in base_ring._extra_units]  # :trac:`33463`
            extra_units += base_ring._extra_units
            base_ring = base_ring.base_ring()

        extra_units = normalize_extra_units(base_ring, extra_units, warning=warning)

        if not extra_units:
            raise ValueError('all given elements are invertible in %s' % (base_ring))

        if category is None:
            # since by construction the base ring must contain non units self must be infinite
            category = IntegralDomains().Infinite()

        IntegralDomain.__init__(self, base_ring, names=names, normalize=normalize, category=category)
        self._extra_units = tuple(extra_units)
        self._fraction_field = base_ring.fraction_field()
        self._populate_coercion_lists_()

    def _repr_(self):
        """
        How to print ``self``.

        EXAMPLES::

<<<<<<< HEAD
            sage: R.<a> = GF(3)[]                                                                                       # optional - sage.libs.pari
            sage: Localization(R, a**2 - 1)                                                                             # optional - sage.libs.pari
            Univariate Polynomial Ring in a over Finite Field of size 3 localized at (a + 1, a + 2)
=======
            sage: R.<a> = GF(3)[]                                                       # optional - sage.rings.finite_rings
            sage: Localization(R, a**2 - 1)                                             # optional - sage.rings.finite_rings
            Univariate Polynomial Ring in a over Finite Field of size 3
             localized at (a + 1, a + 2)
>>>>>>> c215f040
        """
        return "%s localized at %s" % (self.base(), self._extra_units)

    def _element_constructor_(self, x):
        """
        Make sure x is a valid member of self, and return the constructed element.

        EXAMPLES::

            sage: L = Localization(ZZ, (5, 2))
            sage: L._element_constructor_(1/25)
            1/25
            sage: L._element_constructor_(1/20)
            1/20
            sage: L._element_constructor_(1/10)
            1/10
        """
        if isinstance(x, LocalizationElement):
            x = x._value
        else:
            x = self._fraction_field(x)
        return self._fraction_to_element(x)

    def _is_valid_homomorphism_(self, codomain, im_gens, base_map=None):
        """
        EXAMPLES::

            sage: R.<x> = ZZ[]
<<<<<<< HEAD
            sage: L = Localization(R, x**2 + 1)                                                                         # optional - sage.libs.pari
            sage: L.hom([5])   # indirect doctest                                                                       # optional - sage.libs.pari
=======
            sage: L = Localization(R, x**2 + 1)                                         # optional - sage.libs.pari
            sage: L.hom([5])   # indirect doctest                                       # optional - sage.libs.pari
>>>>>>> c215f040
            Traceback (most recent call last):
            ...
            ValueError: images of some localized elements fail to be units

<<<<<<< HEAD
            sage: L.hom([5], codomain=Localization(ZZ, 26))   # indirect doctest                                        # optional - sage.libs.pari
=======
            sage: L.hom([5], codomain=Localization(ZZ, 26))   # indirect doctest        # optional - sage.libs.pari
>>>>>>> c215f040
            Ring morphism:
              From: Univariate Polynomial Ring in x over Integer Ring
                    localized at (x^2 + 1,)
              To:   Integer Ring localized at (2, 13)
              Defn: x |--> 5

        TESTS::

            sage: phi = R.hom([5])
<<<<<<< HEAD
            sage: L._is_valid_homomorphism_(ZZ, [3], base_map=phi)                                                      # optional - sage.libs.pari
            Traceback (most recent call last):
            ...
            ValueError: given base_map is not compatible with im_gens
            sage: L._is_valid_homomorphism_(ZZ, [5], base_map=phi)                                                      # optional - sage.libs.pari
=======
            sage: L._is_valid_homomorphism_(ZZ, [3], base_map=phi)                      # optional - sage.libs.pari
            Traceback (most recent call last):
            ...
            ValueError: given base_map is not compatible with im_gens
            sage: L._is_valid_homomorphism_(ZZ, [5], base_map=phi)                      # optional - sage.libs.pari
>>>>>>> c215f040
            Traceback (most recent call last):
            ...
            ValueError: images of some localized elements fail to be units

            sage: phi = R.hom([5], codomain=QQ)
<<<<<<< HEAD
            sage: L._is_valid_homomorphism_(ZZ, [5], base_map=phi)                                                      # optional - sage.libs.pari
=======
            sage: L._is_valid_homomorphism_(ZZ, [5], base_map=phi)                      # optional - sage.libs.pari
>>>>>>> c215f040
            Traceback (most recent call last):
            ...
            ValueError: codomain of base_map must be Integer Ring

<<<<<<< HEAD
            sage: L._is_valid_homomorphism_(QQ, [5], base_map=phi)                                                      # optional - sage.libs.pari
=======
            sage: L._is_valid_homomorphism_(QQ, [5], base_map=phi)                      # optional - sage.libs.pari
>>>>>>> c215f040
            True
        """
        B = self.base_ring()
        if base_map is not None:
            if base_map.domain() is not B:
                raise ValueError('domain of base_map must be %s' % B)
            if base_map.codomain() is not codomain.base_ring():
                raise ValueError('codomain of base_map must be %s' % codomain.base_ring())
            bas_gens = B.gens()
            if im_gens and not all(base_map(g) == im_gens[bas_gens.index(g)] for g in bas_gens):
                raise ValueError('given base_map is not compatible with im_gens')
            im_gens = [base_map(g) for g in bas_gens]
            if not all(base_map(au).is_unit() for au in self._extra_units):
                raise ValueError('images of some localized elements fail to be units')
            return B._is_valid_homomorphism_(codomain, im_gens, base_map=None)
        else:
            if B._is_valid_homomorphism_(codomain, im_gens, base_map=base_map):
                phi = B.hom(im_gens, base_map=base_map)
                if not all(phi(au).is_unit() for au in self._extra_units):
                    raise ValueError('images of some localized elements fail to be units')
                return True
            return False

    def ngens(self):
        """
        Return the number of generators of ``self``
        according to the same method for the base ring.

        EXAMPLES::

            sage: R.<x, y> = ZZ[]
<<<<<<< HEAD
            sage: Localization(R, (x**2 + 1, y - 1)).ngens()                                                            # optional - sage.libs.pari
=======
            sage: Localization(R, (x**2 + 1, y - 1)).ngens()                            # optional - sage.libs.pari
>>>>>>> c215f040
            2

            sage: Localization(ZZ, 2).ngens()
            1
        """
        return self.base_ring().ngens()

    def gen(self, i):
        """
        Return the ``i``-th generator of ``self`` which is
        the ``i``-th generator of the base ring.

        EXAMPLES::

            sage: R.<x, y> = ZZ[]
<<<<<<< HEAD
            sage: R.localization((x**2 + 1, y - 1)).gen(0)                                                              # optional - sage.libs.pari
=======
            sage: R.localization((x**2 + 1, y - 1)).gen(0)                              # optional - sage.libs.pari
>>>>>>> c215f040
            x

            sage: ZZ.localization(2).gen(0)
            1
        """
        return self(self.base_ring().gen(i))

    def gens(self):
        """
        Return a tuple whose entries are the generators for this
        object, in order.

        EXAMPLES::

            sage: R.<x, y> = ZZ[]
<<<<<<< HEAD
            sage: Localization(R, (x**2 + 1, y - 1)).gens()                                                             # optional - sage.libs.pari
=======
            sage: Localization(R, (x**2 + 1, y - 1)).gens()                             # optional - sage.libs.pari
>>>>>>> c215f040
            (x, y)

            sage: Localization(ZZ, 2).gens()
            (1,)
        """
        return tuple(self(g) for g in self.base_ring().gens())

    def _cut_off_extra_units_from_base_ring_element(self, x):
        """
        Return a factor of x not divided by any additional unit of ``self``.

        INPUT:

        - ``x`` -- an element of the base ring of ``self``

        OUTPUT:

        A factor of ``x`` not divided by any additional unit of ``self`` as element
        of the base ring of ``self``.

        EXAMPLES::

            sage: P.<x,y,z> = QQ[]
<<<<<<< HEAD
            sage: L = Localization(P, (x, y*z))                                                                         # optional - sage.libs.pari
            sage: L._cut_off_extra_units_from_base_ring_element(x*y*z)                                                  # optional - sage.libs.pari
            1
            sage: L._cut_off_extra_units_from_base_ring_element(x*z)                                                    # optional - sage.libs.pari
=======
            sage: L = Localization(P, (x, y*z))                                         # optional - sage.libs.pari
            sage: L._cut_off_extra_units_from_base_ring_element(x*y*z)                  # optional - sage.libs.pari
            1
            sage: L._cut_off_extra_units_from_base_ring_element(x*z)                    # optional - sage.libs.pari
>>>>>>> c215f040
            1

        TESTS:

        Check that :trac:`33463` is fixed::

            sage: L = ZZ.localization(5)
            sage: L(0).is_unit()
            False
        """
        if x.is_zero() or x.numerator().is_unit():
            # treat corner cases
            return x
        add_units = self._extra_units
        res = x
        for au in add_units:
            if au.divides(x):
                # recursion must terminate by reducing the number of factors
                res = self._cut_off_extra_units_from_base_ring_element(x // au)
                if res.is_unit():
                    return res
        return res

    def _fraction_to_element(self, x):
        """
        Checks if the given element of the fraction field is contained in ``self``
        and construct it as an element of self in case the answer is true.

        INPUT:

        - ``x`` -- an element of the fraction field of the base ring

        OUTPUT:

        An instance of the element class of self representing `x`.

        EXAMPLES::

            sage: P.<x,y,z> = QQ[]
            sage: d = x**2 + y**2 + z**2
<<<<<<< HEAD
            sage: L = Localization(P, d)                                                                                # optional - sage.libs.pari
            sage: L._fraction_to_element((x+y+z)/d)                                                                     # optional - sage.libs.pari
            (x + y + z)/(x^2 + y^2 + z^2)
            sage: _ in L                                                                                                # optional - sage.libs.pari
=======
            sage: L = Localization(P, d)                                                # optional - sage.libs.pari
            sage: L._fraction_to_element((x+y+z)/d)                                     # optional - sage.libs.pari
            (x + y + z)/(x^2 + y^2 + z^2)
            sage: _ in L                                                                # optional - sage.libs.pari
>>>>>>> c215f040
            True

        TESTS::

<<<<<<< HEAD
            sage: TestSuite(L).run()                                                                                    # optional - sage.libs.pari
=======
            sage: TestSuite(L).run()                                                    # optional - sage.libs.pari
>>>>>>> c215f040
        """
        potential_non_unit_denom = self._cut_off_extra_units_from_base_ring_element(x.denominator())
        if potential_non_unit_denom.is_unit():
            return self.element_class(self, x)
        raise ValueError("factor %s of denominator is not a unit" % potential_non_unit_denom)

    def _coerce_map_from_(self, S):
        """
        The only things that coerce into this ring are:

        - the base ring
        - other localizations

        EXAMPLES::

            sage: P.<x,y,z> = QQ[]
            sage: L = Localization(P, y*z)
            sage: M = Localization(P, (x, y, z))
            sage: M._coerce_map_from_(L)
            True
            sage: L._coerce_map_from_(M)
            False
            sage: Q.<u, v, w> = ZZ[]
            sage: N = Localization(Q, v*w)
            sage: L._coerce_map_from_(N)
            True
            sage: N._coerce_map_from_(M)
            False
            sage: O = Localization(L, x**2 + 1)
            sage: O._coerce_map_from_(M)
            False
            sage: O._coerce_map_from_(L)
            True
        """
        if S is self.base_ring():
            return True
        elif self.base_ring().has_coerce_map_from(S):
            return True
        elif isinstance(S, Localization):
            return all(self(p).is_unit() for p in S._extra_units)

    def fraction_field(self):
        """
        Return the fraction field of ``self``.

        EXAMPLES::

<<<<<<< HEAD
            sage: R.<a> = GF(5)[]                                                                                       # optional - sage.libs.pari
            sage: L = Localization(R, (a**2 - 3, a))                                                                    # optional - sage.libs.pari
            sage: L.fraction_field()                                                                                    # optional - sage.libs.pari
            Fraction Field of Univariate Polynomial Ring in a over Finite Field of size 5
            sage: L.is_subring(_)                                                                                       # optional - sage.libs.pari
=======
            sage: R.<a> = GF(5)[]                                                       # optional - sage.rings.finite_rings
            sage: L = Localization(R, (a**2 - 3, a))                                    # optional - sage.rings.finite_rings
            sage: L.fraction_field()                                                    # optional - sage.rings.finite_rings
            Fraction Field of Univariate Polynomial Ring in a over Finite Field of size 5
            sage: L.is_subring(_)                                                       # optional - sage.rings.finite_rings
>>>>>>> c215f040
            True
        """
        return self._fraction_field

    def characteristic(self):
        """
        Return the characteristic of ``self``.

        EXAMPLES::

            sage: R.<a> = GF(5)[]                                                       # optional - sage.rings.finite_rings
            sage: L = R.localization((a**2 - 3, a))                                     # optional - sage.rings.finite_rings
            sage: L.characteristic()                                                    # optional - sage.rings.finite_rings
            5
        """
        return self.base_ring().characteristic()

    def krull_dimension(self):
        """
        Return the Krull dimension of this localization.

        Since the current implementation just allows integral domains as base ring
        and localization at a finite set of elements the spectrum of ``self``
        is open in the irreducible spectrum of its base ring.
        Therefore, by density we may take the dimension from there.

        EXAMPLES::

            sage: R = ZZ.localization((2, 3))
            sage: R.krull_dimension()
            1
        """
        return self.base_ring().krull_dimension()

    def is_field(self, proof=True):
        """
        Return ``True`` if this ring is a field.

        INPUT:

        - ``proof`` -- (default: ``True``) Determines what to do in unknown
          cases

        ALGORITHM:

        If the parameter ``proof`` is set to ``True``, the returned value is
        correct but the method might throw an error.  Otherwise, if it is set
        to ``False``, the method returns True if it can establish that self is
        a field and False otherwise.

        EXAMPLES::

            sage: R = ZZ.localization((2, 3))
            sage: R.is_field()
            False
        """
        if proof:
            try:
                if self.krull_dimension() > 0:
                    return False
            except NotImplementedError:
                pass
        return super().is_field(proof=proof)<|MERGE_RESOLUTION|>--- conflicted
+++ resolved
@@ -34,11 +34,7 @@
     sage: I = S.cartesian_product(S)
     sage: add_units = u + [q, q + 1] + [ui - uj for ui, uj in I if ui != uj]
     sage: add_units += [q*ui - uj for ui, uj in I if ui != uj]
-<<<<<<< HEAD
-    sage: L = R.localization(tuple(add_units)); L                                                   # optional - sage.libs.pari
-=======
     sage: L = R.localization(tuple(add_units)); L                                       # optional - sage.libs.pari
->>>>>>> c215f040
     Multivariate Polynomial Ring in u0, u1, u2, q over Integer Ring localized at
      (q, q + 1, u2, u1, u1 - u2, u0, u0 - u2, u0 - u1, u2*q - u1, u2*q - u0,
       u1*q - u2, u1*q - u0, u0*q - u2, u0*q - u1)
@@ -133,13 +129,8 @@
 
     sage: S.<x, y, z, t> = QQ[]
     sage: T = S.quo(x + y + z)
-<<<<<<< HEAD
-    sage: F = T.fraction_field()                                                                    # optional - sage.libs.singular
-    sage: fF = L.hom((x, y, z, t), codomain=F); fF                                                  # optional - sage.libs.singular
-=======
     sage: F = T.fraction_field()                                                        # optional - sage.libs.singular
     sage: fF = L.hom((x, y, z, t), codomain=F); fF                                      # optional - sage.libs.singular
->>>>>>> c215f040
     Ring morphism:
       From: Multivariate Polynomial Ring in u0, u1, u2, q over Integer Ring
             localized at (q, q + 1, u2, u1, u1 - u2, u0, u0 - u2, u0 - u1,
@@ -159,11 +150,7 @@
 
 TESTS::
 
-<<<<<<< HEAD
-    sage: TestSuite(L).run()                                                                        # optional - sage.libs.singular sage.modules
-=======
     sage: TestSuite(L).run()                                                            # optional - sage.libs.singular sage.modules
->>>>>>> c215f040
 
 AUTHORS:
 
@@ -219,15 +206,9 @@
         [z, y, x]
 
         sage: R.<x, y> = ZZ[]
-<<<<<<< HEAD
-        sage: Q.<a, b> = R.quo(x**2 - 5)                                                                                # optional - sage.libs.singular
-        sage: p = b**2 - 5                                                                                              # optional - sage.libs.singular
-        sage: p == (b-a)*(b+a)                                                                                          # optional - sage.libs.singular
-=======
         sage: Q.<a, b> = R.quo(x**2 - 5)                                                # optional - sage.libs.singular
         sage: p = b**2 - 5                                                              # optional - sage.libs.singular
         sage: p == (b-a)*(b+a)                                                          # optional - sage.libs.singular
->>>>>>> c215f040
         True
         sage: normalize_extra_units(Q, [p])                                             # optional - sage.libs.pari
         doctest:...: UserWarning: Localization may not be represented uniquely
@@ -410,13 +391,8 @@
             sage: P.<X, Y> = QQ['x, y']
             sage: L = P.localization(X - Y)
             sage: x, y = L.gens()
-<<<<<<< HEAD
-            sage: p = (x^2 - y^2)/(x-y)^2                                                           # optional - sage.libs.singular
-            sage: p.factor()                                                                        # optional - sage.libs.singular
-=======
             sage: p = (x^2 - y^2)/(x-y)^2                                               # optional - sage.libs.singular
             sage: p.factor()                                                            # optional - sage.libs.singular
->>>>>>> c215f040
             (1/(x - y)) * (x + y)
         """
         num = self._value.numerator()
@@ -435,15 +411,9 @@
         EXAMPLES::
 
             sage: R.<x> = ZZ[]
-<<<<<<< HEAD
-            sage: L = Localization(R, x**2 + 1)                                                     # optional - sage.libs.pari
-            sage: f = L.hom([5], codomain=Localization(ZZ, 26))   # indirect doctest                # optional - sage.libs.pari
-            sage: f(x/(x**2+1))                                                                     # optional - sage.libs.pari
-=======
             sage: L = Localization(R, x**2 + 1)                                         # optional - sage.libs.pari
             sage: f = L.hom([5], codomain=Localization(ZZ, 26))   # indirect doctest    # optional - sage.libs.pari
             sage: f(x/(x**2+1))                                                         # optional - sage.libs.pari
->>>>>>> c215f040
             5/26
         """
         return self._value._im_gens_(codomain, im_gens, base_map=base_map)
@@ -479,21 +449,12 @@
         EXAMPLES::
 
             sage: P.<x,y,z> = QQ[]
-<<<<<<< HEAD
-            sage: L = P.localization((x, y*z))                                                      # optional - sage.libs.pari
-            sage: L(y*z).is_unit()                                                                  # optional - sage.libs.pari
-            True
-            sage: L(z).is_unit()                                                                    # optional - sage.libs.pari
-            True
-            sage: L(x*y*z).is_unit()                                                                # optional - sage.libs.pari
-=======
             sage: L = P.localization((x, y*z))                                          # optional - sage.libs.pari
             sage: L(y*z).is_unit()                                                      # optional - sage.libs.pari
             True
             sage: L(z).is_unit()                                                        # optional - sage.libs.pari
             True
             sage: L(x*y*z).is_unit()                                                    # optional - sage.libs.pari
->>>>>>> c215f040
             True
         """
         return self.parent()._cut_off_extra_units_from_base_ring_element(self._value.numerator()).is_unit()
@@ -506,15 +467,9 @@
 
             sage: P.<x,y,z> = ZZ[]
             sage: L = Localization(P, x*y*z)
-<<<<<<< HEAD
-            sage: L(x*y*z).inverse_of_unit()                                                        # optional - sage.libs.singular
-            1/(x*y*z)
-            sage: L(z).inverse_of_unit()                                                            # optional - sage.libs.singular
-=======
             sage: L(x*y*z).inverse_of_unit()                                            # optional - sage.libs.singular
             1/(x*y*z)
             sage: L(z).inverse_of_unit()                                                # optional - sage.libs.singular
->>>>>>> c215f040
             1/z
         """
         parent = self.parent()
@@ -563,13 +518,8 @@
         TESTS::
 
             sage: L = ZZ.localization(5)
-<<<<<<< HEAD
-            sage: cp3 = cyclotomic_polynomial(3).change_ring(L)                                     # optional - sage.libs.pari
-            sage: cp3.splitting_field('t')      #   indirect doctest                                # optional - sage.libs.pari sage.rings.number_field
-=======
             sage: cp3 = cyclotomic_polynomial(3).change_ring(L)                         # optional - sage.libs.pari
             sage: cp3.splitting_field('t')      #   indirect doctest                    # optional - sage.libs.pari sage.rings.number_field
->>>>>>> c215f040
             Number Field in t with defining polynomial x^2 + x + 1
         """
         from sage.rings.rational_field import QQ
@@ -658,30 +608,6 @@
         7-adic Ring with capped relative precision 20
 
         sage: R.<x> = ZZ[]
-<<<<<<< HEAD
-        sage: L = R.localization(x**2 + 1)                                                                              # optional - sage.libs.pari
-        sage: s = (x+5)/(x**2+1)
-        sage: s in L                                                                                                    # optional - sage.libs.pari
-        True
-        sage: t = (x+5)/(x**2+2)
-        sage: t in L                                                                                                    # optional - sage.libs.pari
-        False
-        sage: L(t)                                                                                                      # optional - sage.libs.pari
-        Traceback (most recent call last):
-        ...
-        TypeError: fraction must have unit denominator
-        sage: L(s) in R                                                                                                 # optional - sage.libs.pari
-        False
-        sage: y = L(x)                                                                                                  # optional - sage.libs.pari
-        sage: g = L(s)                                                                                                  # optional - sage.libs.pari
-        sage: g.parent()                                                                                                # optional - sage.libs.pari
-        Univariate Polynomial Ring in x over Integer Ring localized at (x^2 + 1,)
-        sage: f = (y+5)/(y**2+1); f                                                                                     # optional - sage.libs.pari
-        (x + 5)/(x^2 + 1)
-        sage: f == g                                                                                                    # optional - sage.libs.pari
-        True
-        sage: (y+5)/(y**2+2)                                                                                            # optional - sage.libs.pari
-=======
         sage: L = R.localization(x**2 + 1)                                              # optional - sage.libs.pari
         sage: s = (x+5)/(x**2+1)
         sage: s in L                                                                    # optional - sage.libs.pari
@@ -704,7 +630,6 @@
         sage: f == g                                                                    # optional - sage.libs.pari
         True
         sage: (y+5)/(y**2+2)                                                            # optional - sage.libs.pari
->>>>>>> c215f040
         Traceback (most recent call last):
         ...
         ValueError: factor x^2 + 2 of denominator is not a unit
@@ -737,13 +662,8 @@
             sage: TestSuite(L).run()
 
             sage: R.<x> = ZZ[]
-<<<<<<< HEAD
-            sage: L = R.localization(x**2 + 1)                                                                          # optional - sage.libs.pari
-            sage: TestSuite(L).run()                                                                                    # optional - sage.libs.pari
-=======
             sage: L = R.localization(x**2 + 1)                                          # optional - sage.libs.pari
             sage: TestSuite(L).run()                                                    # optional - sage.libs.pari
->>>>>>> c215f040
         """
         if type(extra_units) is tuple:
             extra_units = list(extra_units)
@@ -783,16 +703,10 @@
 
         EXAMPLES::
 
-<<<<<<< HEAD
-            sage: R.<a> = GF(3)[]                                                                                       # optional - sage.libs.pari
-            sage: Localization(R, a**2 - 1)                                                                             # optional - sage.libs.pari
-            Univariate Polynomial Ring in a over Finite Field of size 3 localized at (a + 1, a + 2)
-=======
             sage: R.<a> = GF(3)[]                                                       # optional - sage.rings.finite_rings
             sage: Localization(R, a**2 - 1)                                             # optional - sage.rings.finite_rings
             Univariate Polynomial Ring in a over Finite Field of size 3
              localized at (a + 1, a + 2)
->>>>>>> c215f040
         """
         return "%s localized at %s" % (self.base(), self._extra_units)
 
@@ -821,22 +735,13 @@
         EXAMPLES::
 
             sage: R.<x> = ZZ[]
-<<<<<<< HEAD
-            sage: L = Localization(R, x**2 + 1)                                                                         # optional - sage.libs.pari
-            sage: L.hom([5])   # indirect doctest                                                                       # optional - sage.libs.pari
-=======
             sage: L = Localization(R, x**2 + 1)                                         # optional - sage.libs.pari
             sage: L.hom([5])   # indirect doctest                                       # optional - sage.libs.pari
->>>>>>> c215f040
             Traceback (most recent call last):
             ...
             ValueError: images of some localized elements fail to be units
 
-<<<<<<< HEAD
-            sage: L.hom([5], codomain=Localization(ZZ, 26))   # indirect doctest                                        # optional - sage.libs.pari
-=======
             sage: L.hom([5], codomain=Localization(ZZ, 26))   # indirect doctest        # optional - sage.libs.pari
->>>>>>> c215f040
             Ring morphism:
               From: Univariate Polynomial Ring in x over Integer Ring
                     localized at (x^2 + 1,)
@@ -846,38 +751,22 @@
         TESTS::
 
             sage: phi = R.hom([5])
-<<<<<<< HEAD
-            sage: L._is_valid_homomorphism_(ZZ, [3], base_map=phi)                                                      # optional - sage.libs.pari
-            Traceback (most recent call last):
-            ...
-            ValueError: given base_map is not compatible with im_gens
-            sage: L._is_valid_homomorphism_(ZZ, [5], base_map=phi)                                                      # optional - sage.libs.pari
-=======
             sage: L._is_valid_homomorphism_(ZZ, [3], base_map=phi)                      # optional - sage.libs.pari
             Traceback (most recent call last):
             ...
             ValueError: given base_map is not compatible with im_gens
             sage: L._is_valid_homomorphism_(ZZ, [5], base_map=phi)                      # optional - sage.libs.pari
->>>>>>> c215f040
             Traceback (most recent call last):
             ...
             ValueError: images of some localized elements fail to be units
 
             sage: phi = R.hom([5], codomain=QQ)
-<<<<<<< HEAD
-            sage: L._is_valid_homomorphism_(ZZ, [5], base_map=phi)                                                      # optional - sage.libs.pari
-=======
             sage: L._is_valid_homomorphism_(ZZ, [5], base_map=phi)                      # optional - sage.libs.pari
->>>>>>> c215f040
             Traceback (most recent call last):
             ...
             ValueError: codomain of base_map must be Integer Ring
 
-<<<<<<< HEAD
-            sage: L._is_valid_homomorphism_(QQ, [5], base_map=phi)                                                      # optional - sage.libs.pari
-=======
             sage: L._is_valid_homomorphism_(QQ, [5], base_map=phi)                      # optional - sage.libs.pari
->>>>>>> c215f040
             True
         """
         B = self.base_ring()
@@ -909,11 +798,7 @@
         EXAMPLES::
 
             sage: R.<x, y> = ZZ[]
-<<<<<<< HEAD
-            sage: Localization(R, (x**2 + 1, y - 1)).ngens()                                                            # optional - sage.libs.pari
-=======
             sage: Localization(R, (x**2 + 1, y - 1)).ngens()                            # optional - sage.libs.pari
->>>>>>> c215f040
             2
 
             sage: Localization(ZZ, 2).ngens()
@@ -929,11 +814,7 @@
         EXAMPLES::
 
             sage: R.<x, y> = ZZ[]
-<<<<<<< HEAD
-            sage: R.localization((x**2 + 1, y - 1)).gen(0)                                                              # optional - sage.libs.pari
-=======
             sage: R.localization((x**2 + 1, y - 1)).gen(0)                              # optional - sage.libs.pari
->>>>>>> c215f040
             x
 
             sage: ZZ.localization(2).gen(0)
@@ -949,11 +830,7 @@
         EXAMPLES::
 
             sage: R.<x, y> = ZZ[]
-<<<<<<< HEAD
-            sage: Localization(R, (x**2 + 1, y - 1)).gens()                                                             # optional - sage.libs.pari
-=======
             sage: Localization(R, (x**2 + 1, y - 1)).gens()                             # optional - sage.libs.pari
->>>>>>> c215f040
             (x, y)
 
             sage: Localization(ZZ, 2).gens()
@@ -977,17 +854,10 @@
         EXAMPLES::
 
             sage: P.<x,y,z> = QQ[]
-<<<<<<< HEAD
-            sage: L = Localization(P, (x, y*z))                                                                         # optional - sage.libs.pari
-            sage: L._cut_off_extra_units_from_base_ring_element(x*y*z)                                                  # optional - sage.libs.pari
-            1
-            sage: L._cut_off_extra_units_from_base_ring_element(x*z)                                                    # optional - sage.libs.pari
-=======
             sage: L = Localization(P, (x, y*z))                                         # optional - sage.libs.pari
             sage: L._cut_off_extra_units_from_base_ring_element(x*y*z)                  # optional - sage.libs.pari
             1
             sage: L._cut_off_extra_units_from_base_ring_element(x*z)                    # optional - sage.libs.pari
->>>>>>> c215f040
             1
 
         TESTS:
@@ -1028,26 +898,15 @@
 
             sage: P.<x,y,z> = QQ[]
             sage: d = x**2 + y**2 + z**2
-<<<<<<< HEAD
-            sage: L = Localization(P, d)                                                                                # optional - sage.libs.pari
-            sage: L._fraction_to_element((x+y+z)/d)                                                                     # optional - sage.libs.pari
-            (x + y + z)/(x^2 + y^2 + z^2)
-            sage: _ in L                                                                                                # optional - sage.libs.pari
-=======
             sage: L = Localization(P, d)                                                # optional - sage.libs.pari
             sage: L._fraction_to_element((x+y+z)/d)                                     # optional - sage.libs.pari
             (x + y + z)/(x^2 + y^2 + z^2)
             sage: _ in L                                                                # optional - sage.libs.pari
->>>>>>> c215f040
             True
 
         TESTS::
 
-<<<<<<< HEAD
-            sage: TestSuite(L).run()                                                                                    # optional - sage.libs.pari
-=======
             sage: TestSuite(L).run()                                                    # optional - sage.libs.pari
->>>>>>> c215f040
         """
         potential_non_unit_denom = self._cut_off_extra_units_from_base_ring_element(x.denominator())
         if potential_non_unit_denom.is_unit():
@@ -1095,19 +954,11 @@
 
         EXAMPLES::
 
-<<<<<<< HEAD
-            sage: R.<a> = GF(5)[]                                                                                       # optional - sage.libs.pari
-            sage: L = Localization(R, (a**2 - 3, a))                                                                    # optional - sage.libs.pari
-            sage: L.fraction_field()                                                                                    # optional - sage.libs.pari
-            Fraction Field of Univariate Polynomial Ring in a over Finite Field of size 5
-            sage: L.is_subring(_)                                                                                       # optional - sage.libs.pari
-=======
             sage: R.<a> = GF(5)[]                                                       # optional - sage.rings.finite_rings
             sage: L = Localization(R, (a**2 - 3, a))                                    # optional - sage.rings.finite_rings
             sage: L.fraction_field()                                                    # optional - sage.rings.finite_rings
             Fraction Field of Univariate Polynomial Ring in a over Finite Field of size 5
             sage: L.is_subring(_)                                                       # optional - sage.rings.finite_rings
->>>>>>> c215f040
             True
         """
         return self._fraction_field
