--- conflicted
+++ resolved
@@ -669,22 +669,11 @@
         if not type(extra_units) is list:
             extra_units = [extra_units]
 
-<<<<<<< HEAD
-        try:
-            from sage.rings.polynomial.laurent_polynomial_ring import is_LaurentPolynomialRing
-        except ImportError:
-            pass
-        else:
-            if is_LaurentPolynomialRing(base_ring):
-                extra_units += list(base_ring.gens())
-                base_ring = base_ring.polynomial_ring()
-=======
         from sage.rings.polynomial.laurent_polynomial_ring_base import LaurentPolynomialRing_generic
 
         if isinstance(base_ring, LaurentPolynomialRing_generic):
             extra_units += list(base_ring.gens())
             base_ring = base_ring.polynomial_ring()
->>>>>>> 5dd80aa9
 
         if isinstance(base_ring, Localization):
             # don't allow recursive constructions
