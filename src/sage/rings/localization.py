--- conflicted
+++ resolved
@@ -41,16 +41,6 @@
 
 Define the representation matrices (of one of the three dimensional irreducible representations)::
 
-<<<<<<< HEAD
-    sage: m1 = matrix(L, [[u1, 0, 0], [0, u0, 0], [0, 0, u0]])                                      # optional - sage.libs.pari sage.modules
-    sage: m2 = matrix(L, [[(u0*q - u0)/(u0 - u1), (u0*q - u1)/(u0 - u1), 0],                        # optional - sage.libs.pari sage.modules
-    ....:                 [(-u1*q + u0)/(u0 - u1), (-u1*q + u1)/(u0 - u1), 0],
-    ....:                 [0, 0, -1]])
-    sage: m3 = matrix(L, [[-1, 0, 0],                                                               # optional - sage.libs.pari sage.modules
-    ....:                 [0, u0*(1 - q)/(u1*q - u0), q*(u1 - u0)/(u1*q - u0)],
-    ....:                 [0, (u1*q^2 - u0)/(u1*q - u0), (u1*q^ 2 - u1*q)/(u1*q - u0)]])
-    sage: m1.base_ring() == L                                                                       # optional - sage.libs.pari sage.modules
-=======
     sage: m1 = matrix(L, [[u1, 0, 0], [0, u0, 0], [0, 0, u0]])                                      # optional - sage.modules
     sage: m2 = matrix(L, [[(u0*q - u0)/(u0 - u1), (u0*q - u1)/(u0 - u1), 0],                        # optional - sage.modules
     ....:                 [(-u1*q + u0)/(u0 - u1), (-u1*q + u1)/(u0 - u1), 0],
@@ -59,30 +49,10 @@
     ....:                 [0, u0*(1 - q)/(u1*q - u0), q*(u1 - u0)/(u1*q - u0)],
     ....:                 [0, (u1*q^2 - u0)/(u1*q - u0), (u1*q^ 2 - u1*q)/(u1*q - u0)]])
     sage: m1.base_ring() == L                                                                       # optional - sage.modules
->>>>>>> a36b1230
     True
 
 Check relations of the Ariki-Koike algebra::
 
-<<<<<<< HEAD
-    sage: m1*m2*m1*m2 == m2*m1*m2*m1                                                                # optional - sage.libs.pari sage.modules
-    True
-    sage: m2*m3*m2 == m3*m2*m3                                                                      # optional - sage.libs.pari sage.modules
-    True
-    sage: m1*m3 == m3*m1                                                                            # optional - sage.libs.pari sage.modules
-    True
-    sage: m1**3 -(u0+u1+u2)*m1**2 +(u0*u1+u0*u2+u1*u2)*m1 - u0*u1*u2 == 0                           # optional - sage.libs.pari sage.modules
-    True
-    sage: m2**2 -(q-1)*m2 - q == 0                                                                  # optional - sage.libs.pari sage.modules
-    True
-    sage: m3**2 -(q-1)*m3 - q == 0                                                                  # optional - sage.libs.pari sage.modules
-    True
-    sage: ~m1 in m1.parent()                                                                        # optional - sage.libs.pari sage.modules
-    True
-    sage: ~m2 in m2.parent()                                                                        # optional - sage.libs.pari sage.modules
-    True
-    sage: ~m3 in m3.parent()                                                                        # optional - sage.libs.pari sage.modules
-=======
     sage: m1*m2*m1*m2 == m2*m1*m2*m1                                                                # optional - sage.modules
     True
     sage: m2*m3*m2 == m3*m2*m3                                                                      # optional - sage.modules
@@ -100,7 +70,6 @@
     sage: ~m2 in m2.parent()                                                                        # optional - sage.modules
     True
     sage: ~m3 in m3.parent()                                                                        # optional - sage.modules
->>>>>>> a36b1230
     True
 
 Obtain specializations in positive characteristic::
@@ -172,19 +141,11 @@
             u1 |--> ybar
             u2 |--> zbar
             q |--> tbar
-<<<<<<< HEAD
-    sage: mF1 = matrix({k:fF(v) for k, v in m1.dict().items()}); mF1                                # optional - sage.libs.singular sage.modules
-    [        ybar            0            0]
-    [           0 -ybar - zbar            0]
-    [           0            0 -ybar - zbar]
-    sage: mF1.base_ring() == F                                                                      # optional - sage.libs.singular sage.modules
-=======
     sage: mF1 = matrix({k:fF(v) for k, v in m1.dict().items()}); mF1                                # optional - sage.modules
     [        ybar            0            0]
     [           0 -ybar - zbar            0]
     [           0            0 -ybar - zbar]
     sage: mF1.base_ring() == F                                                                      # optional - sage.modules
->>>>>>> a36b1230
     True
 
 TESTS::
@@ -249,17 +210,10 @@
         sage: p = b**2 - 5                                                                                              # optional - sage.libs.singular
         sage: p == (b-a)*(b+a)                                                                                          # optional - sage.libs.singular
         True
-<<<<<<< HEAD
-        sage: normalize_extra_units(Q, [p])                                                                             # optional - sage.libs.pari sage.libs.singular
-        doctest:...: UserWarning: Localization may not be represented uniquely
-        [b^2 - 5]
-        sage: normalize_extra_units(Q, [p], warning=False)                                                              # optional - sage.libs.pari sage.libs.singular
-=======
         sage: normalize_extra_units(Q, [p])                                                                             # optional - sage.libs.pari
         doctest:...: UserWarning: Localization may not be represented uniquely
         [b^2 - 5]
         sage: normalize_extra_units(Q, [p], warning=False)                                                              # optional - sage.libs.pari
->>>>>>> a36b1230
         [b^2 - 5]
     """
     # convert to base ring
