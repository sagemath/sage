--- conflicted
+++ resolved
@@ -442,18 +442,6 @@
         sage: rings += [GF(49, 'a')]                                                    # optional - sage.rings.finite_rings
         sage: rings += [MatrixSpace(GF(17), 3)]                                         # optional - sage.rings.finite_rings sage.modules
         sage: for C in rings:
-<<<<<<< HEAD
-        ....:     sage.rings.tests.test_karatsuba_multiplication(C, 10, 10)
-
-    Zero-tests over ``QQbar`` are currently very slow, so we test only very small examples::
-
-        sage: sage.rings.tests.test_karatsuba_multiplication(QQbar, 3, 3, numtests=2)   # optional - sage.rings.number_field
-
-    Larger degrees (over ``ZZ``, using FLINT)::
-
-        sage: sage.rings.tests.test_karatsuba_multiplication(ZZ, 1000, 1000,
-        ....:     ref_mul=lambda f,g: f*g, base_ring_random_elt_args=[1000])
-=======
         ....:     test_karatsuba_multiplication(C, 10, 10)
 
     Zero-tests over ``QQbar`` are currently very slow, so we test only very small examples::
@@ -465,7 +453,6 @@
         sage: test_karatsuba_multiplication(ZZ, 1000, 1000,
         ....:                               ref_mul=lambda f,g: f*g,
         ....:                               base_ring_random_elt_args=[1000])
->>>>>>> 189eb200
 
     Some more aggressive tests::
 
