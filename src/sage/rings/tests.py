--- conflicted
+++ resolved
@@ -474,17 +474,10 @@
 
     Some more aggressive tests::
 
-<<<<<<< HEAD
-        sage: for C in rings:  # long time
-        ....:     sage.rings.tests.test_karatsuba_multiplication(C, 10, 10)
-        sage: sage.rings.tests.test_karatsuba_multiplication(ZZ, 10000, 10000,
-        ....:     ref_mul=lambda f,g: f*g, base_ring_random_elt_args=[100000])
-=======
         sage: testrings = [QQ, ZZ[I], ZZ[I, sqrt(2)], GF(49, 'a'), MatrixSpace(GF(17), 3)]
         sage: for C in testrings:                                           # long time
         ....:     sage.rings.tests.test_karatsuba_multiplication(C, 10, 10)
         sage: sage.rings.tests.test_karatsuba_multiplication(ZZ, 10000, 10000, ref_mul=lambda f,g: f*g, base_ring_random_elt_args=[100000])
->>>>>>> a36b1230
 
     """
     from sage.misc.prandom import randint
