r"""
Extension of rings

Sage offers the possibility to work with ring extensions `L/K` as
actual parents and perform meaningful operations on them and their
elements.

The simplest way to build an extension is to use the method
:meth:`sage.categories.commutative_rings.CommutativeRings.ParentMethods.over` on the top ring,
that is `L`.
For example, the following line constructs the extension of
finite fields `\mathbf{F}_{5^4}/\mathbf{F}_{5^2}`::

    sage: GF(5^4).over(GF(5^2))
    Field in z4 with defining polynomial x^2 + (4*z2 + 3)*x + z2 over its base

By default, Sage reuses the canonical generator of the top ring
(here `z_4 \in \mathbf{F}_{5^4}`), together with its name. However,
the user can customize them by passing in appropriate arguments::

    sage: F = GF(5^2)
    sage: k = GF(5^4)
    sage: z4 = k.gen()
    sage: K.<a> = k.over(F, gen = 1-z4)
    sage: K
    Field in a with defining polynomial x^2 + z2*x + 4 over its base

The base of the extension is available via the method :meth:`base` (or
equivalently :meth:`base_ring`)::

    sage: K.base()
    Finite Field in z2 of size 5^2

It is also possible to build an extension on top of another extension,
obtaining this way a tower of extensions::

    sage: L.<b> = GF(5^8).over(K)
    sage: L
    Field in b with defining polynomial x^2 + (4*z2 + 3*a)*x + 1 - a over its base
    sage: L.base()
    Field in a with defining polynomial x^2 + z2*x + 4 over its base
    sage: L.base().base()
    Finite Field in z2 of size 5^2

The method :meth:`bases` gives access to the complete list of rings in
a tower::

    sage: L.bases()
    [Field in b with defining polynomial x^2 + (4*z2 + 3*a)*x + 1 - a over its base,
     Field in a with defining polynomial x^2 + z2*x + 4 over its base,
     Finite Field in z2 of size 5^2]

Once we have constructed an extension (or a tower of extensions), we
have interesting methods attached to it. As a basic example, one can
compute a basis of the top ring over any base in the tower::

    sage: L.basis_over(K)
    [1, b]
    sage: L.basis_over(F)
    [1, a, b, a*b]

When the base is omitted, the default is the natural base of the extension::

    sage: L.basis_over()
    [1, b]

The method :meth:`sage.rings.ring_extension_element.RingExtensionWithBasis.vector`
computes the coordinates of an element according to the above basis::

    sage: u = a + 2*b + 3*a*b
    sage: u.vector()   # over K
    (a, 2 + 3*a)
    sage: u.vector(F)
    (0, 1, 2, 3)

One can also compute traces and norms with respect to any base of the tower::

    sage: u.trace()           # over K
    (2*z2 + 1) + (2*z2 + 1)*a
    sage: u.trace(F)
    z2 + 1
    sage: u.trace().trace()   # over K, then over F
    z2 + 1

    sage: u.norm()            # over K
    (z2 + 1) + (4*z2 + 2)*a
    sage: u.norm(F)
    2*z2 + 2

And minimal polynomials::

    sage: u.minpoly()
    x^2 + ((3*z2 + 4) + (3*z2 + 4)*a)*x + (z2 + 1) + (4*z2 + 2)*a
    sage: u.minpoly(F)
    x^4 + (4*z2 + 4)*x^3 + x^2 + (z2 + 1)*x + 2*z2 + 2


AUTHOR:

- Xavier Caruso (2019)
"""

#############################################################################
#    Copyright (C) 2019 Xavier Caruso <xavier.caruso@normalesup.org>
#                  2022 Julian Rüth <julian.rueth@fsfe.org>
#
#    This program is free softwGare: you can redistribute it and/or modify
#    it under the terms of the GNU General Public License as published by
#    the Free Software Foundation, either version 2 of the License, or
#    (at your option) any later version.
#                  http://www.gnu.org/licenses/
#****************************************************************************


from sage.misc.fast_methods cimport hash_by_id
from sage.misc.cachefunc import cached_method
from sage.cpython.getattr cimport AttributeErrorMessage
from sage.cpython.getattr import dir_with_other_class
from sage.misc.latex import latex, latex_variable_name

from sage.structure.factory import UniqueFactory
from sage.structure.parent cimport Parent
from sage.structure.element cimport Element
from sage.structure.category_object import normalize_names
from sage.categories.map cimport Map
from sage.categories.commutative_rings import CommutativeRings
from sage.categories.commutative_algebras import CommutativeAlgebras
from sage.categories.fields import Fields
from sage.rings.ring cimport CommutativeRing, CommutativeAlgebra
from sage.rings.integer_ring import ZZ
from sage.rings.infinity import Infinity

from sage.rings.ring_extension_element cimport (
    RingExtensionElement, RingExtensionFractionFieldElement, RingExtensionWithBasisElement)
from sage.rings.ring_extension_morphism cimport (
    RingExtensionHomomorphism, RingExtensionBackendIsomorphism, RingExtensionBackendReverseIsomorphism,
    are_equal_morphisms, MapFreeModuleToRelativeRing, MapRelativeRingToFreeModule)
from sage.rings.ring_extension_conversion cimport (
    backend_parent, backend_morphism, to_backend, from_backend)


# Helper functions
##################

def tower_bases(ring, degree):
    r"""
    Return the list of bases of ``ring`` (including itself); if
    degree is ``True``, restrict to finite extensions and return
    in addition the degree of ``ring`` over each base.

    INPUT:

    - ``ring`` -- a commutative ring

    - ``degree`` -- a boolean

    EXAMPLES::

        sage: from sage.rings.ring_extension import tower_bases
        sage: S.<x> = QQ[]
        sage: T.<y> = S[]
        sage: tower_bases(T, False)
        ([Univariate Polynomial Ring in y over Univariate Polynomial Ring in x over Rational Field,
          Univariate Polynomial Ring in x over Rational Field,
          Rational Field],
         [])
        sage: tower_bases(T, True)
        ([Univariate Polynomial Ring in y over Univariate Polynomial Ring in x over Rational Field],
         [1])

        sage: K.<a> = Qq(5^2)
        sage: L.<w> = K.extension(x^3 - 5)
        sage: tower_bases(L, True)
        ([5-adic Eisenstein Extension Field in w defined by x^3 - 5 over its base field,
          5-adic Unramified Extension Field in a defined by x^2 + 4*x + 2,
          5-adic Field with capped relative precision 20],
         [1, 3, 6])
    """
    bases = [ ]
    degrees = [ ]
    base = ring
    deg = 1
    while True:
        bases.append(base)
        if degree:
            degrees.append(deg)
            try:
                d = base.relative_degree()
            except AttributeError:
                try:
                    d = base.degree()
                except AttributeError:
                    break
            if d is Infinity: break
            deg *= d
        newbase = base._base
        if newbase is base: break
        base = newbase
    return bases, degrees


def common_base(K, L, degree):
    """
    Return a common base on which ``K`` and ``L`` are defined.

    INPUT:

    - ``K`` -- a commutative ring

    - ``L`` -- a commutative ring

    - ``degree`` -- a boolean; if true, return the degree of
      ``K`` and ``L`` over their common base

    EXAMPLES::

        sage: from sage.rings.ring_extension import common_base

        sage: common_base(GF(5^3), GF(5^7), False)
        Finite Field of size 5
        sage: common_base(GF(5^3), GF(5^7), True)
        (Finite Field of size 5, 3, 7)

        sage: common_base(GF(5^3), GF(7^5), False)
        Traceback (most recent call last):
        ...
        NotImplementedError: unable to find a common base

    When ``degree`` is set to ``True``, we only look up for bases on
    which both ``K`` and ``L`` are finite::

        sage: S.<x> = QQ[]
        sage: common_base(S, QQ, False)
        Rational Field
        sage: common_base(S, QQ, True)
        Traceback (most recent call last):
        ...
        NotImplementedError: unable to find a common base

    """
    bases_K, degrees_K = tower_bases(K, degree)
    bases_L, degrees_L = tower_bases(L, degree)
    base = None
    for iL in range(len(bases_L)):
        try:
            iK = bases_K.index(bases_L[iL])
            base = bases_L[iL]
            break
        except ValueError:
            pass
    if base is None:
        raise NotImplementedError("unable to find a common base")
    if degree:
        return base, degrees_K[iK], degrees_L[iL]
    else:
        return base


def generators(ring, base):
    r"""
    Return the generators of ``ring`` over ``base``.

    INPUT:

    - ``ring`` -- a commutative ring

    - ``base`` -- a commutative ring

    EXAMPLES::

        sage: from sage.rings.ring_extension import generators
        sage: S.<x> = QQ[]
        sage: T.<y> = S[]

        sage: generators(T, S)
        (y,)
        sage: generators(T, QQ)
        (y, x)
    """
    gens = tuple()
    while ring is not ring.base_ring() and (base is None or not base.has_coerce_map_from(ring)):
        gens += tuple(ring.gens())
        ring = ring.base_ring()
    if base is None:
        return gens
    else:
        return tuple([x for x in gens if x not in base])


def variable_names(ring, base):
    r"""
    Return the variable names of the generators of ``ring``
    over ``base``.

    INPUT:

    - ``ring`` -- a commutative ring

    - ``base`` -- a commutative ring

    EXAMPLES::

        sage: from sage.rings.ring_extension import variable_names
        sage: S.<x> = QQ[]
        sage: T.<y> = S[]

        sage: variable_names(T, S)
        ('y',)
        sage: variable_names(T, QQ)
        ('y', 'x')
    """
    names = tuple()
    while ring is not ring.base_ring() and (base is None or not base.has_coerce_map_from(ring)):
        gens = ring.gens()
        vars = ring.variable_names()
        if len(gens) != len(vars):
            raise NotImplementedError("cannot figure out the variable names")
        if base is None:
            names += tuple(vars)
        else:
            for gen, var in zip(gens, vars):
                if gen not in base:
                    names += (var,)
        ring = ring.base_ring()
    return names


# Factory
#########

class RingExtensionFactory(UniqueFactory):
    """
    Factory for ring extensions.

    TESTS::

        sage: E = QQ.over(ZZ)
        sage: QQ.over(ZZ) is E
        True

        sage: K.<a> = QQ.extension(x^2 - 2)
        sage: E = K.over(QQ)
        sage: E
        Field in a with defining polynomial x^2 - 2 over its base

        sage: E2.<b> = K.over(QQ)
        sage: E2 is E
        False
    """
    def create_key_and_extra_args(self, ring, defining_morphism=None, gens=None, names=None, constructors=None):
        """
        Create a key and return it together with a list of constructors
        of the object.

        INPUT:

        - ``ring`` -- a commutative ring

        - ``defining_morphism`` -- a ring homomorphism or a commutative
          ring or ``None`` (default: ``None``); the defining morphism of
          this extension or its base (if it coerces to ``ring``)

        - ``gens`` -- a list of generators of this extension (over its base)
          or ``None`` (default: ``None``);

        - ``names`` -- a list or a tuple of variable names or ``None``
          (default: ``None``)

        - ``constructors`` -- a list of constructors; each constructor
          is a pair `(class, arguments)` where `class` is the class
          implementing the extension and `arguments` is the dictionary
          of arguments to pass in to init function

        TESTS::

            sage: from sage.rings.ring_extension import RingExtension
            sage: RingExtension.create_key_and_extra_args(QQ, ZZ)
            ((Ring morphism:
                From: Integer Ring
                To:   Rational Field
                Defn: 1 |--> 1, (), ()),
             {'constructors': [(<class 'sage.rings.ring_extension.RingExtension_generic'>,
                {'is_backend_exposed': True,
                 'print_options': {'print_elements_as': None, 'print_parent_as': None}})]})

            sage: RingExtension.create_key_and_extra_args(GF(5^4), GF(5^2), names=('a',))
            ((Ring morphism:
                From: Finite Field in z2 of size 5^2
                To:   Finite Field in z4 of size 5^4
                Defn: z2 |--> z4^3 + z4^2 + z4 + 3, (z4,), ('a',)),
             {'constructors': [(<class 'sage.rings.ring_extension.RingExtensionWithGen'>,
                {'gen': z4, 'is_backend_exposed': True, 'names': ('a',)})]})
        """
        use_generic_constructor = True
        is_backend_exposed = True
        print_as = None

        if defining_morphism is None:
            base = ring.base_ring()
        elif isinstance(defining_morphism, Map):
            base = defining_morphism.domain()
        elif defining_morphism in CommutativeRings():
            base = defining_morphism
            defining_morphism = None
        else:
            raise TypeError("only commutative rings are accepted")

        # We compute the defining morphism
        if defining_morphism is None:
            if isinstance(base, RingExtension_generic):
                backend_base = (<RingExtension_generic>base)._backend
                if ring.has_coerce_map_from(backend_base):
                    defining_morphism = RingExtensionHomomorphism(base.Hom(ring), ring.coerce_map_from(backend_base))
            else:
                if ring.has_coerce_map_from(base):
                    defining_morphism = ring.coerce_map_from(base)
            if defining_morphism is None:
                raise ValueError("No coercion map from %s to %s" % (base,ring))
        else:
            if defining_morphism.domain() is not base:
                defining_morphism = defining_morphism.extend_domain(base)
            if defining_morphism.codomain() is not ring:
                defining_morphism = defining_morphism.extend_codomain(ring)
        if not isinstance(defining_morphism, RingExtensionHomomorphism):
            defining_morphism = RingExtensionHomomorphism(defining_morphism.parent(), defining_morphism)
        if isinstance(ring, RingExtension_generic):
            defining_morphism = backend_morphism(defining_morphism, forget="codomain")
            if (<RingExtension_generic>ring)._is_backend_exposed:
                print_as = (<RingExtension_generic>ring)._backend
            else:
                use_generic_constructor = False
                is_backend_exposed = False

        # We normalize other attributes
        if gens is not None:
            if not isinstance(gens, (list, tuple)):
                raise TypeError("gens must be a list or a tuple")
            gens = tuple(ring(g) for g in gens )
            if names is None:
                raise TypeError("you must specify the names of the generators")
            names = normalize_names(len(gens), names)
            use_generic_constructor = False
        else:
            gens = generators(ring, base)
            if names is None:
                try:
                    names = variable_names(ring, base)
                except NotImplementedError:
                    gens = names = None
            else:
                names = normalize_names(len(gens), names)
                use_generic_constructor = False

        # We figure out what are the best constructors
        if constructors is None:
            constructors = [ ]
            if gens is not None and len(gens) == 1:
                constructors.append((RingExtensionWithGen,
                                     {'gen': gens[0], 'names': names,
                                      'is_backend_exposed': is_backend_exposed}))
            if use_generic_constructor:
                constructors.append((RingExtension_generic,
                                     {'print_options': {'print_parent_as': print_as,
                                                        'print_elements_as': print_as},
                                      'is_backend_exposed': is_backend_exposed}))

        # We build the key and return it
        return (defining_morphism, gens, names), {'constructors': constructors}

    def create_object(self, version, key, **extra_args):
        """
        Return the object associated to a given key.

        TESTS::

            sage: from sage.rings.ring_extension import RingExtension
            sage: key, extra_args = RingExtension.create_key_and_extra_args(QQ, ZZ)
            sage: RingExtension.create_object((8,9,0), key, **extra_args)
            Rational Field over its base
        """
        defining_morphism, gens, names = key
        constructors = extra_args['constructors']
        if len(constructors) == 0:
            raise NotImplementedError("no constructor available for this extension")
        for (constructor, kwargs) in constructors[:-1]:
            try:
                return constructor(defining_morphism, **kwargs)
            except (NotImplementedError, ValueError, TypeError):
                pass
        (constructor, kwargs) = constructors[-1]
        return constructor(defining_morphism, **kwargs)


RingExtension = RingExtensionFactory("sage.rings.ring_extension.RingExtension")


# General extensions
####################

cdef class RingExtension_generic(CommutativeAlgebra):
    r"""
    A generic class for all ring extensions.

    TESTS::

        sage: Q = QQ.over(ZZ)  # indirect doctest
        sage: Q
        Rational Field over its base

        sage: type(Q)
        <class 'sage.rings.ring_extension.RingExtension_generic'>

        sage: TestSuite(Q).run()

    """
    Element = RingExtensionElement

    def __init__(self, defining_morphism, print_options={}, import_methods=True, is_backend_exposed=False, category=None):
        r"""
        Initialize this ring extension.

        INPUT:

        - ``defining_morphism`` -- a ring homomorphism

        - ``print_options`` -- a dictionary

        - ``import_methods`` -- a boolean (default: ``True``); whether this
          parent (resp. its elements) import the methods of the backend
          parent class (resp. element class)

        - ``is_backend_exposed`` -- a boolean (default: ``False``); whether
          the backend ring can be exposed to the user

        - ``category`` -- the category for the resulting parent
          (default: ``CommutativeRings()``)

        .. NOTE:

            The attribute `is_backend_exposed` is only used for printing;
            when it is ``False``, printing an element like its backend is
            disabled (and a ``RuntimeError`` is raised when it would occur).

        OUTPUT:

        The extension defined by ``defining_morphism``

        EXAMPLES::

            sage: QQ.over(ZZ)
            Rational Field over its base

            sage: S.<x> = QQ[]
            sage: S.over()  # over QQ
            Univariate Polynomial Ring in x over Rational Field over its base

        TESTS::

            sage: ZZ.over(NN)
            Traceback (most recent call last):
            ...
            TypeError: only commutative rings are accepted

            sage: K = GF(5^3)
            sage: K.over(K.frobenius_endomorphism())
            Traceback (most recent call last):
            ...
            ValueError: exotic defining morphism between two rings in the tower; consider using another variable name

        """
        cdef CommutativeRing base, ring
        cdef CommutativeRing b, backend
        cdef Map f

        base = defining_morphism.domain()
        ring = defining_morphism.codomain()
        if category is None:
            # Another option would be to set category = CommutativeAlgebras(base)
            # but CommutativeRings() seems safer, especially when dealing with
            # morphisms which do not need to preserve the base
            category = CommutativeRings()
        CommutativeAlgebra.__init__(self, ZZ, category=category)
        self._base = base
        self._backend = ring
        self._backend_defining_morphism = defining_morphism
        self._defining_morphism = RingExtensionHomomorphism(self._base.Hom(self), defining_morphism)
        self._print_options = print_options.copy()
        if 'over' not in self._print_options:
            self._print_options['over'] = ZZ(0)
        self._import_methods = import_methods
        self._is_backend_exposed = is_backend_exposed
        self._type = "Ring"
        if self._backend in Fields():
            self._type = "Field"

        # Some checks
        if (base not in CommutativeRings()
         or ring not in CommutativeRings()
         or not defining_morphism.category_for().is_subcategory(CommutativeRings())):
            raise TypeError("only commutative rings are accepted")
        f = ring.Hom(ring).identity()
        b = self
        while isinstance(b, RingExtension_generic):
            f *= backend_morphism((<RingExtension_generic>b)._backend_defining_morphism)
            b = b._base
            if isinstance(b, RingExtension_generic):
                backend = (<RingExtension_generic>b)._backend
            else:
                backend = b
            if ring.has_coerce_map_from(backend) and not are_equal_morphisms(f, None):
                # TODO: find a better message
                raise ValueError("exotic defining morphism between two rings in the tower; consider using another variable name")

        # We register coercion/conversion maps
        self.register_coercion(self._defining_morphism.__copy__())
        self.register_coercion(RingExtensionBackendIsomorphism(ring.Hom(self)))
        ring.register_conversion(RingExtensionBackendReverseIsomorphism(self.Hom(ring)))

    def __getattr__(self, name):
        """
        If this extension was created with ``import_methods = True``,
        return a wrapper to the corresponding method of the backend
        parent (if it exists).

        EXAMPLES::

            sage: K.<a> = QQ.extension(x^2 - 2)
            sage: E = K.over()  # over QQ

            sage: hasattr(E, 'automorphisms')
            True
            sage: E.automorphisms()
            [Ring endomorphism of Field in a with defining polynomial x^2 - 2 over its base
               Defn: a |--> a,
             Ring endomorphism of Field in a with defining polynomial x^2 - 2 over its base
               Defn: a |--> -a]
        """
        try:
            return self.getattr_from_category(name)
        except AttributeError:
            pass
        method = None
        if self._import_methods and hasattr(self._backend, name):
            method = getattr(self._backend, name)
        if not callable(method):
            raise AttributeError(AttributeErrorMessage(self, name))
        def wrapper(*args, **kwargs):
            output = method(*to_backend(args), **to_backend(kwargs))
            return from_backend(output, self)
        wrapper.__doc__ = method.__doc__
        return wrapper

    def __dir__(self):
        """
        Return the list of all the attributes of this extension;
        if the extension was created with ``import_methods = True``,
        concatenate this list with the list of all the methods of
        the backend parent.

        EXAMPLES::

            sage: A.<a> = QQ.extension(x^2 - 2)
            sage: K.<a> = A.over()

            sage: dir(K)
            ['CartesianProduct',
             'Element',
             'Hom',
             ...
             'zeta',
             'zeta_coefficients',
             'zeta_function',
             'zeta_order']
        """
        d = dir_with_other_class(self, self.category().parent_class)
        if not self._import_methods:
            return d
        for name in dir(self._backend):
            if name[0] == "_": continue
            try:
                attribute = getattr(self._backend, name)
                if callable(attribute):
                    d.append(name)
            except Exception:
                pass
        return sorted(set(d))

    def __hash__(self):
        """
        Return a hash of this extension.

        EXAMPLES:

            sage: E = GF(5^3).over()
            sage: hash(E)   # random
            140257667982632
        """
        return hash_by_id(<void *>self)

    def __reduce__(self):
        """
        Return a tuple of a function and data that can be used to unpickle this
        extension.

        TESTS::

            sage: K = GF(7^3).over()
            sage: type(K)
            <class 'sage.rings.ring_extension.RingExtensionWithGen'>
            sage: loads(dumps(K)) is K
            True
        """
        (defining_morphism, gens, names) = self._factory_data[2]
        constructors = self._factory_data[3]['constructors']
        return RingExtension, (self._backend, defining_morphism, gens, names, constructors)

    def construction(self):
        """
        Return the functorial construction of this extension, if defined.

        EXAMPLES::

             sage: E = GF(5^3).over()
             sage: E.construction()

        """
        # One could define a construction functor K' -> K' otimes_K L, but we leave this to another ticket
        pass

    def from_base_ring(self, r):
        r"""
        Return the canonical embedding of ``r`` into this extension.

        INPUT:

        - ``r`` -- an element of the base of the ring of this extension

        EXAMPLES::

            sage: k = GF(5)
            sage: K.<u> = GF(5^2).over(k)
            sage: L.<v> = GF(5^4).over(K)

            sage: x = L.from_base_ring(k(2)); x
            2
            sage: x.parent()
            Field in v with defining polynomial x^2 + (3 - u)*x + u over its base

            sage: x = L.from_base_ring(u); x
            u
            sage: x.parent()
            Field in v with defining polynomial x^2 + (3 - u)*x + u over its base
        """
        if r not in self._base:
            raise TypeError("%s is not an element of the base of %s (= %s)" % (r, self._backend, self._base))
        return self.element_class(self, r)

    def print_options(self, **options):
        """
        Update the printing options of this extension.

        INPUT:

        - ``over`` -- an integer or ``Infinity`` (default: ``0``); the maximum
          number of bases included in the printing of this extension

        - ``base`` -- a base over which this extension is finite free;
          elements in this extension will be printed as a linear
          combinaison of a basis of this extension over the given base

        EXAMPLES::

            sage: A.<a> = GF(5^2).over()   # over GF(5)
            sage: B.<b> = GF(5^4).over(A)
            sage: C.<c> = GF(5^12).over(B)
            sage: D.<d> = GF(5^24).over(C)

        Observe what happens when we modify the option ``over``::

            sage: D
            Field in d with defining polynomial x^2 + ((1 - a) + ((1 + 2*a) - b)*c + ((2 + a) + (1 - a)*b)*c^2)*x + c over its base

            sage: D.print_options(over=2)
            sage: D
            Field in d with defining polynomial x^2 + ((1 - a) + ((1 + 2*a) - b)*c + ((2 + a) + (1 - a)*b)*c^2)*x + c over
            Field in c with defining polynomial x^3 + (1 + (2 - a)*b)*x^2 + (2 + 2*b)*x - b over
            Field in b with defining polynomial x^2 + (3 - a)*x + a over its base

            sage: D.print_options(over=Infinity)
            sage: D
            Field in d with defining polynomial x^2 + ((1 - a) + ((1 + 2*a) - b)*c + ((2 + a) + (1 - a)*b)*c^2)*x + c over
            Field in c with defining polynomial x^3 + (1 + (2 - a)*b)*x^2 + (2 + 2*b)*x - b over
            Field in b with defining polynomial x^2 + (3 - a)*x + a over
            Field in a with defining polynomial x^2 + 4*x + 2 over
            Finite Field of size 5

        Now the option ``base``::

            sage: d^2
            -c + ((-1 + a) + ((-1 + 3*a) + b)*c + ((3 - a) + (-1 + a)*b)*c^2)*d

            sage: D.basis_over(B)
            [1, c, c^2, d, c*d, c^2*d]
            sage: D.print_options(base=B)
            sage: d^2
            -c + (-1 + a)*d + ((-1 + 3*a) + b)*c*d + ((3 - a) + (-1 + a)*b)*c^2*d

            sage: D.basis_over(A)
            [1, b, c, b*c, c^2, b*c^2, d, b*d, c*d, b*c*d, c^2*d, b*c^2*d]
            sage: D.print_options(base=A)
            sage: d^2
            -c + (-1 + a)*d + (-1 + 3*a)*c*d + b*c*d + (3 - a)*c^2*d + (-1 + a)*b*c^2*d
        """
        for (name, value) in options.items():
            method = None
            if hasattr(self, '_print_option_' + name):
                method = getattr(self, '_print_option_' + name)
            if not callable(method):
                raise ValueError("option '%s' does not exist" % name)
            self._print_options[name] = method(value)

    def _print_option_over(self, over):
        """
        Check and normalize the print option ``over``

        INPUT:

        - ``over`` -- an integer or ``Infinity``

        OUTPUT:

        The normalized value of ``over``

        TESTS::

            sage: E = QQ.over(ZZ)
            sage: E.print_options(over=-2)
            Traceback (most recent call last):
            ...
            ValueError: 'over' must be nonnegative

            sage: E.print_options(over=ZZ)
            Traceback (most recent call last):
            ...
            TypeError: unable to coerce <class 'sage.rings.integer_ring.IntegerRing_class'> to an integer
        """
        if over is not None and over is not Infinity:
            over = ZZ(over)
            if over < 0:
                raise ValueError("'over' must be nonnegative")
        return over

    def _repr_(self, **options):
        r"""
        Return a string representation of this extension.

        INPUT:

        - ``over`` -- an integer, ``Infinity`` or ``None``; the maximum
          number of bases included in the print representation of
          this extension;
          if ``None``, use the print options of this extension.

        EXAMPLES::

            sage: E = QQ.over(ZZ)
            sage: E
            Rational Field over its base

            sage: E._repr_()
            'Rational Field over its base'
            sage: E._repr_(over=Infinity)
            'Rational Field over Integer Ring'
        """
        if 'print_parent_as' in options:
            print_as = options.pop('print_parent_as')
        else:
            print_as = self._print_options.get('print_parent_as')
        if print_as is not None:
            if isinstance(print_as, RingExtension_generic):
                return print_as._repr_(**options)
            else:
                return str(print_as)
        print_options = self._print_options.copy()
        for (name, value) in options.items():
            method = None
            if hasattr(self, '_print_option_' + name):
                method = getattr(self, '_print_option_' + name)
            if not callable(method):
                raise ValueError("option '%s' does not exist" % name)
            print_options[name] = method(value)
        over = print_options.pop('over', None)
        s = self._repr_topring(**print_options)
        if over is None or over == 0:
            s += " over its base"
        else:
            s += " over "
            base = self._base
            if isinstance(base, RingExtension_generic):
                s += base._repr_(over=over-1)
            else:
                s += str(base)
        return s

    def _repr_topring(self, **options):
        r"""
        Return a string representation of top ring of this extension.

        EXAMPLES::

            sage: E = QQ.over(ZZ)
            sage: E._repr_topring()
            'Rational Field'
        """
        if not self._is_backend_exposed:
            raise RuntimeError("backend is not exposed to the user; cannot print")
        return str(self._backend)

    def _latex_(self, **options):
        r"""
        Return a LaTeX representation of this extension.

        - ``over`` -- an integer, ``Infinity`` or ``None``; the maximum
          number of bases included in the LaTeX representation of
          this extension;
          if ``None``, use the print options of this extension.

        EXAMPLES::

            sage: E = QQ.over(ZZ)
            sage: latex(E)
            \Bold{Q}

            sage: E._latex_()
            \Bold{Q}
            sage: E._latex_(over=Infinity)
            \Bold{Q} / \Bold{Z}
        """
        if 'print_parent_as' in options:
            print_as = options.pop('print_parent_as')
        else:
            print_as = self._print_options.get('print_parent_as')
        if print_as is not None:
            if isinstance(print_as, RingExtension_generic):
                return print_as._latex_(**options)
            else:
                return latex(print_as)
        print_options = self._print_options.copy()
        for (name, value) in options.items():
            method = None
            if hasattr(self, '_print_option_' + name):
                method = getattr(self, '_print_option_' + name)
            if not callable(method):
                raise ValueError("option '%s' does not exist" % name)
            print_options[name] = method(value)
        over = print_options.pop('over', None)
        s = self._latex_topring(**print_options)
        if over > 0:
            s += " / "
            base = self._base
            if isinstance(base, RingExtension_generic):
                s += base._latex_(over=over-1)
            else:
                s += latex(base)
        return s

    def _latex_topring(self, **options):
        r"""
        Return a string representation of top ring of this extension.

        EXAMPLES::

            sage: E = QQ.over(ZZ)
            sage: E._latex_topring()
            \Bold{Q}
        """
        if not self._is_backend_exposed:
            raise RuntimeError("backend is not exposed to the user; cannot print")
        return latex(self._backend)

    cpdef _coerce_map_from_(self, other):
        r"""
        Return a coerce map from this extension to ``other`` if defined.

        COERCION MODEL

        If `L/K` is an extension, a coercion map `K \to (L/K)`
        (acting through the defining morphism of `L/K`) is set.

        If ``L_1/K_1` and `L_2/K_2` are two extensions, a coercion
        map `(L_1/K_1) \to (L_2/K_2)`` is set when `L_1` coerces to
        `L_2` and `K_1` coerces to `K_2` in such a way that the
        appropriate diagram commutes.

        These rules have the following consequence regarding iterated
        extensions.
        Given two iterated extensions `A = (A_n/\cdots/A_2/A_1)` and
        `B = (B_m/\cdots/B_2/B_1)`, there is a coercion map `A \to B`
        if there exists a strictly increasing function
        `sigma : \{1,\ldots,n\} \to \{1,\ldots,m\}` and coercion maps
        `A_i \to B_{\sigma(i)}` making all the appropriate diagrams
        commutative.

        .. NOTE::

            In order to avoid discrepancies, it is forbidden to create
            an extension with exotic defining morphisms:
            if (A_n/\cdots/A_2/A_1) is an iterated extension and `i
            \leq j` are two indices such that `A_i` coerces to `A_j`,
            then the composition defining morphism `A_i \to A_{i+1}
            \to \cdots \to A_j` must agree with the coercion map.

        TESTS::

            sage: E1 = GF(3^6).over(GF(3^3))
            sage: E1.coerce_map_from(GF(3^3))  # indirect doctest
            Ring morphism:
              From: Finite Field in z3 of size 3^3
              To:   Field in z6 with defining polynomial x^2 + (2*z3 + 1)*x + z3 over its base
              Defn: z3 |--> z3

            sage: E1.coerce_map_from(GF(3))    # indirect doctest
            Ring morphism:
              From: Finite Field of size 3
              To:   Field in z6 with defining polynomial x^2 + (2*z3 + 1)*x + z3 over its base
              Defn: 1 |--> 1

            sage: E2 = GF(3^18).over(GF(3^9))
            sage: E2.coerce_map_from(E1)       # indirect doctest
            Ring morphism:
              From: Field in z6 with defining polynomial x^2 + (2*z3 + 1)*x + z3 over its base
              To:   Field in z18 with defining polynomial x^2 + (z9^8 + 2*z9^7 + z9^5 + 2*z9^4 + z9^2 + z9 + 1)*x + z9 over its base
              Defn: z6 |--> (2*z9^7 + z9^6 + 2*z9^2 + 2*z9) + (z9^8 + 2*z9^7 + 2*z9^6 + z9^5 + z9^3 + z9 + 1)*z18

        A test with iterated extensions::

            sage: A = GF(3^18).over(GF(3^3))   #   simple extension GF(3^3) -> GF(3^18)
            sage: B = GF(3^18).over(E1)        # iterated extension GF(3^3) -> GF(3^6) -> GF(3^18)
            sage: A.has_coerce_map_from(B)
            False
            sage: B.has_coerce_map_from(A)
            True

        """
        cdef RingExtension_generic right
        if isinstance(other, RingExtension_generic):
            right = <RingExtension_generic>other
            if self._backend.has_coerce_map_from(right._backend) and self._base.has_coerce_map_from(right._base):
                backend = self._backend.coerce_map_from(right._backend)
                f = backend * backend_morphism(right._defining_morphism)
                g = backend_morphism(self._defining_morphism * self._base.coerce_map_from(right._base))
                if are_equal_morphisms(f, g):
                    return RingExtensionHomomorphism(right.Hom(self), backend)

    def base(self):
        r"""
        Return the base of this extension.

        EXAMPLES::

            sage: F = GF(5^2)
            sage: K = GF(5^4).over(F)
            sage: K.base()
            Finite Field in z2 of size 5^2

        In case of iterated extensions, the base is itself an extension::

            sage: L = GF(5^8).over(K)
            sage: L.base()
            Field in z4 with defining polynomial x^2 + (4*z2 + 3)*x + z2 over its base
            sage: L.base() is K
            True

        .. SEEALSO::

            :meth:`bases`, :meth:`absolute_base`, :meth:`is_defined_over`
        """
        return self._base

    def bases(self):
        r"""
        Return the list of successive bases of this extension
        (including itself).

        EXAMPLES::

            sage: F = GF(5^2).over()  # over GF(5)
            sage: K = GF(5^4).over(F)
            sage: L = GF(5^12).over(K)

            sage: F.bases()
            [Field in z2 with defining polynomial x^2 + 4*x + 2 over its base,
             Finite Field of size 5]

            sage: K.bases()
            [Field in z4 with defining polynomial x^2 + (3 - z2)*x + z2 over its base,
             Field in z2 with defining polynomial x^2 + 4*x + 2 over its base,
             Finite Field of size 5]

            sage: L.bases()
            [Field in z12 with defining polynomial x^3 + (1 + (2 - z2)*z4)*x^2 + (2 + 2*z4)*x - z4 over its base,
             Field in z4 with defining polynomial x^2 + (3 - z2)*x + z2 over its base,
             Field in z2 with defining polynomial x^2 + 4*x + 2 over its base,
             Finite Field of size 5]

        .. SEEALSO::

            :meth:`base`, :meth:`absolute_base`, :meth:`is_defined_over`
        """
        L = [ self ]
        base = self
        while isinstance(base, RingExtension_generic):
            base = base.base_ring()
            L.append(base)
        return L

    def absolute_base(self):
        r"""
        Return the absolute base of this extension.

        By definition, the absolute base of an iterated extension
        `K_n/\cdots K_2/K_1` is the ring `K_1`.

        EXAMPLES::

            sage: F = GF(5^2).over()   # over GF(5)
            sage: K = GF(5^4).over(F)
            sage: L = GF(5^12).over(K)

            sage: F.absolute_base()
            Finite Field of size 5
            sage: K.absolute_base()
            Finite Field of size 5
            sage: L.absolute_base()
            Finite Field of size 5

        .. SEEALSO::

            :meth:`base`, :meth:`bases`, :meth:`is_defined_over`
        """
        return self.bases()[-1]

    cpdef is_defined_over(self, base):
        r"""
        Return whether or not ``base`` is one of the bases of this
        extension.

        INPUT:

        - ``base`` -- a commutative ring, which might be itself an
          extension

        EXAMPLES::

            sage: A = GF(5^4).over(GF(5^2))
            sage: B = GF(5^12).over(A)

            sage: A.is_defined_over(GF(5^2))
            True
            sage: A.is_defined_over(GF(5))
            False

            sage: B.is_defined_over(A)
            True
            sage: B.is_defined_over(GF(5^4))
            True
            sage: B.is_defined_over(GF(5^2))
            True
            sage: B.is_defined_over(GF(5))
            False

        Note that an extension is defined over itself::

            sage: A.is_defined_over(A)
            True
            sage: A.is_defined_over(GF(5^4))
            True

        .. SEEALSO::

            !meth:`base`, :meth:`bases`, :meth:`absolute_base`
        """
        cdef CommutativeRing b
        b = self
        while isinstance(b, RingExtension_generic):
            if b is base or (<RingExtension_generic>b)._backend is base: return True
            b = (<RingExtension_generic>b)._base
        return b is base

    cpdef CommutativeRing _check_base(self, CommutativeRing base):
        r"""
        Check if ``base`` is one of the successive bases of this
        extension and, if it is, normalize it.

        INPUT:

        - ``base`` -- a commutative ring (which might be itself an
          extension) or ``None``

        OUTPUT:

        The base ``base`` normalized as a parent appearing in the
        list of bases of this extension as returned by :meth:`bases`.

        EXAMPLES::

            sage: F = GF(5^2)
            sage: K = GF(5^4).over(F)
            sage: L = GF(5^12).over(K)
            sage: L.bases()
            [Field in z12 with defining polynomial x^3 + (1 + (4*z2 + 2)*z4)*x^2 + (2 + 2*z4)*x - z4 over its base,
             Field in z4 with defining polynomial x^2 + (4*z2 + 3)*x + z2 over its base,
             Finite Field in z2 of size 5^2]

            sage: L._check_base(K)
            Field in z4 with defining polynomial x^2 + (4*z2 + 3)*x + z2 over its base
            sage: L._check_base(GF(5^4))
            Field in z4 with defining polynomial x^2 + (4*z2 + 3)*x + z2 over its base
            sage: L._check_base(GF(5^4)) is K
            True

        When ``base`` is ``None``, the base of the extension is returned::

            sage: L._check_base(None)
            Field in z4 with defining polynomial x^2 + (4*z2 + 3)*x + z2 over its base
            sage: L._check_base(None) is L.base()
            True

        """
        cdef CommutativeRing b
        if base is None:
            return self._base
        b = self
        while isinstance(b, RingExtension_generic):
            if b is base or (<RingExtension_generic>b)._backend is base: return b
            b = (<RingExtension_generic>b)._base
        if b is base:
            return b
        raise ValueError("not (explicitly) defined over %s" % base)

    def defining_morphism(self, base=None):
        r"""
        Return the defining morphism of this extension over ``base``.

        INPUT:

        - ``base`` -- a commutative ring (which might be itself an
          extension) or ``None`` (default: ``None``)

        EXAMPLES::

            sage: F = GF(5^2)
            sage: K = GF(5^4).over(F)
            sage: L = GF(5^12).over(K)

            sage: K.defining_morphism()
            Ring morphism:
              From: Finite Field in z2 of size 5^2
              To:   Field in z4 with defining polynomial x^2 + (4*z2 + 3)*x + z2 over its base
              Defn: z2 |--> z2

            sage: L.defining_morphism()
            Ring morphism:
              From: Field in z4 with defining polynomial x^2 + (4*z2 + 3)*x + z2 over its base
              To:   Field in z12 with defining polynomial x^3 + (1 + (4*z2 + 2)*z4)*x^2 + (2 + 2*z4)*x - z4 over its base
              Defn: z4 |--> z4

        One can also pass in a base over which the extension is explicitly
        defined (see also :meth:`is_defined_over`)::

            sage: L.defining_morphism(F)
            Ring morphism:
              From: Finite Field in z2 of size 5^2
              To:   Field in z12 with defining polynomial x^3 + (1 + (4*z2 + 2)*z4)*x^2 + (2 + 2*z4)*x - z4 over its base
              Defn: z2 |--> z2

            sage: L.defining_morphism(GF(5))
            Traceback (most recent call last):
            ...
            ValueError: not (explicitly) defined over Finite Field of size 5
        """
        base = self._check_base(base)
        return self.coerce_map_from(base)

    def _an_element_(self):
        r"""
        Return an element of this extension.

        TESTS::

            sage: E = QQ.over(ZZ)
            sage: x = E.an_element()  # indirect doctest
            sage: x
            1/2
            sage: x.parent()
            Rational Field over its base

        """
        elt = self._backend.an_element()
        return self.element_class(self, elt)

    def gens(self, base=None):
        r"""
        Return the generators of this extension over ``base``.

        INPUT:

        - ``base`` -- a commutative ring (which might be itself an
          extension) or ``None`` (default: ``None``); if omitted,
          use the base of this extension

        EXAMPLES::

            sage: K.<a> = GF(5^2).over()  # over GF(5)
            sage: K.gens()
            (a,)
            sage: L.<b> = GF(5^4).over(K)
            sage: L.gens()
            (b,)
            sage: L.gens(GF(5))
            (b, a)

            sage: S.<x> = QQ[]
            sage: T.<y> = S[]
            sage: T.over(S).gens()
            (y,)
            sage: T.over(QQ).gens()
            (y, x)
        """
        self._check_base(base)
        return tuple([ self(x) for x in generators(self._backend, backend_parent(self._base)) ])

    def ngens(self, base=None):
        r"""
        Return the number of generators of this extension over ``base``.

        INPUT:

        - ``base`` -- a commutative ring (which might be itself an
          extension) or ``None`` (default: ``None``)

        EXAMPLES::

            sage: K = GF(5^2).over()   # over GF(5)
            sage: K.gens()
            (z2,)
            sage: K.ngens()
            1

            sage: L = GF(5^4).over(K)
            sage: L.gens(GF(5))
            (z4, z2)
            sage: L.ngens(GF(5))
            2
        """
        return len(self.gens(base))

    def gen(self):
        r"""
        Return the first generator of this extension.

        EXAMPLES::

            sage: K = GF(5^2).over()   # over GF(5)
            sage: x =K.gen(); x
            z2

        Observe that the generator lives in the extension::

            sage: x.parent()
            Field in z2 with defining polynomial x^2 + 4*x + 2 over its base
            sage: x.parent() is K
            True
        """
        return self.gens()[0]

    def random_element(self):
        r"""
        Return a random element in this extension.

        EXAMPLES::

            sage: K = GF(5^2).over()   # over GF(5)
            sage: x = K.random_element(); x   # random
            3 + z2

            sage: x.parent()
            Field in z2 with defining polynomial x^2 + 4*x + 2 over its base
            sage: x.parent() is K
            True
        """
        elt = self._backend.random_element()
        return self.element_class(self, elt)

    def _factor_univariate_polynomial(self, f, **kwds):
        """
        Factor a univariate polynomial using code for the backend

        EXAMPLES::

            sage: K.<a> = GF(625, base=GF(25))
            sage: R.<x> = K[]
            sage: (x^2 - a^14).factor()
            (x + (3*z2 + 1)*a) * (x + (2*z2 + 4)*a)
            sage: a^7
            (3*z2 + 1)*a
        """
        from sage.structure.factorization import Factorization
        F = f.change_ring(self._backend).factor()
        return Factorization([(g.change_ring(self), e) for (g, e) in F], unit=self(F.unit()))

    def degree_over(self, base=None):
        r"""
        Return the degree of this extension over ``base``.

        INPUT:

        - ``base`` -- a commutative ring (which might be itself an
          extension) or ``None`` (default: ``None``)

        EXAMPLES::

            sage: F = GF(5^2)
            sage: K = GF(5^4).over(F)
            sage: L = GF(5^12).over(K)

            sage: K.degree_over(F)
            2
            sage: L.degree_over(K)
            3
            sage: L.degree_over(F)
            6

        If ``base`` is omitted, the degree is computed over the base
        of the extension::

            sage: K.degree_over()
            2
            sage: L.degree_over()
            3

        Note that ``base`` must be an explicit base over which the
        extension has been defined (as listed by the method :meth:`bases`)::

            sage: K.degree_over(GF(5))
            Traceback (most recent call last):
            ...
            ValueError: not (explicitly) defined over Finite Field of size 5
        """
        base = self._check_base(base)
        return self._degree_over(base)

    cpdef _degree_over(self, CommutativeRing base):
        r"""
        Return the degree of this extension over ``base``.

        Should be implemented in subclasses.

        INPUT:

        - ``base`` -- a commutative ring (which might be itself an
          extension) or ``None`` (default: ``None``)

        TESTS::

            sage: A.<a> = QQ.extension(x^2 - 2)
            sage: B.<b> = QQ.extension(x^6 - 2)
            sage: f = A.hom([b^3])
            sage: E = B.over(f)
            sage: E.degree_over()  # indirect doctest
            3
        """
        if base is self:
            return ZZ(1)
        raise NotImplementedError("degree is not implemented (and maybe not defined) for this extension")

    def degree(self, base):
        r"""
        Return the degree of this extension over ``base``.

        INPUT:

        - ``base`` -- a commutative ring (which might be itself an
          extension)

        EXAMPLES::

            sage: A = GF(5^4).over(GF(5^2))
            sage: B = GF(5^12).over(A)

            sage: A.degree(GF(5^2))
            2
            sage: B.degree(A)
            3
            sage: B.degree(GF(5^2))
            6

        Note that ``base`` must be an explicit base over which the
        extension has been defined (as listed by the method :meth:`bases`)::

            sage: A.degree(GF(5))
            Traceback (most recent call last):
            ...
            ValueError: not (explicitly) defined over Finite Field of size 5

        .. SEEALSO::

            :meth:`relative_degree`, :meth:`absolute_degree`
        """
        return self.degree_over(base)

    def relative_degree(self):
        r"""
        Return the degree of this extension over its base

        EXAMPLES::

            sage: A = GF(5^4).over(GF(5^2))
            sage: A.relative_degree()
            2

        .. SEEALSO::

            :meth:`degree`, :meth:`absolute_degree`
        """
        return self._degree_over(self._base)

    def absolute_degree(self):
        r"""
        Return the degree of this extension over its absolute base

        EXAMPLES::

            sage: A = GF(5^4).over(GF(5^2))
            sage: B = GF(5^12).over(A)

            sage: A.absolute_degree()
            2
            sage: B.absolute_degree()
            6

        .. SEEALSO::

            :meth:`degree`, :meth:`relative_degree`
        """
        return self._degree_over(self.absolute_base())

    def is_finite_over(self, base=None):
        r"""
        Return whether or not this extension is finite over ``base`` (as a module).

        INPUT:

        - ``base`` -- a commutative ring (which might be itself an
          extension) or ``None`` (default: ``None``)

        EXAMPLES::

            sage: K = GF(5^2).over()  # over GF(5)
            sage: L = GF(5^4).over(K)

            sage: L.is_finite_over(K)
            True
            sage: L.is_finite_over(GF(5))
            True

        If ``base`` is omitted, it is set to its default which is the
        base of the extension::

            sage: L.is_finite_over()
            True
        """
        cdef CommutativeRing b
        base = self._check_base(base)
        if base is self:
            return True
        try:
            return self._is_finite_over(base)
        except NotImplementedError:
            pass
        b = self._base
        while b is not base:
            try:
                if self._is_finite_over(b) and b.is_finite_over(base):
                    return True
            except NotImplementedError:
                pass
            b = (<RingExtension_generic?>b)._base
        raise NotImplementedError

    cpdef _is_finite_over(self, CommutativeRing base):
        r"""
        Return whether or not this extension is finite over ``base``.

        Should be implemented in subclasses.

        INPUT:

        - ``base`` -- a commutative ring (which might be itself an
          extension)

        TESTS::

            sage: K = GF(5^2).over()  # over GF(5)
            sage: K.is_finite_over()  # indirect doctest
            True
        """
        raise NotImplementedError

    def is_free_over(self, base=None):
        r"""
        Return ``True`` if this extension is free (as a module)
        over ``base``

        INPUT:

        - ``base`` -- a commutative ring (which might be itself an
          extension) or ``None`` (default: ``None``)

        EXAMPLES::

            sage: K = GF(5^2).over()  # over GF(5)
            sage: L = GF(5^4).over(K)

            sage: L.is_free_over(K)
            True
            sage: L.is_free_over(GF(5))
            True

        If ``base`` is omitted, it is set to its default which is the
        base of the extension::

            sage: L.is_free_over()
            True
        """
        cdef CommutativeRing b
        base = self._check_base(base)
        if base is self or base.is_field():
            return True
        try:
            return self._is_free_over(base)
        except NotImplementedError:
            pass
        b = self._base
        while b is not base:
            try:
                if self._is_free_over(b) and b.is_free_over(base):
                    return True
            except NotImplementedError:
                pass
            b = (<RingExtension_generic?>b)._base
        raise NotImplementedError

    cpdef _is_free_over(self, CommutativeRing base):
        r"""
        Return whether or not this extension is finite over ``base``.

        Should be implemented in subclasses.

        INPUT:

        - ``base`` -- a commutative ring (which might be itself an
          extension)

        TESTS::

            sage: K = GF(5^2).over()  # over GF(5)
            sage: K.is_free_over()  # indirect doctest
            True
        """
        raise NotImplementedError

    def is_field(self, proof=True):
        r"""
        Return whether or not this extension is a field.

        INPUT:

        - ``proof`` -- a boolean (default: ``False``)

        EXAMPLES::

            sage: K = GF(5^5).over()  # over GF(5)
            sage: K.is_field()
            True

            sage: S.<x> = QQ[]
            sage: A = S.over(QQ)
            sage: A.is_field()
            False

            sage: B = A.fraction_field()
            sage: B.is_field()
            True
        """
        return self._backend.is_field(proof=proof)

    @cached_method
    def fraction_field(self, extend_base=False):
        r"""
        Return the fraction field of this extension.

        INPUT:

        - ``extend_base`` -- a boolean (default: ``False``);

        If ``extend_base`` is ``False``, the fraction field of the
        extension `L/K` is defined as `\textrm{Frac}(L)/L/K`, except
        if `L` is already a field in which base the fraction field
        of `L/K` is `L/K` itself.

        If ``extend_base`` is ``True``, the fraction field of the
        extension `L/K` is defined as `\textrm{Frac}(L)/\textrm{Frac}(K)`
        (provided that the defining morphism extends to the fraction
        fields, i.e. is injective).

        EXAMPLES::

            sage: A.<a> = ZZ.extension(x^2 - 5)
            sage: OK = A.over()   # over ZZ
            sage: OK
            Order in Number Field in a with defining polynomial x^2 - 5 over its base

            sage: K1 = OK.fraction_field()
            sage: K1
            Fraction Field of Order in Number Field in a with defining polynomial x^2 - 5 over its base
            sage: K1.bases()
            [Fraction Field of Order in Number Field in a with defining polynomial x^2 - 5 over its base,
             Order in Number Field in a with defining polynomial x^2 - 5 over its base,
             Integer Ring]

            sage: K2 = OK.fraction_field(extend_base=True)
            sage: K2
            Fraction Field of Order in Number Field in a with defining polynomial x^2 - 5 over its base
            sage: K2.bases()
            [Fraction Field of Order in Number Field in a with defining polynomial x^2 - 5 over its base,
             Rational Field]

        Note that there is no coercion between `K_1` and `K_2`::

            sage: K1.has_coerce_map_from(K2)
            False
            sage: K2.has_coerce_map_from(K1)
            False

        We check that when the extension is a field, its fraction field does not change::

            sage: K1.fraction_field() is K1
            True
            sage: K2.fraction_field() is K2
            True

        TESTS::

            sage: A = GF(5).over(ZZ)
            sage: A.fraction_field(extend_base=True)
            Traceback (most recent call last):
            ...
            ValueError: the morphism is not injective
        """
        defining_morphism = self._defining_morphism_fraction_field(extend_base)
        if defining_morphism is None:
            return self
        ring = defining_morphism.codomain()
        constructor = RingExtensionFractionField, {'ring': self, 'is_backend_exposed': self._is_backend_exposed}
        return RingExtension(ring, defining_morphism, constructors=[constructor])

    cdef Map _defining_morphism_fraction_field(self, bint extend_base):
        r"""
        Return the defining morphism of the fraction field of this extension.

        This is an helper function.

        INPUT:

        - ``extend_base`` -- a boolean (default: ``False``); see
          :meth:`fraction_field` for more informations

        TESTS::

            sage: K = GF(5^2).over()
            sage: K.fraction_field()  # indirect doctest
            Field in z2 with defining polynomial x^2 + 4*x + 2 over its base

            sage: K = QQ.over(ZZ)
            sage: K.fraction_field(extend_base=True)  # indirect doctest
            Rational Field over its base
        """
        if extend_base:
            defining_morphism = backend_morphism(self._backend_defining_morphism)
            defining_morphism = defining_morphism.extend_to_fraction_field()
            if isinstance(self._base, RingExtension_generic):
                base = self._base.fraction_field(extend_base)
                ring = defining_morphism.codomain()
                defining_morphism = RingExtensionHomomorphism(base.Hom(ring), defining_morphism)
        else:
            if self.is_field():
                defining_morphism = None
            else:
                ring = self._backend.fraction_field()
                defining_morphism = RingExtensionHomomorphism(self.Hom(ring), ring.coerce_map_from(self._backend))
        return defining_morphism

    def _Hom_(self, codomain, category):
        r"""
        Return the homset from this extension of ``codomain`` is the category ``category``.

        INPUT:

        - ``codomain`` -- a parent

        - ``category`` -- a subcategory of the category of rings

        EXAMPLES::

            sage: F = GF(5^2)
            sage: K = GF(5^4).over(F)
            sage: L = GF(5^12).over(F)

            sage: K.Hom(L)  # indirect doctest
            Set of Homomorphisms from Field in z4 with defining polynomial x^2 + (4*z2 + 3)*x + z2 over its base 
            to Field in z12 with defining polynomial x^6 + (4*z2 + 3)*x^5 + x^4 + (3*z2 + 1)*x^3 + x^2 + (4*z2 + 1)*x + z2 over its base

            sage: K.Hom(L, category=Sets())
            Set of Morphisms from Field in z4 with defining polynomial x^2 + (4*z2 + 3)*x + z2 over its base
            to Field in z12 with defining polynomial x^6 + (4*z2 + 3)*x^5 + x^4 + (3*z2 + 1)*x^3 + x^2 + (4*z2 + 1)*x + z2 over its base
            in Category of sets

        """
        from sage.rings.ring_extension_homset import RingExtensionHomset
        if category.is_subcategory(CommutativeRings()):
            return RingExtensionHomset(self, codomain, category)
        raise TypeError("category must be a subcategory of rings")

    def hom(self, im_gens, codomain=None, base_map=None, category=None, check=True):
        r"""
        Return the unique homomorphism from this extension to
        ``codomain`` that sends ``self.gens()`` to the entries
        of ``im_gens`` and induces the map ``base_map`` on the
        base ring.

        INPUT:

        - ``im_gens`` -- the images of the generators of this extension

        - ``codomain`` -- the codomain of the homomorphism; if omitted, it
          is set to the smallest parent containing all the entries of ``im_gens``

        - ``base_map`` -- a map from one of the bases of this extension into
          something that coerces into the codomain; if omitted, coercion maps
          are used

        - ``category`` -- the category of the resulting morphism

        - ``check`` -- a boolean (default: ``True``); whether to verify that the
          images of generators extend to define a map (using only canonical coercions)

        EXAMPLES::

            sage: K.<a> = GF(5^2).over()    # over GF(5)
            sage: L.<b> = GF(5^6).over(K)

        We define (by hand) the relative Frobenius endomorphism of the extension `L/K`::

            sage: L.hom([b^25])
            Ring endomorphism of Field in b with defining polynomial x^3 + (2 + 2*a)*x - a over its base
              Defn: b |--> 2 + 2*a*b + (2 - a)*b^2

        Defining the absolute Frobenius of `L` is a bit more complicated
        because it is not a homomorphism of `K`-algebras.
        For this reason, the construction ``L.hom([b^5])`` fails::

            sage: L.hom([b^5])
            Traceback (most recent call last):
            ...
            ValueError: images do not define a valid homomorphism

        What we need is to specify a base map::

            sage: FrobK = K.hom([a^5])
            sage: FrobL = L.hom([b^5], base_map=FrobK)
            sage: FrobL
            Ring endomorphism of Field in b with defining polynomial x^3 + (2 + 2*a)*x - a over its base
              Defn: b |--> (-1 + a) + (1 + 2*a)*b + a*b^2
                    with map on base ring:
                    a |--> 1 - a

        As a shortcut, we may use the following construction::

            sage: phi = L.hom([b^5, a^5])
            sage: phi
            Ring endomorphism of Field in b with defining polynomial x^3 + (2 + 2*a)*x - a over its base
              Defn: b |--> (-1 + a) + (1 + 2*a)*b + a*b^2
                    with map on base ring:
                    a |--> 1 - a
            sage: phi == FrobL
            True
        """
        if codomain is None:
            from sage.structure.sequence import Sequence
            codomain = Sequence(im_gens).universe()
        parent = self.Hom(codomain, category=category)
        return RingExtensionHomomorphism(parent, im_gens, base_map, check)


# Fraction fields
#################

cdef class RingExtensionFractionField(RingExtension_generic):
    """
    A class for ring extensions of the form `\textrm{Frac}(A)/A`.

    TESTS::

        sage: Z = ZZ.over()   # over ZZ itself
        sage: Q = Z.fraction_field()
        sage: Q
        Fraction Field of Integer Ring over its base

        sage: type(Q)
        <class 'sage.rings.ring_extension.RingExtensionFractionField'>

        sage: TestSuite(Q).run()

    """
    Element = RingExtensionFractionFieldElement

    def __init__(self, defining_morphism, ring=None, **kwargs):
        r"""
        Initialize this ring extension.

        INPUT:

        - ``defining_morphism`` -- a ring homomorphism

        - ``ring`` -- the commutative ring whose fraction field is this
          extension

        TESTS::

            sage: A.<a> = ZZ.extension(x^2 - 2)
            sage: OK = A.over()
            sage: K = OK.fraction_field()
            sage: K
            Fraction Field of Order in Number Field in a with defining polynomial x^2 - 2 over its base

            sage: TestSuite(K).run()

        """
        RingExtension_generic.__init__(self, defining_morphism, **kwargs)
        if ring is None:
            self._ring = self._base
        else:
            self._ring = ring

    def ring(self):
        r"""
        Return the ring whose fraction field is this extension.

        EXAMPLES::

            sage: A.<a> = ZZ.extension(x^2 - 2)
            sage: OK = A.over()
            sage: K = OK.fraction_field()
            sage: K
            Fraction Field of Order in Number Field in a with defining polynomial x^2 - 2 over its base

            sage: K.ring()
            Order in Number Field in a with defining polynomial x^2 - 2 over its base
            sage: K.ring() is OK
            True
        """
        return self._ring

    def _repr_topring(self, **options):
        r"""
        Return a string representation of top ring of this extension.

        EXAMPLES::

            sage: A.<a> = ZZ.extension(x^2 - 2)
            sage: OK = A.over()
            sage: K = OK.fraction_field()

            sage: K._repr_topring()
            'Fraction Field of Order in Number Field in a with defining polynomial x^2 - 2'
        """
        if isinstance(self._ring, RingExtension_generic):
            sr = self._ring._repr_topring(**options)
        else:
            sr = str(self._ring)
        if self._ring in Fields():
            return sr
        else:
            return "Fraction Field of %s" % sr

    def _latex_topring(self, **options):
        r"""
        Return a LaTeX representation of top ring of this extension.

        EXAMPLES::

            sage: Z = ZZ.over()
            sage: Q = Z.fraction_field()

            sage: Q._latex_topring()
            '\\mathrm{Frac}(\\Bold{Z})'
        """
        if self._ring in Fields():
            return self._ring._latex_topring(**options)
        else:
            return "\\mathrm{Frac}(%s)" % latex(self._ring)


# Finite free extensions
########################

cdef class RingExtensionWithBasis(RingExtension_generic):
    """
    A class for finite free ring extensions equipped
    with a basis.

    TESTS::

        sage: E = GF(5^4).over(GF(5^2))
        sage: E
        Field in z4 with defining polynomial x^2 + (4*z2 + 3)*x + z2 over its base

        sage: TestSuite(E).run()
    """
    Element = RingExtensionWithBasisElement

    def __init__(self, defining_morphism, basis, names, check=True, **kwargs):
        r"""
        Initialize this ring extension.

        INPUT:

        - ``defining_morphism`` -- a ring homomorphism

        - ``basis`` -- a tuple of elements in this extension

        - ``names`` -- a tuple of strings or ``None`` (default: ``None``);
          the way the elements of the basis are printed

        - ``check`` -- a boolean (default: ``True``); whether to check if
          ``basis`` is indeed a basis

        TESTS::

            sage: K.<a> = QQ.extension(x^3 - 2)
            sage: E = K.over()
            sage: E
            Field in a with defining polynomial x^3 - 2 over its base

            sage: TestSuite(E).run()
        """
        RingExtension_generic.__init__(self, defining_morphism, **kwargs)
        self._basis = [ self(b) for b in basis ]
        if len(names) != len(self._basis):
            raise ValueError(f"unexpected number of names for basis elements (expected {len(basis)}, got {len(names)})")
        self._basis_names = names
        self._basis_latex_names = [ latex_variable_name(name) for name in names ]
        self._names = tuple(names)
        if check:
            try:
                _ = self.free_module(map=True)
            except (ZeroDivisionError, ArithmeticError):
                raise ValueError("the given family is not a basis")
        if 'base' not in self._print_options:
            self._print_options['base'] = self._base

    def _print_option_base(self, base):
        r"""
        Return a normalized form of the print option ``base``.

        INPUT:

        - ``base`` -- a commutative ring (which might be itself an
          extension) or ``None`` (default: ``None``)

        TESTS::

            sage: F = GF(5)
            sage: K = GF(5^2).over(F)
            sage: L = GF(5^4).over(K)

            sage: L._print_option_base(F) is F
            True
            sage: L._print_option_base(K) is K
            True
            sage: L._print_option_base(GF(5^2)) is K
            True

            sage: L._print_option_base(None) is K
            True

            sage: L._print_option_base(L)
            Traceback (most recent call last):
            ...
            ValueError: base must be strict

            sage: K._print_option_base(L)
            Traceback (most recent call last):
            ...
            ValueError: not (explicitly) defined over Field in z4 with defining polynomial x^2 + (3 - z2)*x + z2 over its base

        """
        if 'print_elements_as' in self._print_options:
            raise NotImplementedError("printing is handled by an external function or another parent")
        base = self._check_base(base)
        if base is self:
            raise ValueError("base must be strict")
        b = self._base
        while b is not base:
            if not isinstance(b, RingExtensionWithBasis):
                raise NotImplementedError
            b = b.base_ring()
        return base

    cpdef _degree_over(self, CommutativeRing base):
        r"""
        Return the degree of this extension over ``base``.

        INPUT:

        - ``base`` -- a commutative ring (which might be itself an
          extension) or ``None`` (default: ``None``)

        TESTS::

            sage: A.<a> = QQ.extension(x^2 - 2)
            sage: B.<b> = QQ.extension(x^6 - 2)
            sage: f = A.hom([b^3])
            sage: E = B.over(f)
            sage: E.degree_over()  # indirect doctest
            3
        """
        if base is self:
            return ZZ(1)
        elif base is self._base:
            return len(self._basis)
        else:
            return len(self._basis) * self._base._degree_over(base)

    cpdef _is_finite_over(self, CommutativeRing base):
        r"""
        Return whether or not this extension is finite over ``base``.

        INPUT:

        - ``base`` -- a commutative ring (which might be itself an
          extension)

        TESTS::

            sage: K = GF(5^2).over()  # over GF(5)
            sage: K.is_finite_over()  # indirect doctest
            True
        """
        if base is self or base is self._base:
            return True
        return self._base._is_finite_over(base)

    cpdef _is_free_over(self, CommutativeRing base):
        r"""
        Return whether or not this extension is free over ``base``.

        INPUT:

        - ``base`` -- a commutative ring (which might be itself an
          extension)

        TESTS::

            sage: K = GF(5^2).over()  # over GF(5)
            sage: K.is_free_over()    # indirect doctest
            True
        """
        if base is self or base is self._base:
            return True
        return self._base._is_free_over(base)

    def basis_over(self, base=None):
        r"""
        Return a basis of this extension over ``base``.

        INPUT:

        - ``base`` -- a commutative ring (which might be itself an
          extension)

        EXAMPLES::

            sage: F.<a> = GF(5^2).over()  # over GF(5)
            sage: K.<b> = GF(5^4).over(F)
            sage: L.<c> = GF(5^12).over(K)

            sage: L.basis_over(K)
            [1, c, c^2]

            sage: L.basis_over(F)
            [1, b, c, b*c, c^2, b*c^2]

            sage: L.basis_over(GF(5))
            [1, a, b, a*b, c, a*c, b*c, a*b*c, c^2, a*c^2, b*c^2, a*b*c^2]

        If ``base`` is omitted, it is set to its default which is the
        base of the extension::

            sage: L.basis_over()
            [1, c, c^2]

            sage: K.basis_over()
            [1, b]

        Note that ``base`` must be an explicit base over which the
        extension has been defined (as listed by the method :meth:`bases`)::

            sage: L.degree_over(GF(5^6))
            Traceback (most recent call last):
            ...
            ValueError: not (explicitly) defined over Finite Field in z6 of size 5^6
        """
        base = self._check_base(base)
        return self._basis_over(base)

    cpdef _basis_over(self, CommutativeRing base):
        r"""
        Return a basis of this extension over ``base``.

        INPUT:

        - ``base`` -- a commutative ring (which might be itself an
          extension)

        TESTS::

            sage: A.<a> = QQ.extension(x^3 - 2)
            sage: K.<u> = A.over()
            sage: K.basis_over()
            [1, u, u^2]
        """
        if base is self:
            return [ self.one() ]
        elif base is self._base:
            return self._basis[:]
        else:
            b = self._base._basis_over(base)
            return [ x*y for x in self._basis for y in b ]

    def free_module(self, base=None, map=True):
        r"""
        Return a free module V over ``base`` which is isomorphic to
        this ring

        INPUT:

        - ``base`` -- a commutative ring (which might be itself an
          extension) or ``None`` (default: ``None``)

        - ``map`` -- boolean (default ``True``); whether to return
          isomorphisms between this ring and V

        OUTPUT:

        - A finite-rank free module V over ``base``

        - The isomorphism from V to this ring corresponding to the
          basis output by the method :meth:`basis_over`
          (only included if ``map`` is ``True``)

        - The reverse isomorphism of the isomorphism above
          (only included if ``map`` is ``True``)

        EXAMPLES::

            sage: F = GF(11)
            sage: K.<a> = GF(11^2).over()
            sage: L.<b> = GF(11^6).over(K)

        Forgetting a part of the multiplicative structure, the field L
        can be viewed as a vector space of dimension 3 over K, equipped
        with a distinguished basis, namely `(1, b, b^2)`::

            sage: V, i, j = L.free_module(K)
            sage: V
            Vector space of dimension 3 over Field in a with defining polynomial x^2 + 7*x + 2 over its base
            sage: i
            Generic map:
              From: Vector space of dimension 3 over Field in a with defining polynomial x^2 + 7*x + 2 over its base
              To:   Field in b with defining polynomial x^3 + (7 + 2*a)*x^2 + (2 - a)*x - a over its base
            sage: j
            Generic map:
              From: Field in b with defining polynomial x^3 + (7 + 2*a)*x^2 + (2 - a)*x - a over its base
              To:   Vector space of dimension 3 over Field in a with defining polynomial x^2 + 7*x + 2 over its base

            sage: j(b)
            (0, 1, 0)
            sage: i((1, a, a+1))
            1 + a*b + (1 + a)*b^2

        Similarly, one can view L as a F-vector space of dimension 6::

            sage: V, i, j, = L.free_module(F)
            sage: V
            Vector space of dimension 6 over Finite Field of size 11

        In this case, the isomorphisms between `V` and `L` are given by the
        basis `(1, a, b, ab, b^2, ab^2)`:

            sage: j(a*b)
            (0, 0, 0, 1, 0, 0)
            sage: i((1,2,3,4,5,6))
            (1 + 2*a) + (3 + 4*a)*b + (5 + 6*a)*b^2

        When ``base`` is omitted, the default is the base of this extension::

            sage: L.free_module(map=False)
            Vector space of dimension 3 over Field in a with defining polynomial x^2 + 7*x + 2 over its base

        Note that ``base`` must be an explicit base over which the
        extension has been defined (as listed by the method :meth:`bases`)::

            sage: L.degree(GF(11^3))
            Traceback (most recent call last):
            ...
            ValueError: not (explicitly) defined over Finite Field in z3 of size 11^3

        """
        base = self._check_base(base)
        return self._free_module(base, map)

    @cached_method
    def _free_module(self, base, map):
        r"""
        Return a free module V over ``base`` which is isomorphic to
        this ring

        INPUT:

        - ``base`` -- a commutative ring (which might be itself an
          extension) or ``None`` (default: ``None``)

        - ``map`` -- boolean (default ``True``); whether to return
          isomorphisms between this ring and V

        OUTPUT:

        - A finite-rank free module V over ``base``

        - The isomorphism from V to this ring corresponding to the
          basis output by the method :meth:`basis_over`
          (only included if ``map`` is ``True``)

        - The reverse isomorphism of the isomorphism above
          (only included if ``map`` is ``True``)

        TESTS::

            sage: K = GF(7^5).over()
            sage: L = GF(7^15).over(K)
            sage: for base in L.bases():
            ....:     V, i, j = L.free_module(base)
            ....:     assert([ i(v) for v in V.basis() ] == L.basis_over(base))
            ....:     assert([ j(x) for x in L.basis_over(base) ] == V.basis())

        """
        d = self._degree_over(base)
        if map:
            return base**d, MapFreeModuleToRelativeRing(self, base), MapRelativeRingToFreeModule(self, base)
        else:
            return base**d

    @cached_method
    def fraction_field(self, extend_base=False):
        r"""
        Return the fraction field of this extension.

        INPUT:

        - ``extend_base`` -- a boolean (default: ``False``);

        If ``extend_base`` is ``False``, the fraction field of the
        extension `L/K` is defined as `\textrm{Frac}(L)/L/K`, except
        is `L` is already a field in which base the fraction field
        of `L/K` is `L/K` itself.

        If ``extend_base`` is ``True``, the fraction field of the
        extension `L/K` is defined as `\textrm{Frac}(L)/\textrm{Frac}(K)`
        (provided that the defining morphism extends to the fraction
        fields, i.e. is injective).

        EXAMPLES::

            sage: A.<a> = ZZ.extension(x^2 - 5)
            sage: OK = A.over()   # over ZZ
            sage: OK
            Order in Number Field in a with defining polynomial x^2 - 5 over its base

            sage: K1 = OK.fraction_field()
            sage: K1
            Fraction Field of Order in Number Field in a with defining polynomial x^2 - 5 over its base
            sage: K1.bases()
            [Fraction Field of Order in Number Field in a with defining polynomial x^2 - 5 over its base,
             Order in Number Field in a with defining polynomial x^2 - 5 over its base,
             Integer Ring]

            sage: K2 = OK.fraction_field(extend_base=True)
            sage: K2
            Fraction Field of Order in Number Field in a with defining polynomial x^2 - 5 over its base
            sage: K2.bases()
            [Fraction Field of Order in Number Field in a with defining polynomial x^2 - 5 over its base,
             Rational Field]

        Note that there is no coercion map between `K_1` and `K_2`::

            sage: K1.has_coerce_map_from(K2)
            False
            sage: K2.has_coerce_map_from(K1)
            False

        We check that when the extension is a field, its fraction field does not change::

            sage: K1.fraction_field() is K1
            True
            sage: K2.fraction_field() is K2
            True

        TESTS::

            sage: A = GF(5).over(ZZ)
            sage: A.fraction_field(extend_base=True)
            Traceback (most recent call last):
            ...
            ValueError: the morphism is not injective
        """
        defining_morphism = self._defining_morphism_fraction_field(extend_base)
        if defining_morphism is None:
            return self
        if extend_base:
            basis = self._basis
            names = self._basis_names
            constructor = RingExtensionWithBasis
            kwargs = { 'basis': basis, 'names': names, 'check': False }
        else:
            gen = names = None
            constructor = RingExtensionFractionField
            kwargs = { 'print_options': {'print_elements_as': self.fraction_field(extend_base=True)} }
        kwargs['is_backend_exposed'] = self._is_backend_exposed
        ring = defining_morphism.codomain()
        return RingExtension(ring, defining_morphism, gen=gen, names=names, constructors=[(constructor, kwargs)])


cdef class RingExtensionWithGen(RingExtensionWithBasis):
    """
    A class for finite free ring extensions generated by
    a single element

    TESTS::

        sage: A.<a> = QQ.extension(x^3 - 7)
        sage: K = A.over()

        sage: type(K)
        <class 'sage.rings.ring_extension.RingExtensionWithGen'>

        sage: TestSuite(K).run()

    """
    def __init__(self, defining_morphism, gen, names, check=True, **kwargs):
        r"""
        Initialize this ring extension.

        INPUT:

        - ``defining_morphism`` -- a ring homomorphism

        - ``gen`` -- a generator of this extension

        - ``names`` -- a tuple of strings or ``None`` (default: ``None``);
          the way the elements of the basis are printed

        - ``check`` -- a boolean (default: ``True``); whether to check if
          ``gen`` is indeed a generator

        TESTS::

            sage: K.<a> = QQ.extension(x^3 + 3*x + 1)
            sage: E = K.over()
            sage: E
            Field in a with defining polynomial x^3 + 3*x + 1 over its base

            sage: TestSuite(E).run()
        """
        backend_base = backend_parent(defining_morphism.domain())
        _, deg_domain, deg_codomain = common_base(backend_base, defining_morphism.codomain(), True)
        degree = deg_codomain // deg_domain

        if len(names) != 1:
            raise ValueError(f"expected exactly one name for the generators of this ring extension but got {names}")

        name = names[0]
        latex_name = latex_variable_name(name)

        if degree == 1:
<<<<<<< HEAD
            basis_names = [""]
            basis_latex_names = [""]
        else:
            basis_names = [ "", name ] + [ f"{name}^{i}" for i in range(2, degree) ]
            basis_latex_names = [ "", latex_name] + [ f"{latex_name}^{i}" for i in range(2, degree) ]

        basis = [gen ** i for i in range(degree)]

        RingExtensionWithBasis.__init__(self, defining_morphism, basis, basis_names, check, **kwargs)

        # Override the names that RingExtensionWithBasis.__init__ set.
        self._name = name
        self._names = (name,)
        self._latex_names = (latex_name,)
=======
            self._name = None
            self._latex_names = (None,)
        else:
            basis_names += [ self._name ] + [ "%s^%s" % (self._name, i) for i in range(2,degree) ]
            latex_name = latex_variable_name(self._name)
            basis_latex_names += [ latex_name ] + [ "%s^{%s}" % (latex_name, i) for i in range(2,degree) ]
            self._latex_names = (latex_variable_name(self._name),)
        basis = [ gen ** i for i in range(degree) ]
        RingExtensionWithBasis.__init__(self, defining_morphism, basis, basis_names, check, **kwargs)
        self._gen = self._backend(gen)
        self._names = (self._name,)
>>>>>>> 98559a54
        self._basis_latex_names = basis_latex_names

        self._gen = self._backend(gen)

    def _repr_topring(self, **options):
        r"""
        Return a string representation of top ring of this extension.

        EXAMPLES::

            sage: K.<a> = GF(5^3).over()
            sage: K._repr_topring()
            'Field in a with defining polynomial x^3 + 3*x + 3'

            sage: L.<b> = GF(5^9).over(K)
            sage: L._repr_topring()
            'Field in b with defining polynomial x^3 + (1 + 3*a^2)*x^2 + (3 + 2*a + 2*a^2)*x - a'
        """
        return "%s in %s with defining polynomial %s" % (self._type, self._name, self.modulus())

    def _latex_topring(self):
        r"""
        Return a LaTeX representation of top ring of this extension.

        EXAMPLES::

            sage: K.<a> = GF(5^3).over()
            sage: K._latex_topring()
            '\\Bold{F}_{5}[a]'

            sage: L.<b> = GF(5^9).over(K)
            sage: L._latex_topring()
            '\\Bold{F}_{5}[a][b]'
        """
        if isinstance(self._base, RingExtension_generic):
            return "%s[%s]" % (self._base._latex_topring(), self.latex_variable_names()[0])
        else:
            return "%s[%s]" % (latex(self._base), self.latex_variable_names()[0])

    def modulus(self, var='x'):
        r"""
        Return the defining polynomial of this extension, that is the
        minimal polynomial of the given generator of this extension.

        INPUT:

        - ``var`` -- a variable name (default: ``x``)

        EXAMPLES::

            sage: K.<u> = GF(7^10).over(GF(7^2))
            sage: K
            Field in u with defining polynomial x^5 + (6*z2 + 4)*x^4 + (3*z2 + 5)*x^3 + (2*z2 + 2)*x^2 + 4*x + 6*z2 over its base

            sage: P = K.modulus(); P
            x^5 + (6*z2 + 4)*x^4 + (3*z2 + 5)*x^3 + (2*z2 + 2)*x^2 + 4*x + 6*z2
            sage: P(u)
            0

        We can use a different variable name::

            sage: K.modulus('y')
            y^5 + (6*z2 + 4)*y^4 + (3*z2 + 5)*y^3 + (2*z2 + 2)*y^2 + 4*y + 6*z2
        """
        from sage.rings.polynomial.polynomial_ring_constructor import PolynomialRing
        _, _, j = self.free_module(map=True)
        d = self.relative_degree()
        coeffs = [ -c for c in j(self._gen**d) ] + [ 1 ]
        S = PolynomialRing(self._base, name=var)
        return S(coeffs)

    def gens(self, base=None):
        r"""
        Return the generators of this extension over ``base``.

        INPUT:

        - ``base`` -- a commutative ring (which might be itself an
          extension) or ``None`` (default: ``None``)

        EXAMPLES::

            sage: K.<a> = GF(5^2).over()  # over GF(5)
            sage: K.gens()
            (a,)

            sage: L.<b> = GF(5^4).over(K)
            sage: L.gens()
            (b,)
            sage: L.gens(GF(5))
            (b, a)
        """
        if base is None:
            return (self(self._gen),)
        base = self._check_base(base)
        gens = tuple([])
        b = self
        while b is not base:
            gens += b.gens()
            b = b.base()
        return gens

    @cached_method
    def fraction_field(self, extend_base=False):
        r"""
        Return the fraction field of this extension.

        INPUT:

        - ``extend_base`` -- a boolean (default: ``False``);

        If ``extend_base`` is ``False``, the fraction field of the
        extension `L/K` is defined as `\textrm{Frac}(L)/L/K`, except
        is `L` is already a field in which base the fraction field
        of `L/K` is `L/K` itself.

        If ``extend_base`` is ``True``, the fraction field of the
        extension `L/K` is defined as `\textrm{Frac}(L)/\textrm{Frac}(K)`
        (provided that the defining morphism extends to the fraction
        fields, i.e. is injective).

        EXAMPLES::

            sage: A.<a> = ZZ.extension(x^2 - 5)
            sage: OK = A.over()   # over ZZ
            sage: OK
            Order in Number Field in a with defining polynomial x^2 - 5 over its base

            sage: K1 = OK.fraction_field()
            sage: K1
            Fraction Field of Order in Number Field in a with defining polynomial x^2 - 5 over its base
            sage: K1.bases()
            [Fraction Field of Order in Number Field in a with defining polynomial x^2 - 5 over its base,
             Order in Number Field in a with defining polynomial x^2 - 5 over its base,
             Integer Ring]

            sage: K2 = OK.fraction_field(extend_base=True)
            sage: K2
            Fraction Field of Order in Number Field in a with defining polynomial x^2 - 5 over its base
            sage: K2.bases()
            [Fraction Field of Order in Number Field in a with defining polynomial x^2 - 5 over its base,
             Rational Field]

        Note that there is no coercion map between `K_1` and `K_2`::

            sage: K1.has_coerce_map_from(K2)
            False
            sage: K2.has_coerce_map_from(K1)
            False

        We check that when the extension is a field, its fraction field does not change::

            sage: K1.fraction_field() is K1
            True
            sage: K2.fraction_field() is K2
            True

        TESTS::

            sage: A = GF(5).over(ZZ)
            sage: A.fraction_field(extend_base=True)
            Traceback (most recent call last):
            ...
            ValueError: the morphism is not injective
        """
        defining_morphism = self._defining_morphism_fraction_field(extend_base)
        if defining_morphism is None:
            return self
        if extend_base:
            gen = self._gen
            names = self._names
            constructor = RingExtensionWithGen
            kwargs = { 'gen': gen, 'names': names, 'check': False }
        else:
            gen = names = None
            constructor = RingExtensionFractionField
            kwargs = { 'print_options': {'print_elements_as': self.fraction_field(extend_base=True)} }
        kwargs['is_backend_exposed'] = self._is_backend_exposed
        ring = defining_morphism.codomain()
        return RingExtension(ring, defining_morphism, gen=gen, names=names, constructors=[(constructor, kwargs)])<|MERGE_RESOLUTION|>--- conflicted
+++ resolved
@@ -2504,7 +2504,6 @@
         latex_name = latex_variable_name(name)
 
         if degree == 1:
-<<<<<<< HEAD
             basis_names = [""]
             basis_latex_names = [""]
         else:
@@ -2519,19 +2518,6 @@
         self._name = name
         self._names = (name,)
         self._latex_names = (latex_name,)
-=======
-            self._name = None
-            self._latex_names = (None,)
-        else:
-            basis_names += [ self._name ] + [ "%s^%s" % (self._name, i) for i in range(2,degree) ]
-            latex_name = latex_variable_name(self._name)
-            basis_latex_names += [ latex_name ] + [ "%s^{%s}" % (latex_name, i) for i in range(2,degree) ]
-            self._latex_names = (latex_variable_name(self._name),)
-        basis = [ gen ** i for i in range(degree) ]
-        RingExtensionWithBasis.__init__(self, defining_morphism, basis, basis_names, check, **kwargs)
-        self._gen = self._backend(gen)
-        self._names = (self._name,)
->>>>>>> 98559a54
         self._basis_latex_names = basis_latex_names
 
         self._gen = self._backend(gen)
