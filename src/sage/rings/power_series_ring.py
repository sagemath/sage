# sage_setup: distribution = sagemath-categories
r"""
Power Series Rings

Power series rings are constructed in the standard Sage
fashion.  See also :doc:`multi_power_series_ring`.

EXAMPLES:

Construct rings and elements::

    sage: R.<t> = PowerSeriesRing(QQ)
    sage: R.random_element(6)  # random
    -4 - 1/2*t^2 - 1/95*t^3 + 1/2*t^4 - 12*t^5 + O(t^6)

::

    sage: R.<t,u,v> = PowerSeriesRing(QQ); R
    Multivariate Power Series Ring in t, u, v over Rational Field
    sage: p = -t + 1/2*t^3*u - 1/4*t^4*u + 2/3*v^5 + R.O(6); p
    -t + 1/2*t^3*u - 1/4*t^4*u + 2/3*v^5 + O(t, u, v)^6
    sage: p in R
    True

The default precision is specified at construction, but does not
bound the precision of created elements.

::

    sage: R.<t> = PowerSeriesRing(QQ, default_prec=5)
    sage: R.random_element(6)  # random
    1/2 - 1/4*t + 2/3*t^2 - 5/2*t^3 + 2/3*t^5 + O(t^6)

Construct univariate power series from a list of coefficients::

    sage: S = R([1, 3, 5, 7]); S
    1 + 3*t + 5*t^2 + 7*t^3

The default precision of a power series ring stays fixed and cannot be
changed. To work with different default precision, create a new power series
ring::

    sage: R.<x> = PowerSeriesRing(QQ, default_prec=10)
    sage: x.sin()
    x - 1/6*x^3 + 1/120*x^5 - 1/5040*x^7 + 1/362880*x^9 + O(x^10)
    sage: R.<x> = PowerSeriesRing(QQ, default_prec=15)
<<<<<<< HEAD
    sage: x.sin()
    x - 1/6*x^3 + 1/120*x^5 - 1/5040*x^7 + 1/362880*x^9 - 1/39916800*x^11 + 1/6227020800*x^13 + O(x^15)
=======
    sage: sin(x)
    x - 1/6*x^3 + 1/120*x^5 - 1/5040*x^7 + 1/362880*x^9 - 1/39916800*x^11
    + 1/6227020800*x^13 + O(x^15)
>>>>>>> 7726cd9e

An iterated example::

    sage: R.<t> = PowerSeriesRing(ZZ)
    sage: S.<t2> = PowerSeriesRing(R)
    sage: S
    Power Series Ring in t2 over Power Series Ring in t over Integer Ring
    sage: S.base_ring()
    Power Series Ring in t over Integer Ring

Sage can compute with power series over the symbolic ring.

::

    sage: # needs sage.symbolic
    sage: K.<t> = PowerSeriesRing(SR, default_prec=5)
    sage: a, b, c = var('a,b,c')
    sage: f = a + b*t + c*t^2 + O(t^3)
    sage: f*f
    a^2 + 2*a*b*t + (b^2 + 2*a*c)*t^2 + O(t^3)
    sage: f = sqrt(2) + sqrt(3)*t + O(t^3)
    sage: f^2
    2 + 2*sqrt(3)*sqrt(2)*t + 3*t^2 + O(t^3)

Elements are first coerced to constants in ``base_ring``, then coerced
into the ``PowerSeriesRing``::

    sage: R.<t> = PowerSeriesRing(ZZ)
    sage: f = Mod(2, 3) * t; (f, f.parent())
    (2*t, Power Series Ring in t over Ring of integers modulo 3)

We make a sparse power series.

::

    sage: R.<x> = PowerSeriesRing(QQ, sparse=True); R
    Sparse Power Series Ring in x over Rational Field
    sage: f = 1 + x^1000000
    sage: g = f*f
    sage: g.degree()
    2000000

We make a sparse Laurent series from a power series generator::

    sage: R.<t> = PowerSeriesRing(QQ, sparse=True)
    sage: latex(-2/3*(1/t^3) + 1/t + 3/5*t^2 + O(t^5))
    \frac{-\frac{2}{3}}{t^{3}} + \frac{1}{t} + \frac{3}{5}t^{2} + O(t^{5})
    sage: S = parent(1/t); S
    Sparse Laurent Series Ring in t over Rational Field

Choose another implementation of the attached polynomial ring::

    sage: R.<t> = PowerSeriesRing(ZZ)
    sage: type(t.polynomial())                                                          # needs sage.libs.flint
    <... 'sage.rings.polynomial.polynomial_integer_dense_flint.Polynomial_integer_dense_flint'>
    sage: S.<s> = PowerSeriesRing(ZZ, implementation='NTL')                             # needs sage.libs.ntl
    sage: type(s.polynomial())                                                          # needs sage.libs.ntl
    <... 'sage.rings.polynomial.polynomial_integer_dense_ntl.Polynomial_integer_dense_ntl'>

AUTHORS:

- William Stein: the code
- Jeremy Cho (2006-05-17): some examples (above)
- Niles Johnson (2010-09): implement multivariate power series
- Simon King (2012-08): use category and coercion framework, :issue:`13412`

TESTS::

    sage: R.<t> = PowerSeriesRing(QQ)
    sage: R is loads(dumps(R))
    True
    sage: TestSuite(R).run()

::

    sage: R.<x> = PowerSeriesRing(QQ, sparse=True)
    sage: R is loads(dumps(R))
    True
    sage: TestSuite(R).run()

::

    sage: M = PowerSeriesRing(QQ, 't,u,v,w', default_prec=20)
    sage: M is loads(dumps(M))
    True
    sage: TestSuite(M).run()
"""

import sage.categories.commutative_rings as commutative_rings
import sage.misc.latex as latex
from sage.interfaces.abc import MagmaElement
from sage.misc.lazy_import import lazy_import
from sage.rings import (
    integer,
    power_series_mpoly,
    power_series_poly,
    power_series_ring_element,
    ring,
)
from sage.rings.fraction_field_element import FractionFieldElement
from sage.rings.infinity import infinity
from sage.rings.polynomial.multi_polynomial_ring_base import MPolynomialRing_base
from sage.rings.polynomial.polynomial_ring import PolynomialRing_general
from sage.rings.polynomial.polynomial_ring_constructor import PolynomialRing
from sage.structure.category_object import normalize_names
from sage.structure.element import Expression, parent
from sage.structure.parent import Parent
from sage.structure.nonexact import Nonexact
from sage.structure.unique_representation import UniqueRepresentation

_CommutativeRings = commutative_rings.CommutativeRings()
import sage.categories.integral_domains as integral_domains

_IntegralDomains = integral_domains.IntegralDomains()
import sage.categories.fields as fields

_Fields = fields.Fields()

from sage.categories.complete_discrete_valuation import CompleteDiscreteValuationRings

lazy_import('sage.misc.sage_eval', 'sage_eval')

try:
    from .laurent_series_ring import LaurentSeriesRing
    from .laurent_series_ring_element import LaurentSeries
except ImportError:
    LaurentSeriesRing = ()
    LaurentSeries = ()

lazy_import('sage.rings.lazy_series_ring', 'LazyPowerSeriesRing')


def PowerSeriesRing(base_ring, name=None, arg2=None, names=None,
                    sparse=False, default_prec=None, order='negdeglex',
                    num_gens=None, implementation=None):
    r"""
    Create a univariate or multivariate power series ring over a given
    (commutative) base ring.

    INPUT:

    - ``base_ring`` -- a commutative ring

    - ``name``, ``names`` -- name(s) of the indeterminate

    - ``default_prec`` -- the default precision used if an exact object must
      be changed to an approximate object in order to do an arithmetic
      operation.  If left as ``None``, it will be set to the global
      default (20) in the univariate case, and 12 in the multivariate case.

    - ``sparse`` -- boolean (default: ``False``); whether power series
      are represented as sparse objects

    - ``order`` -- (default: ``negdeglex``) term ordering, for multivariate case

    - ``num_gens`` -- number of generators, for multivariate case

    There is a unique power series ring over each base ring with given
    variable name. Two power series over the same base ring with
    different variable names are not equal or isomorphic.

    EXAMPLES (Univariate)::

        sage: R = PowerSeriesRing(QQ, 'x'); R
        Power Series Ring in x over Rational Field

    ::

        sage: S = PowerSeriesRing(QQ, 'y'); S
        Power Series Ring in y over Rational Field

    ::

        sage: R = PowerSeriesRing(QQ, 10)
        Traceback (most recent call last):
        ...
        ValueError: variable name '10' does not start with a letter

    ::

        sage: S = PowerSeriesRing(QQ, 'x', default_prec=15); S
        Power Series Ring in x over Rational Field
        sage: S.default_prec()
        15

    EXAMPLES (Multivariate) See also :doc:`multi_power_series_ring`::

        sage: R = PowerSeriesRing(QQ, 't,u,v'); R
        Multivariate Power Series Ring in t, u, v over Rational Field

    ::

        sage: N = PowerSeriesRing(QQ,'w',num_gens=5); N
        Multivariate Power Series Ring in w0, w1, w2, w3, w4 over Rational Field

    Number of generators can be specified before variable name without using keyword::

        sage: M = PowerSeriesRing(QQ,4,'k'); M
        Multivariate Power Series Ring in k0, k1, k2, k3 over Rational Field

    Multivariate power series can be constructed using angle bracket or double square bracket notation::

        sage: R.<t,u,v> = PowerSeriesRing(QQ, 't,u,v'); R
        Multivariate Power Series Ring in t, u, v over Rational Field

        sage: ZZ[['s,t,u']]
        Multivariate Power Series Ring in s, t, u over Integer Ring

    Sparse multivariate power series ring::

        sage: M = PowerSeriesRing(QQ,4,'k',sparse=True); M
        Sparse Multivariate Power Series Ring in k0, k1, k2, k3 over
        Rational Field

    Power series ring over polynomial ring::

        sage: H = PowerSeriesRing(PolynomialRing(ZZ,3,'z'), 4, 'f'); H
        Multivariate Power Series Ring in f0, f1, f2, f3 over Multivariate
        Polynomial Ring in z0, z1, z2 over Integer Ring

    Power series ring over finite field::

        sage: S = PowerSeriesRing(GF(65537),'x,y'); S                                   # needs sage.rings.finite_rings
        Multivariate Power Series Ring in x, y over Finite Field of size
        65537

    Power series ring with many variables::

        sage: R = PowerSeriesRing(ZZ, ['x%s'%p for p in primes(100)]); R                # needs sage.libs.pari
        Multivariate Power Series Ring in x2, x3, x5, x7, x11, x13, x17, x19,
        x23, x29, x31, x37, x41, x43, x47, x53, x59, x61, x67, x71, x73, x79,
        x83, x89, x97 over Integer Ring

    - Use :meth:`inject_variables` to make the variables available for
      interactive use.

      ::

        sage: R.inject_variables()                                                      # needs sage.libs.pari
        Defining x2, x3, x5, x7, x11, x13, x17, x19, x23, x29, x31, x37,
        x41, x43, x47, x53, x59, x61, x67, x71, x73, x79, x83, x89, x97

        sage: f = x47 + 3*x11*x29 - x19 + R.O(3)                                        # needs sage.libs.pari
        sage: f in R                                                                    # needs sage.libs.pari
        True


    Variable ordering determines how series are displayed::

        sage: T.<a,b> = PowerSeriesRing(ZZ,order='deglex'); T
        Multivariate Power Series Ring in a, b over Integer Ring
        sage: T.term_order()
        Degree lexicographic term order
        sage: p = - 2*b^6 + a^5*b^2 + a^7 - b^2 - a*b^3 + T.O(9); p
        a^7 + a^5*b^2 - 2*b^6 - a*b^3 - b^2 + O(a, b)^9

        sage: U = PowerSeriesRing(ZZ,'a,b',order='negdeglex'); U
        Multivariate Power Series Ring in a, b over Integer Ring
        sage: U.term_order()
        Negative degree lexicographic term order
        sage: U(p)
        -b^2 - a*b^3 - 2*b^6 + a^7 + a^5*b^2 + O(a, b)^9


    TESTS::

        sage: N = PowerSeriesRing(QQ,'k',num_gens=5); N
        Multivariate Power Series Ring in k0, k1, k2, k3, k4 over Rational Field

    The following behavior of univariate power series ring will eventually
    be deprecated and then changed to return a multivariate power series
    ring::

        sage: N = PowerSeriesRing(QQ,'k',5); N
        Power Series Ring in k over Rational Field
        sage: N.default_prec()
        5
        sage: L.<m> = PowerSeriesRing(QQ,5); L
        Power Series Ring in m over Rational Field
        sage: L.default_prec()
        5

    By :issue:`14084`, a power series ring belongs to the category of integral
    domains, if the base ring does::

        sage: P = ZZ[['x']]
        sage: P.category()
        Category of integral domains
        sage: TestSuite(P).run()
        sage: M = ZZ[['x','y']]
        sage: M.category()
        Category of integral domains
        sage: TestSuite(M).run()

    Otherwise, it belongs to the category of commutative rings::

        sage: P = Integers(15)[['x']]
        sage: P.category()
        Category of commutative rings
        sage: TestSuite(P).run()
        sage: M = Integers(15)[['x','y']]
        sage: M.category()
        Category of commutative rings
        sage: TestSuite(M).run()

    .. SEEALSO::

        * :func:`sage.misc.defaults.set_series_precision`
    """
    # multivariate case:
    # examples for first case:
    # PowerSeriesRing(QQ,'x,y,z')
    # PowerSeriesRing(QQ,['x','y','z'])
    # PowerSeriesRing(QQ,['x','y','z'], 3)
    if names is None and name is not None:
        names = name
    if isinstance(names, (tuple, list)) and len(names) > 1 or (isinstance(names, str) and ',' in names):
        return _multi_variate(base_ring, num_gens=arg2, names=names,
                              order=order, default_prec=default_prec, sparse=sparse)
    # examples for second case:
    # PowerSeriesRing(QQ,3,'t')
    if arg2 is None and num_gens is not None:
        arg2 = names
        names = num_gens
    if (isinstance(arg2, str) and
            isinstance(names, (int, integer.Integer))):
        return _multi_variate(base_ring, num_gens=names, names=arg2,
                              order=order, default_prec=default_prec, sparse=sparse)

    # univariate case: the arguments to PowerSeriesRing used to be
    # (base_ring, name=None, default_prec=20, names=None, sparse=False),
    # and thus that is what the code below expects; this behavior is being
    # deprecated, and will eventually be removed.
    if default_prec is None and arg2 is None:
        from sage.misc.defaults import series_precision
        default_prec = series_precision()
    elif arg2 is not None:
        default_prec = arg2

    # ## too many things (padics, elliptic curves) depend on this behavior,
    # ## so no warning for now.

    # if isinstance(name, (int, integer.Integer)) or isinstance(arg2, (int, integer.Integer)):
    #     deprecation(issue_number, "This behavior of PowerSeriesRing is being deprecated in favor of constructing multivariate power series rings. (See Github issue #1956.)")

    # the following is the original, univariate-only code

    if isinstance(name, (int, integer.Integer)):
        default_prec = name
    if names is not None:
        name = names
    name = normalize_names(1, name)

    if name is None:
        raise TypeError("You must specify the name of the indeterminate of the Power series ring.")

    key = (base_ring, name, default_prec, sparse, implementation)
    if PowerSeriesRing_generic.__classcall__.is_in_cache(key):
        return PowerSeriesRing_generic(*key)

    if isinstance(name, (tuple, list)):
        assert len(name) == 1
        name = name[0]

    if not (name is None or isinstance(name, str)):
        raise TypeError("variable name must be a string or None")

    if base_ring in _Fields:
        R = PowerSeriesRing_over_field(base_ring, name, default_prec,
                                       sparse=sparse, implementation=implementation)
    elif base_ring in _IntegralDomains:
        R = PowerSeriesRing_domain(base_ring, name, default_prec,
                                   sparse=sparse, implementation=implementation)
    elif base_ring in _CommutativeRings:
        R = PowerSeriesRing_generic(base_ring, name, default_prec,
                                    sparse=sparse, implementation=implementation)
    else:
        raise TypeError("base_ring must be a commutative ring")
    return R


def _multi_variate(base_ring, num_gens=None, names=None,
                   order='negdeglex', default_prec=None, sparse=False):
    """
    Construct multivariate power series ring.
    """
    if names is None:
        raise TypeError("you must specify a variable name or names")

    if num_gens is None:
        if isinstance(names, str):
            num_gens = len(names.split(','))
        elif isinstance(names, (list, tuple)):
            num_gens = len(names)
        else:
            raise TypeError("variable names must be a string, tuple or list")
    names = normalize_names(num_gens, names)
    num_gens = len(names)
    if default_prec is None:
        default_prec = 12

    if base_ring not in commutative_rings.CommutativeRings():
        raise TypeError("base_ring must be a commutative ring")
    from sage.rings.multi_power_series_ring import MPowerSeriesRing_generic
    R = MPowerSeriesRing_generic(base_ring, num_gens, names,
                                 order=order, default_prec=default_prec, sparse=sparse)
    return R


def _single_variate():
    pass


def is_PowerSeriesRing(R):
    """
    Return ``True`` if this is a *univariate* power series ring.  This is in
    keeping with the behavior of ``is_PolynomialRing``
    versus ``is_MPolynomialRing``.

    EXAMPLES::

        sage: from sage.rings.power_series_ring import is_PowerSeriesRing
        sage: is_PowerSeriesRing(10)
        doctest:warning...
        DeprecationWarning: The function is_PowerSeriesRing is deprecated;
        use 'isinstance(..., (PowerSeriesRing_generic, LazyPowerSeriesRing) and ....ngens() == 1)' instead.
        See https://github.com/sagemath/sage/issues/38290 for details.
        False
        sage: is_PowerSeriesRing(QQ[['x']])
        True
        sage: is_PowerSeriesRing(LazyPowerSeriesRing(QQ, 'x'))
        True
        sage: is_PowerSeriesRing(LazyPowerSeriesRing(QQ, 'x, y'))
        False
    """
    from sage.misc.superseded import deprecation
    deprecation(38290,
                "The function is_PowerSeriesRing is deprecated; "
                "use 'isinstance(..., (PowerSeriesRing_generic, LazyPowerSeriesRing) and ....ngens() == 1)' instead.")
    if isinstance(R, (PowerSeriesRing_generic, LazyPowerSeriesRing)):
        return R.ngens() == 1
    else:
        return False


class PowerSeriesRing_generic(UniqueRepresentation, Parent, Nonexact):
    """
    A power series ring.
    """

    def __init__(self, base_ring, name=None, default_prec=None, sparse=False,
                 implementation=None, category=None):
        """
        Initialize a power series ring.

        INPUT:

        - ``base_ring`` -- a commutative ring

        - ``name`` -- name of the indeterminate

        - ``default_prec`` -- the default precision

        - ``sparse`` -- whether or not power series are sparse

        - ``implementation`` -- either ``'poly'``, ``'mpoly'``, or
          ``'pari'``. Other values (for example ``'NTL'``) are passed to
          the attached polynomial ring.  The default is ``'pari'`` if
          the base field is a PARI finite field, and ``'poly'`` otherwise.

        If the base ring is a polynomial ring, then the option
        ``implementation='mpoly'`` causes computations to be done with
        multivariate polynomials instead of a univariate polynomial
        ring over the base ring.  Only use this for dense power series
        where you won't do too much arithmetic, but the arithmetic you
        do must be fast.  You must explicitly call
        ``f.do_truncation()`` on an element for it to truncate away
        higher order terms (this is called automatically before
        printing).

        EXAMPLES:

        This base class inherits from :class:`~sage.rings.ring.CommutativeRing`.
        Since :issue:`11900`, it is also initialised as such, and since :issue:`14084`
        it is actually initialised as an integral domain::

            sage: R.<x> = ZZ[[]]
            sage: R.category()
            Category of integral domains
            sage: TestSuite(R).run()

        When the base ring `k` is a field, the ring `k[[x]]` is not only a
        commutative ring, but also a complete discrete valuation ring (CDVR).
        The appropriate (sub)category is automatically set in this case::

            sage: k = GF(11)
            sage: R.<x> = k[[]]
            sage: R.category()
            Category of complete discrete valuation rings
            sage: TestSuite(R).run()

        It is checked that the default precision is nonnegative
        (see :issue:`19409`)::

            sage: PowerSeriesRing(ZZ, 'x', default_prec=-5)
            Traceback (most recent call last):
            ...
            ValueError: default_prec (= -5) must be nonnegative
        """
        if implementation is None:
            try:
                from sage.rings.finite_rings.finite_field_pari_ffelt import FiniteField_pari_ffelt
            except ImportError:
                FiniteField_pari_ffelt = ()
            if isinstance(base_ring, FiniteField_pari_ffelt):
                implementation = 'pari'
            else:
                implementation = 'poly'
            R = PolynomialRing(base_ring, name, sparse=sparse)
        elif implementation not in ['pari', 'mpoly']:     # see :issue:`28996`
            R = PolynomialRing(base_ring, name, sparse=sparse, implementation=implementation)
            implementation = 'poly'
        else:
            R = PolynomialRing(base_ring, name, sparse=sparse)

        self.__poly_ring = R
        self.__is_sparse = sparse
        if default_prec is None:
            from sage.misc.defaults import series_precision
            default_prec = series_precision()
        elif default_prec < 0:
            raise ValueError("default_prec (= %s) must be nonnegative"
                             % default_prec)

        if implementation == 'poly':
            self.Element = power_series_poly.PowerSeries_poly
        elif implementation == 'mpoly':
            K = base_ring
            names = K.variable_names() + (name,)
            self.__mpoly_ring = PolynomialRing(K.base_ring(), names=names)
            assert isinstance(self.__mpoly_ring, MPolynomialRing_base)
            self.Element = power_series_mpoly.PowerSeries_mpoly
        elif implementation == 'pari':
            from .power_series_pari import PowerSeries_pari
            self.Element = PowerSeries_pari
        else:
            raise ValueError('unknown power series implementation: %r' % implementation)

        Parent.__init__(self, base=base_ring, names=name,
                        category=getattr(self, '_default_category',
                                         _CommutativeRings))
        Nonexact.__init__(self, default_prec)
        if implementation == 'pari':
            self.__generator = self.element_class(self, R.gen().__pari__())
        else:
            self.__generator = self.element_class(self, R.gen(), is_gen=True)

    def variable_names_recursive(self, depth=None):
        r"""
        Return the list of variable names of this and its base rings.

        EXAMPLES::

            sage: R = QQ[['x']][['y']][['z']]
            sage: R.variable_names_recursive()
            ('x', 'y', 'z')
            sage: R.variable_names_recursive(2)
            ('y', 'z')
        """
        if depth is None:
            from sage.rings.infinity import infinity
            depth = infinity

        if depth <= 0:
            all = ()
        elif depth == 1:
            all = self.variable_names()
        else:
            my_vars = self.variable_names()
            try:
                all = self.base_ring().variable_names_recursive(depth - len(my_vars)) + my_vars
            except AttributeError:
                all = my_vars
        if len(all) > depth:
            all = all[-depth:]
        return all

    def _repr_(self):
        """
        Print out a power series ring.

        EXAMPLES::

            sage: R = GF(17)[['y']]
            sage: R
            Power Series Ring in y over Finite Field of size 17
            sage: R.__repr__()
            'Power Series Ring in y over Finite Field of size 17'
            sage: R.rename('my power series ring')
            sage: R
            my power series ring
        """
        s = "Power Series Ring in %s over %s" % (self.variable_name(), self.base_ring())
        if self.is_sparse():
            s = 'Sparse ' + s
        return s

    def is_sparse(self):
        """
        EXAMPLES::

            sage: R.<t> = PowerSeriesRing(ZZ)
            sage: t.is_sparse()
            False
            sage: R.<t> = PowerSeriesRing(ZZ, sparse=True)
            sage: t.is_sparse()
            True
        """
        return self.__is_sparse

    def is_dense(self):
        """
        EXAMPLES::

            sage: R.<t> = PowerSeriesRing(ZZ)
            sage: t.is_dense()
            True
            sage: R.<t> = PowerSeriesRing(ZZ, sparse=True)
            sage: t.is_dense()
            False
        """
        return not self.__is_sparse

    def _latex_(self):
        r"""
        Display latex representation of this power series ring.

        EXAMPLES::

            sage: R = GF(17)[['y']]
            sage: latex(R)  # indirect doctest
            \Bold{F}_{17}[[y]]
            sage: R = GF(17)[['y12']]
            sage: latex(R)
            \Bold{F}_{17}[[y_{12}]]
        """
        return "%s[[%s]]" % (latex.latex(self.base_ring()), self.latex_variable_names()[0])

    def _coerce_map_from_(self, S):
        """
        A coercion from ``S`` exists, if ``S`` coerces into ``self``'s base ring,
        or if ``S`` is a univariate polynomial or power series ring with the
        same variable name as self, defined over a base ring that coerces into
        ``self``'s base ring.

        EXAMPLES::

            sage: A = GF(17)[['x']]
            sage: A.has_coerce_map_from(ZZ)  # indirect doctest
            True
            sage: A.has_coerce_map_from(ZZ['x'])
            True
            sage: A.has_coerce_map_from(ZZ['y'])
            False
            sage: A.has_coerce_map_from(ZZ[['x']])
            True
            sage: A.has_coerce_map_from(LazyPowerSeriesRing(ZZ, 'x'))
            True
        """
        if self.base_ring().has_coerce_map_from(S):
            return True
        if (isinstance(S, (PolynomialRing_general, PowerSeriesRing_generic, LazyPowerSeriesRing))
                and self.base_ring().has_coerce_map_from(S.base_ring())
                and self.variable_names() == S.variable_names()):
            return True

    def _element_constructor_(self, f, prec=infinity, check=True):
        """
        Coerce object to this power series ring.

        Returns a new instance unless the parent of ``f`` is ``self``, in
        which case ``f`` is returned (since ``f`` is immutable).

        INPUT:

        - ``f`` -- object, e.g., a power series ring element

        - ``prec`` -- (default: infinity) truncation precision for coercion

        - ``check`` -- boolean (default: ``True``); whether to verify
          that the coefficients, etc., coerce in correctly

        EXAMPLES::

            sage: R.<t> = PowerSeriesRing(ZZ)
            sage: R(t+O(t^5))    # indirect doctest
            t + O(t^5)
            sage: R(13)
            13
            sage: R(2/3)
            Traceback (most recent call last):
            ...
            TypeError: no conversion of this rational to integer
            sage: R([1,2,3])
            1 + 2*t + 3*t^2
            sage: S.<w> = PowerSeriesRing(QQ)
            sage: R(w + 3*w^2 + O(w^3))
            t + 3*t^2 + O(t^3)
            sage: x = polygen(QQ,'x')
            sage: R(x + x^2 + x^3 + x^5, 3)
            t + t^2 + O(t^3)
            sage: R(1/(1-x), prec=5)
            1 + t + t^2 + t^3 + t^4 + O(t^5)
            sage: R(1/x, 5)
            Traceback (most recent call last):
            ...
            TypeError: no canonical coercion from Laurent Series Ring in t over
             Rational Field to Power Series Ring in t over Integer Ring

            sage: PowerSeriesRing(PowerSeriesRing(QQ,'x'),'y')(x)
            x
            sage: PowerSeriesRing(PowerSeriesRing(QQ,'y'),'x')(x)
            x
            sage: PowerSeriesRing(PowerSeriesRing(QQ,'t'),'y')(x)
            y
            sage: PowerSeriesRing(PowerSeriesRing(QQ,'t'),'y')(1/(1+x), 5)
            1 - y + y^2 - y^3 + y^4 + O(y^5)
            sage: PowerSeriesRing(PowerSeriesRing(QQ,'x',5),'y')(1/(1+x))
            1 - x + x^2 - x^3 + x^4 + O(x^5)
            sage: PowerSeriesRing(PowerSeriesRing(QQ,'y'),'x')(1/(1+x), 5)
            1 - x + x^2 - x^3 + x^4 + O(x^5)
            sage: PowerSeriesRing(PowerSeriesRing(QQ,'x'),'x')(x).coefficients()
            [x]

        Conversion from symbolic series::

            sage: # needs sage.symbolic
            sage: x,y = var('x,y')
            sage: s = (1/(1-x)).series(x,3); s
            1 + 1*x + 1*x^2 + Order(x^3)
            sage: R.<x> = PowerSeriesRing(QQ)
            sage: R(s)
            1 + x + x^2 + O(x^3)
            sage: ex = (gamma(1-y)).series(y,3)
            sage: R.<y> = PowerSeriesRing(SR)
            sage: R(ex)
            1 + euler_gamma*y + (1/2*euler_gamma^2 + 1/12*pi^2)*y^2 + O(y^3)

        Laurent series with nonnegative valuation are accepted (see
        :issue:`6431`)::

            sage: L.<q> = LaurentSeriesRing(QQ)
            sage: P = L.power_series_ring()
            sage: P(q)
            q
            sage: P(1/q)
            Traceback (most recent call last):
            ...
            TypeError: self is not a power series

        It is checked that the precision is nonnegative
        (see :issue:`19409`)::

            sage: PowerSeriesRing(ZZ, 'x')(1, prec=-5)
            Traceback (most recent call last):
            ...
            ValueError: prec (= -5) must be nonnegative

        From lazy series::

            sage: L.<x> = LazyPowerSeriesRing(QQ)
            sage: R = PowerSeriesRing(QQ, 'x')
            sage: R(1 / (1 + x^3))
            1 - x^3 + x^6 - x^9 + x^12 - x^15 + x^18 + O(x^20)
            sage: R(2 - x^2 + x^6)
            2 - x^2 + x^6
        """
        if prec is not infinity:
            prec = integer.Integer(prec)
            if prec < 0:
                raise ValueError("prec (= %s) must be nonnegative" % prec)
        if isinstance(f, power_series_ring_element.PowerSeries) and f.parent() is self:
            if prec >= f.prec():
                return f
            f = f.truncate(prec)
        elif isinstance(f, LaurentSeries) and f.parent().power_series_ring() is self:
            return self(f.power_series(), prec, check=check)
        elif isinstance(f, MagmaElement) and str(f.Type()) == 'RngSerPowElt':
            v = sage_eval(f.Eltseq())  # could use .sage() ?
            return self(v) * (self.gen(0)**f.Valuation())
        elif isinstance(f, FractionFieldElement):
            if self.base_ring().has_coerce_map_from(f.parent()):
                return self.element_class(self, [f], prec, check=check)
            else:
                num = self.element_class(self, f.numerator(), prec, check=check)
                den = self.element_class(self, f.denominator(), prec, check=check)
                return self.coerce(num/den)
        elif isinstance(f, Expression):
            from sage.symbolic.expression import SymbolicSeries
            if isinstance(f, SymbolicSeries):
                if str(f.default_variable()) == self.variable_name():
                    return self.element_class(self, f.list(),
                                              f.degree(f.default_variable()),
                                              check=check)
                else:
                    raise TypeError("Can only convert series into ring with same variable name.")
        else:
            from sage.rings.lazy_series import LazyPowerSeries
            if isinstance(f, LazyPowerSeries):
                if prec is infinity:
                    try:
                        f = f.polynomial()
                    except ValueError:
                        f = f.add_bigoh(self.default_prec())
                else:
                    f = f.add_bigoh(prec)
        return self.element_class(self, f, prec, check=check)

    def construction(self):
        """
        Return the functorial construction of ``self``, namely, completion of
        the univariate polynomial ring with respect to the indeterminate
        (to a given precision).

        EXAMPLES::

            sage: R = PowerSeriesRing(ZZ, 'x')
            sage: c, S = R.construction(); S
            Univariate Polynomial Ring in x over Integer Ring
            sage: R == c(S)
            True
            sage: R = PowerSeriesRing(ZZ, 'x', sparse=True)
            sage: c, S = R.construction()
            sage: R == c(S)
            True
        """
        from sage.categories.pushout import CompletionFunctor
        if self.is_sparse():
            extras = {'sparse': True}
        else:
            extras = None
        return CompletionFunctor(self._names[0], self.default_prec(), extras), self._poly_ring()

    def _coerce_impl(self, x):
        """
        Return canonical coercion of x into ``self``.

        Rings that canonically coerce to this power series ring `R`:

        - `R` itself

        - Any power series ring in the same variable whose base ring
          canonically coerces to the base ring of `R`

        - Any ring that canonically coerces to the polynomial ring
          over the base ring of `R`

        - Any ring that canonically coerces to the base ring of `R`

        EXAMPLES::

            sage: R.<t> = PowerSeriesRing(ZZ)
            sage: R.coerce(t + t^2)  # indirect doctest
            t + t^2
            sage: R.coerce(1/t)
            Traceback (most recent call last):
            ...
            TypeError: no canonical coercion from Laurent Series Ring in t over
             Rational Field to Power Series Ring in t over Integer Ring
            sage: R.coerce(5)
            5
            sage: tt = PolynomialRing(ZZ,'t').gen()
            sage: R.coerce(tt^2 + tt - 1)
            -1 + t + t^2
            sage: R.coerce(1/2)
            Traceback (most recent call last):
            ...
            TypeError: no canonical coercion from Rational Field to Power Series Ring in t over Integer Ring
            sage: S.<s> = PowerSeriesRing(ZZ)
            sage: R.coerce(s)
            Traceback (most recent call last):
            ...
            TypeError: no canonical coercion from Power Series Ring in s over Integer Ring to Power Series Ring in t over Integer Ring

        We illustrate canonical coercion between power series rings with
        compatible base rings::

            sage: R.<t> = PowerSeriesRing(GF(7)['w'])
            sage: S = PowerSeriesRing(ZZ, 't')
            sage: f = S([1,2,3,4]); f
            1 + 2*t + 3*t^2 + 4*t^3
            sage: g = R.coerce(f); g
            1 + 2*t + 3*t^2 + 4*t^3
            sage: parent(g)
            Power Series Ring in t over
             Univariate Polynomial Ring in w over Finite Field of size 7
            sage: S.coerce(g)
            Traceback (most recent call last):
            ...
            TypeError: no canonical coercion
             from Power Series Ring in t over Univariate Polynomial Ring in w over Finite Field of size 7
             to Power Series Ring in t over Integer Ring
        """
        try:
            P = x.parent()
            if isinstance(P, (PowerSeriesRing_generic, LazyPowerSeriesRing)):
                if P.variable_name() == self.variable_name():
                    if self.has_coerce_map_from(P.base_ring()):
                        return self(x)
                    else:
                        raise TypeError("no natural map between bases of power series rings")
        except AttributeError:
            pass

        return self._coerce_map_via([self.base_ring(), self.__poly_ring], P)(x)

    def _is_valid_homomorphism_(self, codomain, im_gens, base_map=None):
        r"""
        This gets called implicitly when one constructs a ring homomorphism
        from a power series ring.

        EXAMPLES::

            sage: S = RationalField(); R.<t> = PowerSeriesRing(S)
            sage: f = R.hom([0])
            sage: f(3)
            3
            sage: g = R.hom([t^2])
            sage: g(-1 + 3/5 * t)
            -1 + 3/5*t^2

        .. NOTE::

           There are no ring homomorphisms from the ring of all formal
           power series to most rings, e.g, the `p`-adic field, since
           you can always (mathematically!) construct some power
           series that doesn't converge. Note that 0 is not a *ring*
           homomorphism.
        """
        if im_gens[0] == 0:
            return True   # this is allowed.
        if base_map is None and not codomain.has_coerce_map_from(self.base_ring()):
            return False
        v = im_gens[0]
        if isinstance(codomain, (PowerSeriesRing_generic, LazyPowerSeriesRing, LaurentSeriesRing)):
            try:
                return v.valuation() > 0 or v.is_nilpotent()
            except NotImplementedError:
                return v.valuation() > 0
        try:
            return v.is_nilpotent()
        except NotImplementedError:
            pass
        return False

    def _poly_ring(self):
        """
        Return the underlying polynomial ring used to represent elements of
        this power series ring.

        EXAMPLES::

            sage: R.<t> = PowerSeriesRing(ZZ)
            sage: R._poly_ring()
            Univariate Polynomial Ring in t over Integer Ring
        """
        return self.__poly_ring

    def base_extend(self, R):
        """
        Return the power series ring over `R` in the same variable as ``self``,
        assuming there is a canonical coerce map from the base ring of ``self``
        to `R`.

        EXAMPLES::

            sage: R.<T> = GF(7)[[]]; R
            Power Series Ring in T over Finite Field of size 7
            sage: R.change_ring(ZZ)
            Power Series Ring in T over Integer Ring
            sage: R.base_extend(ZZ)
            Traceback (most recent call last):
            ...
            TypeError: no base extension defined
        """
        if R.has_coerce_map_from(self.base_ring()):
            return self.change_ring(R)
        else:
            raise TypeError("no base extension defined")

    def change_ring(self, R):
        """
        Return the power series ring over `R` in the same variable as ``self``.

        EXAMPLES::

            sage: R.<T> = QQ[[]]; R
            Power Series Ring in T over Rational Field
            sage: R.change_ring(GF(7))
            Power Series Ring in T over Finite Field of size 7
            sage: R.base_extend(GF(7))
            Traceback (most recent call last):
            ...
            TypeError: no base extension defined
            sage: R.base_extend(QuadraticField(3,'a'))                                  # needs sage.rings.number_field
            Power Series Ring in T over Number Field in a
             with defining polynomial x^2 - 3 with a = 1.732050807568878?
        """
        return PowerSeriesRing(R, name=self.variable_name(), default_prec=self.default_prec())

    def change_var(self, var):
        """
        Return the power series ring in variable ``var`` over the same base ring.

        EXAMPLES::

            sage: R.<T> = QQ[[]]; R
            Power Series Ring in T over Rational Field
            sage: R.change_var('D')
            Power Series Ring in D over Rational Field
        """
        return PowerSeriesRing(self.base_ring(), names=var, sparse=self.is_sparse())

    def is_exact(self):
        """
        Return ``False`` since the ring of power series over any ring is not
        exact.

        EXAMPLES::

            sage: R.<t> = PowerSeriesRing(ZZ)
            sage: R.is_exact()
            False
        """
        return False

    def gen(self, n=0):
        """
        Return the generator of this power series ring.

        EXAMPLES::

            sage: R.<t> = PowerSeriesRing(ZZ)
            sage: R.gen()
            t
            sage: R.gen(3)
            Traceback (most recent call last):
            ...
            IndexError: generator n>0 not defined
        """
        if n != 0:
            raise IndexError("generator n>0 not defined")
        return self.__generator

    def gens(self) -> tuple:
        """
        Return the generators of this ring.

        EXAMPLES::

            sage: R.<t> = PowerSeriesRing(ZZ)
            sage: R.gens()
            (t,)
        """
        return (self.__generator,)

    def uniformizer(self):
        """
        Return a uniformizer of this power series ring if it is
        a discrete valuation ring (i.e., if the base ring is actually
        a field). Otherwise, an error is raised.

        EXAMPLES::

            sage: R.<t> = PowerSeriesRing(QQ)
            sage: R.uniformizer()
            t

            sage: R.<t> = PowerSeriesRing(ZZ)
            sage: R.uniformizer()
            Traceback (most recent call last):
            ...
            TypeError: The base ring is not a field
        """
        if self.base_ring().is_field():
            return self.gen()
        else:
            raise TypeError("The base ring is not a field")

    def ngens(self):
        """
        Return the number of generators of this power series ring.

        This is always 1.

        EXAMPLES::

            sage: R.<t> = ZZ[[]]
            sage: R.ngens()
            1
        """
        return 1

    def random_element(self, prec=None, *args, **kwds):
        r"""
        Return a random power series.

        INPUT:

        - ``prec`` -- integer specifying precision of output (default:
          default precision of ``self``)

        - ``*args``, ``**kwds`` -- passed on to the ``random_element`` method for
          the base ring

        OUTPUT:

        Power series with precision ``prec`` whose coefficients are
        random elements from the base ring, randomized subject to the
        arguments ``*args`` and ``**kwds``.

        ALGORITHM:

        Call the ``random_element`` method on the underlying polynomial
        ring.

        EXAMPLES::

            sage: R.<t> = PowerSeriesRing(QQ)
            sage: R.random_element(5)  # random
            -4 - 1/2*t^2 - 1/95*t^3 + 1/2*t^4 + O(t^5)
            sage: R.random_element(10)  # random
            -1/2 + 2*t - 2/7*t^2 - 25*t^3 - t^4 + 2*t^5 - 4*t^7 - 1/3*t^8 - t^9 + O(t^10)

        If given no argument, ``random_element`` uses default precision of self::

            sage: T = PowerSeriesRing(ZZ,'t')
            sage: T.default_prec()
            20
            sage: T.random_element()  # random
            4 + 2*t - t^2 - t^3 + 2*t^4 + t^5 + t^6 - 2*t^7 - t^8 - t^9 + t^11
             - 6*t^12 + 2*t^14 + 2*t^16 - t^17 - 3*t^18 + O(t^20)
            sage: S = PowerSeriesRing(ZZ,'t', default_prec=4)
            sage: S.random_element()  # random
            2 - t - 5*t^2 + t^3 + O(t^4)


        Further arguments are passed to the underlying base ring (:issue:`9481`)::

            sage: SZ = PowerSeriesRing(ZZ,'v')
            sage: SQ = PowerSeriesRing(QQ,'v')
            sage: SR = PowerSeriesRing(RR,'v')

            sage: SZ.random_element(x=4, y=6)  # random
            4 + 5*v + 5*v^2 + 5*v^3 + 4*v^4 + 5*v^5 + 5*v^6 + 5*v^7 + 4*v^8
             + 5*v^9 + 4*v^10 + 4*v^11 + 5*v^12 + 5*v^13 + 5*v^14 + 5*v^15
             + 5*v^16 + 5*v^17 + 4*v^18 + 5*v^19 + O(v^20)
            sage: SZ.random_element(3, x=4, y=6)  # random
            5 + 4*v + 5*v^2 + O(v^3)
            sage: SQ.random_element(3, num_bound=3, den_bound=100)  # random
            1/87 - 3/70*v - 3/44*v^2 + O(v^3)
            sage: SR.random_element(3, max=10, min=-10)  # random
            2.85948321262904 - 9.73071330911226*v - 6.60414378519265*v^2 + O(v^3)
        """
        if prec is None:
            prec = self.default_prec()
        return self(self.__poly_ring.random_element(prec-1, *args, **kwds), prec)

    def __contains__(self, x):
        """
        Return ``True`` if x is an element of this power series ring or
        canonically coerces to this ring.

        EXAMPLES::

            sage: R.<t> = PowerSeriesRing(ZZ)
            sage: t + t^2 in R
            True
            sage: 1/t in R
            False
            sage: 5 in R
            True
            sage: 1/3 in R
            False
            sage: S.<s> = PowerSeriesRing(ZZ)
            sage: s in R
            False
        """
        return self.has_coerce_map_from(parent(x))

    def is_field(self, proof=True):
        """
        Return ``False`` since the ring of power series over any ring is never
        a field.

        EXAMPLES::

            sage: R.<t> = PowerSeriesRing(ZZ)
            sage: R.is_field()
            False
        """
        return False

    def is_finite(self):
        """
        Return ``False`` since the ring of power series over any ring is never
        finite.

        EXAMPLES::

            sage: R.<t> = PowerSeriesRing(ZZ)
            sage: R.is_finite()
            False
        """
        return False

    def characteristic(self):
        """
        Return the characteristic of this power series ring, which is the
        same as the characteristic of the base ring of the power series
        ring.

        EXAMPLES::

            sage: R.<t> = PowerSeriesRing(ZZ)
            sage: R.characteristic()
            0
            sage: R.<w> = Integers(2^50)[[]]; R
            Power Series Ring in w over Ring of integers modulo 1125899906842624
            sage: R.characteristic()
            1125899906842624
        """
        return self.base_ring().characteristic()

    def residue_field(self):
        """
        Return the residue field of this power series ring.

        EXAMPLES::

            sage: R.<x> = PowerSeriesRing(GF(17))
            sage: R.residue_field()
            Finite Field of size 17
            sage: R.<x> = PowerSeriesRing(Zp(5))                                        # needs sage.rings.padics
            sage: R.residue_field()                                                     # needs sage.rings.padics
            Finite Field of size 5
        """
        if self.base_ring().is_field():
            return self.base_ring()
        else:
            return self.base_ring().residue_field()

    def laurent_series_ring(self):
        """
        If this is the power series ring `R[[t]]`, return the
        Laurent series ring `R((t))`.

        EXAMPLES::

            sage: R.<t> = PowerSeriesRing(ZZ, default_prec=5)
            sage: S = R.laurent_series_ring(); S
            Laurent Series Ring in t over Integer Ring
            sage: S.default_prec()
            5
            sage: f = 1 + t; g = 1/f; g
            1 - t + t^2 - t^3 + t^4 + O(t^5)
        """
        try:
            return self.__laurent_series_ring
        except AttributeError:
            from .laurent_series_ring import LaurentSeriesRing

            self.__laurent_series_ring = LaurentSeriesRing(
                self.base_ring(), self.variable_name(), default_prec=self.default_prec(), sparse=self.is_sparse())
            return self.__laurent_series_ring


class PowerSeriesRing_domain(PowerSeriesRing_generic, ring.IntegralDomain):
    def fraction_field(self):
        """
        Return the Laurent series ring over the fraction field of the base
        ring.

        This is actually *not* the fraction field of this ring, but its
        completion with respect to the topology defined by the valuation.
        When we are working at finite precision, these two fields are
        indistinguishable; that is the reason why we allow ourselves to
        make this confusion here.

        EXAMPLES::

            sage: R.<t> = PowerSeriesRing(ZZ)
            sage: R.fraction_field()
            Laurent Series Ring in t over Rational Field
            sage: Frac(R)
            Laurent Series Ring in t over Rational Field
        """
        laurent = self.laurent_series_ring()
        return laurent.change_ring(self.base_ring().fraction_field())

    def _get_action_(self, other, op, self_is_left):
        r"""
        Return the actions on ``self`` by ``other`` under ``op``.

        EXAMPLES::

            sage: R.<t> = PowerSeriesRing(ZZ)
            sage: import operator
            sage: act = coercion_model.get_action(R, ZZ, operator.floordiv); act
            Right action by Integer Ring on Power Series Ring in t over Integer Ring
            sage: type(act)
            <class 'sage.rings.power_series_poly.BaseRingFloorDivAction'>
            sage: coercion_model.get_action(ZZ, R, operator.floordiv) is None
            True

            sage: R.<t> = PowerSeriesRing(QQ)
            sage: coercion_model.get_action(R, ZZ, operator.floordiv)
            Right action by Integer Ring on Power Series Ring in t over Rational Field
        """
        import operator
        if op is operator.floordiv and self_is_left and self.base_ring().has_coerce_map_from(other):
            from sage.rings.power_series_poly import BaseRingFloorDivAction
            # Floor division by coefficient.
            return BaseRingFloorDivAction(other, self, is_left=False)
        return super()._get_action_(other, op, self_is_left)


class PowerSeriesRing_over_field(PowerSeriesRing_domain):
    _default_category = CompleteDiscreteValuationRings()

    def fraction_field(self):
        """
        Return the fraction field of this power series ring, which is
        defined since this is over a field.

        This fraction field is just the Laurent series ring over the base
        field.

        EXAMPLES::

            sage: R.<t> = PowerSeriesRing(GF(7))
            sage: R.fraction_field()
            Laurent Series Ring in t over Finite Field of size 7
            sage: Frac(R)
            Laurent Series Ring in t over Finite Field of size 7
        """
        return self.laurent_series_ring()


def unpickle_power_series_ring_v0(base_ring, name, default_prec, sparse):
    """
    Unpickle (deserialize) a univariate power series ring according to
    the given inputs.

    EXAMPLES::

        sage: P.<x> = PowerSeriesRing(QQ)
        sage: loads(dumps(P)) == P  # indirect doctest
        True
    """
    return PowerSeriesRing(base_ring, name=name, default_prec=default_prec, sparse=sparse)<|MERGE_RESOLUTION|>--- conflicted
+++ resolved
@@ -44,14 +44,9 @@
     sage: x.sin()
     x - 1/6*x^3 + 1/120*x^5 - 1/5040*x^7 + 1/362880*x^9 + O(x^10)
     sage: R.<x> = PowerSeriesRing(QQ, default_prec=15)
-<<<<<<< HEAD
     sage: x.sin()
-    x - 1/6*x^3 + 1/120*x^5 - 1/5040*x^7 + 1/362880*x^9 - 1/39916800*x^11 + 1/6227020800*x^13 + O(x^15)
-=======
-    sage: sin(x)
     x - 1/6*x^3 + 1/120*x^5 - 1/5040*x^7 + 1/362880*x^9 - 1/39916800*x^11
     + 1/6227020800*x^13 + O(x^15)
->>>>>>> 7726cd9e
 
 An iterated example::
 
