r"""
Lazy Combinatorial Species

We regard a combinatorial species as a sequence of group actions of
the symmetric groups `\mathfrak S_n`, for `n\in\NN`.

Coefficients of lazy species are computed on demand.  They have
infinite precision, although equality can only be decided in special
cases.

AUTHORS:

- Mainak Roy, Martin Rubey, Travis Scrimshaw (2024-2025)

EXAMPLES:

We can reproduce the molecular expansions from Appendix B in
[GL2011]_ with little effort.  The molecular expansion of the
species of point determining graphs can be computed as the
species of graphs composed with the compositional inverse of the
species of non-empty sets::

    sage: L.<X> = LazyCombinatorialSpecies(QQ)
    sage: E = L.Sets()
    sage: Ep = E.restrict(1)
    sage: G = L.Graphs()

The molecular decomposition begins with::

    sage: P = G(Ep.revert())
    sage: P.truncate(6)
    1 + X + E_2 + (E_3+X*E_2) + (E_4+X*E_3+E_2(E_2)+X^2*E_2+E_2(X^2))
    + (E_5+E_2*E_3+X*E_4+X*E_2^2+X^2*E_3+2*X*E_2(E_2)+P_5+5*X*E_2(X^2)+3*X^3*E_2)

Note that [GL2011]_ write `D_5` instead of `P_5`, and there is
apparently a misprint: `X*E_2(E_2) + 4 X^3 E_2` should be `2 X
E_2(E_2) + 3 X^3 E_2`.

To compute the molecular decomposition of the species of
connected graphs with no endpoints, we use Equation (3.3) in
[GL2011]_.  Before that we need to define the species of
connected graphs::

    sage: Gc = Ep.revert()(G-1)
    sage: E_2 = L(SymmetricGroup(2))
    sage: Mc = Gc(X*E(-X)) + E_2(-X)
    sage: E(Mc).truncate(5)
    1 + X + E_2 + 2*E_3 + (2*E_4+E_2(E_2)+E_2^2+X*E_3)

Note that [GL2011]_ apparently contains a misprint: `2 X E_3`
should be `X E_3 + E_2^2`.  Indeed, the graphs on four vertices
without endpoints are the complete graph and the empty graph, the
square, the diamond graph and the triangle with an extra isolated
vertex.

To compute the molecular decomposition of the species of
bi-point-determining graphs we use Corollary (4.6) in
[GL2011]_::

    sage: B = G(2*Ep.revert() - X)
    sage: B.truncate(6)
    1 + X + E_2(X^2) + (P_5+5*X*E_2(X^2))
"""

from sage.functions.other import binomial, factorial
from sage.misc.lazy_list import lazy_list
from sage.misc.misc_c import prod
from sage.rings.integer_ring import ZZ
from sage.rings.rational_field import QQ
from sage.rings.lazy_series import (LazyCompletionGradedAlgebraElement,
                                    LazyModuleElement)
from sage.rings.lazy_series_ring import (LazyCompletionGradedAlgebra,
                                         LazyPowerSeriesRing,
                                         LazySymmetricFunctions)
from sage.rings.species import PolynomialSpecies, _label_sets
from sage.data_structures.stream import (Stream_zero,
                                         Stream_exact,
                                         Stream_truncated,
                                         Stream_function)
from sage.categories.tensor import tensor
from sage.combinat.integer_vector import IntegerVectors
from sage.combinat.subset import subsets
from sage.combinat.sf.sf import SymmetricFunctions
from sage.combinat.partition import _Partitions, Partitions
from sage.combinat.permutation import CyclicPermutations
from sage.combinat.set_partition import SetPartitions
from sage.graphs.graph_generators import graphs
from sage.groups.perm_gps.permgroup import PermutationGroup
from sage.groups.perm_gps.permgroup_named import (AlternatingGroup,
                                                  CyclicPermutationGroup,
                                                  DihedralGroup,
                                                  SymmetricGroup)
from sage.misc.inherit_comparison import InheritComparisonClasscallMetaclass
from sage.structure.element import parent
from sage.structure.unique_representation import UniqueRepresentation
import itertools
from collections import defaultdict


def weighted_compositions(n, d, weight_multiplicities, _w0=0):
    r"""
    Return all compositions of `n` of weight `d`.

    The weight of a composition `n_1, n_2, \dots` is `\sum_i w_i n_i`.

    INPUT:

    - ``n`` -- nonnegative integer; the sum of the parts
    - ``d`` -- nonnegative integer; the total weight
    - ``weight_multiplicities`` -- iterable;
      ``weight_multiplicities[i]`` is the number of positions with
      weight ``i+1``

    .. TODO::

        Possibly this could be merged with
        :class:`~sage.combinat.integer_vector_weighted.WeightedIntegerVectors`.
        However, that class does not support fixing the sum of the
        parts currently.

    EXAMPLES::

        sage: from sage.rings.lazy_species import weighted_compositions
        sage: list(weighted_compositions(1, 1, [2,1]))
        [[1, 0], [0, 1]]

        sage: list(weighted_compositions(2, 1, [2,1]))
        []

        sage: list(weighted_compositions(1, 2, [2,1,1]))
        [[0, 0, 1]]

        sage: list(weighted_compositions(3, 4, [2,2]))
        [[2, 0, 1, 0],
         [1, 1, 1, 0],
         [0, 2, 1, 0],
         [2, 0, 0, 1],
         [1, 1, 0, 1],
         [0, 2, 0, 1]]
    """
    # the empty composition exists if and only if n == d == 0
    if not n:
        if not d:
            yield []
        return
    if not d:
        return

    # otherwise we iterate over the possibilities for the first
    # weight_multiplicities[_w0] parts
    try:
        if _w0 >= len(weight_multiplicities):
            return
    except TypeError:
        pass
    if _w0 > d:
        return
    from sage.combinat.integer_lists.invlex import IntegerListsBackend_invlex
    for s in range(n + 1):
        for c in weighted_compositions(n - s, d - s * (_w0 + 1), weight_multiplicities, _w0=_w0+1):
            m = weight_multiplicities[_w0]
            for v in IntegerListsBackend_invlex(s, length=m)._iter():
                yield v + c


def weighted_vector_compositions(n_vec, d, weight_multiplicities_vec):
    r"""
    Return all compositions of the vector `n` of weight `d`.

    INPUT:

    - ``n_vec`` -- a `k`-tuple of non-negative integers

    - ``d`` -- a non-negative integer, the total sum of the parts in
      all components

    - ``weight_multiplicities_vec`` -- `k`-tuple of iterables, where
      ``weight_multiplicities_vec[j][i]`` is the number of
      positions with weight `i+1` in the `j`-th component

    EXAMPLES::

        sage: from sage.rings.lazy_species import weighted_vector_compositions
        sage: list(weighted_vector_compositions([1,1], 2, [[2,1,1], [1,1,1]]))
        [([1, 0], [1]), ([0, 1], [1])]

        sage: list(weighted_vector_compositions([3,1], 4, [[2,1,0,0,1], [2,1,0,0,1]]))
        [([3, 0], [1, 0]),
         ([3, 0], [0, 1]),
         ([2, 1], [1, 0]),
         ([2, 1], [0, 1]),
         ([1, 2], [1, 0]),
         ([1, 2], [0, 1]),
         ([0, 3], [1, 0]),
         ([0, 3], [0, 1])]
    """
    k = len(n_vec)
    from sage.combinat.integer_lists.invlex import IntegerListsBackend_invlex
    for d_vec in IntegerListsBackend_invlex(d, length=k)._iter():
        yield from itertools.product(*map(weighted_compositions,
                                          n_vec, d_vec,
                                          weight_multiplicities_vec))

######################################################################


class LazyCombinatorialSpeciesElement(LazyCompletionGradedAlgebraElement):
    r"""
    EXAMPLES:

    Compute the molecular expansion of `E(-X)`::

        sage: L = LazyCombinatorialSpecies(ZZ, "X")
        sage: E = L(SymmetricGroup)
        sage: E_inv = 1 / E
        sage: E_inv
        1 + (-X) + (-E_2+X^2) + (-E_3+2*X*E_2-X^3)
          + (-E_4+2*X*E_3+E_2^2-3*X^2*E_2+X^4)
          + (-E_5+2*X*E_4+2*E_2*E_3-3*X^2*E_3-3*X*E_2^2+4*X^3*E_2-X^5)
          + (-E_6+2*X*E_5+2*E_2*E_4-3*X^2*E_4+E_3^2-6*X*E_2*E_3+4*X^3*E_3-E_2^3+6*X^2*E_2^2-5*X^4*E_2+X^6)
          + O^7

    Compare with the explicit formula::

        sage: def coefficient(m):
        ....:     return sum((-1)^len(la) * multinomial((n := la.to_exp())) * prod(E[i]^ni for i, ni in enumerate(n, 1)) for la in Partitions(m))

        sage: all(coefficient(m) == E_inv[m] for m in range(10))
        True
    """
    def isotype_generating_series(self):
        r"""
        Return the isotype generating series of ``self``.

        EXAMPLES::

            sage: L = LazyCombinatorialSpecies(QQ, "X")
            sage: E = L(SymmetricGroup)
            sage: E.isotype_generating_series()
            1 + X + X^2 + X^3 + X^4 + X^5 + X^6 + O(X^7)

            sage: C = L(CyclicPermutationGroup, valuation=1)
            sage: E(C).isotype_generating_series()
            1 + X + 2*X^2 + 3*X^3 + 5*X^4 + 7*X^5 + 11*X^6 + O(X^7)

            sage: L2.<X, Y> = LazyCombinatorialSpecies(QQ)
            sage: E(X + Y).isotype_generating_series()
            1 + (X+Y) + (X^2+X*Y+Y^2) + (X^3+X^2*Y+X*Y^2+Y^3)
            + (X^4+X^3*Y+X^2*Y^2+X*Y^3+Y^4)
            + (X^5+X^4*Y+X^3*Y^2+X^2*Y^3+X*Y^4+Y^5)
            + (X^6+X^5*Y+X^4*Y^2+X^3*Y^3+X^2*Y^4+X*Y^5+Y^6)
            + O(X,Y)^7

            sage: C(X + Y).isotype_generating_series()
            (X+Y) + (X^2+X*Y+Y^2) + (X^3+X^2*Y+X*Y^2+Y^3)
            + (X^4+X^3*Y+2*X^2*Y^2+X*Y^3+Y^4)
            + (X^5+X^4*Y+2*X^3*Y^2+2*X^2*Y^3+X*Y^4+Y^5)
            + (X^6+X^5*Y+3*X^4*Y^2+4*X^3*Y^3+3*X^2*Y^4+X*Y^5+Y^6)
            + O(X,Y)^7
        """
        P = self.parent()
        L = LazyPowerSeriesRing(P.base_ring().fraction_field(),
                                P._laurent_poly_ring._indices._indices.variable_names())
        if P._arity == 1:
            def coefficient(n):
                return sum(self[n].coefficients())
        else:
            def coefficient(n):
                return sum(c * P.base_ring().prod(v ** d for v, d in zip(L.gens(), M.grade()))
                           for M, c in self[n].monomial_coefficients().items())
        return L(coefficient)

    def generating_series(self):
        r"""
        Return the (exponential) generating series of ``self``.

        EXAMPLES::

            sage: L = LazyCombinatorialSpecies(QQ, "X")
            sage: E = L.Sets()
            sage: E.generating_series()
            1 + X + 1/2*X^2 + 1/6*X^3 + 1/24*X^4 + 1/120*X^5 + 1/720*X^6 + O(X^7)

            sage: C = L.Cycles()
            sage: C.generating_series()
            X + 1/2*X^2 + 1/3*X^3 + 1/4*X^4 + 1/5*X^5 + 1/6*X^6 + 1/7*X^7 + O(X^8)

            sage: L2.<X, Y> = LazyCombinatorialSpecies(QQ)
            sage: E(X + Y).generating_series()
            1 + (X+Y) + (1/2*X^2+X*Y+1/2*Y^2)
            + (1/6*X^3+1/2*X^2*Y+1/2*X*Y^2+1/6*Y^3)
            + (1/24*X^4+1/6*X^3*Y+1/4*X^2*Y^2+1/6*X*Y^3+1/24*Y^4)
            + (1/120*X^5+1/24*X^4*Y+1/12*X^3*Y^2+1/12*X^2*Y^3+1/24*X*Y^4+1/120*Y^5)
            + (1/720*X^6+1/120*X^5*Y+1/48*X^4*Y^2+1/36*X^3*Y^3+1/48*X^2*Y^4+1/120*X*Y^5+1/720*Y^6)
            + O(X,Y)^7

            sage: C(X + Y).generating_series()
            (X+Y) + (1/2*X^2+X*Y+1/2*Y^2) + (1/3*X^3+X^2*Y+X*Y^2+1/3*Y^3)
            + (1/4*X^4+X^3*Y+3/2*X^2*Y^2+X*Y^3+1/4*Y^4)
            + (1/5*X^5+X^4*Y+2*X^3*Y^2+2*X^2*Y^3+X*Y^4+1/5*Y^5)
            + (1/6*X^6+X^5*Y+5/2*X^4*Y^2+10/3*X^3*Y^3+5/2*X^2*Y^4+X*Y^5+1/6*Y^6)
            + (1/7*X^7+X^6*Y+3*X^5*Y^2+5*X^4*Y^3+5*X^3*Y^4+3*X^2*Y^5+X*Y^6+1/7*Y^7)
            + O(X,Y)^8
        """
        P = self.parent()
        L = LazyPowerSeriesRing(P.base_ring().fraction_field(),
                                P._laurent_poly_ring._indices._indices.variable_names())
        if P._arity == 1:
            def coefficient(n):
                return sum(c / M.permutation_group()[0].cardinality()
                           for M, c in self[n].monomial_coefficients().items())
        else:
            def coefficient(n):
                return sum(c / M.permutation_group()[0].cardinality()
                           * P.base_ring().prod(v ** d for v, d in zip(L.gens(), M.grade()))
                           for M, c in self[n].monomial_coefficients().items())
        return L(coefficient)

    def cycle_index_series(self):
        r"""
        Return the cycle index series for this species.

        EXAMPLES::

            sage: L = LazyCombinatorialSpecies(ZZ, "X")
            sage: E = L.Sets()
            sage: h = SymmetricFunctions(QQ).h()
            sage: LazySymmetricFunctions(h)(E.cycle_index_series())
            h[] + h[1] + h[2] + h[3] + h[4] + h[5] + h[6] + O^7

            sage: s = SymmetricFunctions(QQ).s()
            sage: C = L.Cycles()
            sage: s(C.cycle_index_series()[5])
            s[1, 1, 1, 1, 1] + s[2, 2, 1] + 2*s[3, 1, 1] + s[3, 2] + s[5]

            sage: L = LazyCombinatorialSpecies(QQ, "X")
            sage: E = L.Sets()
            sage: L2.<X, Y> = LazyCombinatorialSpecies(QQ)
            sage: E(X + Y).cycle_index_series()[3]
            1/6*p[] # p[1, 1, 1] + 1/2*p[] # p[2, 1] + 1/3*p[] # p[3]
            + 1/2*p[1] # p[1, 1] + 1/2*p[1] # p[2] + 1/2*p[1, 1] # p[1]
            + 1/6*p[1, 1, 1] # p[] + 1/2*p[2] # p[1] + 1/2*p[2, 1] # p[]
            + 1/3*p[3] # p[]
        """
        P = self.parent()
        p = SymmetricFunctions(P.base_ring().fraction_field()).p()
        if P._arity == 1:
            L = LazySymmetricFunctions(p)

            def coefficient(n):
                return sum(c * M.permutation_group()[0].cycle_index()
                           for M, c in self[n].monomial_coefficients().items())
        else:
            L = LazySymmetricFunctions(tensor([p for _ in range(P._arity)]))

            def coefficient(n):
                return sum(c * M.cycle_index()
                           for M, c in self[n].monomial_coefficients().items())

        return L(coefficient)

    def restrict(self, min_degree=None, max_degree=None):
        r"""
        Return the series obtained by keeping only terms of
        degree between ``min_degree`` and ``max_degree``.

        INPUT:

        - ``min_degree``, ``max_degree`` -- (optional) integers
          indicating which degrees to keep

        EXAMPLES::

            sage: L = LazyCombinatorialSpecies(ZZ, "X")
            sage: G = L.Graphs()
            sage: list(G.isotypes(2))
            [Graph on 2 vertices, Graph on 2 vertices]

            sage: list(G.restrict(2, 2).isotypes(2))
            [Graph on 2 vertices, Graph on 2 vertices]
        """
        return RestrictedSpeciesElement(self, min_degree, max_degree)

    def _add_(self, other):
        r"""
        Return the sum of ``self`` and ``other``.

        EXAMPLES::

            sage: L = LazyCombinatorialSpecies(ZZ, "X")
            sage: E = L(SymmetricGroup)
            sage: list(E.structures([1,2,3]))
            [(E_3, ((1, 2, 3),))]
            sage: list((E+E).structures([1,2,3]))
            [((E_3, ((1, 2, 3),)), 'left'), ((E_3, ((1, 2, 3),)), 'right')]
        """
        return SumSpeciesElement(self, other)

    def _mul_(self, other):
        """
        Return the product of this series with ``other``.

        EXAMPLES::

            sage: L = LazyCombinatorialSpecies(ZZ, "X")
            sage: E = L(SymmetricGroup)
            sage: sorted((E^2).structures([1,2,3]))
            [((1, ()), (E_3, ((1, 2, 3),))),
             ((X, ((1,),)), (E_2, ((2, 3),))),
             ((X, ((2,),)), (E_2, ((1, 3),))),
             ((X, ((3,),)), (E_2, ((1, 2),))),
             ((E_2, ((1, 2),)), (X, ((3,),))),
             ((E_2, ((1, 3),)), (X, ((2,),))),
             ((E_2, ((2, 3),)), (X, ((1,),))),
             ((E_3, ((1, 2, 3),)), (1, ()))]
        """
        return ProductSpeciesElement(self, other)

    def structures(self, *labels):
        r"""
        Iterate over the structures on the given set of labels.

        Generically, this yields a list of pairs consisting of a
        molecular species and a relabelled representative of the
        cosets of corresponding groups.

        The relabelling is such that the first few labels correspond
        to the first factor in the atomic decomposition, etc.

        EXAMPLES::

            sage: L = LazyCombinatorialSpecies(QQ, "X")
            sage: E = L(SymmetricGroup)
            sage: list(E.structures([1,2,3]))
            [(E_3, ((1, 2, 3),))]

            sage: C = L(CyclicPermutationGroup, valuation=1)
            sage: list(C.structures([1,2,3]))
            [(C_3, ((1, 2, 3),)), (C_3, ((1, 3, 2),))]

            sage: F = 1/(2-E)
            sage: sorted(F.structures([1,2,3]))
            [(E_3, ((1, 2, 3),)),
             (X*E_2, ((1,), (2, 3)), 0),
             (X*E_2, ((1,), (2, 3)), 1),
             (X*E_2, ((2,), (1, 3)), 0),
             (X*E_2, ((2,), (1, 3)), 1),
             (X*E_2, ((3,), (1, 2)), 0),
             (X*E_2, ((3,), (1, 2)), 1),
             (X^3, ((1,), (2,), (3,))),
             (X^3, ((1,), (3,), (2,))),
             (X^3, ((2,), (1,), (3,))),
             (X^3, ((2,), (3,), (1,))),
             (X^3, ((3,), (1,), (2,))),
             (X^3, ((3,), (2,), (1,)))]

            sage: from sage.rings.species import PolynomialSpecies
            sage: L = LazyCombinatorialSpecies(QQ, "X, Y")
            sage: P = PolynomialSpecies(QQ, "X, Y")
            sage: XY = L(P(PermutationGroup([], domain=[1, 2]), {0: [1], 1: [2]}))
            sage: list((XY).structures([1], ["a"]))
            [(X*Y, ((1,), ('a',)))]

            sage: sorted(E(XY).structures([1,2], [3, 4]))
            [((E_2, ((((1, 'X'), (3, 'Y')), ((2, 'X'), (4, 'Y'))),)),
              ((X*Y, ((1,), (3,))), (X*Y, ((2,), (4,))))),
             ((E_2, ((((1, 'X'), (4, 'Y')), ((2, 'X'), (3, 'Y'))),)),
              ((X*Y, ((1,), (4,))), (X*Y, ((2,), (3,)))))]

            sage: list(XY.structures([], [1, 2]))
            []
        """
        yield from self[sum(map(len, labels))].structures(*labels)

    def _test_structures(self, tester=None, max_size=5, **options):
        r"""
        Check that structures and generating series are consistent.

        We check all structures with less than ``max_size`` labels.

        TESTS::

            sage: from sage.rings.species import PolynomialSpecies
            sage: L = LazyCombinatorialSpecies(QQ, "X, Y")
            sage: P = PolynomialSpecies(QQ, "X, Y")
            sage: XY = L(P(PermutationGroup([], domain=[1, 2, 3]), {0: [1], 1: [2, 3]}))
            sage: XY._test_structures()
        """
        if tester is None:
            tester = self._tester(**options)
        P = self.parent()
        for n in range(max_size):
            if P._arity == 1:
                labels = list(range(n))
                s = list(self.structures(labels))
                tester.assertEqual(len(s), len(set(s)),
                                   f"structures for {labels} are {s}, which is not a set")
                coeff = self.generating_series()[n]
                tester.assertEqual(len(s) / factorial(n), coeff,
                                   f"the number of structures for {labels} is {len(s)}, but the generating series gives {coeff}")
            else:
                label_shapes = IntegerVectors(n, length=P._arity)
                for shape in label_shapes:
                    labels = [list(range(k)) for k in shape]
                    s = list(self.structures(*labels))
                    tester.assertEqual(len(s), len(set(s)), f"structures for {labels} are {s}, which is not a set")
                    coeff = self.generating_series()[n].coefficient(list(shape))
                    tester.assertEqual(len(s) / ZZ.prod(factorial(k) for k in shape),
                                       coeff,
                                       f"the number of structures for {labels} is {len(s)}, but the generating series gives {coeff}")

    def isotypes(self, *shape):
        r"""
        Iterate over the isotypes on the given list of sizes.

        Generically, this yields a list of tuples consisting of a
        molecular species and, if necessary, an index.

        EXAMPLES::

            sage: L = LazyCombinatorialSpecies(QQ, "X")
            sage: E = L(SymmetricGroup)
            sage: list(E.isotypes(3))
            [(E_3,)]

            sage: P = L(CyclicPermutationGroup, valuation=1)
            sage: list(P.isotypes(3))
            [(C_3,)]

            sage: F = 1/(2-E)
            sage: sorted(F.isotypes(3))
            [(E_3,), (X*E_2, 0), (X*E_2, 1), (X^3,)]

            sage: from sage.rings.species import PolynomialSpecies
            sage: L = LazyCombinatorialSpecies(QQ, "X, Y")
            sage: P = PolynomialSpecies(QQ, "X, Y")
            sage: XY = L(P(PermutationGroup([], domain=[1, 2]), {0: [1], 1: [2]}))
            sage: list((XY).isotypes(1, 1))
            [(X*Y,)]

            sage: list(E(XY).isotypes(2, 2))
            [(E_2(X*Y),)]
        """
        multivariate = self.parent()._arity > 1
        shape = tuple(shape)
        if not all(e in ZZ for e in shape):
            raise NotImplementedError("isotypes with given labels are currently not supported")
        for M, c in self[sum(shape)]:
            if c not in ZZ or c < 0:
                raise NotImplementedError("only implemented for proper non-virtual species")

            if multivariate and tuple(M.grade()) != shape:
                continue

            if c == 1:
                yield tuple([M])
            else:
                for e in range(c):
                    yield (M, e)

    def _test_isotypes(self, tester=None, max_size=5, **options):
        r"""
        Check that isotypes and generating series are consistent.

        TESTS::

            sage: from sage.rings.species import PolynomialSpecies
            sage: L = LazyCombinatorialSpecies(QQ, "X, Y")
            sage: P = PolynomialSpecies(QQ, "X, Y")
            sage: XY = L(P(PermutationGroup([], domain=[1, 2]), {0: [1], 1: [2]}))
            sage: XY._test_isotypes(max_size=5)
        """
        if tester is None:
            tester = self._tester(**options)
        P = self.parent()
        for n in range(max_size):
            if P._arity == 1:
                s = list(self.isotypes(n))
                tester.assertEqual(len(s), len(set(s)),
                                   f"isotypes for {n} are {s}, which is not a set")
                coeff = self.isotype_generating_series()[n]
                tester.assertEqual(len(s), coeff,
                                   f"the number of isotypes for {n} is {len(s)}, but the generating series gives {coeff}")
            else:
                shapes = IntegerVectors(n, length=P._arity)
                for shape in shapes:
                    s = list(self.isotypes(*shape))
                    tester.assertEqual(len(s), len(set(s)),
                                       f"isotypes for {shape} are {s}, which is not a set")
                    coeff = self.isotype_generating_series()[n].coefficient(list(shape))
                    tester.assertEqual(len(s), coeff,
                                       f"the number of isotypes for {shape} is {len(s)}, but the generating series gives {coeff}")

    def polynomial(self, degree=None, names=None):
        r"""
        Return ``self`` as a polynomial if ``self`` is actually so or up to
        specified degree.

        INPUT:

        - ``degree`` -- (optional) integer
        - ``names`` -- (default: name of the variables of the series) names of the variables

        OUTPUT:

        If ``degree`` is not ``None``, the terms of the series of
        degree greater than ``degree`` are first truncated.  If
        ``degree`` is ``None`` and the series is not a polynomial
        polynomial, a ``ValueError`` is raised.

        EXAMPLES::

            sage: L = LazyCombinatorialSpecies(ZZ, "X")
            sage: E = L(SymmetricGroup)
            sage: E.polynomial(3)
            1 + X + E_2 + E_3
        """
        S = self.parent()
        R = S._laurent_poly_ring

        if isinstance(self._coeff_stream, Stream_zero):
            return R.zero()

        if degree is None:
            if (isinstance(self._coeff_stream, Stream_exact)
                and not self._coeff_stream._constant):
                m = self._coeff_stream._degree
            else:
                raise ValueError("not a polynomial species")
        else:
            m = degree + 1

        return R.sum(self[:m])

    def __call__(self, *args):
        """
        Evaluate ``self`` at ``*args``.

        EXAMPLES::

            sage: L.<X> = LazyCombinatorialSpecies(QQ)
            sage: E2 = L(SymmetricGroup(2))
            sage: E2(E2)
            E_2(E_2) + O^11

            sage: E = L.Sets()
            sage: A = L.undefined(1)
            sage: A.define(X*E(A))
            sage: A[5]
            X*E_4 + X^2*E_3 + 3*X^3*E_2 + X*E_2(X^2) + 3*X^5

            sage: C = L.Cycles()
            sage: F = E(C(A))
            sage: [sum(F[n].monomial_coefficients().values()) for n in range(1, 7)]
            [1, 3, 7, 19, 47, 130]
            sage: oeis(_)  # optional -- internet
            0: A001372: Number of unlabeled mappings (or mapping patterns)
             from n points to themselves; number of unlabeled endofunctions.

            sage: R.<q> = QQ[]
            sage: L = LazyCombinatorialSpecies(R, "X")
            sage: E = L.Sets()
            sage: E1 = E.restrict(1)
            sage: E(q*E1)[4]
            (q^4+q)*E_4 + q^2*E_2(E_2) + q^2*X*E_3 + q^3*E_2^2

        TESTS::

            sage: L.<X> = LazyCombinatorialSpecies(QQ)
            sage: E2 = L(SymmetricGroup(2))
            sage: X(X + E2)
            X + E_2 + O^8
            sage: E2(X + E2)
            E_2 + X*E_2 + E_2(E_2) + O^9

            sage: from sage.rings.species import PolynomialSpecies
            sage: P = PolynomialSpecies(QQ, "X")
            sage: Gc = L(lambda n: sum(P(G.automorphism_group()) for G in graphs(n) if G.is_connected()) if n else 0)
            sage: E = L.Sets()
            sage: G = L.Graphs()
            sage: E(Gc) - G
            O^7

            sage: (1+E2)(X)
            1 + E_2 + O^7

            sage: L.<X,Y> = LazyCombinatorialSpecies(QQ)
            sage: X(Y, 0)
            Y + O^8

            sage: L1 = LazyCombinatorialSpecies(QQ, "X")
            sage: E = L1.Sets()
            sage: L.<X,Y> = LazyCombinatorialSpecies(QQ)
            sage: E(X)
            1 + X + E_2(X) + E_3(X) + E_4(X) + E_5(X) + E_6(X) + O^7

        It would be extremely nice to allow the following, but this
        poses theoretical problems::

            sage: L.<X> = LazyCombinatorialSpecies(QQ)
            sage: E1 = L.Sets().restrict(1)
            sage: Omega = L.undefined(1)
            sage: L.define_implicitly([Omega], [E1(Omega) - X])
            sage: Omega[1]  # not tested
        """
        fP = self.parent()
        if len(args) != fP._arity:
            raise ValueError("arity of must be equal to the number of arguments provided")
        # Find a good parent for the result
        from sage.structure.element import get_coercion_model
        cm = get_coercion_model()
        P = cm.common_parent(self.base_ring(), *[parent(g) for g in args])
        # f = 0
        if isinstance(self._coeff_stream, Stream_zero):
            return P.zero()

        # args = (0, ..., 0)
        if all((not isinstance(g, LazyModuleElement) and not g)
               or (isinstance(g, LazyModuleElement)
                   and isinstance(g._coeff_stream, Stream_zero))
               for g in args):
            return P(self[0])

        # f is a constant polynomial
        if (isinstance(self._coeff_stream, Stream_exact)
            and not self._coeff_stream._constant
            and self._coeff_stream._degree == 1):
            c = self._coeff_stream[0]
            B = c.parent()
            if B is ZZ or B is QQ or B == self.base_ring():
                return P(c)
            return P(c.coefficients()[0])

        return CompositionSpeciesElement(self, *args)

    def revert(self):
        r"""
        Return the compositional inverse of ``self``.

        EXAMPLES::

            sage: L.<X> = LazyCombinatorialSpecies(QQ)
            sage: E1 = L.Sets().restrict(1)
            sage: g = E1.revert()
            sage: g[:5]
            [X, -E_2, -E_3 + X*E_2, -E_4 + E_2(E_2) + X*E_3 - X^2*E_2]

            sage: E = L.Sets()
            sage: P = E(X*E1(-X))*(1+X) - 1
            sage: P.revert()[:5]
            [X, X^2, X*E_2 + 2*X^3, X*E_3 + 2*X^2*E_2 + E_2(X^2) + 5*X^4]

        TESTS::

            sage: (3 + 2*X).revert()
            (-3/2) + 1/2*X
        """
        P = self.parent()
        if P._arity != 1:
            raise ValueError("arity must be equal to 1")
        coeff_stream = self._coeff_stream
        if isinstance(coeff_stream, Stream_zero):
            raise ValueError("compositional inverse does not exist")
        R = P._laurent_poly_ring
        if (isinstance(coeff_stream, Stream_exact)
            and coeff_stream.order() >= 0
            and coeff_stream._degree == 2):
            # self = a + b * X; self.revert() = -a/b + 1/b * X
            a = coeff_stream[0]
            b = coeff_stream[1].coefficients()[0]
            X = R(SymmetricGroup(1))  # as a polynomial species
            coeff_stream = Stream_exact((-a/b, 1/b * X),
                                        order=0)
            return P.element_class(P, coeff_stream)

        # TODO: coefficients should not be checked here, it prevents
        # us from using self.define in some cases!
        if coeff_stream[0]:
            raise ValueError("cannot determine whether the compositional inverse exists")

        X_mol = P._laurent_poly_ring._indices.subset(1)[0]  # as a molecular species
        X = P(SymmetricGroup(1))  # as a lazy species

        def coefficient(n):
            if n:
                return 0
            c = coeff_stream[1].coefficient(X_mol)
            if c.is_unit():
                return ~c
            raise ValueError("compositional inverse does not exist")

        b = P(lambda n: 0 if n else coeff_stream[1].coefficient(X_mol))  # TODO: we want a lazy version of Stream_exact
        b_inv = P(coefficient)  # TODO: we want a lazy version of Stream_exact
        g = P.undefined(valuation=1)
        g.define(b_inv * (X - (self - b * X)(g)))
        return g

    compositional_inverse = revert


class LazyCombinatorialSpeciesElementGeneratingSeriesMixin:
    r"""
    A lazy species element whose generating series are obtained
    by specializing the cycle index series rather than the molecular
    expansion.

    TESTS:

    We check that the series are correct even if the cycle index
    series are not in the powersum basis::

        sage: from sage.rings.lazy_species import LazySpeciesElement, LazySpeciesElementGeneratingSeriesMixin
        sage: class F(LazySpeciesElementGeneratingSeriesMixin, LazySpeciesElement):
        ....:     def __init__(self, parent):
        ....:         super().__init__(parent, parent(PermutationGroup([], domain=[1,2])))
        ....:     def cycle_index_series(self):
        ....:         s = SymmetricFunctions(QQ).s()
        ....:         L = LazySymmetricFunctions(s)
        ....:         return L(s[1, 1] + s[2])

        sage: L = LazySpecies(QQ, "X")
        sage: F(L).generating_series()
        X^2 + O(X^7)

        sage: F(L).isotype_generating_series()
        X^2 + O(X^7)
        sage: TestSuite(F(L)).run(skip=['_test_category', '_test_pickling'])


        sage: class F(LazySpeciesElementGeneratingSeriesMixin, LazySpeciesElement):
        ....:     def __init__(self, parent):
        ....:         G = PermutationGroup([], domain=[1,2,3,4])
        ....:         pi = {0:[1,2],1:[3,4]}
        ....:         P = parent._laurent_poly_ring
        ....:         super().__init__(parent, parent(P(G, pi)))
        ....:     def cycle_index_series(self):
        ....:         s = SymmetricFunctions(QQ).s()
        ....:         L = LazySymmetricFunctions(tensor([s, s]))
        ....:         return L(self[4].support()[0].cycle_index())

        sage: L = LazySpecies(QQ, "X, Y")
        sage: F(L).isotype_generating_series()
        X^2*Y^2 + O(X,Y)^7

        sage: F(L).generating_series()
        X^2*Y^2 + O(X,Y)^7

        sage: TestSuite(F(L)).run(skip=['_test_category', '_test_pickling'])
    """
    def isotype_generating_series(self):
        r"""
        Return the isotype generating series of ``self``.

        The series is obtained by applying the principal
        specialization of order `1` to the cycle index series, that
        is, setting `x_1 = x` and `x_k = 0` for `k > 1`.

        EXAMPLES::

            sage: L = LazyCombinatorialSpecies(QQ, "X")
            sage: L.Graphs().isotype_generating_series().truncate(8)
            1 + X + 2*X^2 + 4*X^3 + 11*X^4 + 34*X^5 + 156*X^6 + 1044*X^7

        TESTS::

            sage: L.Graphs().isotype_generating_series()[20]
            645490122795799841856164638490742749440
        """
        P = self.parent()
        L = LazyPowerSeriesRing(P.base_ring().fraction_field(),
                                P._laurent_poly_ring._indices._indices.variable_names())
        cis = self.cycle_index_series()
        one = ZZ.one()

        if P._arity == 1:
            return L(lambda n: cis[n].principal_specialization(one, one))

        vars = L._laurent_poly_ring.gens()
        parents = cis.parent()._laurent_poly_ring.tensor_factors()

        def coefficient(n):
            return sum(c * prod(S(la).principal_specialization(one, one)
                                * v**la.size()
                                for v, S, la in zip(vars, parents, M))
                       for M, c in cis[n].monomial_coefficients().items())

        return L(coefficient)

    def generating_series(self):
        r"""
        Return the (exponential) generating series of ``self``.

        The series is obtained by applying the exponential
        specialization to the cycle index series.

        EXAMPLES::

            sage: L = LazyCombinatorialSpecies(QQ, "X")
            sage: L.Graphs().generating_series().truncate(7)
            1 + X + X^2 + 4/3*X^3 + 8/3*X^4 + 128/15*X^5 + 2048/45*X^6
        """
        P = self.parent()
        L = LazyPowerSeriesRing(P.base_ring().fraction_field(),
                                P._laurent_poly_ring._indices._indices.variable_names())
        cis = self.cycle_index_series()
        one = ZZ.one()

        if P._arity == 1:
            return L(lambda n: cis[n].exponential_specialization(one, one))

        vars = L._laurent_poly_ring.gens()
        parents = cis.parent()._laurent_poly_ring.tensor_factors()

        def coefficient(n):
            return sum(c * prod(S(la).exponential_specialization(one, one)
                                * v**la.size()
                                for v, S, la in zip(vars, parents, M))
                       for M, c in cis[n].monomial_coefficients().items())

        return L(coefficient)


class SumSpeciesElement(LazyCombinatorialSpeciesElement):
    def __init__(self, left, right):
        r"""
        Initialize the sum of two species.

        EXAMPLES::

            sage: L = LazyCombinatorialSpecies(QQ, "X")
            sage: F = L.Sets() + L.SetPartitions()
            sage: TestSuite(F).run(skip=['_test_category', '_test_pickling'])
        """
        F = super(LazyCombinatorialSpeciesElement, type(left))._add_(left, right)
        super().__init__(F.parent(), F._coeff_stream)
        self._left = left
        self._right = right

    def structures(self, *labels):
        r"""
        Iterate over the structures on the given set of labels.

        EXAMPLES::

            sage: L = LazyCombinatorialSpecies(QQ, "X")
            sage: F = L.Sets() + L.SetPartitions()
            sage: list(F.structures([1,2,3]))
            [((1, 2, 3), 'left'),
             ({{1, 2, 3}}, 'right'),
             ({{1, 2}, {3}}, 'right'),
             ({{1, 3}, {2}}, 'right'),
             ({{1}, {2, 3}}, 'right'),
             ({{1}, {2}, {3}}, 'right')]
        """
        labels = _label_sets(self.parent()._arity, labels)
        yield from ((s, 'left') for s in self._left.structures(*labels))
        yield from ((s, 'right') for s in self._right.structures(*labels))

    def generating_series(self):
        r"""
        Return the (exponential) generating series of ``self``.

        EXAMPLES::

            sage: L = LazySpecies(QQ, "X")
            sage: F = L.Sets() + L.SetPartitions()
            sage: F.generating_series()
            2 + 2*X + 3/2*X^2 + X^3 + 2/3*X^4 + 53/120*X^5 + 17/60*X^6 + O(X^7)

        TESTS::

            sage: F.generating_series()[20]
            3978781402721/187146308321280000
        """
        return self._left.generating_series() + self._right.generating_series()

    def isotype_generating_series(self):
        r"""
        Return the isotype generating series of ``self``.

        EXAMPLES::

            sage: L = LazySpecies(QQ, "X")
            sage: F = L.Sets() + L.SetPartitions()
            sage: F.isotype_generating_series()
            2 + 2*X + 3*X^2 + 4*X^3 + 6*X^4 + 8*X^5 + 12*X^6 + O(X^7)

        TESTS::

            sage: F.isotype_generating_series()[20]
            628
        """
        return self._left.isotype_generating_series() + self._right.isotype_generating_series()


class ProductSpeciesElement(LazyCombinatorialSpeciesElement):
    def __init__(self, left, right):
        r"""
        Initialize the product of two species.

        EXAMPLES::

            sage: L = LazyCombinatorialSpecies(QQ, "X")
            sage: F = L.Sets() * L.SetPartitions()
            sage: TestSuite(F).run(skip=['_test_category', '_test_pickling'])
        """
        F = super(LazyCombinatorialSpeciesElement, type(left))._mul_(left, right)
        super().__init__(F.parent(), F._coeff_stream)
        self._left = left
        self._right = right

    def structures(self, *labels):
        r"""
        Iterate over the structures on the given set of labels.

        EXAMPLES::

            sage: L = LazyCombinatorialSpecies(ZZ, "X")
            sage: E = L.Sets()
            sage: C = L.Cycles()
            sage: P = E * C
            sage: list(P.structures([1,2]))
            [((), (1, 2)), ((1,), (2,)), ((2,), (1,))]

            sage: P = E * E
            sage: list(P.structures([1,2]))
            [((), (1, 2)), ((1,), (2,)), ((2,), (1,)), ((1, 2), ())]

            sage: L.<X, Y> = LazyCombinatorialSpecies(QQ)
            sage: list((X*Y).structures([1], [2]))
            [((X, ((1,),)), (Y, ((2,),)))]
        """
        def dissections(s):
            for subset in subsets(s):
                subset_set = set(subset)
                yield (subset, tuple([e for e in s if e not in subset_set]))

        labels = _label_sets(self.parent()._arity, labels)
        for d in itertools.product(*[dissections(u) for u in labels]):
            yield from itertools.product(self._left.structures(*[U for U, _ in d]),
                                         self._right.structures(*[V for _, V in d]))

    def generating_series(self):
        r"""
        Return the (exponential) generating series of ``self``.

        EXAMPLES::

            sage: L = LazySpecies(QQ, "X")
            sage: E = L.Sets()
            sage: F = E*E
            sage: F.generating_series()
            1 + 2*X + 2*X^2 + 4/3*X^3 + 2/3*X^4 + 4/15*X^5 + 4/45*X^6 + O(X^7)
        """
        return self._left.generating_series() * self._right.generating_series()

    def isotype_generating_series(self):
        r"""
        Return the isotype generating series of ``self``.

<<<<<<< HEAD
        EXAMPLES::

            sage: L = LazySpecies(QQ, "X")
            sage: E = L.Sets()
            sage: F = E*E
            sage: F.isotype_generating_series()
            1 + 2*X + 3*X^2 + 4*X^3 + 5*X^4 + 6*X^5 + 7*X^6 + O(X^7)
        """
        return self._left.isotype_generating_series() * self._right.isotype_generating_series()


class CompositionSpeciesElement(LazySpeciesElementGeneratingSeriesMixin,
                                LazySpeciesElement):
=======
class CompositionSpeciesElement(LazyCombinatorialSpeciesElement):
>>>>>>> ebddbd4f
    def __init__(self, left, *args):
        r"""
        Initialize the composition of species.

        TESTS::

            sage: L.<X> = LazyCombinatorialSpecies(QQ)
            sage: L.zero()(X)
            0
            sage: X(L.zero())
            0
            sage: (1+X)(L.zero())
            1

            sage: L2.<X,Y> = LazyCombinatorialSpecies(QQ)
            sage: F = L.Sets()(X + 2*Y)
            sage: TestSuite(F).run(skip=['_test_category', '_test_pickling'])
        """
        fP = left.parent()
        # Find a good parent for the result
        from sage.structure.element import get_coercion_model
        cm = get_coercion_model()
        P = cm.common_parent(left.base_ring(), *[parent(g) for g in args])

        args = [P(g) for g in args]

        for g in args:
            if g._coeff_stream._approximate_order == 0:
                if not g._coeff_stream.is_uninitialized() and g[0]:
                    raise ValueError("can only compose with a positive valuation series")
                g._coeff_stream._approximate_order = 1

        sorder = left._coeff_stream._approximate_order
        gv = min(g._coeff_stream._approximate_order for g in args)
        R = P._internal_poly_ring.base_ring()
        L = fP._internal_poly_ring.base_ring()

        def coeff(g, i):
            c = g._coeff_stream[i]
            if not isinstance(c, PolynomialSpecies.Element):
                return R(c)
            return c

        # args_flat and weights contain one list for each g
        weight_exp = [lazy_list(lambda j, g=g: len(coeff(g, j+1)))
                      for g in args]

        def flat(g):
            # function needed to work around python's scoping rules
            return itertools.chain.from_iterable((coeff(g, j) for j in itertools.count()))

        args_flat1 = [lazy_list(flat(g)) for g in args]

        def coefficient(n):
            if not n:
                if left[0]:
                    return R(list(left[0])[0][1])
                return R.zero()
            result = R.zero()
            for i in range(1, n // gv + 1):
                # skip i=0 because it produces a term only for n=0

                # compute homogeneous components
                lF = defaultdict(L)
                for M, c in left[i]:
                    lF[M.grade()] += L._from_dict({M: c})
                for mc, F in lF.items():
                    for degrees in weighted_vector_compositions(mc, n, weight_exp):
                        args_flat = [list(a[0:len(degrees[j])])
                                     for j, a in enumerate(args_flat1)]
                        multiplicities = [c for alpha, g_flat in zip(degrees, args_flat)
                                          for d, (_, c) in zip(alpha, g_flat) if d]
                        molecules = [M for alpha, g_flat in zip(degrees, args_flat)
                                     for d, (M, _) in zip(alpha, g_flat) if d]
                        non_zero_degrees = [[d for d in alpha if d] for alpha in degrees]
                        names = ["X%s" % i for i in range(len(molecules))]
                        FX = F._compose_with_weighted_singletons(names,
                                                                 multiplicities,
                                                                 non_zero_degrees)
                        FG = [(M(*molecules), c) for M, c in FX]
                        result += R.sum_of_terms(FG)
            return result

        coeff_stream = Stream_function(coefficient, P._sparse, sorder * gv)
        super().__init__(P, coeff_stream)
        self._left = left
        self._args = args

    def structures(self, *labels):
        r"""
        Iterate over the structures on the given set of labels.

        EXAMPLES::

            sage: L = LazyCombinatorialSpecies(QQ, "X")
            sage: E = L.Sets()
            sage: E1 = L.Sets().restrict(1)
            sage: sorted(E(E1).structures([1,2,3]))
            [((((1, 'X'),), ((2, 'X'),), ((3, 'X'),)), ((1,), (2,), (3,))),
             ((((1, 'X'),), ((2, 'X'), (3, 'X'))), ((1,), (2, 3))),
             ((((1, 'X'), (2, 'X')), ((3, 'X'),)), ((1, 2), (3,))),
             ((((1, 'X'), (2, 'X'), (3, 'X')),), ((1, 2, 3),)),
             ((((1, 'X'), (3, 'X')), ((2, 'X'),)), ((1, 3), (2,)))]

            sage: C = L.Cycles()
            sage: L.<X, Y> = LazyCombinatorialSpecies(QQ)
            sage: sum(1 for s in C(X*Y).structures([1,2,3], [1,2,3]))
            12

            sage: C(X*Y).generating_series()[6]
            1/3*X^3*Y^3

            sage: sum(1 for s in E(X*Y).structures([1,2,3], ["a", "b", "c"]))
            6
        """
        F = self._left
        G = self._args
        m = len(G)  # == F.parent()._arity
        k = self.parent()._arity  # == G[i].parent()._arity
        names = self.parent()._laurent_poly_ring._indices._indices._names
        labels = _label_sets(k, labels)
        # make label sets disjoint
        U = [(e, i) for l, i in zip(labels, names) for e in l]

        def split_set(C):
            C_split = defaultdict(list)
            for e, i in C:
                C_split[i].append(e)
            return [C_split[i] for i in names]

        Par_U = SetPartitions(U)
        for pi in Par_U:
            # Fix an arbitrary order of the blocks
            try:
                pi_list = sorted([sorted(b) for b in pi])
            except TypeError:
                pi_list = sorted([sorted(b, key=str) for b in pi], key=str)

            # Generate all functions chi from pi to {0, ..., m-1}
            for chi in itertools.product(range(m), repeat=len(pi_list)):
                chi_inv = defaultdict(list)
                for b, i in zip(pi_list, chi):
                    chi_inv[i].append(b)

                # The set of structures is the Cartesian product of
                # the structures in F[chi_inv[i] for i in range(m)]
                # and for each set C in chi_inv[i] the set of
                # structures in G_i[C]
                F_s = F.structures(*[[tuple(b) for b in chi_inv[i]] for i in range(m)])
                G_s = [G[i].structures(*split_set(C)) for i in range(m) for C in chi_inv[i]]
                yield from itertools.product(F_s, itertools.product(*G_s))

    def generating_series(self):
        r"""
        Return the (exponential) generating series of ``self``.

        EXAMPLES::

            sage: L = LazySpecies(QQ, "X")
            sage: E = L.Sets()
            sage: F = E(E.restrict(1))
            sage: F.generating_series()
            1 + X + X^2 + 5/6*X^3 + 5/8*X^4 + 13/30*X^5 + 203/720*X^6 + O(X^7)
        """
        return self._left.generating_series()(*[G.generating_series() for G in self._args])

    def cycle_index_series(self):
        r"""
        Return the cycle index series for this species.

        EXAMPLES::

            sage: L = LazySpecies(QQ, "X")
            sage: E = L.Sets()
            sage: F = E(E.restrict(1))
            sage: F.cycle_index_series()[5]
            h[2, 2, 1] - h[3, 1, 1] + 3*h[3, 2] + 2*h[4, 1] + 2*h[5]
        """
        return self._left.cycle_index_series()(*[G.cycle_index_series() for G in self._args])


class LazyCombinatorialSpecies(LazyCompletionGradedAlgebra):
    Element = LazyCombinatorialSpeciesElement

    @staticmethod
    def __classcall_private__(cls, base_ring, names, sparse=True):
        """
        Normalize input to ensure a unique representation.

        TESTS::

            sage: LazyCombinatorialSpecies(QQ, "X") is LazyCombinatorialSpecies(QQ, "X")
            True
        """
        from sage.structure.category_object import normalize_names
        names = normalize_names(-1, names)
        if len(names) == 1:
            return LazyCombinatorialSpeciesUnivariate(base_ring, names, sparse)
        return LazyCombinatorialSpeciesMultivariate(base_ring, names, sparse)

    def _first_ngens(self, n):
        r"""
        Used by the preparser for ``F.<x> = ...``.

        We do not use the generic implementation of
        :class:`sage.combinat.CombinatorialFreeModule`, because we do
        not want to implement `gens`.

        EXAMPLES::

            sage: L.<X, Y> = LazyCombinatorialSpecies(QQ)  # indirect doctest
            sage: 1/(1-X-Y)
            1 + (X+Y) + (X^2+2*X*Y+Y^2) + (X^3+3*X^2*Y+3*X*Y^2+Y^3)
             + (X^4+4*X^3*Y+6*X^2*Y^2+4*X*Y^3+Y^4)
             + (X^5+5*X^4*Y+10*X^3*Y^2+10*X^2*Y^3+5*X*Y^4+Y^5)
             + (X^6+6*X^5*Y+15*X^4*Y^2+20*X^3*Y^3+15*X^2*Y^4+6*X*Y^5+Y^6) + O^7
        """
        return tuple([self(g) for g in self._laurent_poly_ring._first_ngens(n)])

    def __init__(self, base_ring, names, sparse):
        r"""
        The ring of lazy species.

        EXAMPLES:

        We provide univariate and multivariate (mostly known as
        multisort) species::

            sage: LazyCombinatorialSpecies(QQ, "X")
            Lazy completion of Polynomial species in X over Rational Field

            sage: LazyCombinatorialSpecies(QQ, "X, Y")
            Lazy completion of Polynomial species in X, Y over Rational Field

        In the univariate case, several basic species are provided as
        methods::

            sage: L = LazyCombinatorialSpecies(QQ, "X")
            sage: L.Sets()
            Set species
            sage: L.Cycles()
            Cycle species
            sage: L.OrientedSets()
            Oriented Set species
            sage: L.Polygons()
            Polygon species
            sage: L.Graphs()
            Graph species
            sage: L.SetPartitions()
            Set Partition species

        TESTS::

            sage: LazyCombinatorialSpecies(QQ, "X, Y, Z")._arity
            3
        """
        super().__init__(PolynomialSpecies(base_ring, names))
        self._arity = len(names)


class LazyCombinatorialSpeciesUnivariate(LazyCombinatorialSpecies):
    def Sets(self):
        r"""
        Return the species of sets.

        This species corresponds to the sequence of trivial group
        actions.  Put differently, the stabilizers are the full
        symmetric groups.

        EXAMPLES::

            sage: L = LazyCombinatorialSpecies(QQ, "X")
            sage: G = L.Sets()
            sage: set(G.isotypes(4))
            {(E_4,)}
            sage: set(G.structures(["a", 1, x]))
            {(1, 'a', x)}
        """
        return SetSpecies(self)

    def Cycles(self):
        r"""
        Return the species of (oriented) cycles.

        This species corresponds to the sequence of group actions
        having the cyclic groups as stabilizers.

        EXAMPLES::

            sage: L = LazyCombinatorialSpecies(QQ, "X")
            sage: G = L.Cycles()
            sage: set(G.isotypes(4))
            {(C_4,)}
            sage: set(G.structures(["a", "b", "c"]))
            {('a', 'b', 'c'), ('a', 'c', 'b')}
        """
        return CycleSpecies(self)

    def Polygons(self):
        r"""
        Return the species of polygons.

        Polygons are cycles up to orientation.

        This species corresponds to the sequence of group actions
        having the dihedral groups as stabilizers.

        EXAMPLES::

            sage: L = LazyCombinatorialSpecies(QQ, "X")
            sage: G = L.Polygons()
            sage: set(G.isotypes(5))
            {(P_5,)}
            sage: set(G.structures(["a", 1, "b", 2]))
            {(E_2(E_2), ((1, 'a', 2, 'b'),)),
             (E_2(E_2), ((1, 'b', 2, 'a'),)),
             (E_2(E_2), ((1, 2, 'a', 'b'),))}
        """
        return PolygonSpecies(self)

    def OrientedSets(self):
        r"""
        Return the species of oriented sets.

        Oriented sets are total orders up to an even orientation.

        This species corresponds to the sequence of group actions
        having the alternating groups as stabilizers.

        EXAMPLES::

            sage: L = LazyCombinatorialSpecies(QQ, "X")
            sage: G = L.OrientedSets()
            sage: set(G.isotypes(5))
            {(Eo_5,)}
            sage: set(G.structures(["a", 1, "b", 2]))
            {(Eo_4, ((1, 2, 'a', 'b'),)), (Eo_4, ((1, 2, 'b', 'a'),))}
        """
        return OrientedSetSpecies(self)

    def Chains(self):
        r"""
        Return the species of chains.

        Chains are linear orders up to reversal.

        EXAMPLES::

            sage: L = LazyCombinatorialSpecies(QQ, "X")
            sage: Ch = L.Chains()
            sage: set(Ch.isotypes(4))
            {(E_2(X^2),)}
            sage: list(Ch.structures(["a", "b", "c"]))
            [('a', 'c', 'b'), ('a', 'b', 'c'), ('b', 'a', 'c')]
        """
        return ChainSpecies(self)

    def Graphs(self):
        r"""
        Return the species of vertex labelled simple graphs.

        EXAMPLES::

            sage: L = LazyCombinatorialSpecies(QQ, "X")
            sage: G = L.Graphs()
            sage: set(G.isotypes(2))
            {Graph on 2 vertices, Graph on 2 vertices}

            sage: G.isotype_generating_series()[20]
            645490122795799841856164638490742749440
        """
        return GraphSpecies(self)

    def SetPartitions(self):
        r"""
        Return the species of set partitions.

        EXAMPLES::

            sage: L = LazyCombinatorialSpecies(QQ, "X")
            sage: G = L.SetPartitions()
            sage: set(G.isotypes(4))
            {[1, 1, 1, 1], [2, 1, 1], [2, 2], [3, 1], [4]}
            sage: list(G.structures(["a", "b", "c"]))
            [{{'a', 'b', 'c'}},
             {{'a', 'b'}, {'c'}},
             {{'a', 'c'}, {'b'}},
             {{'a'}, {'b', 'c'}},
             {{'a'}, {'b'}, {'c'}}]
        """
        return SetPartitionSpecies(self)


class LazyCombinatorialSpeciesMultivariate(LazyCombinatorialSpecies):
    pass


class SetSpecies(LazyCombinatorialSpeciesElement, UniqueRepresentation,
                 metaclass=InheritComparisonClasscallMetaclass):
    def __init__(self, parent):
        r"""
        Initialize the species of sets.

        TESTS::

            sage: L = LazyCombinatorialSpecies(QQ, "X")
            sage: E = L.Sets()
            sage: TestSuite(E).run(skip=['_test_category', '_test_pickling'])

            sage: E is L.Sets()
            True
        """
        S = parent(SymmetricGroup)
        super().__init__(parent, S._coeff_stream)

    def _repr_(self):
        r"""
        Return a string representation of ``self``.

        EXAMPLES::

           sage: LazyCombinatorialSpecies(QQ, "X").Sets()  # indirect doctest
           Set species
        """
        return "Set species"

    def structures(self, labels):
        r"""
        Iterate over the structures on the given set of labels.

        EXAMPLES::

            sage: L = LazyCombinatorialSpecies(ZZ, "X")
            sage: E = L.Sets()
            sage: list(E.structures([1,2,3]))
            [(1, 2, 3)]
        """
        labels = _label_sets(self.parent()._arity, [labels])
        yield labels[0]

    def generating_series(self):
        r"""
        Return the (exponential) generating series of the
        species of sets.

        This is the exponential.

        EXAMPLES::

            sage: L.<X> = LazySpecies(QQ)
            sage: L.Sets().generating_series()
            1 + X + 1/2*X^2 + 1/6*X^3 + 1/24*X^4 + 1/120*X^5 + 1/720*X^6 + O(X^7)
        """
        P = self.parent()
        L = LazyPowerSeriesRing(P.base_ring().fraction_field(),
                                P._laurent_poly_ring._indices._indices.variable_names())
        return L.gen().exp()

    def isotype_generating_series(self):
        r"""
        Return the isotype generating series of the species of
        sets.

        This is the geometric series.

        EXAMPLES::

            sage: L = LazySpecies(QQ, "X")
            sage: L.Sets().isotype_generating_series()
            1 + X + X^2 + O(X^3)
        """
        P = self.parent()
        L = LazyPowerSeriesRing(P.base_ring().fraction_field(),
                                P._laurent_poly_ring._indices._indices.variable_names())
        return L(constant=1)

    def cycle_index_series(self):
        r"""
        Return the cycle index series of the species of sets.

        EXAMPLES::

            sage: L.<X> = LazySpecies(QQ)
            sage: L.Sets().cycle_index_series()
            h[] + h[1] + h[2] + h[3] + h[4] + h[5] + h[6] + O^7
        """
        P = self.parent()
        h = SymmetricFunctions(P.base_ring().fraction_field()).h()
        L = LazySymmetricFunctions(h)
        return L(lambda n: h[n])


class CycleSpecies(LazyCombinatorialSpeciesElement, UniqueRepresentation,
                   metaclass=InheritComparisonClasscallMetaclass):
    def __init__(self, parent):
        r"""
        Initialize the species of cycles.

        TESTS::

            sage: L = LazyCombinatorialSpecies(QQ, "X")
            sage: C = L.Cycles()
            sage: TestSuite(C).run(skip=['_test_category', '_test_pickling'])

            sage: C is L.Cycles()
            True
        """
        S = parent(CyclicPermutationGroup, valuation=1)
        super().__init__(parent, S._coeff_stream)

    def _repr_(self):
        r"""
        Return a string representation of ``self``.

        EXAMPLES::

           sage: LazyCombinatorialSpecies(QQ, "X").Cycles()  # indirect doctest
           Cycle species
        """
        return "Cycle species"

    def structures(self, labels):
        r"""
        Iterate over the structures on the given set of labels.

        EXAMPLES::

            sage: L = LazyCombinatorialSpecies(ZZ, "X")
            sage: C = L.Cycles()
            sage: list(C.structures([]))
            []
            sage: list(C.structures([1]))
            [(1,)]
            sage: list(C.structures([1,2]))
            [(1, 2)]
            sage: list(C.structures([1,2,3]))
            [(1, 2, 3), (1, 3, 2)]
        """
        labels = _label_sets(self.parent()._arity, [labels])
        # TODO: CyclicPermutations should yield hashable objects, not lists
        yield from map(tuple, CyclicPermutations(labels[0]))

    def generating_series(self):
        r"""
        Return the (exponential) generating series of the
        species of cycles.

        This is `-log(1-x)`.

        EXAMPLES::

            sage: L.<X> = LazySpecies(QQ)
            sage: L.Cycles().generating_series()
            X + 1/2*X^2 + 1/3*X^3 + 1/4*X^4 + 1/5*X^5 + 1/6*X^6 + 1/7*X^7 + O(X^8)
        """
        P = self.parent()
        L = LazyPowerSeriesRing(P.base_ring().fraction_field(),
                                P._laurent_poly_ring._indices._indices.variable_names())
        return -(L.one()-L.gen()).log()

    def isotype_generating_series(self):
        r"""
        Return the isotype generating series of the species of
        cycles.

        This is `x/(1-x)`.

        EXAMPLES::

            sage: L = LazySpecies(QQ, "X")
            sage: L.Cycles().isotype_generating_series()
            X + X^2 + X^3 + O(X^4)
        """
        P = self.parent()
        L = LazyPowerSeriesRing(P.base_ring().fraction_field(),
                                P._laurent_poly_ring._indices._indices.variable_names())
        return L(constant=1, valuation=1)


class PolygonSpecies(LazyCombinatorialSpeciesElement, UniqueRepresentation,
                     metaclass=InheritComparisonClasscallMetaclass):
    def __init__(self, parent):
        r"""
        Initialize the species of polygons.

        TESTS::

            sage: L = LazyCombinatorialSpecies(QQ, "X")
            sage: P = L.Polygons()
            sage: TestSuite(P).run(skip=['_test_category', '_test_pickling'])

            sage: P is L.Polygons()
            True
        """
        S = parent(DihedralGroup, valuation=3)
        super().__init__(parent, S._coeff_stream)

    def _repr_(self):
        r"""
        Return a string representation of ``self``.

        EXAMPLES::

           sage: LazyCombinatorialSpecies(QQ, "X").Polygons()  # indirect doctest
           Polygon species
        """
        return "Polygon species"


class OrientedSetSpecies(LazyCombinatorialSpeciesElement, UniqueRepresentation,
                         metaclass=InheritComparisonClasscallMetaclass):
    def __init__(self, parent):
        r"""
        Initialize the species of polygons.

        TESTS::

            sage: L = LazyCombinatorialSpecies(QQ, "X")
            sage: Eo = L.OrientedSets()
            sage: TestSuite(Eo).run(skip=['_test_category', '_test_pickling'])

            sage: Eo is L.OrientedSets()
            True
        """
        S = parent(AlternatingGroup, valuation=4)
        super().__init__(parent, S._coeff_stream)

    def _repr_(self):
        r"""
        Return a string representation of ``self``.

        EXAMPLES::

           sage: LazyCombinatorialSpecies(QQ, "X").OrientedSets()  # indirect doctest
           Oriented Set species
        """
        return "Oriented Set species"


class ChainSpecies(LazyCombinatorialSpeciesElement, UniqueRepresentation,
                   metaclass=InheritComparisonClasscallMetaclass):
    def __init__(self, parent):
        r"""
        Initialize the species of chains.

        TESTS::

            sage: L = LazyCombinatorialSpecies(QQ, "X")
            sage: Ch = L.Chains()
            sage: TestSuite(Ch).run(skip=['_test_category', '_test_pickling'])

            sage: Ch is L.Chains()
            True
        """
        P = parent._laurent_poly_ring

        def coefficient(n):
            if not n:
                return P.one()
            if n % 2:
                gen = [(i, i+1) for i in range(2, n+1, 2)]
            else:
                gen = [(i, i+1) for i in range(1, n+1, 2)]
            return P(PermutationGroup([gen]))

        S = parent(coefficient)
        super().__init__(parent, S._coeff_stream)

    def _repr_(self):
        r"""
        Return a string representation of ``self``.

        EXAMPLES::

           sage: LazyCombinatorialSpecies(QQ, "X").Chains()  # indirect doctest
           Chain species
        """
        return "Chain species"

    def structures(self, labels):
        r"""
        Iterate over the structures on the given set of labels.

        EXAMPLES::

            sage: L = LazyCombinatorialSpecies(ZZ, "X")
            sage: Ch = L.Chains()
            sage: list(Ch.structures([1,2,3]))
            [(1, 3, 2), (1, 2, 3), (2, 1, 3)]
        """
        labels = _label_sets(self.parent()._arity, [labels])[0]
        n = len(labels)
        if not n:
            yield ()
        elif n == 1:
            yield labels
        else:
            for a, b in itertools.combinations(labels, 2):
                ia = labels.index(a)
                ib = labels.index(b)
                rest = labels[:ia] + labels[ia+1:ib] + labels[ib+1:]
                for pi in itertools.permutations(rest):
                    yield (a,) + pi + (b,)


class GraphSpecies(LazyCombinatorialSpeciesElementGeneratingSeriesMixin,
                   LazyCombinatorialSpeciesElement, UniqueRepresentation,
                   metaclass=InheritComparisonClasscallMetaclass):
    def __init__(self, parent):
        r"""
        Initialize the species of simple graphs.

        TESTS::

            sage: L = LazyCombinatorialSpecies(QQ, "X")
            sage: G = L.Graphs()
            sage: TestSuite(G).run(skip=['_test_category', '_test_pickling'])

            sage: G is L.Graphs()
            True
        """
        P = parent._laurent_poly_ring
        S = parent(lambda n: sum(P(G.automorphism_group()) for G in graphs(n)))
        super().__init__(parent, S._coeff_stream)

    def _repr_(self):
        r"""
        Return a string representation of ``self``.

        EXAMPLES::

           sage: LazyCombinatorialSpecies(QQ, "X").Graphs()  # indirect doctest
           Graph species
        """
        return "Graph species"

    def isotypes(self, labels):
        r"""
        Iterate over the isotypes on the given list of sizes.

        EXAMPLES::

            sage: L = LazyCombinatorialSpecies(QQ, "X")
            sage: G = L.Graphs()
            sage: list(G.isotypes(2))
            [Graph on 2 vertices, Graph on 2 vertices]
        """
        if labels in ZZ:
            yield from (G.canonical_label().copy(immutable=True) for G in graphs(labels))
        else:
            raise NotImplementedError("isotypes with given labels are currently not supported")

    def generating_series(self):
        r"""
        Return the (exponential) generating series of the
        species of simple graphs.

        EXAMPLES::

            sage: L = LazyCombinatorialSpecies(QQ, "X")
            sage: L.Graphs().generating_series().truncate(7)
            1 + X + X^2 + 4/3*X^3 + 8/3*X^4 + 128/15*X^5 + 2048/45*X^6
        """
        P = self.parent()
        L = LazyPowerSeriesRing(P.base_ring().fraction_field(),
                                P._laurent_poly_ring._indices._indices.variable_names())
        return L(lambda n: 2**binomial(n, 2) / factorial(n))

    def cycle_index_series(self):
        r"""
        Return the cycle index series of the species of simple graphs.

        The cycle index series is computed using Proposition 2.2.7 in
        [BLL1998]_.

        EXAMPLES::

            sage: L = LazyCombinatorialSpecies(QQ, "X")
            sage: L.Graphs().cycle_index_series().truncate(4)
            p[] + p[1] + (p[1,1]+p[2]) + (4/3*p[1,1,1]+2*p[2,1]+2/3*p[3])

        Check that the number of isomorphism types is computed quickly::

            sage: L.Graphs().isotype_generating_series()[20]
            645490122795799841856164638490742749440
        """
        P = self.parent()
        p = SymmetricFunctions(P.base_ring().fraction_field()).p()
        L = LazySymmetricFunctions(p)

        def a(sigma):
            rho = sigma.to_exp()
            res1 = ZZ.sum(ZZ(i+1)._gcd(ZZ(j+1)) * rho[i] * rho[j]
                          for i in range(len(rho))
                          for j in range(i+1, len(rho)))
            res2 = ZZ.sum(ZZ(i+1) * rho[i]**2
                          for i in range(len(rho)))
            res3 = ZZ.sum(rho[::2])
            return ZZ(2) ** (res1 + (res2 - res3) / 2) / sigma.centralizer_size()

        def coefficient(n):
            return p._from_dict({sigma: a(sigma) for sigma in Partitions(n)})

        return L(coefficient)


<<<<<<< HEAD
class SetPartitionSpecies(CompositionSpeciesElement, UniqueRepresentation,
=======
class SetPartitionSpecies(LazyCombinatorialSpeciesElement, UniqueRepresentation,
>>>>>>> ebddbd4f
                          metaclass=InheritComparisonClasscallMetaclass):
    def __init__(self, parent):
        r"""
        Initialize the species of set partitions.

        TESTS::

            sage: L = LazyCombinatorialSpecies(QQ, "X")
            sage: p = L.SetPartitions()
            sage: TestSuite(p).run(skip=['_test_category', '_test_pickling'])

            sage: p is L.SetPartitions()
            True

            sage: p.generating_series()[20]
            263898766507/12412765347840000

            sage: SetPartitions(20).cardinality() / factorial(20)
            263898766507/12412765347840000

            sage: p.isotype_generating_series()[20]
            627

            sage: Partitions(20).cardinality()
            627
        """
        E = parent.Sets()
        E1 = parent.Sets().restrict(1)
        super().__init__(E, E1)

    def _repr_(self):
        r"""
        Return a string representation of ``self``.

        EXAMPLES::

           sage: LazyCombinatorialSpecies(QQ, "X").SetPartitions()  # indirect doctest
           Set Partition species
        """
        return "Set Partition species"

    def isotypes(self, labels):
        r"""
        Iterate over the isotypes on the given list of sizes.

        EXAMPLES::

            sage: L = LazyCombinatorialSpecies(QQ, "X")
            sage: p = L.SetPartitions()
            sage: list(p.isotypes(3))
            [[3], [2, 1], [1, 1, 1]]
        """
        if labels in ZZ:
            yield from Partitions(labels)
        else:
            raise NotImplementedError("isotypes with given labels are currently not supported")

    def structures(self, labels):
        r"""
        Iterate over the structures on the given set of labels.

        EXAMPLES::

            sage: L = LazyCombinatorialSpecies(ZZ, "X")
            sage: P = L.SetPartitions()
            sage: list(P.structures([]))
            [{}]
            sage: list(P.structures([1]))
            [{{1}}]
            sage: list(P.structures([1,2]))
            [{{1, 2}}, {{1}, {2}}]
            sage: list(P.structures([1,2,3]))
            [{{1, 2, 3}}, {{1, 2}, {3}}, {{1, 3}, {2}}, {{1}, {2, 3}}, {{1}, {2}, {3}}]
        """
        labels = _label_sets(self.parent()._arity, [labels])
        yield from SetPartitions(labels[0])

    def generating_series(self):
        r"""
        Return the (exponential) generating series of ``self``.

        EXAMPLES::

            sage: L = LazySpecies(ZZ, "X")
            sage: P = L.SetPartitions()
            sage: P.generating_series()
            1 + X + X^2 + 5/6*X^3 + 5/8*X^4 + 13/30*X^5 + 203/720*X^6 + O(X^7)
        """
        P = self.parent()
        L = LazyPowerSeriesRing(P.base_ring().fraction_field(),
                                P._laurent_poly_ring._indices._indices.variable_names())
        return L(lambda n: SetPartitions(n).cardinality() / factorial(n))

    def isotype_generating_series(self):
        r"""
        Return the isotype generating series of ``self``.

        EXAMPLES::

            sage: L = LazySpecies(ZZ, "X")
            sage: P = L.SetPartitions()
            sage: P.isotype_generating_series()
            1 + X + 2*X^2 + 3*X^3 + 5*X^4 + 7*X^5 + 11*X^6 + O(X^7)
        """
        P = self.parent()
        L = LazyPowerSeriesRing(P.base_ring().fraction_field(),
                                P._laurent_poly_ring._indices._indices.variable_names())
        return L(lambda n: Partitions(n).cardinality())


class RestrictedSpeciesElement(LazyCombinatorialSpeciesElement):
    def __init__(self, F, min_degree, max_degree):
        r"""
        Initialize the restriction of a species to the given degrees.

        TESTS::

            sage: L = LazyCombinatorialSpecies(QQ, "X")
            sage: G3 = L.Graphs().restrict(3, 3)
            sage: TestSuite(G3).run(skip=['_test_category', '_test_pickling'])
        """
        self._F = F
        self._min = min_degree
        self._max = max_degree

        if max_degree is None and min_degree is None:
            coeff_stream = F._coeff_stream
        elif max_degree is None:
            v = max(F._coeff_stream._approximate_order, min_degree)
            coeff_stream = Stream_truncated(F._coeff_stream, 0, v)
        else:
            if min_degree is None:
                v = F._coeff_stream._approximate_order
            else:
                v = max(F._coeff_stream._approximate_order, min_degree)
            initial_coefficients = [F._coeff_stream[i] for i in range(v, max_degree + 1)]
            if not any(initial_coefficients):
                coeff_stream = Stream_zero()
            else:
                coeff_stream = Stream_exact(initial_coefficients, order=v)

        super().__init__(F.parent(), coeff_stream)

    def isotypes(self, *shape):
        r"""
        Iterate over the isotypes on the given list of sizes.

        EXAMPLES::

            sage: L = LazyCombinatorialSpecies(QQ, "X")
            sage: p = L.SetPartitions().restrict(2, 2)
            sage: list(p.isotypes(3))
            []
        """
        n = sum(shape)
        if ((self._min is None or self._min <= n)
            and (self._max is None or n <= self._max)):
            yield from self._F.isotypes(*shape)

    def structures(self, *labels):
        r"""
        Iterate over the structures on the given set of labels.

        EXAMPLES::

            sage: L = LazyCombinatorialSpecies(ZZ, "X")
            sage: F = L.SetPartitions().restrict(3)
            sage: list(F.structures([1]))
            []
            sage: list(F.structures([1,2,3]))
            [{{1, 2, 3}}, {{1, 2}, {3}}, {{1, 3}, {2}}, {{1}, {2, 3}}, {{1}, {2}, {3}}]
        """
        n = sum(map(len, labels))
        if ((self._min is None or self._min <= n)
            and (self._max is None or n <= self._max)):
            yield from self._F.structures(*labels)

    def generating_series(self):
        r"""
        Return the (exponential) generating series of ``self``.

        EXAMPLES::

            sage: L = LazySpecies(QQ, "X")
            sage: E = L.Sets()
            sage: E.restrict(1, 5).generating_series()
            X + 1/2*X^2 + 1/6*X^3 + 1/24*X^4 + 1/120*X^5
            sage: E.restrict(1).generating_series()
            X + 1/2*X^2 + 1/6*X^3 + 1/24*X^4 + 1/120*X^5 + 1/720*X^6 + 1/5040*X^7 + O(X^8)
        """
        return self._F.generating_series().restrict(self._min, self._max)

    def isotype_generating_series(self):
        r"""
        Return the isotype generating series of ``self``.

        EXAMPLES::

            sage: L = LazySpecies(QQ, "X")
            sage: E = L.Sets()
            sage: E.restrict(1, 5).isotype_generating_series()
            X + X^2 + X^3 + X^4 + X^5

            sage: E.restrict(1).isotype_generating_series()
            X + X^2 + X^3 + O(X^4)
        """
        return self._F.isotype_generating_series().restrict(self._min, self._max)

    def cycle_index_series(self):
        r"""
        Return the cycle index series for this species.

        EXAMPLES::

            sage: L = LazySpecies(QQ, "X")
            sage: E = L.Sets()
            sage: E.restrict(1, 5).cycle_index_series()
            h[1] + h[2] + h[3] + h[4] + h[5]

            sage: E.restrict(1).cycle_index_series()
            h[1] + h[2] + h[3] + h[4] + h[5] + h[6] + h[7] + O^8
        """
        return self._F.cycle_index_series().restrict(self._min, self._max)<|MERGE_RESOLUTION|>--- conflicted
+++ resolved
@@ -809,8 +809,8 @@
     We check that the series are correct even if the cycle index
     series are not in the powersum basis::
 
-        sage: from sage.rings.lazy_species import LazySpeciesElement, LazySpeciesElementGeneratingSeriesMixin
-        sage: class F(LazySpeciesElementGeneratingSeriesMixin, LazySpeciesElement):
+        sage: from sage.rings.lazy_species import LazyCombinatorialSpeciesElement, LazyCombinatorialSpeciesElementGeneratingSeriesMixin
+        sage: class F(LazyCombinatorialSpeciesElementGeneratingSeriesMixin, LazyCombinatorialSpeciesElement):
         ....:     def __init__(self, parent):
         ....:         super().__init__(parent, parent(PermutationGroup([], domain=[1,2])))
         ....:     def cycle_index_series(self):
@@ -818,7 +818,7 @@
         ....:         L = LazySymmetricFunctions(s)
         ....:         return L(s[1, 1] + s[2])
 
-        sage: L = LazySpecies(QQ, "X")
+        sage: L = LazyCombinatorialSpecies(QQ, "X")
         sage: F(L).generating_series()
         X^2 + O(X^7)
 
@@ -827,7 +827,7 @@
         sage: TestSuite(F(L)).run(skip=['_test_category', '_test_pickling'])
 
 
-        sage: class F(LazySpeciesElementGeneratingSeriesMixin, LazySpeciesElement):
+        sage: class F(LazyCombinatorialSpeciesElementGeneratingSeriesMixin, LazyCombinatorialSpeciesElement):
         ....:     def __init__(self, parent):
         ....:         G = PermutationGroup([], domain=[1,2,3,4])
         ....:         pi = {0:[1,2],1:[3,4]}
@@ -838,7 +838,7 @@
         ....:         L = LazySymmetricFunctions(tensor([s, s]))
         ....:         return L(self[4].support()[0].cycle_index())
 
-        sage: L = LazySpecies(QQ, "X, Y")
+        sage: L = LazyCombinatorialSpecies(QQ, "X, Y")
         sage: F(L).isotype_generating_series()
         X^2*Y^2 + O(X,Y)^7
 
@@ -962,7 +962,7 @@
 
         EXAMPLES::
 
-            sage: L = LazySpecies(QQ, "X")
+            sage: L = LazyCombinatorialSpecies(QQ, "X")
             sage: F = L.Sets() + L.SetPartitions()
             sage: F.generating_series()
             2 + 2*X + 3/2*X^2 + X^3 + 2/3*X^4 + 53/120*X^5 + 17/60*X^6 + O(X^7)
@@ -980,7 +980,7 @@
 
         EXAMPLES::
 
-            sage: L = LazySpecies(QQ, "X")
+            sage: L = LazyCombinatorialSpecies(QQ, "X")
             sage: F = L.Sets() + L.SetPartitions()
             sage: F.isotype_generating_series()
             2 + 2*X + 3*X^2 + 4*X^3 + 6*X^4 + 8*X^5 + 12*X^6 + O(X^7)
@@ -1046,7 +1046,7 @@
 
         EXAMPLES::
 
-            sage: L = LazySpecies(QQ, "X")
+            sage: L = LazyCombinatorialSpecies(QQ, "X")
             sage: E = L.Sets()
             sage: F = E*E
             sage: F.generating_series()
@@ -1058,10 +1058,9 @@
         r"""
         Return the isotype generating series of ``self``.
 
-<<<<<<< HEAD
-        EXAMPLES::
-
-            sage: L = LazySpecies(QQ, "X")
+        EXAMPLES::
+
+            sage: L = LazyCombinatorialSpecies(QQ, "X")
             sage: E = L.Sets()
             sage: F = E*E
             sage: F.isotype_generating_series()
@@ -1070,11 +1069,8 @@
         return self._left.isotype_generating_series() * self._right.isotype_generating_series()
 
 
-class CompositionSpeciesElement(LazySpeciesElementGeneratingSeriesMixin,
-                                LazySpeciesElement):
-=======
-class CompositionSpeciesElement(LazyCombinatorialSpeciesElement):
->>>>>>> ebddbd4f
+class CompositionSpeciesElement(LazyCombinatorialSpeciesElementGeneratingSeriesMixin,
+                                LazyCombinatorialSpeciesElement):
     def __init__(self, left, *args):
         r"""
         Initialize the composition of species.
@@ -1233,7 +1229,7 @@
 
         EXAMPLES::
 
-            sage: L = LazySpecies(QQ, "X")
+            sage: L = LazyCombinatorialSpecies(QQ, "X")
             sage: E = L.Sets()
             sage: F = E(E.restrict(1))
             sage: F.generating_series()
@@ -1247,7 +1243,7 @@
 
         EXAMPLES::
 
-            sage: L = LazySpecies(QQ, "X")
+            sage: L = LazyCombinatorialSpecies(QQ, "X")
             sage: E = L.Sets()
             sage: F = E(E.restrict(1))
             sage: F.cycle_index_series()[5]
@@ -1524,7 +1520,7 @@
 
         EXAMPLES::
 
-            sage: L.<X> = LazySpecies(QQ)
+            sage: L.<X> = LazyCombinatorialSpecies(QQ)
             sage: L.Sets().generating_series()
             1 + X + 1/2*X^2 + 1/6*X^3 + 1/24*X^4 + 1/120*X^5 + 1/720*X^6 + O(X^7)
         """
@@ -1542,7 +1538,7 @@
 
         EXAMPLES::
 
-            sage: L = LazySpecies(QQ, "X")
+            sage: L = LazyCombinatorialSpecies(QQ, "X")
             sage: L.Sets().isotype_generating_series()
             1 + X + X^2 + O(X^3)
         """
@@ -1557,7 +1553,7 @@
 
         EXAMPLES::
 
-            sage: L.<X> = LazySpecies(QQ)
+            sage: L.<X> = LazyCombinatorialSpecies(QQ)
             sage: L.Sets().cycle_index_series()
             h[] + h[1] + h[2] + h[3] + h[4] + h[5] + h[6] + O^7
         """
@@ -1626,7 +1622,7 @@
 
         EXAMPLES::
 
-            sage: L.<X> = LazySpecies(QQ)
+            sage: L.<X> = LazyCombinatorialSpecies(QQ)
             sage: L.Cycles().generating_series()
             X + 1/2*X^2 + 1/3*X^3 + 1/4*X^4 + 1/5*X^5 + 1/6*X^6 + 1/7*X^7 + O(X^8)
         """
@@ -1644,7 +1640,7 @@
 
         EXAMPLES::
 
-            sage: L = LazySpecies(QQ, "X")
+            sage: L = LazyCombinatorialSpecies(QQ, "X")
             sage: L.Cycles().isotype_generating_series()
             X + X^2 + X^3 + O(X^4)
         """
@@ -1881,11 +1877,7 @@
         return L(coefficient)
 
 
-<<<<<<< HEAD
 class SetPartitionSpecies(CompositionSpeciesElement, UniqueRepresentation,
-=======
-class SetPartitionSpecies(LazyCombinatorialSpeciesElement, UniqueRepresentation,
->>>>>>> ebddbd4f
                           metaclass=InheritComparisonClasscallMetaclass):
     def __init__(self, parent):
         r"""
@@ -1969,7 +1961,7 @@
 
         EXAMPLES::
 
-            sage: L = LazySpecies(ZZ, "X")
+            sage: L = LazyCombinatorialSpecies(ZZ, "X")
             sage: P = L.SetPartitions()
             sage: P.generating_series()
             1 + X + X^2 + 5/6*X^3 + 5/8*X^4 + 13/30*X^5 + 203/720*X^6 + O(X^7)
@@ -1985,7 +1977,7 @@
 
         EXAMPLES::
 
-            sage: L = LazySpecies(ZZ, "X")
+            sage: L = LazyCombinatorialSpecies(ZZ, "X")
             sage: P = L.SetPartitions()
             sage: P.isotype_generating_series()
             1 + X + 2*X^2 + 3*X^3 + 5*X^4 + 7*X^5 + 11*X^6 + O(X^7)
@@ -2069,7 +2061,7 @@
 
         EXAMPLES::
 
-            sage: L = LazySpecies(QQ, "X")
+            sage: L = LazyCombinatorialSpecies(QQ, "X")
             sage: E = L.Sets()
             sage: E.restrict(1, 5).generating_series()
             X + 1/2*X^2 + 1/6*X^3 + 1/24*X^4 + 1/120*X^5
@@ -2084,7 +2076,7 @@
 
         EXAMPLES::
 
-            sage: L = LazySpecies(QQ, "X")
+            sage: L = LazyCombinatorialSpecies(QQ, "X")
             sage: E = L.Sets()
             sage: E.restrict(1, 5).isotype_generating_series()
             X + X^2 + X^3 + X^4 + X^5
@@ -2100,7 +2092,7 @@
 
         EXAMPLES::
 
-            sage: L = LazySpecies(QQ, "X")
+            sage: L = LazyCombinatorialSpecies(QQ, "X")
             sage: E = L.Sets()
             sage: E.restrict(1, 5).cycle_index_series()
             h[1] + h[2] + h[3] + h[4] + h[5]
