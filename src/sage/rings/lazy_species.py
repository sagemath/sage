--- conflicted
+++ resolved
@@ -475,11 +475,7 @@
         r"""
         Check that structures and generating series are consistent.
 
-<<<<<<< HEAD
-        We check all structures on at most 3 labels.
-=======
         We check all structures with less than ``max_size`` labels.
->>>>>>> 652986c4
 
         TESTS::
 
@@ -1009,7 +1005,7 @@
         return self._left.isotype_generating_series() * self._right.isotype_generating_series()
 
 
-class CompositionSpeciesElement(LazySpeciesElement_generating_series_mixin,
+class CompositionSpeciesElement(LazySpeciesElementGeneratingSeriesMixin,
                                 LazySpeciesElement):
     def __init__(self, left, *args):
         r"""
