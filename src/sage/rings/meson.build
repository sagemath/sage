py.install_sources(
  'abc.pxd',
  'algebraic_closure_finite_field.py',
  'all.py',
  'all__sagemath_categories.py',
  'all__sagemath_objects.py',
  'big_oh.py',
  'cc.py',
  'cfinite_sequence.py',
  'cif.py',
  'commutative_algebra.py',
  'complex_arb.pxd',
  'complex_conversion.pxd',
  'complex_double.pxd',
  'complex_interval.pxd',
  'complex_interval_field.py',
  'complex_mpc.pxd',
  'complex_mpfr.pxd',
  'continued_fraction.py',
  'continued_fraction_gosper.py',
  'derivation.py',
  'fast_arith.pxd',
  'fraction_field.py',
  'fraction_field_FpT.pxd',
  'generic.py',
  'homset.py',
  'ideal.py',
  'ideal_monoid.py',
  'imaginary_unit.py',
  'infinity.py',
  'integer.pxd',
  'integer.pyx',
  'integer_fake.h',
  'integer_fake.pxd',
  'integer_ring.pxd',
  'integer_ring.pyx',
  'laurent_series_ring.py',
  'laurent_series_ring_element.pxd',
  'lazy_series.py',
  'lazy_series_ring.py',
  'localization.py',
  'monomials.py',
  'morphism.pxd',
  'multi_power_series_ring.py',
  'multi_power_series_ring_element.py',
  'numbers_abc.py',
  'pari_ring.py',
  'power_series_mpoly.pxd',
  'power_series_pari.pxd',
  'power_series_poly.pxd',
  'power_series_ring.py',
  'power_series_ring_element.pxd',
  'puiseux_series_ring.py',
  'puiseux_series_ring_element.pxd',
  'qqbar.py',
  'qqbar_decorators.py',
  'quotient_ring.py',
  'quotient_ring_element.py',
  'rational.pxd',
  'rational.pyx',
  'rational_field.py',
  'real_arb.pxd',
  'real_double.pxd',
  'real_double_element_gsl.pxd',
  'real_field.py',
  'real_lazy.pxd',
  'real_mpfi.pxd',
  'real_mpfr.pxd',
  'ring.pxd',
  'ring_extension.pxd',
  'ring_extension_conversion.pxd',
  'ring_extension_element.pxd',
  'ring_extension_homset.py',
  'ring_extension_morphism.pxd',
  'species.py',
  'sum_of_squares.pxd',
  'tate_algebra.py',
  'tate_algebra_element.pxd',
  'tate_algebra_ideal.pxd',
  'tests.py',
  'universal_cyclotomic_field.py',
  subdir: 'sage/rings',
)

extension_data = {
  'abc' : files('abc.pyx'),
  'complex_arb' : files('complex_arb.pyx'),
  'complex_conversion' : files('complex_conversion.pyx'),
  'complex_double' : files('complex_double.pyx'),
  'complex_interval' : files('complex_interval.pyx'),
  'complex_mpc' : files('complex_mpc.pyx'),
  'complex_mpfr' : files('complex_mpfr.pyx'),
  'factorint' : files('factorint.pyx'),
  'factorint_flint' : files('factorint_flint.pyx'),
  'factorint_pari' : files('factorint_pari.pyx'),
  'fast_arith' : files('fast_arith.pyx'),
  'fraction_field_element' : files('fraction_field_element.pyx'),
  'integer' : files('integer.pyx'),
  'integer_ring' : files('integer_ring.pyx'),
  'laurent_series_ring_element' : files('laurent_series_ring_element.pyx'),
  'morphism' : files('morphism.pyx'),
  'noncommutative_ideals' : files('noncommutative_ideals.pyx'),
  'power_series_mpoly' : files('power_series_mpoly.pyx'),
  'power_series_pari' : files('power_series_pari.pyx'),
  'power_series_poly' : files('power_series_poly.pyx'),
  'power_series_ring_element' : files('power_series_ring_element.pyx'),
  'puiseux_series_ring_element' : files('puiseux_series_ring_element.pyx'),
  'real_arb' : files('real_arb.pyx'),
  'real_double' : files('real_double.pyx'),
  'real_double_element_gsl' : files('real_double_element_gsl.pyx'),
  'real_interval_absolute' : files('real_interval_absolute.pyx'),
  'real_lazy' : files('real_lazy.pyx'),
  'real_mpfi' : files('real_mpfi.pyx'),
  'real_mpfr' : files('real_mpfr.pyx'),
  'ring' : files('ring.pyx'),
  'ring_extension' : files('ring_extension.pyx'),
  'ring_extension_conversion' : files('ring_extension_conversion.pyx'),
  'ring_extension_element' : files('ring_extension_element.pyx'),
  'ring_extension_morphism' : files('ring_extension_morphism.pyx'),
  'sum_of_squares' : files('sum_of_squares.pyx'),
  'tate_algebra_element' : files('tate_algebra_element.pyx'),
  'tate_algebra_ideal' : files('tate_algebra_ideal.pyx'),
}

foreach name, pyx : extension_data
  deps = [py_dep, cysignals, gmp]
  if name == 'complex_arb'
<<<<<<< HEAD
    deps += [flint, mpfi]
=======
    deps += [
      flint,
      mpfi,
      gsl,  # Runtime dependency
    ]
>>>>>>> 37934e0f
  elif name == 'complex_conversion'
    deps += [gsl, mpfr]
  elif name == 'complex_double'
    deps += [gmpy2, gsl]
  elif name == 'complex_interval'
<<<<<<< HEAD
    deps += [mpfi]
=======
    deps += [
      mpfi,
      flint,  # Runtime dependency
    ]
>>>>>>> 37934e0f
  elif name == 'complex_mpc'
    deps += [gmpy2, mpfr, mpc]
  elif name == 'complex_mpfr'
    deps += [gmpy2, mpfr]
  elif name == 'factorint_flint'
    deps += [flint]
  elif name == 'integer'
    deps += [gmpy2]
  elif name == 'power_series_pari'
    deps += [cypari2]
  elif name == 'real_arb'
    deps += [flint, mpfi]
  elif name == 'real_double'
    deps += [gmpy2]
  elif name == 'real_double_element_gsl'
    deps += [gsl]
  elif name == 'real_mpfi'
    deps += [mpfi]
  elif name == 'real_mpfr'
    deps += [gmpy2, mpfr]
  endif
  py.extension_module(
    name,
    sources: pyx,
    subdir: 'sage/rings',
    install: true,
    include_directories: [
      inc_cpython,
      inc_ext,
      inc_flint,
      inc_gsl,
      inc_ntl,
      inc_rings,
      inc_rings_finite,
    ],
    dependencies: deps,
  )
endforeach

extension_data_cpp = {
  'bernmm': files(
    'bernmm.pyx',
    'bernmm/bern_modp.cpp',
    'bernmm/bern_modp_util.cpp',
    'bernmm/bern_rat.cpp',
  ),
  'bernoulli_mod_p': files('bernoulli_mod_p.pyx'),
  'fraction_field_FpT': files('fraction_field_FpT.pyx'),
  'rational': files('rational.pyx'),
}

foreach name, pyx : extension_data_cpp
  deps = [py_dep, cysignals, gmp]
  if name == 'bernmm'
    deps += [ntl]
  elif name == 'bernoulli_mod_p'
    deps += [ntl]
  elif name == 'fraction_field_FpT'
    deps += [flint]
<<<<<<< HEAD
    if is_windows
      # Has some compilation errors: https://github.com/flintlib/flint/issues/2101
      continue
    endif
=======
>>>>>>> 37934e0f
  elif name == 'rational'
    deps += [gmpy2]
  endif

  py.extension_module(
    name,
    sources: pyx,
    subdir: 'sage/rings',
    install: true,
    cpp_args: ['-DUSE_THREADS=1', '-DTHREAD_STACK_SIZE=4096'],
    override_options: ['cython_language=cpp'],
    include_directories: [
      inc_cpython,
      inc_ext,
      inc_flint,
      inc_gsl,
      inc_ntl,
      inc_rings,
      inc_rings_finite,
    ],
    dependencies: deps,
  )
endforeach

install_subdir('asymptotic', install_dir: sage_install_dir / 'rings')
subdir('convert')
subdir('finite_rings')
subdir('function_field')
install_subdir('invariants', install_dir: sage_install_dir / 'rings')
subdir('number_field')
subdir('padics')
subdir('polynomial')
subdir('semirings')
install_subdir('valuation', install_dir: sage_install_dir / 'rings')<|MERGE_RESOLUTION|>--- conflicted
+++ resolved
@@ -125,28 +125,20 @@
 foreach name, pyx : extension_data
   deps = [py_dep, cysignals, gmp]
   if name == 'complex_arb'
-<<<<<<< HEAD
-    deps += [flint, mpfi]
-=======
     deps += [
       flint,
       mpfi,
       gsl,  # Runtime dependency
     ]
->>>>>>> 37934e0f
   elif name == 'complex_conversion'
     deps += [gsl, mpfr]
   elif name == 'complex_double'
     deps += [gmpy2, gsl]
   elif name == 'complex_interval'
-<<<<<<< HEAD
-    deps += [mpfi]
-=======
     deps += [
       mpfi,
       flint,  # Runtime dependency
     ]
->>>>>>> 37934e0f
   elif name == 'complex_mpc'
     deps += [gmpy2, mpfr, mpc]
   elif name == 'complex_mpfr'
@@ -206,13 +198,10 @@
     deps += [ntl]
   elif name == 'fraction_field_FpT'
     deps += [flint]
-<<<<<<< HEAD
     if is_windows
       # Has some compilation errors: https://github.com/flintlib/flint/issues/2101
       continue
     endif
-=======
->>>>>>> 37934e0f
   elif name == 'rational'
     deps += [gmpy2]
   endif
