r"""
Elements of Infinite Polynomial Rings

AUTHORS:

- Simon King <simon.king@nuigalway.ie>
- Mike Hansen <mhansen@gmail.com>

An Infinite Polynomial Ring has generators `x_\ast, y_\ast,...`, so
that the variables are of the form `x_0, x_1, x_2, ..., y_0, y_1,
y_2,...,...` (see :mod:`~sage.rings.polynomial.infinite_polynomial_ring`).
Using the generators, we can create elements as follows::

    sage: X.<x,y> = InfinitePolynomialRing(QQ)
    sage: a = x[3]
    sage: b = y[4]
    sage: a
    x_3
    sage: b
    y_4
    sage: c = a*b + a^3 - 2*b^4
    sage: c
    x_3^3 + x_3*y_4 - 2*y_4^4

Any Infinite Polynomial Ring ``X`` is equipped with a monomial ordering.
We only consider monomial orderings in which:

    ``X.gen(i)[m] > X.gen(j)[n]`` `\iff` ``i<j``, or ``i==j`` and ``m>n``

Under this restriction, the monomial ordering can be lexicographic
(default), degree lexicographic, or degree reverse lexicographic.
Here, the ordering is lexicographic, and elements can be compared
as usual::

    sage: X._order
    'lex'
    sage: a > b
    True

Note that, when a method is called that is not directly implemented
for 'InfinitePolynomial', it is tried to call this method for the
underlying *classical* polynomial. This holds, e.g., when applying the
``latex`` function::

    sage: latex(c)
    x_{3}^{3} + x_{3} y_{4} - 2 y_{4}^{4}

There is a permutation action on Infinite Polynomial Rings by
permuting the indices of the variables::

<<<<<<< HEAD
    sage: P = Permutation(((4,5),(2,3)))                                                            # optional - sage.combinat
    sage: c^P                                                                                       # optional - sage.combinat
=======
    sage: P = Permutation(((4,5),(2,3)))                                                # optional - sage.combinat
    sage: c^P                                                                           # optional - sage.combinat
>>>>>>> a0e71766
    x_2^3 + x_2*y_5 - 2*y_5^4

Note that ``P(0)==0``, and thus variables of index zero are invariant
under the permutation action.  More generally, if ``P`` is any
callable object that accepts non-negative integers as input and
returns non-negative integers, then ``c^P`` means to apply ``P`` to
the variable indices occurring in ``c``.

If you want to substitute variables you can use the standard polynomial
methods, such as
:meth:`~sage.rings.polynomial.infinite_polynomial_element.InfinitePolynomial_sparse.subs`::

    sage: R.<x,y> = InfinitePolynomialRing(QQ)
    sage: f = x[1] + x[1]*x[2]*x[3]
    sage: f.subs({x[1]: x[0]})
    x_3*x_2*x_0 + x_0
    sage: g = x[0] + x[1] + y[0]
    sage: g.subs({x[0]: y[0]})
    x_1 + 2*y_0

TESTS:

We test whether coercion works, even in complicated cases in which
finite polynomial rings are merged with infinite polynomial rings::

    sage: A.<a> = InfinitePolynomialRing(ZZ,implementation='sparse',order='degrevlex')
    sage: B.<b_2,b_1> = A[]
    sage: C.<b,c> = InfinitePolynomialRing(B,order='degrevlex')
    sage: C
    Infinite polynomial ring in b, c over Infinite polynomial ring in a over Integer Ring
    sage: 1/2*b_1*a[4]+c[3]
    1/2*a_4*b_1 + c_3

"""

# ****************************************************************************
#       Copyright (C) 2009 Simon King <king@mathematik.nuigalway.ie>
#                          and Mike Hansen <mhansen@gmail.com>,
#
#  Distributed under the terms of the GNU General Public License (GPL)
#
#    This code is distributed in the hope that it will be useful,
#    but WITHOUT ANY WARRANTY; without even the implied warranty of
#    MERCHANTABILITY or FITNESS FOR A PARTICULAR PURPOSE.  See the GNU
#    General Public License for more details.
#
#  The full text of the GPL is available at:
#
#                  https://www.gnu.org/licenses/
# ****************************************************************************

from sage.rings.integer_ring import ZZ
from sage.rings.integer import Integer
from sage.structure.richcmp import richcmp
from sage.misc.cachefunc import cached_method
from sage.misc.inherit_comparison import InheritComparisonClasscallMetaclass
from sage.structure.element import RingElement
from .commutative_polynomial import CommutativePolynomial
from .multi_polynomial import MPolynomial
import copy


class InfinitePolynomial(CommutativePolynomial, metaclass=InheritComparisonClasscallMetaclass):
    """
    Create an element of a Polynomial Ring with a Countably Infinite Number of Variables.

    Usually, an InfinitePolynomial is obtained by using the generators
    of an Infinite Polynomial Ring (see :mod:`~sage.rings.polynomial.infinite_polynomial_ring`)
    or by conversion.

    INPUT:

    - ``A`` -- an Infinite Polynomial Ring.
    - ``p`` -- a *classical* polynomial that can be interpreted in ``A``.

    ASSUMPTIONS:

    In the dense implementation, it must be ensured that the argument
    ``p`` coerces into ``A._P`` by a name preserving conversion map.

    In the sparse implementation, in the direct construction of an
    infinite polynomial, it is *not* tested whether the argument ``p``
    makes sense in ``A``.

    EXAMPLES::

        sage: from sage.rings.polynomial.infinite_polynomial_element import InfinitePolynomial
        sage: X.<alpha> = InfinitePolynomialRing(ZZ)
        sage: P.<alpha_1,alpha_2> = ZZ[]

    Currently, ``P`` and ``X._P`` (the underlying polynomial ring of
    ``X``) both have two variables::

        sage: X._P
        Multivariate Polynomial Ring in alpha_1, alpha_0 over Integer Ring

    By default, a coercion from ``P`` to  ``X._P`` would not be name preserving.
    However, this is taken care for; a name preserving conversion is impossible,
    and by consequence an error is raised::

        sage: InfinitePolynomial(X, (alpha_1+alpha_2)^2)
        Traceback (most recent call last):
        ...
        TypeError: Could not find a mapping of the passed element to this ring.

    When extending the underlying polynomial ring, the construction of
    an infinite polynomial works::

        sage: alpha[2]
        alpha_2
        sage: InfinitePolynomial(X, (alpha_1+alpha_2)^2)
        alpha_2^2 + 2*alpha_2*alpha_1 + alpha_1^2

    In the sparse implementation, it is not checked whether the
    polynomial really belongs to the parent, and when it does not,
    the results may be unexpected due to coercions::

        sage: Y.<alpha,beta> = InfinitePolynomialRing(GF(2), implementation='sparse')
        sage: a = (alpha_1+alpha_2)^2
        sage: InfinitePolynomial(Y, a)
        alpha_0^2 + beta_0^2

    However, it is checked when doing a conversion::

        sage: Y(a)
        alpha_2^2 + alpha_1^2

    """

    @staticmethod
    def __classcall_private__(cls, A, p):
        r"""
        TESTS::

            sage: from sage.rings.polynomial.infinite_polynomial_element import InfinitePolynomial
            sage: X.<x,y> = InfinitePolynomialRing(ZZ, implementation='sparse')
            sage: xy = (x[0] + y[0]).polynomial()
            sage: xy.parent()
            Multivariate Polynomial Ring in x_1, x_0, y_1, y_0 over Integer Ring
            sage: sparse_xy = InfinitePolynomial(X, xy); sparse_xy
            x_0 + y_0
            sage: isinstance(sparse_xy, InfinitePolynomial)
            True
            sage: type(sparse_xy)
            <class 'sage.rings.polynomial.infinite_polynomial_element.InfinitePolynomial_sparse'>
            sage: X.<x,y> = InfinitePolynomialRing(ZZ, implementation='dense')
            sage: dense_xy = InfinitePolynomial(X, xy); dense_xy
            x_0 + y_0
            sage: isinstance(dense_xy, InfinitePolynomial)
            True
            sage: type(dense_xy)
            <class 'sage.rings.polynomial.infinite_polynomial_element.InfinitePolynomial_dense'>
        """
        from sage.structure.element import parent
        if hasattr(A, '_P'):
            if parent(p) is A._P or (A._P.base_ring().has_coerce_map_from(parent(p))):
                return InfinitePolynomial_dense(A, p)
            # MPolynomialRing_polydict is crab. So, in that case, use sage_eval
            from sage.rings.polynomial.multi_polynomial_ring import MPolynomialRing_polydict
            if isinstance(A._P, MPolynomialRing_polydict):
                from sage.rings.polynomial.infinite_polynomial_ring import GenDictWithBasering
                from sage.misc.sage_eval import sage_eval
                p = sage_eval(repr(p), GenDictWithBasering(A._P, A._P.gens_dict()))
                return InfinitePolynomial_dense(A, p)
            else:
                # Now there remains to fight the oddities and bugs of libsingular.
                PP = p.parent()
                if A._P.has_coerce_map_from(PP):
                    if A._P.ngens() == PP.ngens():  # coercion is sometimes by position!
                        f = PP.hom(PP.variable_names(), A._P)
                        try:
                            return InfinitePolynomial_dense(A, f(p))
                        except (ValueError, TypeError):
                            # last desperate attempt: String conversion
                            from sage.misc.sage_eval import sage_eval
                            from sage.rings.polynomial.infinite_polynomial_ring import GenDictWithBasering
                            # the base ring may be a function field, therefore
                            # we need GenDictWithBasering
                            return InfinitePolynomial_dense(A, sage_eval(repr(p), GenDictWithBasering(A._P, A._P.gens_dict())))
                    return InfinitePolynomial_dense(A, A._P(p))
                # there is no coercion, so, we set up a name-preserving map.
                SV = set(repr(x) for x in p.variables())
                f = PP.hom([x if x in SV else 0 for x in PP.variable_names()], A._P)
                try:
                    return InfinitePolynomial_dense(A, f(p))
                except (ValueError, TypeError):
                    # last desperate attempt: String conversion
                    from sage.misc.sage_eval import sage_eval
                    from sage.rings.polynomial.infinite_polynomial_ring import GenDictWithBasering
                    # the base ring may be a function field, therefore
                    # we need GenDictWithBasering
                    return InfinitePolynomial_dense(A, sage_eval(repr(p), GenDictWithBasering(A._P, A._P.gens_dict())))
        return InfinitePolynomial_sparse(A, p)

    # Construction and other basic methods
    # We assume that p is good input. Type checking etc. is now done
    # in the _element_constructor_ of the parent.
    def __init__(self, A, p):
        """
        TESTS::

            sage: X.<x> = InfinitePolynomialRing(QQ)
            sage: a = x[1] + x[2]
            sage: a == loads(dumps(a))
            True

        """

        # Despite the above comment, it can still happen that p is in
        # the wrong ring and we get here without going through
        # _element_constructor_.  See trac 22514 for examples.
        # So a little extra checking is done here.
        if not isinstance(p, MPolynomial) or p.base_ring() is not A.base_ring():
            # coerce to a convenient multivariate polynomial ring
            p = A._minP(p)

        self._has_footprint = False
        self._footprint = {}
        self._p = p
        RingElement.__init__(self, A)

    def _repr_(self):
        """
        TESTS::

            sage: X.<x> = InfinitePolynomialRing(QQ)
            sage: str(x[1] + x[2])  # indirect doctest
            'x_2 + x_1'
        """
        return repr(self._p)

    def __hash__(self):
        """
        TESTS::

            sage: X.<x> = InfinitePolynomialRing(QQ)
            sage: a = x[0] + x[1]
            sage: b = 1 + 4*x[1]
            sage: hash(a) != hash(b)
            True
        """
        return hash(self._p)

    def polynomial(self):
        """
        Return the underlying polynomial.

        EXAMPLES::

            sage: X.<x,y> = InfinitePolynomialRing(GF(7))                               # optional - sage.rings.finite_rings
            sage: p = x[2]*y[1] + 3*y[0]                                                # optional - sage.rings.finite_rings
            sage: p                                                                     # optional - sage.rings.finite_rings
            x_2*y_1 + 3*y_0
            sage: p.polynomial()                                                        # optional - sage.rings.finite_rings
            x_2*y_1 + 3*y_0
            sage: p.polynomial().parent()                                               # optional - sage.rings.finite_rings
            Multivariate Polynomial Ring in x_2, x_1, x_0, y_2, y_1, y_0
             over Finite Field of size 7
            sage: p.parent()                                                            # optional - sage.rings.finite_rings
            Infinite polynomial ring in x, y over Finite Field of size 7

        """
        return self._p

    def _getAttributeNames(self):
        """
        This method implements tab completion, see :trac:`6854`.

        EXAMPLES::

            sage: X.<x> = InfinitePolynomialRing(QQ)
            sage: import sage.interfaces.tab_completion as s
            sage: p = x[3]*x[2]
            sage: s.completions('p.co',globals()) # indirect doctest
            ['p.coefficient',
             'p.coefficients',
             'p.constant_coefficient',
             'p.content',
             'p.content_ideal']
        """
        return dir(self._p)

    def __dir__(self):
        """
        This method implements tab completion, see :trac:`6854`.

        TESTS::

            sage: X.<x> = InfinitePolynomialRing(QQ)
            sage: import sage.interfaces.tab_completion as s
            sage: p = x[3]*x[2]
            sage: s.completions('p.co',globals()) # indirect doc test
            ['p.coefficient',
             'p.coefficients',
             'p.constant_coefficient',
             'p.content',
             'p.content_ideal']
            sage: 'constant_coefficient' in dir(p) # indirect doctest
            True
        """
        return dir(self._p)

    def __getattr__(self, s):
        """
        NOTE:

        This method will only be called if an attribute of ``self``
        is requested that is not known to Python. In that case,
        the corresponding attribute of the underlying polynomial
        of ``self`` is returned.

        EXAMPLES:

        Elements of Infinite Polynomial Rings have no genuine
        ``_latex_`` method. But the method inherited from the
        underlying polynomial suffices::

            sage: X.<alpha> = InfinitePolynomialRing(QQ)
            sage: latex(alpha[3]*alpha[2]^2) # indirect doctest
            \alpha_{3} \alpha_{2}^{2}

        Related with issues :trac:`6854` and :trac:`7580`, the attribute
        ``__methods__`` is treated in a special way, which
        makes introspection and tab completion work::

            sage: import sage.interfaces.tab_completion as s
            sage: p = alpha[3]*alpha[2]^2
            sage: s.completions('p.co',globals()) # indirect doc test
            ['p.coefficient',
             'p.coefficients',
             'p.constant_coefficient',
             'p.content',
             'p.content_ideal']
            sage: 'constant_coefficient' in dir(p) # indirect doctest
            True

        """
        if s == '__members__':
            return dir(self._p)
        if s == '__methods__':
            return [X for X in dir(self._p) if hasattr(self._p, X)
                    and ('method' in str(type(getattr(self._p, X))))]
        try:
            return getattr(self._p, s)
        except AttributeError:
            raise AttributeError('%s has no attribute %s' % (self.__class__, s))

    def subs(self, fixed=None, **kwargs):
        """
        Substitute variables in ``self``.

        INPUT:

        - ``fixed`` -- (optional) ``dict`` with ``{variable:value}`` pairs
        - ``**kwargs`` -- named parameters

        OUTPUT:

        the resulting substitution

        EXAMPLES::

            sage: R.<x,y> = InfinitePolynomialRing(QQ)
            sage: f = x[1] + x[1]*x[2]*x[3]

        Passing ``fixed={x[1]: x[0]}``. Note that the keys may be given
        using the generators of the infinite polynomial ring
        or as a string::

            sage: f.subs({x[1]: x[0]})
            x_3*x_2*x_0 + x_0
            sage: f.subs({'x_1': x[0]})
            x_3*x_2*x_0 + x_0

        Passing the variables as names parameters::

            sage: f.subs(x_1=y[1])
            x_3*x_2*y_1 + y_1
            sage: f.subs(x_1=y[1], x_2=2)
            2*x_3*y_1 + y_1

        The substitution returns the original polynomial if you try
        to substitute a variable not present::

            sage: g = x[0] + x[1]
            sage: g.subs({y[0]: x[0]})
            x_1 + x_0

        The substitution can also handle matrices::

            sage: M = matrix([[1,0], [0,2]])                                            # optional - sage.modules
            sage: N = matrix([[0,3], [4,0]])                                            # optional - sage.modules
            sage: g = x[0]^2 + 3*x[1]                                                   # optional - sage.modules
            sage: g.subs({'x_0': M})                                                    # optional - sage.modules
            [3*x_1 + 1         0]
            [        0 3*x_1 + 4]
            sage: g.subs({x[0]: M, x[1]: N})                                            # optional - sage.modules
            [ 1  9]
            [12  4]

        If you pass both ``fixed`` and ``kwargs``, any conflicts
        will defer to ``fixed``::

            sage: R.<x,y> = InfinitePolynomialRing(QQ)
            sage: f = x[0]
            sage: f.subs({x[0]: 1})
            1
            sage: f.subs(x_0=5)
            5
            sage: f.subs({x[0]: 1}, x_0=5)
            1

        TESTS::

            sage: g.subs(fixed=x[0], x_1=N)
            Traceback (most recent call last):
            ...
            ValueError: fixed must be a dict
        """
        if fixed:
            if not isinstance(fixed, dict):
                raise ValueError('fixed must be a dict')
            kwargs.update(fixed)
        try:
            return self(**kwargs)
        except TypeError:
            str_kwargs = {str(k): v for k, v in kwargs.items()}
            return self(**str_kwargs)

    def ring(self):
        """
        The ring which ``self`` belongs to.

        This is the same as ``self.parent()``.

        EXAMPLES::

            sage: X.<x,y> = InfinitePolynomialRing(ZZ,implementation='sparse')
            sage: p = x[100]*y[1]^3*x[1]^2+2*x[10]*y[30]
            sage: p.ring()
            Infinite polynomial ring in x, y over Integer Ring

        """
        return self.parent()

    def is_unit(self):
        r"""
        Answer whether ``self`` is a unit.

        EXAMPLES::

            sage: R1.<x,y> = InfinitePolynomialRing(ZZ)
            sage: R2.<a,b> = InfinitePolynomialRing(QQ)
            sage: (1+x[2]).is_unit()
            False
            sage: R1(1).is_unit()
            True
            sage: R1(2).is_unit()
            False
            sage: R2(2).is_unit()
            True
            sage: (1+a[2]).is_unit()
            False

        Check that :trac:`22454` is fixed::

            sage: _.<x> = InfinitePolynomialRing(Zmod(4))
            sage: (1 + 2*x[0]).is_unit()
            True
            sage: (x[0]*x[1]).is_unit()
            False
            sage: _.<x> = InfinitePolynomialRing(Zmod(900))
            sage: (7+150*x[0] + 30*x[1] + 120*x[1]*x[100]).is_unit()
            True

        TESTS::

            sage: R.<x> = InfinitePolynomialRing(ZZ.quotient_ring(8))
            sage: [R(i).is_unit() for i in range(8)]
            [False, True, False, True, False, True, False, True]
        """
        return self._p.is_unit()

    def is_nilpotent(self):
        r"""
        Return ``True`` if ``self`` is nilpotent, i.e., some power of ``self``
        is 0.

        EXAMPLES::

            sage: R.<x> = InfinitePolynomialRing(QQbar)                                 # optional - sage.rings.number_field
            sage: (x[0] + x[1]).is_nilpotent()                                          # optional - sage.rings.number_field
            False
            sage: R(0).is_nilpotent()                                                   # optional - sage.rings.number_field
            True
            sage: _.<x> = InfinitePolynomialRing(Zmod(4))
            sage: (2*x[0]).is_nilpotent()
            True
            sage: (2+x[4]*x[7]).is_nilpotent()
            False
            sage: _.<y> = InfinitePolynomialRing(Zmod(100))
            sage: (5+2*y[0] + 10*(y[0]^2+y[1]^2)).is_nilpotent()
            False
            sage: (10*y[2] + 20*y[5] - 30*y[2]*y[5] + 70*(y[2]^2+y[5]^2)).is_nilpotent()
            True
        """
        return self._p.is_nilpotent()

    @cached_method
    def variables(self):
        """
        Return the variables occurring in ``self`` (tuple of elements of some polynomial ring).

        EXAMPLES::

            sage: X.<x> = InfinitePolynomialRing(QQ)
            sage: p = x[1] + x[2] - 2*x[1]*x[3]
            sage: p.variables()
            (x_3, x_2, x_1)
            sage: x[1].variables()
            (x_1,)
            sage: X(1).variables()
            ()

        """
        if hasattr(self._p, 'variables'):
            return tuple(self._p.variables())
        return ()

    @cached_method
    def max_index(self):
        r"""
        Return the maximal index of a variable occurring in ``self``, or -1 if ``self`` is scalar.

        EXAMPLES::

            sage: X.<x,y> = InfinitePolynomialRing(QQ)
            sage: p=x[1]^2+y[2]^2+x[1]*x[2]*y[3]+x[1]*y[4]
            sage: p.max_index()
            4
            sage: x[0].max_index()
            0
            sage: X(10).max_index()
            -1
        """
        return max([Integer(str(X).split('_')[1]) for X in self.variables()]+[-1])

    def _rmul_(self, left):
        """
        TESTS::

            sage: R.<alpha,beta> = InfinitePolynomialRing(QQ, implementation='sparse')
            sage: R.from_base_ring(4)   # indirect doctest
            4

        """
        return type(self)(self.parent(), left * self._p)

    def _lmul_(self, right):
        """
        TESTS::

            sage: R.<alpha,beta> = InfinitePolynomialRing(QQ, implementation='sparse')
            sage: alpha[3]*4   # indirect doctest
            4*alpha_3

        """
        return type(self)(self.parent(), self._p * right)

    def _div_(self, x):
        r"""
        Division of Infinite Polynomials.

        EXAMPLES:

        Division by a rational over `\QQ`::

            sage: X.<x> = InfinitePolynomialRing(QQ, implementation='sparse')
            sage: x[0]/2
            1/2*x_0

        Division by an integer over `\ZZ`::

            sage: R.<x> = InfinitePolynomialRing(ZZ, implementation='sparse')
            sage: p = x[3]+x[2]
            sage: q = p/2
            sage: q
            1/2*x_3 + 1/2*x_2
            sage: q.parent()
            Infinite polynomial ring in x over Rational Field

        Division by a non-zero element::

            sage: R.<x> = InfinitePolynomialRing(QQ, implementation='sparse')
            sage: 1/x[1]
            1/x_1
            sage: (x[0]/x[0])
            x_0/x_0
            sage: qt = 1/x[2]+2/x[1]; qt
            (2*x_2 + x_1)/(x_2*x_1)
            sage: qt.parent()
            Fraction Field of Infinite polynomial ring in x over Rational Field

            sage: z = 1/(x[2]*(x[1]+x[2]))+1/(x[1]*(x[1]+x[2]))
            sage: z.parent()
            Fraction Field of Infinite polynomial ring in x over Rational Field
<<<<<<< HEAD
            sage: factor(z)                                                                         # optional - sage.libs.singular
=======
            sage: factor(z)                                                             # optional - sage.libs.singular
>>>>>>> a0e71766
            x_1^-1 * x_2^-1
        """
        if not x.variables():
            p = self.base_ring()(x._p)
            divisor = self.base_ring().one() / p  # use induction
            OUTP = self.parent().tensor_with_ring(divisor.base_ring())
            return OUTP(self) * OUTP(divisor)
        else:
            from sage.rings.fraction_field_element import FractionFieldElement
            field = self.parent().fraction_field()
            # there remains a problem in reduction
            return FractionFieldElement(field, self, x, reduce=False)

    def _floordiv_(self, x):
        """
        EXAMPLES::

            sage: X.<x> = InfinitePolynomialRing(ZZ)
            sage: x[2]//x[2] # indirect doctest
            1
        """
        try:
            return InfinitePolynomial_sparse(self.parent(), self._p // x._p)
        except Exception:
            pass
        # We can now assume that self._p and x._p actually are polynomials,
        # hence, their parent is not just the underlying ring.
        VarList = list(set(self._p.parent().variable_names()).union(set(x._p.parent().variable_names())))
        VarList.sort(key=self.parent().varname_key, reverse=True)
        if VarList:
            from sage.rings.polynomial.polynomial_ring_constructor import PolynomialRing
            R = PolynomialRing(self._p.base_ring(), VarList, order=self.parent()._order)
        else:
            R = self._p.base_ring()
        return InfinitePolynomial_sparse(self.parent(), R(self._p) // R(x._p))

    @cached_method
    def lm(self):
        """
        The leading monomial of ``self``.

        EXAMPLES::

            sage: X.<x,y> = InfinitePolynomialRing(QQ)
            sage: p = 2*x[10]*y[30]+x[10]*y[1]^3*x[1]^2
            sage: p.lm()
            x_10*x_1^2*y_1^3

        """
        if hasattr(self._p, 'lm'):
            return InfinitePolynomial(self.parent(), self._p.lm())
        if self._p == 0:
            return self
        if hasattr(self._p, 'variable_name'):  # if it is univariate
            return InfinitePolynomial(self.parent(),
                                      self._p.parent().gen() ** max(self._p.exponents()))
        return self  # if it is scalar

    @cached_method
    def lc(self):
        """
        The coefficient of the leading term of ``self``.

        EXAMPLES::

            sage: X.<x,y> = InfinitePolynomialRing(QQ)
            sage: p = 2*x[10]*y[30]+3*x[10]*y[1]^3*x[1]^2
            sage: p.lc()
            3

        """
        if hasattr(self._p, 'lc'):
            return self._p.lc()
        if hasattr(self._p, 'variable_name'):  # univariate case
            return self._p.leading_coefficient()
        # scalar case
        return self._p

    @cached_method
    def lt(self):
        """
        The leading term (= product of coefficient and monomial) of ``self``.

        EXAMPLES::

            sage: X.<x,y> = InfinitePolynomialRing(QQ)
            sage: p = 2*x[10]*y[30]+3*x[10]*y[1]^3*x[1]^2
            sage: p.lt()
            3*x_10*x_1^2*y_1^3

        """
        if hasattr(self._p, 'lt'):
            return InfinitePolynomial(self.parent(), self._p.lt())
        if self._p == 0:
            return self
        if hasattr(self._p, 'variable_name'):  # if it is univariate
            return InfinitePolynomial(self.parent(), self._p.leading_coefficient()*self._p.parent().gen()**max(self._p.exponents()))
        return self  # if it is scalar

    def tail(self):
        """
        The tail of ``self`` (this is ``self`` minus its leading term).

        EXAMPLES::

            sage: X.<x,y> = InfinitePolynomialRing(QQ)
            sage: p = 2*x[10]*y[30]+3*x[10]*y[1]^3*x[1]^2
            sage: p.tail()
            2*x_10*y_30

        """
        return self-self.lt()

    def squeezed(self):
        """
        Reduce the variable indices occurring in ``self``.

        OUTPUT:

        Apply a permutation to ``self`` that does not change the order of
        the variable indices of ``self`` but squeezes them into the range
        1,2,...

        EXAMPLES::

            sage: X.<x,y> = InfinitePolynomialRing(QQ,implementation='sparse')
            sage: p = x[1]*y[100] + x[50]*y[1000]
            sage: p.squeezed()
            x_2*y_4 + x_1*y_3

        """
        Indices = set([0] + [Integer(str(Y).split('_')[1])
                             for Y in self.variables()])
        Indices = sorted(Indices)

        def P(n):
            return Indices.index(n) if n in Indices else n

        return self**P

    def footprint(self):
        """
        Leading exponents sorted by index and generator.

        OUTPUT:

        ``D`` -- a dictionary whose keys are the occurring variable indices.

        ``D[s]`` is a list ``[i_1,...,i_n]``, where ``i_j`` gives the
        exponent of ``self.parent().gen(j)[s]`` in the leading
        term of ``self``.

        EXAMPLES::

            sage: X.<x,y> = InfinitePolynomialRing(QQ)
            sage: p = x[30]*y[1]^3*x[1]^2+2*x[10]*y[30]
            sage: sorted(p.footprint().items())
            [(1, [2, 3]), (30, [1, 0])]

        TESTS:

        This is a test whether it also works when the underlying polynomial ring is
        not implemented in libsingular::

            sage: X.<x> = InfinitePolynomialRing(ZZ)
            sage: Y.<y,z> = X[]
            sage: Z.<a> = InfinitePolynomialRing(Y)
            sage: Z
            Infinite polynomial ring in a over Multivariate Polynomial Ring in y, z over Infinite polynomial ring in x over Integer Ring
            sage: type(Z._P)
            <class 'sage.rings.polynomial.multi_polynomial_ring.MPolynomialRing_polydict_with_category'>
            sage: p = a[12]^3*a[2]^7*a[4] + a[4]*a[2]
            sage: sorted(p.footprint().items())
            [(2, [7]), (4, [1]), (12, [3])]

        """
        if not self._has_footprint:
            PARENT = self.parent()
            l = len(self.parent()._names)
            # get the pairs (shift,exponent) of the leading monomial, indexed by the variable names
            Vars = self._p.parent().variable_names()
            from sage.rings.polynomial.multi_polynomial import MPolynomial_libsingular
            if isinstance(self._p, MPolynomial_libsingular):
                L = [(Vars[i].split('_'), e) for i, e in enumerate(self._p.lm().exponents(as_ETuples=False)[0]) if e]
            elif hasattr(self._p, 'lm'):
                # self._p  is multivariate, but not libsingular, hence,
                # exponents is slow and does not accept the optional argument as_ETuples.
                # Thus, fall back to regular expressions
                L = PARENT._find_varpowers.findall(repr(self.lm()._p))
                L = [((x[0:2]), int(x[2]) if x[2] else 1) for x in L]
            else:  # it is a univariate polynomial -- this should never happen, but just in case...
                L = [(Vars[0].split('_'), self._p.degree())]
            for t in L:
                n = t[0][0]       # the variable *n*ame
                s = int(t[0][1])  # the variable *s*hift
                if s not in self._footprint:
                    self._footprint[s] = [0]*l
                self._footprint[s][self.parent()._name_dict[n]] = t[1]   # the exponent
            self._has_footprint = True
        return self._footprint

    def symmetric_cancellation_order(self, other):
        """
        Comparison of leading terms by Symmetric Cancellation Order, `<_{sc}`.

        INPUT:

        self, other -- two Infinite Polynomials

        ASSUMPTION:

        Both Infinite Polynomials are non-zero.

        OUTPUT:

        ``(c, sigma, w)``, where

        * c = -1,0,1, or None if the leading monomial of ``self`` is smaller, equal,
          greater, or incomparable with respect to ``other`` in the monomial
          ordering of the Infinite Polynomial Ring
        * sigma is a permutation witnessing
          ``self`` `<_{sc}` ``other`` (resp. ``self`` `>_{sc}` ``other``)
          or is 1 if ``self.lm()==other.lm()``
        * w is 1 or is a term so that
          ``w*self.lt()^sigma == other.lt()`` if `c\\le 0`, and
          ``w*other.lt()^sigma == self.lt()`` if `c=1`

        THEORY:

        If the Symmetric Cancellation Order is a well-quasi-ordering
        then computation of Groebner bases always terminates. This is
        the case, e.g., if the monomial order is lexicographic. For
        that reason, lexicographic order is our default order.

        EXAMPLES::

            sage: X.<x,y> = InfinitePolynomialRing(QQ)
            sage: (x[2]*x[1]).symmetric_cancellation_order(x[2]^2)
            (None, 1, 1)
            sage: (x[2]*x[1]).symmetric_cancellation_order(x[2]*x[3]*y[1])              # optional - sage.combinat
            (-1, [2, 3, 1], y_1)
            sage: (x[2]*x[1]*y[1]).symmetric_cancellation_order(x[2]*x[3]*y[1])         # optional - sage.combinat
            (None, 1, 1)
            sage: (x[2]*x[1]*y[1]).symmetric_cancellation_order(x[2]*x[3]*y[2])         # optional - sage.combinat
            (-1, [2, 3, 1], 1)

        """
        PARENT = self.parent()
        other = PARENT(other)
        slt = self.lt()
        olt = other.lt()
        if self.lm() == other.lm():
            if olt == 0:
                return (0, 1, 1)
            return (0, 1, self.lc() / other.lc())
        if self.lm() < other.lm():
            rawcmp = -1
            Fsmall = dict([[k[0], [e for e in k[1]]]
                           for k in self.footprint().items()])
            Fbig = dict([[k[0], [e for e in k[1]]]
                         for k in other.footprint().items()])
            ltsmall = slt
            ltbig = olt
        else:
            rawcmp = 1
            Fbig = dict([[k[0], [e for e in k[1]]] for k in self.footprint().items()])
            Fsmall = dict([[k[0], [e for e in k[1]]] for k in other.footprint().items()])
            ltbig = slt
            ltsmall = olt
        # Case 1: one of the Infinite Polynomials is scalar.
        if not Fsmall:
            return (rawcmp, 1, ltbig/ltsmall)
        # "not Fbig" is now impossible, because we only consider *global* monomial orderings.
        # These are the occurring shifts:
        Lsmall = sorted(Fsmall.keys())
        Lbig = sorted(Fbig.keys())
        P = list(range(Lbig[-1] + 1))
        gens = list(range(PARENT.ngens()))
        if Lsmall[0] == 0:
            if 0 not in Fbig:
                return (None, 1, 1)
            Lsmall.pop(0)
            Lbig.pop(0)
            ExpoSmall = Fsmall[0]
            ExpoBig = Fbig[0]
            for k in gens:
                if ExpoBig[k] < ExpoSmall[k]:
                    return (None, 1, 1)
                ExpoBig[k] -= ExpoSmall[k]
        lenBig = len(Lbig)
        j = -1  # will have Lbig[j] -- a shift of the bigger polynomial
        for i in Lsmall:  # i is a shift of the smaller polynomial
            j += 1
            ExpoSmall = Fsmall[i]
            while (j < lenBig):
                found = False
                if Lbig[j] >= i:
                    ExpoBigSave = [e for e in Fbig[Lbig[j]]]
                    ExpoBig = Fbig[Lbig[j]]
                    found = True
                    for k in gens:
                        if ExpoBig[k] < ExpoSmall[k]:
                            found = False
                            Fbig[Lbig[j]] = ExpoBigSave
                            break
                        ExpoBig[k] -= ExpoSmall[k]
                if found:
                    break
                j += 1
            if j == lenBig:
                # no "increasing" permutation transforms
                # the smaller monomial into a factor of
                # the bigger monomial
                return (None, 1, 1)
            tmp = P[i]
            P[i] = Lbig[j]
            P[Lbig[j]] = tmp
        # now, P defines an 'up-shift' permutation, slt^P divides olt, and
        # Fbig contains the exponents for olt/slt^P.
        OUT = PARENT(PARENT._base(ltbig.lc() / ltsmall.lc()))
        for shift, Expo in Fbig.items():
            for g in gens:
                if Expo[g]:
                    OUT *= PARENT.gen(g)[shift] ** Expo[g]
        from sage.combinat.permutation import Permutation
        return (rawcmp, Permutation(P[1:]), OUT)

    def coefficient(self, monomial):
        """
        Returns the coefficient of a monomial in this polynomial.

        INPUT:

        - A monomial (element of the parent of self) or
        - a dictionary that describes a monomial (the keys
          are variables of the parent of self, the values
          are the corresponding exponents)

        EXAMPLES:

        We can get the coefficient in front of monomials::

            sage: X.<x> = InfinitePolynomialRing(QQ)
            sage: a = 2*x[0]*x[1] + x[1] + x[2]
            sage: a.coefficient(x[0])
            2*x_1
            sage: a.coefficient(x[1])
            2*x_0 + 1
            sage: a.coefficient(x[2])
            1
            sage: a.coefficient(x[0]*x[1])
            2

        We can also pass in a dictionary::

            sage: a.coefficient({x[0]:1, x[1]:1})
            2

        """
        if self._p == 0:
            res = 0
        elif isinstance(monomial, self.__class__):
            if not (self.parent().has_coerce_map_from(monomial.parent())):
                res = 0
            else:
                if hasattr(self._p, 'variables'):
                    VarList = [str(X) for X in self._p.variables()]
                else:
                    VarList = []
                if hasattr(monomial._p, 'variables'):
                    VarList.extend([str(X) for X in monomial._p.variables()])
                VarList = list(set(VarList))
                VarList.sort(key=self.parent().varname_key, reverse=True)
                from sage.rings.polynomial.polynomial_ring_constructor import PolynomialRing
                if len(VarList) == 1:
                    # 'xx' is guaranteed to be no variable
                    # name of monomial, since coercions
                    # were tested before
                    R = PolynomialRing(self._p.base_ring(), VarList + ['xx'], order=self.parent()._order)

                    res = PolynomialRing(self._p.base_ring(), VarList, order=self.parent()._order)(R(self._p).coefficient(R(monomial._p)))
                else:
                    R = PolynomialRing(self._p.base_ring(), VarList, order=self.parent()._order)
                    res = R(self._p).coefficient(R(monomial._p))
        elif isinstance(monomial, dict):
            if monomial:
                I = iter(monomial)
                K = next(I)
                del monomial[K]
                res = self.coefficient(K).coefficient(monomial)
            else:
                return self
        else:
            raise TypeError("Objects of type %s have no coefficients in InfinitePolynomials" % (type(monomial)))
        return self.parent()(res)

    # Essentials for Buchberger
    def reduce(self, I, tailreduce=False, report=None):
        r"""
        Symmetrical reduction of ``self`` with respect to a symmetric ideal (or list of Infinite Polynomials).

        INPUT:

        - ``I`` -- a :class:`~sage.rings.polynomial.symmetric_ideal.SymmetricIdeal` or a list
          of Infinite Polynomials.
        - ``tailreduce`` -- (bool, default ``False``) *Tail reduction* is performed if this
          parameter is ``True``.
        - ``report`` -- (object, default ``None``) If not ``None``, some information on the
          progress of computation is printed, since reduction of huge polynomials may take
          a long time.

        OUTPUT:

        Symmetrical reduction of ``self`` with respect to ``I``, possibly with tail reduction.

        THEORY:

        Reducing an element `p` of an Infinite Polynomial Ring `X` by
        some other element `q` means the following:

        1. Let `M` and `N` be the leading terms of `p` and `q`.
        2. Test whether there is a permutation `P` that does not does not diminish the variable
           indices occurring in `N` and preserves their order, so that there is some term `T\in X`
           with `TN^P = M`. If there is no such permutation, return `p`
        3. Replace `p` by `p-T q^P` and continue with step 1.

        EXAMPLES::

            sage: X.<x,y> = InfinitePolynomialRing(QQ)
            sage: p = y[1]^2*y[3]+y[2]*x[3]^3
            sage: p.reduce([y[2]*x[1]^2])
            x_3^3*y_2 + y_3*y_1^2

        The preceding is correct: If a permutation turns
        ``y[2]*x[1]^2`` into a factor of the leading monomial
        ``y[2]*x[3]^3`` of ``p``, then it interchanges the variable
        indices 1 and 2; this is not allowed in a symmetric
        reduction. However, reduction by ``y[1]*x[2]^2`` works, since
        one can change variable index 1 into 2 and 2 into 3::

            sage: p.reduce([y[1]*x[2]^2])
            y_3*y_1^2

        The next example shows that tail reduction is not done, unless
        it is explicitly advised.  The input can also be a Symmetric
        Ideal::

            sage: I = (y[3])*X
            sage: p.reduce(I)
            x_3^3*y_2 + y_3*y_1^2
            sage: p.reduce(I, tailreduce=True)
            x_3^3*y_2

        Last, we demonstrate the ``report`` option::

            sage: p=x[1]^2+y[2]^2+x[1]*x[2]*y[3]+x[1]*y[4]
            sage: p.reduce(I, tailreduce=True, report=True)
            :T[2]:>
            >
            x_1^2 + y_2^2

        The output ':' means that there was one reduction of the
        leading monomial. 'T[2]' means that a tail reduction was
        performed on a polynomial with two terms. At '>', one round of
        the reduction process is finished (there could only be several
        non-trivial rounds if `I` was generated by more than one
        polynomial).

        """
        from sage.rings.polynomial.symmetric_reduction import SymmetricReductionStrategy
        if hasattr(I, 'gens'):
            I = I.gens()
        if (not I):
            return self
        I = list(I)
        S = SymmetricReductionStrategy(self.parent(), I, tailreduce)
        return S.reduce(self, report=report)

    # Further methods
    def stretch(self, k):
        r"""
        Stretch ``self`` by a given factor.

        INPUT:

        ``k`` -- an integer.

        OUTPUT:

        Replace `v_n` with `v_{n\cdot k}` for all generators `v_\ast` occurring in self.

        EXAMPLES::

            sage: X.<x> = InfinitePolynomialRing(QQ)
            sage: a = x[0] + x[1] + x[2]
            sage: a.stretch(2)
            x_4 + x_2 + x_0

            sage: X.<x,y> = InfinitePolynomialRing(QQ)
            sage: a = x[0] + x[1] + y[0]*y[1]; a
            x_1 + x_0 + y_1*y_0
            sage: a.stretch(2)
            x_2 + x_0 + y_2*y_0

        TESTS:

        The following would hardly work in a dense implementation,
        because an underlying polynomial ring with 6001 variables
        would be created. This is avoided in the sparse
        implementation::

            sage: X.<x> = InfinitePolynomialRing(QQ, implementation='sparse')
            sage: a = x[2] + x[3]
            sage: a.stretch(2000)
            x_6000 + x_4000

        """
        def P(n):
            return k*n
        return self ** P

    def __iter__(self):
        """
        Return an iterator over all pairs ``(coefficient, monomial)``
        of this polynomial.

        EXAMPLES::

            sage: X.<x,y> = InfinitePolynomialRing(QQ)
            sage: a = x[0] + 2*x[1] + y[0]*y[1]
            sage: list(a)
            [(2, x_1), (1, x_0), (1, y_1*y_0)]
        """
        return iter((coefficient,
                     self.__class__(self.parent(), monomial))
                    for coefficient, monomial in self._p)

    def gcd(self, x):
        """
        computes the greatest common divisor

        EXAMPLES::

            sage: R.<x>=InfinitePolynomialRing(QQ)
            sage: p1=x[0]+x[1]**2
            sage: gcd(p1,p1+3)
            1
            sage: gcd(p1,p1)==p1
            True
        """
        P = self.parent()
        self._p = P._P(self._p)
        x._p = P._P(x._p)
        return self.__class__.__base__(self.parent(), self._p.gcd(x._p))


class InfinitePolynomial_sparse(InfinitePolynomial):
    """
    Element of a sparse Polynomial Ring with a Countably Infinite Number of Variables.

    INPUT:

    - ``A`` -- an Infinite Polynomial Ring in sparse implementation
    - ``p`` -- a *classical* polynomial that can be interpreted in ``A``.

    Of course, one should not directly invoke this class, but rather
    construct elements of ``A`` in the usual way.

    EXAMPLES::

        sage: A.<a> = QQ[]
        sage: B.<b,c> = InfinitePolynomialRing(A,implementation='sparse')
        sage: p = a*b[100] + 1/2*c[4]
        sage: p
        a*b_100 + 1/2*c_4
        sage: p.parent()
        Infinite polynomial ring in b, c over Univariate Polynomial Ring in a over Rational Field
        sage: p.polynomial().parent()
        Multivariate Polynomial Ring in b_100, b_0, c_4, c_0 over Univariate Polynomial Ring in a over Rational Field

    """

    def __call__(self, *args, **kwargs):
        """
        EXAMPLES::

            sage: X.<x> = InfinitePolynomialRing(QQ,implementation='sparse')
            sage: a = x[0] + x[1]
            sage: a(x_0=2,x_1=x[1])
            x_1 + 2
            sage: _.parent()
            Infinite polynomial ring in x over Rational Field
            sage: a(x_1=3)
            x_0 + 3
            sage: _.parent()
            Infinite polynomial ring in x over Rational Field
            sage: a(x_1=x[100])
            x_100 + x_0

            sage: M = matrix([[1,1], [2,0]])                                            # optional - sage.modules
            sage: a(x_1=M)                                                              # optional - sage.modules
            [x_0 + 1       1]
            [      2     x_0]
        """
        # Replace any InfinitePolynomials by their underlying polynomials
        if hasattr(self._p, 'variables'):
            V = [str(x) for x in self._p.variables()]
        else:
            V = []
        for kw in kwargs:
            value = kwargs[kw]
            if isinstance(value, InfinitePolynomial):
                kwargs[kw] = value._p
                V.append(kw)
                if hasattr(value._p, 'variables'):
                    V.extend([str(x) for x in value._p.variables()])
        args = list(args)
        for i, arg in enumerate(args):
            if isinstance(arg, InfinitePolynomial):
                args[i] = arg._p
                if hasattr(arg._p, 'variables'):
                    V.extend([str(x) for x in arg._p.variables()])
        V = list(set(V))
        V.sort(key=self.parent().varname_key, reverse=True)
        if V:
            from sage.rings.polynomial.polynomial_ring_constructor import PolynomialRing
            R = PolynomialRing(self._p.base_ring(), V, order=self.parent()._order)
        else:
            return self
        res = R(self._p)(*args, **kwargs)
        try:
            from sage.misc.sage_eval import sage_eval
            return sage_eval(repr(res), self.parent().gens_dict())
        except Exception:
            return res

    # Basic arithmetics
    def _add_(self, x):
        """
        EXAMPLES::

            sage: X.<x> = InfinitePolynomialRing(QQ)
            sage: x[1] + x[2] # indirect doctest
            x_2 + x_1

        Check adding from a different parent::

            sage: Y.<x_0> = PolynomialRing(QQ)
            sage: x[0] - x_0
            0
        """
        # One may need a new parent for  self._p and x._p
        try:
            return InfinitePolynomial_sparse(self.parent(), self._p + x._p)
        except Exception:
            pass
        # We can now assume that self._p and x._p actually are polynomials,
        # hence, their parent is not simply the underlying ring.
        VarList = list(set(self._p.parent().variable_names()).union(set(x._p.parent().variable_names())))
        VarList.sort(key=self.parent().varname_key, reverse=True)
        if VarList:
            from sage.rings.polynomial.polynomial_ring_constructor import PolynomialRing
            R = PolynomialRing(self._p.base_ring(), VarList, order=self.parent()._order)
        else:
            R = self._p.base_ring()
        return InfinitePolynomial_sparse(self.parent(), R(self._p) + R(x._p))

    def _mul_(self, x):
        """
        EXAMPLES::

            sage: X.<x> = InfinitePolynomialRing(ZZ)
            sage: x[2]*x[1] # indirect doctest
            x_2*x_1

        """
        try:
            return InfinitePolynomial_sparse(self.parent(), self._p * x._p)
        except Exception:
            pass
        # We can now assume that self._p and x._p actually are polynomials,
        # hence, their parent is not just the underlying ring.
        VarList = list(set(self._p.parent().variable_names()).union(set(x._p.parent().variable_names())))
        VarList.sort(key=self.parent().varname_key, reverse=True)
        if VarList:
            from sage.rings.polynomial.polynomial_ring_constructor import PolynomialRing
            R = PolynomialRing(self._p.base_ring(), VarList, order=self.parent()._order)
        else:
            R = self._p.base_ring()
        return InfinitePolynomial_sparse(self.parent(), R(self._p) * R(x._p))

    def _sub_(self, x):
        """
        EXAMPLES::

            sage: X.<x> = InfinitePolynomialRing(QQ)
            sage: x[2] - x[1] # indirect doctest
            x_2 - x_1

        """
        try:
            return InfinitePolynomial_sparse(self.parent(), self._p - x._p)
        except Exception:
            pass
        # We can now assume that self._p and x._p actually are polynomials,
        # hence, their parent is not just the underlying ring.
        VarList = list(set(self._p.parent().variable_names()).union(x._p.parent().variable_names()))
        VarList.sort(key=self.parent().varname_key, reverse=True)
        if VarList:
            from sage.rings.polynomial.polynomial_ring_constructor import PolynomialRing
            R = PolynomialRing(self._p.base_ring(), VarList, order=self.parent()._order)
        else:
            R = self._p.base_ring()
        return InfinitePolynomial_sparse(self.parent(), R(self._p) - R(x._p))

    def __pow__(self, n):
        """
        Exponentiation by an integer, or action by a callable object

        NOTE:

        The callable object must accept non-negative integers as input
        and return non-negative integers. Typical use case is a
        permutation, that will result in the corresponding permutation
        of variables.

        EXAMPLES::

            sage: X.<x,y> = InfinitePolynomialRing(QQ, implementation='sparse')
            sage: p = x[10]*y[2] + 2*x[1]*y[3]
            sage: P = Permutation(((1,2),(3,4,5)))                                      # optional - sage.combinat
            sage: p^P # indirect doctest                                                # optional - sage.combinat
            x_10*y_1 + 2*x_2*y_4

        """
        P = self.parent()
        if callable(n):
            if (self._p.parent() == self._p.base_ring()):
                return self
            if not (hasattr(self._p, 'variables') and self._p.variables()):
                return self
            if hasattr(n, 'to_cycles') and hasattr(n, '__len__'):  # duck typing Permutation
                # auxiliary function, necessary since n(m) raises an error if m>len(n)
                l = len(n)

                def p(m):
                    return n(m) if 0 < m <= l else m
            else:  # Permutation group element
                p = n

            def q(s):
                return s[0] + '_' + str(p(ZZ(s[1])))

            newVars = [q(X.split('_')) for X in self._p.parent().variable_names()]
            if not newVars:
                return self
            copyVars = copy.copy(newVars)
            newVars = list(set(list(self._p.parent().variable_names())+newVars))
            newVars.sort(key=self.parent().varname_key, reverse=True)
            if newVars == list(self._p.parent().variable_names()):
                newR = self._p.parent()
            else:
                from sage.rings.polynomial.polynomial_ring_constructor import PolynomialRing
                newR = PolynomialRing(self._p.base_ring(), newVars, order=P._order)
            mapR = self._p.parent().hom(copyVars, newR)
            return InfinitePolynomial_sparse(self.parent(), mapR(self._p))
        return InfinitePolynomial_sparse(self.parent(), self._p**n)

    # Basic tools for Buchberger algorithm:
    # order, leading term/monomial, symmetric cancellation order

    def _richcmp_(self, x, op):
        r"""
        Comparison of Infinite Polynomials.

        NOTE:

        Let x and y be generators of the parent of self. We only consider
        monomial orderings in which x[m] > y[n] iff x appears earlier in the
        list of generators than y, or x==y and m>n

        Under this restriction, the monomial ordering can be 'lex' (default),
        'degrevlex' or 'deglex'.

        EXAMPLES::

            sage: X.<x,y> = InfinitePolynomialRing(QQ, implementation='sparse')
            sage: a = x[10]^3
            sage: b = x[1] + x[2]
            sage: c = x[1] + x[2]
            sage: d = y[1] + x[2]
            sage: a == a # indirect doctest
            True
            sage: b == c # indirect doctest
            True
            sage: a == b # indirect doctest
            False
            sage: c > d # indirect doctest
            True

        TESTS:

        A classical and an infinite sparse polynomial ring. Note that
        the Sage coercion system allows comparison only if a common
        parent for the two rings can be constructed. This is why we
        have to have the order 'degrevlex'::

            sage: X.<x,y> = InfinitePolynomialRing(ZZ,order='degrevlex', implementation='sparse')
            sage: Y.<z,x_3,x_1> = QQ[]
            sage: x[3] == x_3 # indirect doctest
            True

        Two infinite polynomial rings in different implementation and
        order::

            sage: Y = InfinitePolynomialRing(QQ,['x','y'],order='deglex', implementation='dense')
            sage: x[2] == Y(x[2]) # indirect doctest
            True

        An example in which a previous version had failed::

            sage: X.<x,y> = InfinitePolynomialRing(GF(3), order='degrevlex', implementation='sparse')                   # optional - sage.rings.finite_rings
            sage: p = Y('x_3*x_0^2 + x_0*y_3*y_0')                                                                      # optional - sage.rings.finite_rings
            sage: q = Y('x_1*x_0^2 + x_0*y_1*y_0')                                                                      # optional - sage.rings.finite_rings
            sage: p < q # indirect doctest                                                                              # optional - sage.rings.finite_rings
            False

        """
        # We can assume that self.parent() is x.parent(),
        # but of course the underlying polynomial rings
        # may be widely different, and the sage coercion
        # system can't guess what order we want.
        from sage.structure.element import parent
        R1 = parent(self._p)
        R2 = parent(x._p)
        if (hasattr(R1, 'has_coerce_map_from') and R1.has_coerce_map_from(R2)) or (hasattr(R2, 'has_coerce_map_from') and R2.has_coerce_map_from(R1)):
            return richcmp(self._p, x._p, op)
        VarList = list(set(self._p.parent().variable_names()).union(x._p.parent().variable_names()))
        VarList.sort(key=self.parent().varname_key, reverse=True)
        if VarList:
            from sage.rings.polynomial.polynomial_ring_constructor import PolynomialRing
            R = PolynomialRing(self._p.base_ring(), VarList, order=self.parent()._order)
        else:
            R = self._p.base_ring()
        if (self._p.parent() is self._p.base_ring()) or not self._p.parent().gens():
            fself = self._p.base_ring()
        else:
            fself = self._p.parent().hom(self._p.parent().variable_names(), R)
        if (x._p.parent() is x._p.base_ring()) or not x._p.parent().gens():
            fx = x._p.base_ring()
        else:
            fx = x._p.parent().hom(x._p.parent().variable_names(), R)
        return richcmp(fself(self._p), fx(x._p), op)


class InfinitePolynomial_dense(InfinitePolynomial):
    """
    Element of a dense Polynomial Ring with a Countably Infinite Number of Variables.

    INPUT:

    - ``A`` -- an Infinite Polynomial Ring in dense implementation
    - ``p`` -- a *classical* polynomial that can be interpreted in ``A``.

    Of course, one should not directly invoke this class, but rather
    construct elements of ``A`` in the usual way.

    This class inherits from
    :class:`~sage.rings.polynomial.infinite_polynomial_element.InfinitePolynomial_sparse`. See
    there for a description of the methods.
    """

    def __call__(self, *args, **kwargs):
        """
        EXAMPLES::

            sage: X.<x> = InfinitePolynomialRing(QQ)
            sage: a = x[0] + x[1]
            sage: a(x_0=2, x_1=x[1])
            x_1 + 2
            sage: _.parent()
            Infinite polynomial ring in x over Rational Field
            sage: a(x_1=3)
            x_0 + 3
            sage: _.parent()
            Infinite polynomial ring in x over Rational Field

            sage: a(x_1=x[100])
            x_100 + x_0

        """
        # Replace any InfinitePolynomials by their underlying polynomials
        for kw in kwargs:
            value = kwargs[kw]
            if isinstance(value, InfinitePolynomial):
                kwargs[kw] = value._p
        args = list(args)
        for i, arg in enumerate(args):
            if isinstance(arg, InfinitePolynomial):
                args[i] = arg._p
        self._p = self.parent().polynomial_ring()(self._p)
        res = self._p(*args, **kwargs)
        try:
            return self.parent()(res)
        except ValueError:
            return res

    def _richcmp_(self, x, op):
        r"""
        TESTS:

        A classical and an infinite polynomial ring::

            sage: X.<x,y> = InfinitePolynomialRing(ZZ, order='degrevlex')
            sage: Y.<z,x_3,x_1> = QQ[]
            sage: x[3] == x_3
            True

        Two infinite polynomial rings with different order and
        implementation::

            sage: Y = InfinitePolynomialRing(QQ,['x','y'], order='deglex', implementation='sparse')
            sage: x[2] == Y(x[2])
            True

        An example in which a previous version had failed::

            sage: X.<x,y> = InfinitePolynomialRing(GF(3), order='degrevlex', implementation='dense')                    # optional - sage.rings.finite_rings
            sage: p = Y('x_3*x_0^2 + x_0*y_3*y_0')                                                                      # optional - sage.rings.finite_rings
            sage: q = Y('x_1*x_0^2 + x_0*y_1*y_0')                                                                      # optional - sage.rings.finite_rings
            sage: p < q                                                                                                 # optional - sage.rings.finite_rings
            False

        """
        # We can assume that self and x belong to the same ring.
        # We can not assume yet that self._p and
        # x._p are already defined over self.parent()._P
        # It won't hurt to change self in place.
        # But, to be on the safe side...
        try:
            self._p = self.parent()._P(self._p)
        except Exception:
            pass
        try:
            x._p = x.parent()._P(x._p)
        except Exception:
            pass
        return richcmp(self._p, x._p, op)

    # Basic arithmetics
    def _add_(self, x):
        """
        EXAMPLES::

            sage: X.<x> = InfinitePolynomialRing(QQ)
            sage: x[1] + x[2] # indirect doctest
            x_2 + x_1

        """
        P = self.parent()
        self._p = P._P(self._p)
        x._p = P._P(x._p)
        return InfinitePolynomial_dense(self.parent(), self._p + x._p)

    def _mul_(self, x):
        """
        EXAMPLES::

            sage: X.<x> = InfinitePolynomialRing(QQ)
            sage: x[2]*x[1] # indirect doctest
            x_2*x_1

        """
        P = self.parent()
        self._p = P._P(self._p)
        x._p = P._P(x._p)
        return InfinitePolynomial_dense(self.parent(), self._p * x._p)

    def _sub_(self, x):
        """
        EXAMPLES::

            sage: X.<x> = InfinitePolynomialRing(QQ)
            sage: x[2] - x[1] # indirect doctest
            x_2 - x_1

        """
        P = self.parent()
        self._p = P._P(self._p)
        x._p = P._P(x._p)
        return InfinitePolynomial_dense(self.parent(), self._p - x._p)

    def __pow__(self, n):
        """
        Exponentiation by an integer, or action by a callable object

        NOTE:

        The callable object must accept non-negative integers as input
        and return non-negative integers. Typical use case is a
        permutation, that will result in the corresponding permutation
        of variables.

        EXAMPLES::

            sage: X.<x,y> = InfinitePolynomialRing(QQ)
            sage: x[10]^3
            x_10^3
            sage: p = x[10]*y[2] + 2*x[1]*y[3]
            sage: P = Permutation(((1,2),(3,4,5)))                                      # optional - sage.combinat
            sage: p^P                                                                   # optional - sage.combinat
            x_10*y_1 + 2*x_2*y_4

        """
        P = self.parent()
        if callable(n):
            if (self._p.parent() == self._p.base_ring()):
                return self
            if not (hasattr(self._p, 'variables') and self._p.variables()):
                return self
            if hasattr(n, 'to_cycles') and hasattr(n, '__len__'):  # duck typing Permutation
                # auxiliary function, necessary since n(m) raises an error if m>len(n)
                l = len(n)

                def p(m):
                    return n(m) if 0 < m <= l else m
            else:  # Permutation group element
                p = n

            # determine whether the maximal index must be raised
            oldMax = P._max
            newMax = max([p(X) for X in range(oldMax+1)]+[oldMax])
            if newMax > P._max:
                P.gen()[newMax]
            self._p = P._P(self._p)
            # next, determine the images of variable names
            PP = P._P
            PPgens = PP.gens()

            newVars = []
            sh = PP.ngens() // P.ngens() - 1
            blocklength = sh
            nM = sh + 1
            for i in range(P.ngens()):
                newVars.extend([PPgens[sh-p(j)] for j in range(blocklength, -1, -1)])
                sh += nM
            mapR = PP.hom(newVars, PP)
            return InfinitePolynomial_dense(self.parent(), mapR(self._p))

        # else, n is supposed to be an integer
        return InfinitePolynomial_dense(self.parent(), self._p**n)<|MERGE_RESOLUTION|>--- conflicted
+++ resolved
@@ -48,13 +48,8 @@
 There is a permutation action on Infinite Polynomial Rings by
 permuting the indices of the variables::
 
-<<<<<<< HEAD
-    sage: P = Permutation(((4,5),(2,3)))                                                            # optional - sage.combinat
-    sage: c^P                                                                                       # optional - sage.combinat
-=======
     sage: P = Permutation(((4,5),(2,3)))                                                # optional - sage.combinat
     sage: c^P                                                                           # optional - sage.combinat
->>>>>>> a0e71766
     x_2^3 + x_2*y_5 - 2*y_5^4
 
 Note that ``P(0)==0``, and thus variables of index zero are invariant
@@ -661,11 +656,7 @@
             sage: z = 1/(x[2]*(x[1]+x[2]))+1/(x[1]*(x[1]+x[2]))
             sage: z.parent()
             Fraction Field of Infinite polynomial ring in x over Rational Field
-<<<<<<< HEAD
-            sage: factor(z)                                                                         # optional - sage.libs.singular
-=======
             sage: factor(z)                                                             # optional - sage.libs.singular
->>>>>>> a0e71766
             x_1^-1 * x_2^-1
         """
         if not x.variables():
