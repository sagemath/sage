--- conflicted
+++ resolved
@@ -1383,11 +1383,7 @@
 
         And we may use SAT-solvers if they are available::
 
-<<<<<<< HEAD
-            sage: sol = S.solve(algorithm='sat'); sol  # optional - cryptominisat
-=======
             sage: sol = S.solve(algorithm='sat') # optional - cryptominisat
->>>>>>> 8f93e71c
             sage: print(reproducible_repr(sol))  # optional - cryptominisat
             [{x: 0, y: 1, z: 0}]
             sage: S.subs( sol[0] )
