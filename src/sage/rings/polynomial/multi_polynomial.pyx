--- conflicted
+++ resolved
@@ -2348,13 +2348,8 @@
             sage: F.reduced_form(prec=50, smallest_coeffs=False)                                                        # optional - sage.modules
             Traceback (most recent call last):
             ...
-<<<<<<< HEAD
-            ValueError: accuracy of Newton's root not within tolerance(0.0000124... > 1e-06), increase precision
+            ValueError: accuracy of Newton's root not within tolerance(0.000012... > 1e-06), increase precision
             sage: F.reduced_form(prec=100, smallest_coeffs=False)                                                       # optional - sage.modules
-=======
-            ValueError: accuracy of Newton's root not within tolerance(0.000012... > 1e-06), increase precision
-            sage: F.reduced_form(prec=100, smallest_coeffs=False)
->>>>>>> 15315e36
             (
                                                                   [-1 -1]
             -x^5*y^2 - 24*x^3*y^4 - 3*x^2*y^5 - 2*x*y^6 + 16*y^7, [ 1  0]
