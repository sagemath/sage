--- conflicted
+++ resolved
@@ -41,11 +41,7 @@
         TESTS::
 
             sage: # needs sage.rings.real_mpfr
-<<<<<<< HEAD
-            sage: ZZ(RR['x,y'](0)) # indirect doctest
-=======
             sage: ZZ(RR['x,y'](0))  # indirect doctest
->>>>>>> fafd930c
             0
             sage: ZZ(RR['x,y'](0.5))
             Traceback (most recent call last):
@@ -57,11 +53,7 @@
             TypeError: unable to convert non-constant polynomial x to Integer Ring
 
             sage: # needs sage.rings.real_mpfr
-<<<<<<< HEAD
-            sage: RR(RR['x,y'](0)) # indirect doctest
-=======
             sage: RR(RR['x,y'](0))  # indirect doctest
->>>>>>> fafd930c
             0.000000000000000
             sage: RR(ZZ['x,y'].gen(0))
             Traceback (most recent call last):
@@ -69,11 +61,7 @@
             TypeError: unable to convert non-constant polynomial x to Real Field with 53 bits of precision
 
             sage: # needs sage.rings.real_mpfr
-<<<<<<< HEAD
-            sage: CC(RR['x,y'](0)) # indirect doctest
-=======
             sage: CC(RR['x,y'](0))  # indirect doctest
->>>>>>> fafd930c
             0.000000000000000
             sage: CC(ZZ['x,y'].gen(0))
             Traceback (most recent call last):
@@ -89,22 +77,14 @@
             TypeError: unable to convert non-constant polynomial x to Real Double Field
 
             sage: # needs sage.rings.real_mpfr
-<<<<<<< HEAD
-            sage: CDF(RR['x,y'](0)) # indirect doctest
-=======
             sage: CDF(RR['x,y'](0))  # indirect doctest
->>>>>>> fafd930c
             0.0
             sage: CDF(ZZ['x,y'].gen(0))
             Traceback (most recent call last):
             ...
             TypeError: unable to convert non-constant polynomial x to Complex Double Field
 
-<<<<<<< HEAD
-            sage: # needs sage.rings.real_mpfr
-=======
             sage: # needs sage.libs.flint sage.rings.real_mpfr
->>>>>>> fafd930c
             sage: a = RR['x,y'](1)
             sage: RBF(a)                                                                # needs sage.libs.flint
             1.000000000000000
@@ -114,12 +94,7 @@
             1.000000000000000
             sage: CIF(a)
             1
-<<<<<<< HEAD
-
-            sage: CBF(RR['x,y'](1)) # indirect doctest                                  # needs sage.libs.flint
-=======
             sage: CBF(RR['x,y'](1))  # indirect doctest
->>>>>>> fafd930c
             1.000000000000000
             sage: CBF(ZZ['x,y'].gen(0))                                                 # needs sage.libs.flint
             Traceback (most recent call last):
@@ -212,22 +187,12 @@
             sage: # needs sage.symbolic
             sage: R.<x,y> = QQ[]
             sage: f = x^3 + y
-<<<<<<< HEAD
-            sage: g = f._symbolic_(SR); g                                               # needs sage.symbolic
-            x^3 + y
-            sage: g(x=2, y=2)                                                           # needs sage.symbolic
-            10
-
-            sage: g = SR(f)                                                             # needs sage.symbolic
-            sage: g(x=2, y=2)                                                           # needs sage.symbolic
-=======
             sage: g = f._symbolic_(SR); g
             x^3 + y
             sage: g(x=2, y=2)
             10
             sage: g = SR(f)
             sage: g(x=2, y=2)
->>>>>>> fafd930c
             10
         """
         d = dict([(repr(g), R.var(g)) for g in self.parent().gens()])
@@ -350,20 +315,12 @@
 
         Polynomials implemented via Singular::
 
-<<<<<<< HEAD
-            sage: R.<x, y> = PolynomialRing(FiniteField(5))
-            sage: f = x^3*y^5 + x^7*y
-            sage: type(f)                                                               # needs sage.rings.finite_rings
-            <class 'sage.rings.polynomial.multi_polynomial_libsingular.MPolynomial_libsingular'>
-            sage: f.derivative(x)                                                       # needs sage.rings.finite_rings
-=======
             sage: # needs sage.libs.singular
             sage: R.<x, y> = PolynomialRing(FiniteField(5))
             sage: f = x^3*y^5 + x^7*y
             sage: type(f)
             <class 'sage.rings.polynomial.multi_polynomial_libsingular.MPolynomial_libsingular'>
             sage: f.derivative(x)
->>>>>>> fafd930c
             2*x^6*y - 2*x^2*y^5
             sage: f.derivative(y)
             x^7
@@ -942,30 +899,16 @@
             sage: # needs sage.groups
             sage: R.<x,y,z> = QQ[]
             sage: p = (x+y+z)**2 - 3 * (x+y)*(x+z)*(y+z)
-<<<<<<< HEAD
-            sage: p.is_symmetric()                                                      # needs sage.groups
-            True
-            sage: (x + y - z).is_symmetric()                                            # needs sage.groups
-            False
-            sage: R.one().is_symmetric()                                                # needs sage.groups
-=======
             sage: p.is_symmetric()
             True
             sage: (x + y - z).is_symmetric()
             False
             sage: R.one().is_symmetric()
->>>>>>> fafd930c
             True
             sage: p = (x-y)*(y-z)*(z-x)
-<<<<<<< HEAD
-            sage: p.is_symmetric()                                                      # needs sage.groups
-            False
-            sage: p.is_symmetric(AlternatingGroup(3))                                   # needs sage.groups
-=======
             sage: p.is_symmetric()
             False
             sage: p.is_symmetric(AlternatingGroup(3))
->>>>>>> fafd930c
             True
 
             sage: R.<x,y> = QQ[]
@@ -1043,19 +986,11 @@
 
             sage: # needs sage.libs.gap
             sage: R.<x,y,z> = ZZ[]
-<<<<<<< HEAD
-            sage: gap(-x*y + 3*z)   # indirect doctest                                  # needs sage.libs.gap
-            -x*y+3*z
-            sage: gap(R.zero())     # indirect doctest                                  # needs sage.libs.gap
-            0
-            sage: (x+y+z)._gap_(libgap)                                                 # needs sage.libs.gap
-=======
             sage: gap(-x*y + 3*z)   # indirect doctest
             -x*y+3*z
             sage: gap(R.zero())     # indirect doctest
             0
             sage: (x+y+z)._gap_(libgap)
->>>>>>> fafd930c
             x+y+z
 
             sage: g = gap(x - y + 3*x*y*z)                                              # needs sage.libs.gap
@@ -1068,15 +1003,6 @@
 
         Multivariate polynomial over a cyclotomic field::
 
-<<<<<<< HEAD
-            sage: # needs sage.rings.number_field
-            sage: F.<zeta> = CyclotomicField(8)
-            sage: P.<x,y> = F[]
-            sage: p = zeta + zeta^2*x + zeta^3*y + (1+zeta)*x*y
-            sage: gap(p)     # indirect doctest                                         # needs sage.libs.gap
-            (1+E(8))*x*y+E(4)*x+E(8)^3*y+E(8)
-            sage: libgap(p)  # indirect doctest                                         # needs sage.libs.gap
-=======
             sage: # needs sage.libs.gap sage.rings.number_field
             sage: F.<zeta> = CyclotomicField(8)
             sage: P.<x,y> = F[]
@@ -1084,20 +1010,10 @@
             sage: gap(p)     # indirect doctest
             (1+E(8))*x*y+E(4)*x+E(8)^3*y+E(8)
             sage: libgap(p)  # indirect doctest
->>>>>>> fafd930c
             (1+E(8))*x*y+E(4)*x+E(8)^3*y+E(8)
 
         Multivariate polynomial over a polynomial ring over a cyclotomic field::
 
-<<<<<<< HEAD
-            sage: # needs sage.rings.number_field
-            sage: S.<z> = F[]
-            sage: P.<x,y> = S[]
-            sage: p = zeta + zeta^2*x*z + zeta^3*y*z^2 + (1+zeta)*x*y*z
-            sage: gap(p)     # indirect doctest                                         # needs sage.libs.gap
-            ((1+E(8))*z)*x*y+E(4)*z*x+E(8)^3*z^2*y+E(8)
-            sage: libgap(p)  # indirect doctest                                         # needs sage.libs.gap
-=======
             sage: # needs sage.libs.gap sage.rings.number_field
             sage: S.<z> = F[]
             sage: P.<x,y> = S[]
@@ -1105,7 +1021,6 @@
             sage: gap(p)     # indirect doctest
             ((1+E(8))*z)*x*y+E(4)*z*x+E(8)^3*z^2*y+E(8)
             sage: libgap(p)  # indirect doctest
->>>>>>> fafd930c
             ((1+E(8))*z)*x*y+E(4)*z*x+E(8)^3*z^2*y+E(8)
         """
         R = gap(self.parent())
@@ -1136,15 +1051,9 @@
             sage: k.<b> = GF(25); R.<x,y> = k[]
             sage: f = y*x^2*b + x*(b+1) + 1
             sage: magma = Magma()                       # so var names same below
-<<<<<<< HEAD
-            sage: magma(f)                      # optional - magma
-            b*x^2*y + b^22*x + 1
-            sage: f._magma_init_(magma)         # optional - magma
-=======
             sage: magma(f)                                      # optional - magma
             b*x^2*y + b^22*x + 1
             sage: f._magma_init_(magma)                         # optional - magma
->>>>>>> fafd930c
             '_sage_[...]!((_sage_[...]!(_sage_[...]))*_sage_[...]^2*_sage_[...]+(_sage_[...]!(_sage_[...] + 1))*_sage_[...]+(_sage_[...]!(1))*1)'
 
         A more complicated nested example::
@@ -1174,15 +1083,6 @@
 
         TESTS::
 
-<<<<<<< HEAD
-            sage: R.<x,y,z> = GF(101)['e,i'][]
-            sage: f = R('e*i') * x + y^2
-            sage: f._giac_init_()                                                       # needs sage.rings.finite_rings
-            '((1)*1)*sageVARy^2+((1)*sageVARe*sageVARi)*sageVARx'
-            sage: giac(f)                                                               # needs sage.rings.finite_rings
-            sageVARy^2+sageVARe*sageVARi*sageVARx
-            sage: giac(R.zero())                                                        # needs sage.rings.finite_rings
-=======
             sage: # needs sage.libs.giac
             sage: R.<x,y,z> = GF(101)['e,i'][]
             sage: f = R('e*i') * x + y^2
@@ -1191,7 +1091,6 @@
             sage: giac(f)
             sageVARy^2+sageVARe*sageVARi*sageVARx
             sage: giac(R.zero())
->>>>>>> fafd930c
             0
         """
         g = ['sageVAR' + x for x in self.parent().variable_names()]
@@ -1236,12 +1135,7 @@
 
             sage: R.<x,y> = QQ[]
             sage: f = 1 + x*y + x^3 + y^3
-<<<<<<< HEAD
-            sage: P = f.newton_polytope()                                               # needs sage.geometry.polyhedron
-            sage: P                                                                     # needs sage.geometry.polyhedron
-=======
             sage: P = f.newton_polytope(); P                                            # needs sage.geometry.polyhedron
->>>>>>> fafd930c
             A 2-dimensional polyhedron in ZZ^2 defined as the convex hull of 3 vertices
             sage: P.is_simple()                                                         # needs sage.geometry.polyhedron
             True
@@ -1536,15 +1430,6 @@
             sage: g = x + y
             sage: R.<x, y> = GF(25, 'a')[]                                              # needs sage.rings.finite_rings
             sage: h = x + y
-<<<<<<< HEAD
-            sage: f.sylvester_matrix(g, 'x')                                            # needs sage.modules
-            [1 y]
-            [1 y]
-            sage: g.sylvester_matrix(h, 'x')                                            # needs sage.modules sage.rings.finite_rings
-            [1 y]
-            [1 y]
-            sage: f.sylvester_matrix(h, 'x')                                            # needs sage.modules sage.rings.finite_rings
-=======
             sage: f.sylvester_matrix(g, 'x')
             [1 y]
             [1 y]
@@ -1552,7 +1437,6 @@
             [1 y]
             [1 y]
             sage: f.sylvester_matrix(h, 'x')                                            # needs sage.rings.finite_rings
->>>>>>> fafd930c
             Traceback (most recent call last):
             ...
             TypeError: no common canonical parent for objects with parents:
@@ -1562,11 +1446,7 @@
             sage: f = x + y
             sage: L.<x, z> = QQ[]
             sage: g = x + z
-<<<<<<< HEAD
-            sage: f.sylvester_matrix(g)                                                 # needs sage.modules
-=======
             sage: f.sylvester_matrix(g)
->>>>>>> fafd930c
             [1 y]
             [1 z]
 
@@ -1576,24 +1456,6 @@
             sage: K.<x, y> = QQ[]
             sage: f = x^2 + 1
             sage: g = K(0)
-<<<<<<< HEAD
-            sage: f.sylvester_matrix(g)                                                 # needs sage.modules
-            Traceback (most recent call last):
-            ...
-            ValueError: The Sylvester matrix is not defined for zero polynomials
-            sage: g.sylvester_matrix(f)                                                 # needs sage.modules
-            Traceback (most recent call last):
-            ...
-            ValueError: The Sylvester matrix is not defined for zero polynomials
-            sage: g.sylvester_matrix(g)                                                 # needs sage.modules
-            Traceback (most recent call last):
-            ...
-            ValueError: The Sylvester matrix is not defined for zero polynomials
-            sage: K(3).sylvester_matrix(x^2)                                            # needs sage.modules
-            [3 0]
-            [0 3]
-            sage: K(3).sylvester_matrix(K(4))                                           # needs sage.modules
-=======
             sage: f.sylvester_matrix(g)
             Traceback (most recent call last):
             ...
@@ -1610,7 +1472,6 @@
             [3 0]
             [0 3]
             sage: K(3).sylvester_matrix(K(4))
->>>>>>> fafd930c
             []
 
         """
@@ -2576,11 +2437,7 @@
             sage: R.<x,y> = PolynomialRing(RR)
             sage: F = (217.992172373276*x^3 + 96023.1505442490*x^2*y
             ....:      + 1.40987971253579e7*x*y^2 + 6.90016027113216e8*y^3)
-<<<<<<< HEAD
-            sage: F.reduced_form(smallest_coeffs=False) # tol 1e-8                      # needs sage.modules sage.rings.complex_interval_field
-=======
             sage: F.reduced_form(smallest_coeffs=False)  # tol 1e-8                     # needs sage.modules sage.rings.complex_interval_field
->>>>>>> fafd930c
             (
             -39.5673942565918*x^3 + 111.874026298523*x^2*y
              + 231.052762985229*x*y^2 - 138.380829811096*y^3,
