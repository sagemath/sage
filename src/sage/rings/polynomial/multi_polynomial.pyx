r"""
Base class for elements of multivariate polynomial rings
"""

#*****************************************************************************
# This program is free software: you can redistribute it and/or modify
# it under the terms of the GNU General Public License as published by
# the Free Software Foundation, either version 2 of the License, or
# (at your option) any later version.
#                  https://www.gnu.org/licenses/
#*****************************************************************************

from sage.rings.integer cimport Integer
from sage.rings.integer_ring import ZZ
from sage.structure.coerce cimport coercion_model
from sage.misc.derivative import multi_derivative
from itertools import chain, islice

from sage.misc.misc_c import prod

def is_MPolynomial(x):
    from sage.misc.superseded import deprecation
    deprecation(32709, "the function is_MPolynomial is deprecated; use isinstance(x, sage.structure.element.MPolynomial) instead")

    return isinstance(x, MPolynomial)

from sage.rings.polynomial.polynomial_ring_constructor import PolynomialRing
from sage.categories.map cimport Map
from sage.rings.rational_field import QQ

from sage.rings.polynomial.polydict cimport ETuple
from sage.rings.polynomial.polynomial_element cimport Polynomial

cdef class MPolynomial(CommutativePolynomial):

    ####################
    # Some standard conversions
    ####################
    def _scalar_conversion(self, R):
        r"""
        TESTS::

            sage: ZZ(RR['x,y'](0)) # indirect doctest
            0
            sage: ZZ(RR['x,y'](0.5))
            Traceback (most recent call last):
            ...
            TypeError: Attempt to coerce non-integral RealNumber to Integer
            sage: ZZ(RR['x,y'].gen(0))
            Traceback (most recent call last):
            ...
            TypeError: unable to convert non-constant polynomial x to Integer Ring

            sage: RR(RR['x,y'](0)) # indirect doctest
            0.000000000000000
            sage: RR(ZZ['x,y'].gen(0))
            Traceback (most recent call last):
            ...
            TypeError: unable to convert non-constant polynomial x to Real Field with 53 bits of precision

            sage: CC(RR['x,y'](0)) # indirect doctest
            0.000000000000000
            sage: CC(ZZ['x,y'].gen(0))
            Traceback (most recent call last):
            ...
            TypeError: unable to convert non-constant polynomial x to Complex Field with 53 bits of precision

            sage: RDF(RR['x,y'](0))
            0.0
            sage: RDF(ZZ['x,y'].gen(0))
            Traceback (most recent call last):
            ...
            TypeError: unable to convert non-constant polynomial x to Real Double Field

            sage: CDF(RR['x,y'](0)) # indirect doctest
            0.0
            sage: CDF(ZZ['x,y'].gen(0))
            Traceback (most recent call last):
            ...
            TypeError: unable to convert non-constant polynomial x to Complex Double Field

            sage: a = RR['x,y'](1)
            sage: RBF(a)
            1.000000000000000
            sage: RIF(a)
            1
            sage: CBF(a)
            1.000000000000000
            sage: CIF(a)
            1

            sage: CBF(RR['x,y'](1)) # indirect doctest
            1.000000000000000
            sage: CBF(ZZ['x,y'].gen(0))
            Traceback (most recent call last):
            ...
            TypeError: unable to convert non-constant polynomial x to Complex ball field with 53 bits of precision

            sage: x = polygen(QQ)
            sage: A.<u> = NumberField(x^3 - 2)
            sage: A(A['x,y'](u))
            u
        """
        if self.degree() <= 0:
            return R(self.constant_coefficient())
        raise TypeError(f"unable to convert non-constant polynomial {self} to {R}")

    _real_double_ = _scalar_conversion
    _complex_double_ = _scalar_conversion
    _mpfr_ = _scalar_conversion
    _complex_mpfr_ = _scalar_conversion
    _real_mpfi_ = _scalar_conversion
    _complex_mpfi_ = _scalar_conversion
    _arb_ = _scalar_conversion
    _acb_ = _scalar_conversion
    _integer_ = _scalar_conversion
    _algebraic_ = _scalar_conversion
    _number_field_ = _scalar_conversion

    def __int__(self):
        """
        TESTS::

            sage: type(RR['x,y'])
            <class 'sage.rings.polynomial.multi_polynomial_ring.MPolynomialRing_polydict_domain_with_category'>
            sage: type(RR['x, y'](0))
            <class 'sage.rings.polynomial.multi_polynomial_element.MPolynomial_polydict'>

            sage: int(RR['x,y'](0)) # indirect doctest
            0
            sage: int(RR['x,y'](10))
            10
            sage: int(ZZ['x,y'].gen(0))
            Traceback (most recent call last):
            ...
            TypeError: unable to convert non-constant polynomial x to <class 'int'>

            sage: ZZ(RR['x,y'](0)) # indirect doctest
            0
            sage: ZZ(RR['x,y'](0.5))
            Traceback (most recent call last):
            ...
            TypeError: Attempt to coerce non-integral RealNumber to Integer
            sage: ZZ(RR['x,y'].gen(0))
            Traceback (most recent call last):
            ...
            TypeError: unable to convert non-constant polynomial x to Integer Ring
        """
        return self._scalar_conversion(int)

    def __float__(self):
        """
        TESTS::

            sage: float(RR['x,y'](0)) # indirect doctest
            0.0
            sage: float(ZZ['x,y'].gen(0))
            Traceback (most recent call last):
            ...
            TypeError: unable to convert non-constant polynomial x to <class 'float'>
        """
        return self._scalar_conversion(float)

    def _rational_(self):
        """
        TESTS::

            sage: QQ(RR['x,y'](0.5)) # indirect doctest
            1/2
            sage: QQ(RR['x,y'].gen(0))
            Traceback (most recent call last):
            ...
            TypeError: unable to convert non-constant polynomial x to Rational Field
        """
        from sage.rings.rational_field import QQ
        return self._scalar_conversion(QQ)

    def _symbolic_(self, R):
        """
        EXAMPLES::

            sage: R.<x,y> = QQ[]
            sage: f = x^3 + y
            sage: g = f._symbolic_(SR); g                                               # optional - sage.symbolic
            x^3 + y
            sage: g(x=2, y=2)                                                           # optional - sage.symbolic
            10

            sage: g = SR(f)                                                             # optional - sage.symbolic
            sage: g(x=2, y=2)                                                           # optional - sage.symbolic
            10
        """
        d = dict([(repr(g), R.var(g)) for g in self.parent().gens()])
        return self.subs(**d)

    def _polynomial_(self, R):
        var = R.variable_name()
        if var in self._parent.variable_names():
            return R(self.polynomial(self._parent(var)))
        return R([self])

    def coefficients(self):
        r"""
        Return the nonzero coefficients of this polynomial in a list.

        The returned list is decreasingly ordered by the term ordering
        of ``self.parent()``, i.e. the list of coefficients matches the list
        of monomials returned by
        :meth:`sage.rings.polynomial.multi_polynomial_libsingular.MPolynomial_libsingular.monomials`.

        EXAMPLES::

            sage: R.<x,y,z> = PolynomialRing(QQ,3,order='degrevlex')
            sage: f=23*x^6*y^7 + x^3*y+6*x^7*z
            sage: f.coefficients()
            [23, 6, 1]
            sage: R.<x,y,z> = PolynomialRing(QQ,3,order='lex')
            sage: f=23*x^6*y^7 + x^3*y+6*x^7*z
            sage: f.coefficients()
            [6, 23, 1]

        Test the same stuff with base ring `\ZZ` -- different implementation::

            sage: R.<x,y,z> = PolynomialRing(ZZ,3,order='degrevlex')
            sage: f=23*x^6*y^7 + x^3*y+6*x^7*z
            sage: f.coefficients()
            [23, 6, 1]
            sage: R.<x,y,z> = PolynomialRing(ZZ,3,order='lex')
            sage: f=23*x^6*y^7 + x^3*y+6*x^7*z
            sage: f.coefficients()
            [6, 23, 1]

        AUTHOR:

        - Didier Deshommes
        """
        degs = self.exponents()
        d = self.dict()
        return  [ d[i] for i in degs ]

    def truncate(self, var, n):
        """
        Returns a new multivariate polynomial obtained from self by
        deleting all terms that involve the given variable to a power
        at least n.
        """
        cdef int ind
        R = self.parent()
        G = R.gens()
        Z = list(G)
        try:
            ind = Z.index(var)
        except ValueError:
            raise ValueError("var must be one of the generators of the parent polynomial ring.")
        d = self.dict()
        return R(dict([(k, c) for k, c in d.iteritems() if k[ind] < n]))

    def _fast_callable_(self, etb):
        """
        Given an ExpressionTreeBuilder, return an Expression representing
        this value.

        EXAMPLES::

            sage: from sage.ext.fast_callable import ExpressionTreeBuilder
            sage: etb = ExpressionTreeBuilder(vars=['x','y','z'])
            sage: K.<x,y,z> = QQ[]
            sage: v = -6/5*x*y*z + 2*y*z^2 - x
            sage: v._fast_callable_(etb)
            add(add(add(0, mul(-6/5, mul(mul(ipow(v_0, 1), ipow(v_1, 1)), ipow(v_2, 1)))), mul(2, mul(ipow(v_1, 1), ipow(v_2, 2)))), mul(-1, ipow(v_0, 1)))

        TESTS::

            sage: v = K(0)
            sage: vf = fast_callable(v)
            sage: type(v(0r, 0r, 0r))
            <class 'sage.rings.rational.Rational'>
            sage: type(vf(0r, 0r, 0r))
            <class 'sage.rings.rational.Rational'>
            sage: K.<x,y,z> = QQ[]
            sage: from sage.ext.fast_eval import fast_float
            sage: fast_float(K(0)).op_list()
            [('load_const', 0.0), 'return']
            sage: fast_float(K(17)).op_list()
            [('load_const', 0.0), ('load_const', 17.0), 'add', 'return']
            sage: fast_float(y).op_list()
            [('load_const', 0.0), ('load_const', 1.0), ('load_arg', 1), ('ipow', 1), 'mul', 'add', 'return']
        """
        my_vars = self.parent().variable_names()
        x = [etb.var(v) for v in my_vars]
        n = len(x)

        expr = etb.constant(self.base_ring().zero())
        for (m, c) in self.dict().iteritems():
            monom = prod([ x[i]**m[i] for i in range(n) if m[i] != 0],
                             etb.constant(c))
            expr = expr + monom
        return expr

    def derivative(self, *args):
        r"""
        The formal derivative of this polynomial, with respect to
        variables supplied in args.

        Multiple variables and iteration counts may be supplied; see
        documentation for the global derivative() function for more details.

        .. SEEALSO:: :meth:`._derivative`

        EXAMPLES:

        Polynomials implemented via Singular::

            sage: R.<x, y> = PolynomialRing(FiniteField(5))                                         # optional - sage.libs.pari
            sage: f = x^3*y^5 + x^7*y                                                               # optional - sage.libs.pari
            sage: type(f)                                                                           # optional - sage.libs.pari
            <class 'sage.rings.polynomial.multi_polynomial_libsingular.MPolynomial_libsingular'>
            sage: f.derivative(x)                                                                   # optional - sage.libs.pari
            2*x^6*y - 2*x^2*y^5
            sage: f.derivative(y)                                                                   # optional - sage.libs.pari
            x^7

        Generic multivariate polynomials::

            sage: R.<t> = PowerSeriesRing(QQ)
            sage: S.<x, y> = PolynomialRing(R)
            sage: f = (t^2 + O(t^3))*x^2*y^3 + (37*t^4 + O(t^5))*x^3
            sage: type(f)
            <class 'sage.rings.polynomial.multi_polynomial_element.MPolynomial_polydict'>
            sage: f.derivative(x)   # with respect to x
            (2*t^2 + O(t^3))*x*y^3 + (111*t^4 + O(t^5))*x^2
            sage: f.derivative(y)   # with respect to y
            (3*t^2 + O(t^3))*x^2*y^2
            sage: f.derivative(t)   # with respect to t (recurses into base ring)
            (2*t + O(t^2))*x^2*y^3 + (148*t^3 + O(t^4))*x^3
            sage: f.derivative(x, y) # with respect to x and then y
            (6*t^2 + O(t^3))*x*y^2
            sage: f.derivative(y, 3) # with respect to y three times
            (6*t^2 + O(t^3))*x^2
            sage: f.derivative()    # can't figure out the variable
            Traceback (most recent call last):
            ...
            ValueError: must specify which variable to differentiate with respect to

        Polynomials over the symbolic ring (just for fun....)::

            sage: x = var("x")                                                                      # optional - sage.symbolic
            sage: S.<u, v> = PolynomialRing(SR)                                                     # optional - sage.symbolic
            sage: f = u*v*x                                                                         # optional - sage.symbolic
            sage: f.derivative(x) == u*v                                                            # optional - sage.symbolic
            True
            sage: f.derivative(u) == v*x                                                            # optional - sage.symbolic
            True
        """
        return multi_derivative(self, args)


    def polynomial(self, var):
        """
        Let var be one of the variables of the parent of self.  This
        returns self viewed as a univariate polynomial in var over the
        polynomial ring generated by all the other variables of the parent.

        EXAMPLES::

            sage: R.<x,w,z> = QQ[]
            sage: f = x^3 + 3*w*x + w^5 + (17*w^3)*x + z^5
            sage: f.polynomial(x)
            x^3 + (17*w^3 + 3*w)*x + w^5 + z^5
            sage: parent(f.polynomial(x))
            Univariate Polynomial Ring in x
             over Multivariate Polynomial Ring in w, z over Rational Field

            sage: f.polynomial(w)
            w^5 + 17*x*w^3 + 3*x*w + z^5 + x^3
            sage: f.polynomial(z)
            z^5 + w^5 + 17*x*w^3 + x^3 + 3*x*w
            sage: R.<x,w,z,k> = ZZ[]
            sage: f = x^3 + 3*w*x + w^5 + (17*w^3)*x + z^5 +x*w*z*k + 5
            sage: f.polynomial(x)
            x^3 + (17*w^3 + w*z*k + 3*w)*x + w^5 + z^5 + 5
            sage: f.polynomial(w)
            w^5 + 17*x*w^3 + (x*z*k + 3*x)*w + z^5 + x^3 + 5
            sage: f.polynomial(z)
            z^5 + x*w*k*z + w^5 + 17*x*w^3 + x^3 + 3*x*w + 5
            sage: f.polynomial(k)
            x*w*z*k + w^5 + z^5 + 17*x*w^3 + x^3 + 3*x*w + 5
            sage: R.<x,y> = GF(5)[]                                                                 # optional - sage.libs.pari
            sage: f = x^2 + x + y                                                                   # optional - sage.libs.pari
            sage: f.polynomial(x)                                                                   # optional - sage.libs.pari
            x^2 + x + y
            sage: f.polynomial(y)                                                                   # optional - sage.libs.pari
            y + x^2 + x
        """
        cdef int ind
        R = self._parent
        cdef list Z = list(R.gens())
        cdef Py_ssize_t i
        cdef dict c, w
        cdef list v
        try:
            ind = Z.index(var)
        except ValueError:
            raise ValueError("var must be one of the generators of the parent polynomial ring")

        if len(Z) <= 1:
            return self.univariate_polynomial()

        del Z[ind]

        # Make polynomial ring over all variables except var.
        S = R.base_ring()[tuple(Z)]
        ring = S[var]
        if not self:
            return ring(0)

        d = self.degree(var)
        B = ring.base_ring()
        w = {remove_from_tuple(e, ind): val
             for e, val in self.dict().iteritems() if not e[ind]}
        v = [B(w)]  # coefficients that don't involve var
        z = var
        for i in range(1,d+1):
            c = <dict> self.coefficient(z).dict()
            w = {remove_from_tuple(e, ind): val for e, val in c.iteritems()}
            v.append(B(w))
            z *= var
        return ring(v)

    cpdef dict _mpoly_dict_recursive(self, tuple vars=None, base_ring=None):
        r"""
        Return a ``dict`` of coefficient entries suitable for construction
        of a ``MPolynomial_polydict`` with the given variables.

        EXAMPLES::

            sage: R = Integers(10)['x,y,z']['t,s']
            sage: t,s = R.gens()
            sage: x,y,z = R.base_ring().gens()
            sage: (x+y+2*z*s+3*t)._mpoly_dict_recursive(('z','t','s'))
            {(0, 0, 0): x + y, (0, 1, 0): 3, (1, 0, 1): 2}

        TESTS::

            sage: R = Qp(7)['x,y,z,t,p']; S = ZZ['x,z,t']['p']                                                          # optional - sage.rings.padics
            sage: R(S.0)                                                                                                # optional - sage.rings.padics
            p
            sage: R = QQ['x,y,z,t,p']; S = ZZ['x']['y,z,t']['p']
            sage: z = S.base_ring().gen(1)
            sage: R(z)
            z
            sage: R = QQ['x,y,z,t,p']; S = ZZ['x']['y,z,t']['p']
            sage: z = S.base_ring().gen(1); p = S.0; x = S.base_ring().base_ring().gen()
            sage: R(z+p)
            z + p
            sage: R = Qp(7)['x,y,z,p']; S = ZZ['x']['y,z,t']['p'] # shouldn't work, but should throw a better error     # optional - sage.rings.padics
            sage: R(S.0)                                                                                                # optional - sage.rings.padics
            p

        See :trac:`2601`::

            sage: R.<a,b,c> = PolynomialRing(QQ, 3)
            sage: a._mpoly_dict_recursive(('c', 'b', 'a'))
            {(0, 0, 1): 1}
            sage: testR.<a,b,c> = PolynomialRing(QQ,3)
            sage: id_ringA = ideal([a^2-b,b^2-c,c^2-a])
            sage: id_ringB = ideal(id_ringA.gens()).change_ring(PolynomialRing(QQ,'c,b,a'))
        """
        if not self:
            return {}

        if vars is None:
            vars = self._parent.variable_names_recursive()
        cdef tuple my_vars = self._parent.variable_names()
        if vars == my_vars:
            return <dict> self.dict()
        elif my_vars[-1] not in vars:
            x = base_ring(self) if base_ring is not None else self
            const_ix = ETuple((0,)*len(vars))
            return { const_ix: x }
        elif not set(my_vars).issubset(set(vars)):
            # we need to split it up
            p = self.polynomial(self._parent.gen(len(my_vars)-1))
            if not isinstance(p, MPolynomial):
                # Not a multivariate polynomial, so it must be a univariate
                return (<Polynomial> p)._mpoly_dict_recursive(vars, base_ring)
            return (<MPolynomial> p)._mpoly_dict_recursive(vars, base_ring)

        cdef dict D = {}
        cdef list mapping = [vars.index(z) for z in my_vars]
        cdef list new_map
        cdef Py_ssize_t m = min(mapping)
        cdef tuple prev_vars = vars[:m]
        cdef list tmp
        cdef ETuple postfix
        cdef Py_ssize_t k
        cdef dict mpoly
        if prev_vars:
            new_map = list(mapping)
            for k in range(len(mapping)):
                new_map[k] -= m
            tmp = [0] * (len(vars) - m)
            try:
                for ix,a in self.dict().iteritems():
                    for k in range(len(my_vars)):
                        tmp[new_map[k]] = ix[k]
                    postfix = ETuple(tmp)
                    mpoly = <dict> a._mpoly_dict_recursive(prev_vars, base_ring)
                    for prefix,b in mpoly.iteritems():
                        D[prefix+postfix] = b
                return D

            except AttributeError:
                pass

        if base_ring is self.base_ring():
            base_ring = None

        tmp = [0] * len(vars)
        for ix,a in self.dict().iteritems():
            for k in range(len(my_vars)):
                tmp[mapping[k]] = ix[k]
            if base_ring is not None:
                a = base_ring(a)
            D[ETuple(tmp)] = a
        return D

    cdef long _hash_c(self) except -1:
        """
        This hash incorporates the variable name in an effort to respect the obvious inclusions
        into multi-variable polynomial rings.

        The tuple algorithm is borrowed from http://effbot.org/zone/python-hash.htm.

        EXAMPLES::

            sage: T.<y>=QQ[]
            sage: R.<x>=ZZ[]
            sage: S.<x,y>=ZZ[]
            sage: hash(S.0)==hash(R.0)  # respect inclusions into mpoly rings (with matching base rings)
            True
            sage: hash(S.1)==hash(T.0)  # respect inclusions into mpoly rings (with unmatched base rings)
            True
            sage: hash(S(12))==hash(12)  # respect inclusions of the integers into an mpoly ring
            True
            sage: # the point is to make for more flexible dictionary look ups
            sage: d={S.0:12}
            sage: d[R.0]
            12
            sage: # or, more to the point, make subs in fraction field elements work
            sage: f=x/y
            sage: f.subs({x:1})
            1/y

        TESTS:

        Verify that :trac:`16251` has been resolved, i.e., polynomials with
        unhashable coefficients are unhashable::

            sage: K.<a> = Qq(9)                                                                                         # optional - sage.rings.padics
            sage: R.<t,s> = K[]                                                                                         # optional - sage.rings.padics
            sage: hash(t)                                                                                               # optional - sage.rings.padics
            Traceback (most recent call last):
            ...
            TypeError: unhashable type: 'sage.rings.padics.qadic_flint_CR.qAdicCappedRelativeElement'

        """
        cdef long result = 0 # store it in a c-int and just let the overflowing additions wrap
        cdef long result_mon
        var_name_hash = [hash(v) for v in self._parent.variable_names()]
        cdef long c_hash
        for m,c in self.dict().iteritems():
            #  I'm assuming (incorrectly) that hashes of zero indicate that the element is 0.
            # This assumption is not true, but I think it is true enough for the purposes and it
            # it allows us to write fast code that omits terms with 0 coefficients.  This is
            # important if we want to maintain the '==' relationship with sparse polys.
            c_hash = hash(c)
            if c_hash != 0: # this is always going to be true, because we are sparse (correct?)
                # Hash (self[i], gen_a, exp_a, gen_b, exp_b, gen_c, exp_c, ...) as a tuple according to the algorithm.
                # I omit gen,exp pairs where the exponent is zero.
                result_mon = c_hash
                for p in m.nonzero_positions():
                    result_mon = (1000003 * result_mon) ^ var_name_hash[p]
                    result_mon = (1000003 * result_mon) ^ m[p]
                result += result_mon
        if result == -1:
            return -2
        return result

    # you may have to replicate this boilerplate code in derived classes if you override
    # __richcmp__.  The python documentation at  https://docs.python.org/api/type-structs.html
    # explains how __richcmp__, __hash__, and __cmp__ are tied together.
    def __hash__(self):
        return self._hash_c()

    def args(self):
        r"""
        Returns the named of the arguments of self, in the
        order they are accepted from call.

        EXAMPLES::

            sage: R.<x,y> = ZZ[]
            sage: x.args()
            (x, y)
        """
        return self._parent.gens()

    def homogenize(self, var='h'):
        r"""
        Return the homogenization of this polynomial.

        The polynomial itself is returned if it is homogeneous already.
        Otherwise, the monomials are multiplied with the smallest powers of
        ``var`` such that they all have the same total degree.

        INPUT:

        - ``var`` -- a variable in the polynomial ring (as a string, an element of
          the ring, or a zero-based index in the list of variables) or a name
          for a new variable (default: ``'h'``)

        OUTPUT:

        If ``var`` specifies a variable in the polynomial ring, then a
        homogeneous element in that ring is returned. Otherwise, a homogeneous
        element is returned in a polynomial ring with an extra last variable
        ``var``.

        EXAMPLES::

            sage: R.<x,y> = QQ[]
            sage: f = x^2 + y + 1 + 5*x*y^10
            sage: f.homogenize()
            5*x*y^10 + x^2*h^9 + y*h^10 + h^11

        The parameter ``var`` can be used to specify the name of the variable::

            sage: g = f.homogenize('z'); g
            5*x*y^10 + x^2*z^9 + y*z^10 + z^11
            sage: g.parent()
            Multivariate Polynomial Ring in x, y, z over Rational Field

        However, if the polynomial is homogeneous already, then that parameter
        is ignored and no extra variable is added to the polynomial ring::

            sage: f = x^2 + y^2
            sage: g = f.homogenize('z'); g
            x^2 + y^2
            sage: g.parent()
            Multivariate Polynomial Ring in x, y over Rational Field

        If you want the ring of the result to be independent of whether the
        polynomial is homogenized, you can use ``var`` to use an existing
        variable to homogenize::

            sage: R.<x,y,z> = QQ[]
            sage: f = x^2 + y^2
            sage: g = f.homogenize(z); g
            x^2 + y^2
            sage: g.parent()
            Multivariate Polynomial Ring in x, y, z over Rational Field
            sage: f = x^2 - y
            sage: g = f.homogenize(z); g
            x^2 - y*z
            sage: g.parent()
            Multivariate Polynomial Ring in x, y, z over Rational Field

        The parameter ``var`` can also be given as a zero-based index in the
        list of variables::

            sage: g = f.homogenize(2); g
            x^2 - y*z

        If the variable specified by ``var`` is not present in the polynomial,
        then setting it to 1 yields the original polynomial::

            sage: g(x,y,1)
            x^2 - y

        If it is present already, this might not be the case::

            sage: g = f.homogenize(x); g
            x^2 - x*y
            sage: g(1,y,z)
            -y + 1

        In particular, this can be surprising in positive characteristic::

            sage: R.<x,y> = GF(2)[]                                                                 # optional - sage.libs.pari
            sage: f = x + 1                                                                         # optional - sage.libs.pari
            sage: f.homogenize(x)                                                                   # optional - sage.libs.pari
            0

        TESTS::

            sage: R = PolynomialRing(QQ, 'x', 5)
            sage: p = R.random_element()
            sage: q1 = p.homogenize()
            sage: q2 = p.homogenize()
            sage: q1.parent() is q2.parent()
            True

        """
        P = self.parent()

        if self.is_homogeneous():
            return self

        if isinstance(var, basestring):
            V = list(P.variable_names())
            try:
                i = V.index(var)
                return self._homogenize(i)
            except ValueError:
                P = PolynomialRing(P.base_ring(), len(V)+1, V + [var], order=P.term_order())
                return P(self)._homogenize(len(V))

        elif isinstance(var, MPolynomial) and \
             ((<MPolynomial>var)._parent is P or (<MPolynomial>var)._parent == P):
            V = list(P.gens())
            try:
                i = V.index(var)
                return self._homogenize(i)
            except ValueError:
                P = P.change_ring(names=P.variable_names() + [str(var)])
                return P(self)._homogenize(len(V))

        elif isinstance(var, int) or isinstance(var, Integer):
            if 0 <= var < P.ngens():
                return self._homogenize(var)
            else:
                raise TypeError("Variable index %d must be < parent(self).ngens()." % var)
        else:
            raise TypeError("Parameter var must be either a variable, a string or an integer.")

    def is_homogeneous(self):
        r"""
        Return ``True`` if self is a homogeneous polynomial.

        TESTS::

            sage: from sage.rings.polynomial.multi_polynomial import MPolynomial
            sage: P.<x, y> = PolynomialRing(QQ, 2)
            sage: MPolynomial.is_homogeneous(x+y)
            True
            sage: MPolynomial.is_homogeneous(P(0))
            True
            sage: MPolynomial.is_homogeneous(x+y^2)
            False
            sage: MPolynomial.is_homogeneous(x^2 + y^2)
            True
            sage: MPolynomial.is_homogeneous(x^2 + y^2*x)
            False
            sage: MPolynomial.is_homogeneous(x^2*y + y^2*x)
            True

        .. NOTE::

            This is a generic implementation which is likely overridden by
            subclasses.
        """
        M = self.monomials()
        if M==[]:
            return True
        d = M.pop().degree()
        for m in M:
            if m.degree() != d:
                return False
        else:
            return True

    def homogeneous_components(self):
        """
        Return the homogeneous components of this polynomial.

        OUTPUT:

        A dictionary mapping degrees to homogeneous polynomials.

        EXAMPLES::

            sage: R.<x,y> = QQ[]
            sage: (x^3 + 2*x*y^3 + 4*y^3 + y).homogeneous_components()
            {1: y, 3: x^3 + 4*y^3, 4: 2*x*y^3}
            sage: R.zero().homogeneous_components()
            {}

        In case of weighted term orders, the polynomials are homogeneous with
        respect to the weights::

             sage: S.<a,b,c> = PolynomialRing(ZZ, order=TermOrder('wdegrevlex', (1,2,3)))
             sage: (a^6 + b^3 + b*c + a^2*c + c + a + 1).homogeneous_components()
             {0: 1, 1: a, 3: c, 5: a^2*c + b*c, 6: a^6 + b^3}
        """
        cdef ETuple e
        from collections import defaultdict
        d = defaultdict(dict)
        if self._parent.term_order()._weights:
            for c, m in self:
                d[m.degree()][m.exponents()[0]] = c
        else:
            # Otherwise it is unweighted, so we use a faster implementation
            for e, c in self.iterator_exp_coeff():
                d[e.unweighted_degree()][e] = c
        return {k: self._parent(d[k]) for k in d}

    cpdef _mod_(self, other):
        """
        EXAMPLES::

            sage: R.<x,y> = PolynomialRing(QQ)
            sage: f = (x^2*y + 2*x - 3)
            sage: g = (x + 1)*f
            sage: g % f                                                                             # optional - sage.libs.singular
            0

            sage: (g+1) % f                                                                         # optional - sage.libs.singular
            1

            sage: M = x*y
            sage: N = x^2*y^3
            sage: M.divides(N)                                                                      # optional - sage.libs.singular
            True
        """
        try:
            quo_rem = self.quo_rem
        except AttributeError:
            raise NotImplementedError
        else:
            q, r = quo_rem(other)
            return r

    def change_ring(self, R):
        """
        Return a copy of this polynomial but with coefficients in ``R``,
        if at all possible.

        INPUT:

        - ``R`` -- a ring or morphism.

        EXAMPLES::

            sage: R.<x,y> = QQ[]
            sage: f = x^3 + 3/5*y + 1
            sage: f.change_ring(GF(7))                                                              # optional - sage.libs.pari
            x^3 + 2*y + 1

        ::

            sage: R.<x,y> = GF(9,'a')[]                                                             # optional - sage.libs.pari
            sage: (x+2*y).change_ring(GF(3))                                                        # optional - sage.libs.pari
            x - y

        ::

            sage: K.<z> = CyclotomicField(3)                                                        # optional - sage.rings.number_field
            sage: R.<x,y> = K[]                                                                     # optional - sage.rings.number_field
            sage: f = x^2 + z*y                                                                     # optional - sage.rings.number_field
            sage: f.change_ring(K.embeddings(CC)[1])                                                # optional - sage.rings.number_field
            x^2 + (-0.500000000000000 - 0.866025403784438*I)*y

        TESTS:

        Check that :trac:`25022` is fixed::

            sage: K.<x,y> = ZZ[]
            sage: (x*y).change_ring(SR).monomials()                                                 # optional - sage.rings.number_field
            [x*y]
        """
        if isinstance(R, Map):
        #if we're given a hom of the base ring extend to a poly hom
            if R.domain() == self.base_ring():
                R = self.parent().hom(R, self.parent().change_ring(R.codomain()))
            return R(self)
        else:
            return self.parent().change_ring(R)(self.dict())

    def is_symmetric(self, group=None):
        r"""
        Return whether this polynomial is symmetric.

        INPUT:

        - ``group`` (default: symmetric group) -- if set, test whether the
          polynomial is invariant with respect to the given permutation group

        EXAMPLES::

            sage: R.<x,y,z> = QQ[]
            sage: p = (x+y+z)**2 - 3 * (x+y)*(x+z)*(y+z)
            sage: p.is_symmetric()                                                                  # optional - sage.groups
            True
            sage: (x + y - z).is_symmetric()                                                        # optional - sage.groups
            False
            sage: R.one().is_symmetric()                                                            # optional - sage.groups
            True

            sage: p = (x-y)*(y-z)*(z-x)
            sage: p.is_symmetric()                                                                  # optional - sage.groups
            False
            sage: p.is_symmetric(AlternatingGroup(3))                                               # optional - sage.groups
            True

            sage: R.<x,y> = QQ[]
            sage: ((x + y)**2).is_symmetric()                                                       # optional - sage.groups
            True
            sage: R.one().is_symmetric()                                                            # optional - sage.groups
            True
            sage: (x + 2*y).is_symmetric()                                                          # optional - sage.groups
            False

        An example with a GAP permutation group (here the quaternions)::

            sage: R = PolynomialRing(QQ, 'x', 8)
            sage: x = R.gens()
            sage: p = sum(prod(x[i] for i in e) for e in [(0,1,2), (0,1,7), (0,2,7), (1,2,7), (3,4,5), (3,4,6), (3,5,6), (4,5,6)])
            sage: p.is_symmetric(libgap.TransitiveGroup(8, 5))                                      # optional - sage.groups
            True
            sage: p = sum(prod(x[i] for i in e) for e in [(0,1,2), (0,1,7), (0,2,7), (1,2,7), (3,4,5), (3,4,6), (3,5,6)])
            sage: p.is_symmetric(libgap.TransitiveGroup(8, 5))                                      # optional - sage.groups
            False

        TESTS::

            sage: R = PolynomialRing(QQ, 'x', 3)
            sage: R.one().is_symmetric(3)                                                           # optional - sage.groups
            Traceback (most recent call last):
            ...
            ValueError: argument must be a permutation group

            sage: R.one().is_symmetric(SymmetricGroup(4))                                           # optional - sage.groups
            Traceback (most recent call last):
            ...
            ValueError: invalid data to initialize a permutation
        """
        n = self.parent().ngens()
        if n <= 1:
            return True

        from sage.groups.perm_gps.permgroup_named import SymmetricGroup
        S = SymmetricGroup(n)
        if group is None:
            gens = S.gens()
        else:
            try:
                # for Sage group
                gens = group.gens()
            except AttributeError:
                # for GAP group
                try:
                    gens = group.GeneratorsOfGroup()
                except AttributeError:
                    raise ValueError("argument must be a permutation group")
            gens = [S(g) for g in gens]

        cdef dict coeffs = self.dict()
        zero = self.base_ring().zero()
        return all(coeffs.get(g._act_on_etuple_on_position(e), zero) == coeff
                   for e, coeff in coeffs.items() for g in gens)

    def _gap_(self, gap):
        """
        Return a representation of ``self`` in the GAP interface

        INPUT:

        - ``gap`` -- a GAP or libgap instance

        TESTS:

        Multivariate polynomial over integers::

            sage: R.<x,y,z> = ZZ[]
            sage: gap(-x*y + 3*z)   # indirect doctest                                              # optional - sage.libs.gap
            -x*y+3*z
            sage: gap(R.zero())     # indirect doctest                                              # optional - sage.libs.gap
            0
            sage: (x+y+z)._gap_(libgap)                                                             # optional - sage.libs.gap
            x+y+z

            sage: g = gap(x - y + 3*x*y*z)                                                          # optional - sage.libs.gap
            sage: R(g)                                                                              # optional - sage.libs.gap
            3*x*y*z + x - y

            sage: g = libgap(5*x - y*z)                                                             # optional - sage.libs.gap
            sage: R(g)                                                                              # optional - sage.libs.gap
            -y*z + 5*x

        Multivariate polynomial over a cyclotomic field::

            sage: F.<zeta> = CyclotomicField(8)                                                     # optional - sage.rings.number_field
            sage: P.<x,y> = F[]                                                                     # optional - sage.rings.number_field
            sage: p = zeta + zeta^2*x + zeta^3*y + (1+zeta)*x*y                                     # optional - sage.rings.number_field
            sage: gap(p)     # indirect doctest                                                     # optional - sage.libs.gap sage.rings.number_field
            (1+E(8))*x*y+E(4)*x+E(8)^3*y+E(8)
            sage: libgap(p)  # indirect doctest                                                     # optional - sage.libs.gap sage.rings.number_field
            (1+E(8))*x*y+E(4)*x+E(8)^3*y+E(8)

        Multivariate polynomial over a polynomial ring over a cyclotomic field::

            sage: S.<z> = F[]                                                                       # optional - sage.rings.number_field
            sage: P.<x,y> = S[]                                                                     # optional - sage.rings.number_field
            sage: p = zeta + zeta^2*x*z + zeta^3*y*z^2 + (1+zeta)*x*y*z                             # optional - sage.rings.number_field
            sage: gap(p)     # indirect doctest                                                     # optional - sage.libs.gap sage.rings.number_field
            ((1+E(8))*z)*x*y+E(4)*z*x+E(8)^3*z^2*y+E(8)
            sage: libgap(p)  # indirect doctest                                                     # optional - sage.libs.gap sage.rings.number_field
            ((1+E(8))*z)*x*y+E(4)*z*x+E(8)^3*z^2*y+E(8)
        """
        R = gap(self.parent())
        variables = R.IndeterminatesOfPolynomialRing()
        return self(*variables)

    def _libgap_(self):
        r"""
        TESTS::

            sage: R.<x,y,z> = ZZ[]
            sage: libgap(-x*y + 3*z)   # indirect doctest                                           # optional - sage.libs.gap
            -x*y+3*z
            sage: libgap(R.zero())     # indirect doctest                                           # optional - sage.libs.gap
            0
        """
        from sage.libs.gap.libgap import libgap
        return self._gap_(libgap)

    def _magma_init_(self, magma):
        """
        Returns a Magma string representation of self valid in the
        given magma session.

        EXAMPLES::

            sage: k.<b> = GF(25); R.<x,y> = k[]                                                     # optional - sage.libs.pari
            sage: f = y*x^2*b + x*(b+1) + 1                                                         # optional - sage.libs.pari
            sage: magma = Magma()                       # so var names same below                   # optional - sage.libs.pari
            sage: magma(f)                              # optional - magma                          # optional - sage.libs.pari
            b*x^2*y + b^22*x + 1
            sage: f._magma_init_(magma)                 # optional - magma                          # optional - sage.libs.pari
            '_sage_[...]!((_sage_[...]!(_sage_[...]))*_sage_[...]^2*_sage_[...]+(_sage_[...]!(_sage_[...] + 1))*_sage_[...]+(_sage_[...]!(1))*1)'

        A more complicated nested example::

            sage: R.<x,y> = QQ[]; S.<z,w> = R[]; f = (2/3)*x^3*z + w^2 + 5
            sage: f._magma_init_(magma)               # optional - magma
            '_sage_[...]!((_sage_[...]!((1/1)*1))*_sage_[...]^2+(_sage_[...]!((2/3)*_sage_[...]^3))*_sage_[...]+(_sage_[...]!((5/1)*1))*1)'
            sage: magma(f)                            # optional - magma
            w^2 + 2/3*x^3*z + 5
        """
        R = magma(self.parent())
        g = R.gen_names()
        v = []
        for m, c in zip(self.monomials(), self.coefficients()):
            v.append('(%s)*%s'%( c._magma_init_(magma),
                                 m._repr_with_changed_varnames(g)))
        if len(v) == 0:
            s = '0'
        else:
            s = '+'.join(v)

        return '%s!(%s)'%(R.name(), s)

    def _giac_init_(self):
        r"""
        Return a Giac string representation of this polynomial.

        TESTS::

            sage: R.<x,y,z> = GF(101)['e,i'][]                                                      # optional - sage.libs.pari
            sage: f = R('e*i') * x + y^2                                                            # optional - sage.libs.pari
            sage: f._giac_init_()                                                                   # optional - sage.libs.pari
            '((1)*1)*sageVARy^2+((1)*sageVARe*sageVARi)*sageVARx'
            sage: giac(f)                                                                           # optional - sage.libs.pari
            sageVARy^2+sageVARe*sageVARi*sageVARx
            sage: giac(R.zero())                                                                    # optional - sage.libs.pari
            0
        """
        g = ['sageVAR' + x for x in self.parent().variable_names()]
        s = '+'.join('(%s)*%s' % (c._giac_init_(),
                                  m._repr_with_changed_varnames(g))
                     for c, m in self)
        return s if s else '0'

    def gradient(self):
        r"""
        Return a list of partial derivatives of this polynomial,
        ordered by the variables of ``self.parent()``.

        EXAMPLES::

           sage: P.<x,y,z> = PolynomialRing(ZZ,3)
           sage: f = x*y + 1
           sage: f.gradient()
           [y, x, 0]
        """
        return [ self.derivative(var) for var in self.parent().gens() ]

    def jacobian_ideal(self):
        r"""
        Return the Jacobian ideal of the polynomial self.

        EXAMPLES::

            sage: R.<x,y,z> = QQ[]
            sage: f = x^3 + y^3 + z^3
            sage: f.jacobian_ideal()
            Ideal (3*x^2, 3*y^2, 3*z^2) of Multivariate Polynomial Ring in x, y, z over Rational Field
        """
        return self.parent().ideal(self.gradient())

    def newton_polytope(self):
        """
        Return the Newton polytope of this polynomial.

        EXAMPLES::

            sage: R.<x,y> = QQ[]
            sage: f = 1 + x*y + x^3 + y^3
            sage: P = f.newton_polytope()                                                           # optional - sage.geometry.polyhedron
            sage: P                                                                                 # optional - sage.geometry.polyhedron
            A 2-dimensional polyhedron in ZZ^2 defined as the convex hull of 3 vertices
            sage: P.is_simple()                                                                     # optional - sage.geometry.polyhedron
            True

        TESTS::

            sage: R.<x,y> = QQ[]
            sage: R(0).newton_polytope()                                                            # optional - sage.geometry.polyhedron
            The empty polyhedron in ZZ^0
            sage: R(1).newton_polytope()                                                            # optional - sage.geometry.polyhedron
            A 0-dimensional polyhedron in ZZ^2 defined as the convex hull of 1 vertex
            sage: R(x^2+y^2).newton_polytope().integral_points()                                    # optional - sage.geometry.polyhedron
            ((0, 2), (1, 1), (2, 0))
        """
        from sage.geometry.polyhedron.constructor import Polyhedron
        e = self.exponents()
        P = Polyhedron(vertices = e, base_ring=ZZ)
        return P

    def __iter__(self):
        """
        Facilitates iterating over the monomials of self,
        returning tuples of the form ``(coeff, mon)`` for each
        non-zero monomial.

        EXAMPLES::

            sage: P.<x,y,z> = PolynomialRing(QQ,3)
            sage: f = 3*x^3*y + 16*x + 7
            sage: [(c,m) for c,m in f]
            [(3, x^3*y), (16, x), (7, 1)]
            sage: f = P.random_element(12,14)
            sage: sum(c*m for c,m in f) == f
            True
        """
        for exp, coeff in self.iterator_exp_coeff():
            yield (coeff, self.monomial(exp))

    def iterator_exp_coeff(self, as_ETuples=True):
        """
        Iterate over ``self`` as pairs of ((E)Tuple, coefficient).

        INPUT:

        - ``as_ETuples`` -- (default: ``True``) if ``True`` iterate over
          pairs whose first element is an ETuple, otherwise as a tuples

        EXAMPLES::

            sage: R.<a,b,c> = QQ[]
            sage: f = a*c^3 + a^2*b + 2*b^4
            sage: list(f.iterator_exp_coeff())
            [((0, 4, 0), 2), ((1, 0, 3), 1), ((2, 1, 0), 1)]
            sage: list(f.iterator_exp_coeff(as_ETuples=False))
            [((0, 4, 0), 2), ((1, 0, 3), 1), ((2, 1, 0), 1)]

            sage: R.<a,b,c> = PolynomialRing(QQ, 3, order='lex')
            sage: f = a*c^3 + a^2*b + 2*b^4
            sage: list(f.iterator_exp_coeff())
            [((2, 1, 0), 1), ((1, 0, 3), 1), ((0, 4, 0), 2)]
        """
        for exp in self.exponents():
            yield (exp, self.monomial_coefficient(exp))

    def content(self):
        """
        Returns the content of this polynomial.  Here, we define content as
        the gcd of the coefficients in the base ring.

        .. SEEALSO::

            :meth:`content_ideal`

        EXAMPLES::

            sage: R.<x,y> = ZZ[]
            sage: f = 4*x+6*y
            sage: f.content()
            2
            sage: f.content().parent()
            Integer Ring

        TESTS:

        Since :trac:`10771`, the gcd in QQ restricts to the gcd in ZZ::

            sage: R.<x,y> = QQ[]
            sage: f = 4*x+6*y
            sage: f.content(); f.content().parent()
            2
            Rational Field

        """
        from sage.arith.misc import GCD as gcd
        return gcd(self.coefficients())

    def content_ideal(self):
        """
        Return the content ideal of this polynomial, defined as the ideal
        generated by its coefficients.

        .. SEEALSO::

            :meth:`content`

        EXAMPLES::

            sage: R.<x,y> = ZZ[]
            sage: f = 2*x*y + 6*x - 4*y + 2
            sage: f.content_ideal()
            Principal ideal (2) of Integer Ring
            sage: S.<z,t> = R[]
            sage: g = x*z + y*t
            sage: g.content_ideal()
            Ideal (x, y) of Multivariate Polynomial Ring in x, y over Integer Ring
        """
        return self.base_ring().ideal(self.coefficients())

    def is_generator(self):
        r"""
        Returns ``True`` if this polynomial is a generator of its
        parent.

        EXAMPLES::

            sage: R.<x,y>=ZZ[]
            sage: x.is_generator()
            True
            sage: (x+y-y).is_generator()
            True
            sage: (x*y).is_generator()
            False
            sage: R.<x,y>=QQ[]
            sage: x.is_generator()
            True
            sage: (x+y-y).is_generator()
            True
            sage: (x*y).is_generator()
            False
        """
        return (self in self.parent().gens())

    def map_coefficients(self, f, new_base_ring=None):
        """
        Returns the polynomial obtained by applying ``f`` to the non-zero
        coefficients of self.

        If ``f`` is a :class:`sage.categories.map.Map`, then the resulting
        polynomial will be defined over the codomain of ``f``. Otherwise, the
        resulting polynomial will be over the same ring as self. Set
        ``new_base_ring`` to override this behaviour.

        INPUT:

        - ``f`` -- a callable that will be applied to the coefficients of self.

        - ``new_base_ring`` (optional) -- if given, the resulting polynomial
          will be defined over this ring.

        EXAMPLES::

            sage: k.<a> = GF(9); R.<x,y> = k[];  f = x*a + 2*x^3*y*a + a                            # optional - sage.libs.pari
            sage: f.map_coefficients(lambda a: a + 1)                                               # optional - sage.libs.pari
            (-a + 1)*x^3*y + (a + 1)*x + (a + 1)

        Examples with different base ring::

            sage: R.<r> = GF(9); S.<s> = GF(81)                                                     # optional - sage.libs.pari
            sage: h = Hom(R,S)[0]; h                                                                # optional - sage.libs.pari
            Ring morphism:
              From: Finite Field in r of size 3^2
              To:   Finite Field in s of size 3^4
              Defn: r |--> 2*s^3 + 2*s^2 + 1
            sage: T.<X,Y> = R[]                                                                     # optional - sage.libs.pari
            sage: f = r*X + Y                                                                       # optional - sage.libs.pari
            sage: g = f.map_coefficients(h); g                                                      # optional - sage.libs.pari
            (-s^3 - s^2 + 1)*X + Y
            sage: g.parent()                                                                        # optional - sage.libs.pari
            Multivariate Polynomial Ring in X, Y over Finite Field in s of size 3^4
            sage: h = lambda x: x.trace()                                                           # optional - sage.libs.pari
            sage: g = f.map_coefficients(h); g                                                      # optional - sage.libs.pari
            X - Y
            sage: g.parent()                                                                        # optional - sage.libs.pari
            Multivariate Polynomial Ring in X, Y over Finite Field in r of size 3^2
            sage: g = f.map_coefficients(h, new_base_ring=GF(3)); g                                 # optional - sage.libs.pari
            X - Y
            sage: g.parent()                                                                        # optional - sage.libs.pari
            Multivariate Polynomial Ring in X, Y over Finite Field of size 3

        """
        R = self.parent()
        if new_base_ring is not None:
            R = R.change_ring(new_base_ring)
        elif isinstance(f, Map):
            R = R.change_ring(f.codomain())
        return R(dict([(k,f(v)) for (k,v) in self.dict().items()]))

    def _norm_over_nonprime_finite_field(self):
        r"""
        Given a multivariate polynomial over a nonprime finite field
        `\GF{p^e}`, compute the norm of the polynomial down to `\GF{p}`.

        This is the product of the conjugates by the Frobenius action
        on coefficients, where Frobenius acts by p-th power.

        This is (currently) an internal function used in factoring over finite
        fields.

        EXAMPLES::

            sage: k.<a> = GF(9)                                                                     # optional - sage.libs.pari
            sage: R.<x,y> = PolynomialRing(k)                                                       # optional - sage.libs.pari
            sage: f = (x-a) * (y-a)                                                                 # optional - sage.libs.pari
            sage: f._norm_over_nonprime_finite_field()                                              # optional - sage.libs.pari
            x^2*y^2 - x^2*y - x*y^2 - x^2 + x*y - y^2 + x + y + 1
        """
        P = self.parent()
        k = P.base_ring()
        if not k.is_field() and k.is_finite():
            raise TypeError("k must be a finite field")
        p = k.characteristic()
        e = k.degree()
        v = [self] + [self.map_coefficients(k.hom([k.gen()**(p**i)])) for i in range(1,e)]
        return prod(v).change_ring(k.prime_subfield())

    def sylvester_matrix(self, right, variable = None):
        """
        Given two nonzero polynomials self and right, returns the Sylvester
        matrix of the polynomials with respect to a given variable.

        Note that the Sylvester matrix is not defined if one of the polynomials
        is zero.

        INPUT:

        - self , right: multivariate polynomials
        - variable: optional, compute the Sylvester matrix with respect to this
          variable. If variable is not provided, the first variable of the
          polynomial ring is used.

        OUTPUT:

        - The Sylvester matrix of self and right.

        EXAMPLES::

            sage: R.<x, y> = PolynomialRing(ZZ)
            sage: f = (y + 1)*x + 3*x**2
            sage: g = (y + 2)*x + 4*x**2
            sage: M = f.sylvester_matrix(g, x)                                                                          # optional - sage.modules
            sage: M                                                                                                     # optional - sage.modules
            [    3 y + 1     0     0]
            [    0     3 y + 1     0]
            [    4 y + 2     0     0]
            [    0     4 y + 2     0]

        If the polynomials share a non-constant common factor then the
        determinant of the Sylvester matrix will be zero::

            sage: M.determinant()                                                                                       # optional - sage.modules
            0

            sage: f.sylvester_matrix(1 + g, x).determinant()                                                            # optional - sage.modules
            y^2 - y + 7

        If both polynomials are of positive degree with respect to variable, the
        determinant of the Sylvester matrix is the resultant::

            sage: f = R.random_element(4)
            sage: g = R.random_element(4)
            sage: f.sylvester_matrix(g, x).determinant() == f.resultant(g, x)                                           # optional - sage.modules
            True

        TESTS:

        The variable is optional::

            sage: f = x + y
            sage: g = x + y
            sage: f.sylvester_matrix(g)                                                                                 # optional - sage.modules
            [1 y]
            [1 y]

        Polynomials must be defined over compatible base rings::

            sage: K.<x, y> = QQ[]
            sage: f = x + y
            sage: L.<x, y> = ZZ[]
            sage: g = x + y
            sage: R.<x, y> = GF(25, 'a')[]
            sage: h = x + y
            sage: f.sylvester_matrix(g, 'x')                                                                            # optional - sage.modules
            [1 y]
            [1 y]
            sage: g.sylvester_matrix(h, 'x')                                                                            # optional - sage.modules
            [1 y]
            [1 y]
            sage: f.sylvester_matrix(h, 'x')                                                                            # optional - sage.modules
            Traceback (most recent call last):
            ...
            TypeError: no common canonical parent for objects with parents: 'Multivariate Polynomial Ring in x, y over Rational Field' and 'Multivariate Polynomial Ring in x, y over Finite Field in a of size 5^2'
            sage: K.<x, y, z> = QQ[]
            sage: f = x + y
            sage: L.<x, z> = QQ[]
            sage: g = x + z
            sage: f.sylvester_matrix(g)                                                                                 # optional - sage.modules
            [1 y]
            [1 z]

        Corner cases::

            sage: K.<x, y>=QQ[]
            sage: f = x^2 + 1
            sage: g = K(0)
            sage: f.sylvester_matrix(g)                                                                                 # optional - sage.modules
            Traceback (most recent call last):
            ...
            ValueError: The Sylvester matrix is not defined for zero polynomials
            sage: g.sylvester_matrix(f)                                                                                 # optional - sage.modules
            Traceback (most recent call last):
            ...
            ValueError: The Sylvester matrix is not defined for zero polynomials
            sage: g.sylvester_matrix(g)                                                                                 # optional - sage.modules
            Traceback (most recent call last):
            ...
            ValueError: The Sylvester matrix is not defined for zero polynomials
            sage: K(3).sylvester_matrix(x^2)                                                                            # optional - sage.modules
            [3 0]
            [0 3]
            sage: K(3).sylvester_matrix(K(4))                                                                           # optional - sage.modules
            []

        """

        # This code is almost exactly the same as that of
        # sylvester_matrix() in polynomial_element.pyx.

        from sage.matrix.constructor import matrix

        if self.parent() != right.parent():
            a, b = coercion_model.canonical_coercion(self,right)
            if variable:
                variable = a.parent()(variable)
            #We add the variable in case right is a multivariate polynomial
            return a.sylvester_matrix(b, variable)

        if not variable:
            variable = self.parent().gen()

        #coerce the variable to a polynomial
        if variable.parent() != self.parent():
            variable = self.parent()(variable)

        if self.is_zero() or right.is_zero():
            raise ValueError("The Sylvester matrix is not defined for zero polynomials")

        m = self.degree(variable)
        n = right.degree(variable)

        M = matrix(self.parent(), m + n, m + n)

        r = 0
        offset = 0
        for _ in range(n):
            for c in range(m, -1, -1):
                M[r, m - c + offset] = self.coefficient({variable:c})
            offset += 1
            r += 1

        offset = 0
        for _ in range(m):
            for c in range(n, -1, -1):
                M[r, n - c + offset] = right.coefficient({variable:c})
            offset += 1
            r += 1

        return M

    def discriminant(self,variable):
        """
        Returns the discriminant of self with respect to the given variable.

        INPUT:

          - ``variable`` - The variable with respect to which we compute
              the discriminant

        OUTPUT:

          - An element of the base ring of the polynomial ring.


        EXAMPLES::

            sage: R.<x,y,z> = QQ[]
            sage: f = 4*x*y^2 + 1/4*x*y*z + 3/2*x*z^2 - 1/2*z^2
            sage: f.discriminant(x)                                                                                     # optional - sage.libs.singular
            1
            sage: f.discriminant(y)                                                                                     # optional - sage.libs.singular
            -383/16*x^2*z^2 + 8*x*z^2
            sage: f.discriminant(z)                                                                                     # optional - sage.libs.singular
            -383/16*x^2*y^2 + 8*x*y^2

        Note that, unlike the univariate case, the result lives in
        the same ring as the polynomial::

            sage: R.<x,y> = QQ[]
            sage: f = x^5*y+3*x^2*y^2-2*x+y-1
            sage: f.discriminant(y)                                                                                     # optional - sage.libs.singular
            x^10 + 2*x^5 + 24*x^3 + 12*x^2 + 1
            sage: f.polynomial(y).discriminant()                                                                        # optional - sage.libs.singular
            x^10 + 2*x^5 + 24*x^3 + 12*x^2 + 1
            sage: f.discriminant(y).parent() == f.polynomial(y).discriminant().parent()                                 # optional - sage.libs.singular
            False

        TESTS:

        Test polynomials over QQbar (:trac:`25265`)::

            sage: R.<x,y> = QQbar[]                                                                                     # optional - sage.rings.number_field
            sage: f = x^5*y + 3*x^2*y^2 - 2*x + y - 1                                                                   # optional - sage.rings.number_field
            sage: f.discriminant(y)                                                                                     # optional - sage.rings.number_field
            x^10 + 2*x^5 + 24*x^3 + 12*x^2 + 1

        AUTHOR:
            Miguel Marco
        """
        if self.is_zero():
            return self.parent().zero()
        n = self.degree(variable)
        d = self.derivative(variable)
        k = d.degree(variable)

        r = n % 4
        u = -1 # (-1)**(n*(n-1)/2)
        if r == 0 or r == 1:
            u = 1
        an = self.coefficient(variable**n)**(n - k - 2)
        return self.parent()(u * self.resultant(d, variable) * an)

    def subresultants(self, other, variable=None):
        r"""
        Return the nonzero subresultant polynomials of ``self`` and ``other``.

        INPUT:

        - ``other`` -- a polynomial

        OUTPUT: a list of polynomials in the same ring as ``self``

        EXAMPLES::

            sage: R.<x,y> = QQ[]
            sage: p = (y^2 + 6)*(x - 1) - y*(x^2 + 1)
            sage: q = (x^2 + 6)*(y - 1) - x*(y^2 + 1)
            sage: p.subresultants(q, y)
            [2*x^6 - 22*x^5 + 102*x^4 - 274*x^3 + 488*x^2 - 552*x + 288,
             -x^3 - x^2*y + 6*x^2 + 5*x*y - 11*x - 6*y + 6]
            sage: p.subresultants(q, x)
            [2*y^6 - 22*y^5 + 102*y^4 - 274*y^3 + 488*y^2 - 552*y + 288,
             x*y^2 + y^3 - 5*x*y - 6*y^2 + 6*x + 11*y - 6]

        """
        R = self.parent()
        if variable is None:
            x = R.gen(0)
        else:
            x = variable
        p = self.polynomial(x)
        q = other.polynomial(x)
        return [R(f) for f in  p.subresultants(q)]

    def macaulay_resultant(self, *args):
        r"""
        This is an implementation of the Macaulay Resultant. It computes
        the resultant of universal polynomials as well as polynomials
        with constant coefficients. This is a project done in
        sage days 55. It's based on the implementation in Maple by
        Manfred Minimair, which in turn is based on the references [CLO], [Can], [Mac].
        It calculates the Macaulay resultant for a list of Polynomials,
        up to sign!

        AUTHORS:

        - Hao Chen, Solomon Vishkautsan (7-2014)

        INPUT:

        - ``args`` -- a list of `n-1` homogeneous polynomials in `n` variables.
                  works when ``args[0]`` is the list of polynomials,
                  or ``args`` is itself the list of polynomials

        OUTPUT:

        - the macaulay resultant

        EXAMPLES:

        The number of polynomials has to match the number of variables::

            sage: R.<x,y,z> = PolynomialRing(QQ,3)
            sage: y.macaulay_resultant(x+z)                                                                             # optional - sage.modules
            Traceback (most recent call last):
            ...
            TypeError: number of polynomials(= 2) must equal number of variables (= 3)

        The polynomials need to be all homogeneous::

            sage: R.<x,y,z> = PolynomialRing(QQ,3)
            sage: y.macaulay_resultant([x+z, z+x^3])                                                                    # optional - sage.modules
            Traceback (most recent call last):
            ...
            TypeError: resultant for non-homogeneous polynomials is not supported

        All polynomials must be in the same ring::

            sage: R.<x,y,z> = PolynomialRing(QQ,3)
            sage: S.<x,y> = PolynomialRing(QQ, 2)
            sage: y.macaulay_resultant(z+x, z)                                                                          # optional - sage.modules
            Traceback (most recent call last):
            ...
            TypeError: not all inputs are polynomials in the calling ring

        The following example recreates Proposition 2.10 in Ch.3 of Using Algebraic Geometry::

            sage: K.<x,y> = PolynomialRing(ZZ, 2)
            sage: flist, R = K._macaulay_resultant_universal_polynomials([1,1,2])
            sage: flist[0].macaulay_resultant(flist[1:])                                                                # optional - sage.modules
            u2^2*u4^2*u6 - 2*u1*u2*u4*u5*u6 + u1^2*u5^2*u6 - u2^2*u3*u4*u7 + u1*u2*u3*u5*u7 + u0*u2*u4*u5*u7 - u0*u1*u5^2*u7 + u1*u2*u3*u4*u8 - u0*u2*u4^2*u8 - u1^2*u3*u5*u8 + u0*u1*u4*u5*u8 + u2^2*u3^2*u9 - 2*u0*u2*u3*u5*u9 + u0^2*u5^2*u9 - u1*u2*u3^2*u10 + u0*u2*u3*u4*u10 + u0*u1*u3*u5*u10 - u0^2*u4*u5*u10 + u1^2*u3^2*u11 - 2*u0*u1*u3*u4*u11 + u0^2*u4^2*u11

        The following example degenerates into the determinant of a `3*3` matrix::

            sage: K.<x,y> = PolynomialRing(ZZ, 2)
            sage: flist, R = K._macaulay_resultant_universal_polynomials([1,1,1])
            sage: flist[0].macaulay_resultant(flist[1:])                                                                # optional - sage.modules
            -u2*u4*u6 + u1*u5*u6 + u2*u3*u7 - u0*u5*u7 - u1*u3*u8 + u0*u4*u8

        The following example is by Patrick Ingram (:arxiv:`1310.4114`)::

            sage: U = PolynomialRing(ZZ,'y',2); y0,y1 = U.gens()
            sage: R = PolynomialRing(U,'x',3); x0,x1,x2 = R.gens()
            sage: f0 = y0*x2^2 - x0^2 + 2*x1*x2
            sage: f1 = y1*x2^2 - x1^2 + 2*x0*x2
            sage: f2 = x0*x1 - x2^2
            sage: f0.macaulay_resultant(f1,f2)                                                                          # optional - sage.modules
            y0^2*y1^2 - 4*y0^3 - 4*y1^3 + 18*y0*y1 - 27

        a simple example with constant rational coefficients::

            sage: R.<x,y,z,w> = PolynomialRing(QQ, 4)
            sage: w.macaulay_resultant([z, y, x])                                                                       # optional - sage.modules
            1

        an example where the resultant vanishes::

            sage: R.<x,y,z> = PolynomialRing(QQ, 3)
            sage: (x+y).macaulay_resultant([y^2, x])                                                                    # optional - sage.modules
            0

        an example of bad reduction at a prime ``p = 5``::

            sage: R.<x,y,z> = PolynomialRing(QQ, 3)
            sage: y.macaulay_resultant([x^3 + 25*y^2*x, 5*z])                                                           # optional - sage.modules
            125

        The input can given as an unpacked list of polynomials::

            sage: R.<x,y,z> = PolynomialRing(QQ, 3)
            sage: y.macaulay_resultant(x^3 + 25*y^2*x, 5*z)                                                             # optional - sage.modules
            125

        an example when the coefficients live in a finite field::

            sage: F = FiniteField(11)                                                                                   # optional - sage.libs.pari
            sage: R.<x,y,z,w> = PolynomialRing(F, 4)                                                                    # optional - sage.libs.pari
            sage: z.macaulay_resultant([x^3, 5*y, w])                                                                   # optional - sage.libs.pari sage.modules
            4

        example when the denominator in the algorithm vanishes(in this case
        the resultant is the constant term of the quotient of
        char polynomials of numerator/denominator)::

            sage: R.<x,y,z> = PolynomialRing(QQ, 3)
            sage: y.macaulay_resultant([x + z, z^2])                                                                      # optional - sage.modules
            -1

        when there are only 2 polynomials, macaulay resultant degenerates to the traditional resultant::

            sage: R.<x> = PolynomialRing(QQ, 1)
            sage: f =  x^2+1; g = x^5 + 1
            sage: fh = f.homogenize()
            sage: gh = g.homogenize()
            sage: RH = fh.parent()
            sage: f.resultant(g) == fh.macaulay_resultant(gh)                                                             # optional - sage.modules
            True

        """
        if len(args) == 1 and isinstance(args[0],list):
            return self.parent().macaulay_resultant(self, *args[0])
        return self.parent().macaulay_resultant(self, *args)

    def denominator(self):
        """
        Return a denominator of self.

        First, the lcm of the denominators of the entries of self
        is computed and returned. If this computation fails, the
        unit of the parent of self is returned.

        Note that some subclasses may implement its own denominator
        function.

        .. warning::

           This is not the denominator of the rational function
           defined by self, which would always be 1 since self is a
           polynomial.

        EXAMPLES:

        First we compute the denominator of a polynomial with
        integer coefficients, which is of course 1.

        ::

            sage: R.<x,y> = ZZ[]
            sage: f = x^3 + 17*y + x + y
            sage: f.denominator()
            1

        Next we compute the denominator of a polynomial over a number field.

        ::

            sage: R.<x,y> = NumberField(symbolic_expression(x^2+3),'a')['x,y']                      # optional - sage.rings.number_field sage.symbolic
            sage: f = (1/17)*x^19 + (1/6)*y - (2/3)*x + 1/3; f                                      # optional - sage.rings.number_field sage.symbolic
            1/17*x^19 - 2/3*x + 1/6*y + 1/3
            sage: f.denominator()                                                                   # optional - sage.rings.number_field sage.symbolic
            102

        Finally, we try to compute the denominator of a polynomial with
        coefficients in the real numbers, which is a ring whose elements do
        not have a denominator method.

        ::

            sage: R.<a,b,c> = RR[]
            sage: f = a + b + RR('0.3'); f
            a + b + 0.300000000000000
            sage: f.denominator()
            1.00000000000000

        Check that the denominator is an element over the base whenever the base
        has no denominator function. This closes :trac:`9063`::

            sage: R.<a,b,c> = GF(5)[]                                                               # optional - sage.libs.pari
            sage: x = R(0)                                                                          # optional - sage.libs.pari
            sage: x.denominator()                                                                   # optional - sage.libs.pari
            1
            sage: type(x.denominator())                                                             # optional - sage.libs.pari
            <class 'sage.rings.finite_rings.integer_mod.IntegerMod_int'>
            sage: type(a.denominator())                                                             # optional - sage.libs.pari
            <class 'sage.rings.finite_rings.integer_mod.IntegerMod_int'>
            sage: from sage.rings.polynomial.multi_polynomial_element import MPolynomial
            sage: isinstance(a / b, MPolynomial)                                                    # optional - sage.libs.pari
            False
            sage: isinstance(a.numerator() / a.denominator(), MPolynomial)                          # optional - sage.libs.pari
            True
        """
        if self.degree() == -1:
            return self.base_ring().one()
        x = self.coefficients()
        try:
            d = x[0].denominator()
            for y in x:
                d = d.lcm(y.denominator())
            return d
        except(AttributeError):
            return self.base_ring().one()

    def numerator(self):
        """
        Return a numerator of self computed as self * self.denominator()

        Note that some subclasses may implement its own numerator
        function.

        .. warning::

           This is not the numerator of the rational function
           defined by self, which would always be self since self is a
           polynomial.

        EXAMPLES:

        First we compute the numerator of a polynomial with
        integer coefficients, which is of course self.

        ::

            sage: R.<x, y> = ZZ[]
            sage: f = x^3 + 17*x + y + 1
            sage: f.numerator()
            x^3 + 17*x + y + 1
            sage: f == f.numerator()
            True

        Next we compute the numerator of a polynomial over a number field.

        ::

            sage: R.<x,y> = NumberField(symbolic_expression(x^2+3), 'a')['x,y']                     # optional - sage.rings.number_field sage.symbolic
            sage: f = (1/17)*y^19 - (2/3)*x + 1/3; f                                                # optional - sage.rings.number_field sage.symbolic
            1/17*y^19 - 2/3*x + 1/3
            sage: f.numerator()                                                                     # optional - sage.rings.number_field sage.symbolic
            3*y^19 - 34*x + 17
            sage: f == f.numerator()                                                                # optional - sage.rings.number_field sage.symbolic
            False

        We try to compute the numerator of a polynomial with coefficients in
        the finite field of 3 elements.

        ::

            sage: K.<x,y,z> = GF(3)['x, y, z']                                                                          # optional - sage.libs.pari
            sage: f = 2*x*z + 2*z^2 + 2*y + 1; f                                                                        # optional - sage.libs.pari
            -x*z - z^2 - y + 1
            sage: f.numerator()                                                                                         # optional - sage.libs.pari
            -x*z - z^2 - y + 1

        We check that the computation the numerator and denominator
        are valid

        ::

            sage: K = NumberField(symbolic_expression('x^3+2'), 'a')['x']['s,t']                    # optional - sage.rings.number_field sage.symbolic
            sage: f = K.random_element()                                                            # optional - sage.rings.number_field sage.symbolic
            sage: f.numerator() / f.denominator() == f                                              # optional - sage.rings.number_field sage.symbolic
            True
            sage: R = RR['x,y,z']
            sage: f = R.random_element()
            sage: f.numerator() / f.denominator() == f
            True
        """
        return self * self.denominator()

    def lift(self, I):
        """
        given an ideal ``I = (f_1,...,f_r)`` and some ``g (== self)`` in ``I``,
        find ``s_1,...,s_r`` such that ``g = s_1 f_1 + ... + s_r f_r``.

        EXAMPLES::

            sage: A.<x,y> = PolynomialRing(CC,2,order='degrevlex')
            sage: I = A.ideal([x^10 + x^9*y^2, y^8 - x^2*y^7 ])
            sage: f = x*y^13 + y^12
            sage: M = f.lift(I)
            sage: M
            [y^7, x^7*y^2 + x^8 + x^5*y^3 + x^6*y + x^3*y^4 + x^4*y^2 + x*y^5 + x^2*y^3 + y^4]
            sage: sum( map( mul , zip( M, I.gens() ) ) ) == f
            True
        """
        raise NotImplementedError

    def inverse_mod(self, I):
        """
        Returns an inverse of self modulo the polynomial ideal `I`,
        namely a multivariate polynomial `f` such that
        ``self * f - 1`` belongs to `I`.

        INPUT:
         - ``I`` -- an ideal of the polynomial ring in which self lives

        OUTPUT:

         - a multivariate polynomial representing the inverse of ``f`` modulo ``I``

        EXAMPLES::

           sage: R.<x1,x2> = QQ[]
           sage: I = R.ideal(x2**2 + x1 - 2, x1**2 - 1)
           sage: f = x1 + 3*x2^2; g = f.inverse_mod(I); g                                           # optional - sage.libs.singular
           1/16*x1 + 3/16
           sage: (f*g).reduce(I)                                                                    # optional - sage.libs.singular
           1

        Test a non-invertible element::

           sage: R.<x1,x2> = QQ[]
           sage: I = R.ideal(x2**2 + x1 - 2, x1**2 - 1)
           sage: f = x1 + x2
           sage: f.inverse_mod(I)                                                                   # optional - sage.libs.singular
           Traceback (most recent call last):
           ...
           ArithmeticError: element is non-invertible
        """
        P = self.parent()
        B  = I.gens()
        try:
            XY = P.one().lift((self,) + tuple(B))
            return P(XY[0])
        except ValueError:
            raise ArithmeticError("element is non-invertible")

    def weighted_degree(self, *weights):
        """
        Return the weighted degree of ``self``, which is the maximum weighted
        degree of all monomials in ``self``; the weighted degree of a monomial
        is the sum of all powers of the variables in the monomial, each power
        multiplied with its respective weight in ``weights``.

        This method is given for convenience. It is faster to use polynomial
        rings with weighted term orders and the standard ``degree`` function.

        INPUT:

        - ``weights`` - Either individual numbers, an iterable or a dictionary,
          specifying the weights of each variable. If it is a dictionary, it
          maps each variable of ``self`` to its weight. If it is a sequence of
          individual numbers or a tuple, the weights are specified in the order
          of the generators as given by ``self.parent().gens()``:

        EXAMPLES::

            sage: R.<x,y,z> = GF(7)[]                                                               # optional - sage.libs.pari
            sage: p = x^3 + y + x*z^2                                                               # optional - sage.libs.pari
            sage: p.weighted_degree({z:0, x:1, y:2})                                                # optional - sage.libs.pari
            3
            sage: p.weighted_degree(1, 2, 0)                                                        # optional - sage.libs.pari
            3
            sage: p.weighted_degree((1, 4, 2))                                                      # optional - sage.libs.pari
            5
            sage: p.weighted_degree((1, 4, 1))                                                      # optional - sage.libs.pari
            4
            sage: p.weighted_degree(2**64, 2**50, 2**128)                                           # optional - sage.libs.pari
            680564733841876926945195958937245974528
            sage: q = R.random_element(100, 20) #random                                             # optional - sage.libs.pari
            sage: q.weighted_degree(1, 1, 1) == q.total_degree()                                    # optional - sage.libs.pari
            True

        You may also work with negative weights

        ::

            sage: p.weighted_degree(-1, -2, -1)                                                     # optional - sage.libs.pari
            -2

        Note that only integer weights are allowed

        ::

            sage: p.weighted_degree(x, 1, 1)                                                        # optional - sage.libs.pari
            Traceback (most recent call last):
            ...
            TypeError: unable to convert non-constant polynomial x to Integer Ring
            sage: p.weighted_degree(2/1, 1, 1)                                                      # optional - sage.libs.pari
            6

        The ``weighted_degree`` coincides with the ``degree`` of a weighted
        polynomial ring, but the later is faster.

        ::

            sage: K = PolynomialRing(QQ, 'x,y', order=TermOrder('wdegrevlex', (2,3)))
            sage: p = K.random_element(10)
            sage: p.degree() == p.weighted_degree(2,3)
            True

        TESTS::

            sage: R = PolynomialRing(QQ, 'a', 5)
            sage: f = R.random_element(terms=20)
            sage: w = random_vector(ZZ,5)
            sage: d1 = f.weighted_degree(w)
            sage: d2 = (f*1.0).weighted_degree(w)
            sage: d1 == d2
            True
        """
        if self.is_zero():
            #Corner case, note that the degree of zero is an Integer
            return Integer(-1)

        if len(weights) ==  1:
            # First unwrap it if it is given as one element argument
            weights = weights[0]

        if isinstance(weights, dict):
            weights = [weights[g] for g in self.parent().gens()]

        weights = [Integer(w) for w in weights]

        # Go through each monomial, calculating the weight
        cdef int n = self.parent().ngens()
        cdef int i, j
        cdef Integer deg
        cdef Integer l
        cdef tuple m
        A = self.exponents(as_ETuples=False)
        l = Integer(0)
        m = <tuple>(A[0])
        for i in range(n):
            l += weights[i]*m[i]
        deg = l
        for j in range(1,len(A)):
            l = Integer(0)
            m = <tuple>A[j]
            for i in range(n):
                l += weights[i]*m[i]
            if deg < l:
                deg = l
        return deg

    def gcd(self, other):
        """
        Return a greatest common divisor of this polynomial and ``other``.

        INPUT:

        - ``other`` -- a polynomial with the same parent as this polynomial

        EXAMPLES::

            sage: Q.<z> = Frac(QQ['z'])
            sage: R.<x,y> = Q[]
            sage: r = x*y - (2*z-1)/(z^2+z+1) * x + y/z
            sage: p = r * (x + z*y - 1/z^2)
            sage: q = r * (x*y*z + 1)
            sage: gcd(p,q)
            (z^3 + z^2 + z)*x*y + (-2*z^2 + z)*x + (z^2 + z + 1)*y

        Polynomials over polynomial rings are converted to a simpler polynomial
        ring with all variables to compute the gcd::

            sage: A.<z,t> = ZZ[]
            sage: B.<x,y> = A[]
            sage: r = x*y*z*t+1
            sage: p = r * (x - y + z - t + 1)
            sage: q = r * (x*z - y*t)
            sage: gcd(p,q)
            z*t*x*y + 1
            sage: _.parent()
            Multivariate Polynomial Ring in x, y over Multivariate Polynomial Ring in z, t over Integer Ring

        Some multivariate polynomial rings have no gcd implementation::

            sage: R.<x,y> =GaussianIntegers()[]
            sage: x.gcd(x)
            Traceback (most recent call last):
            ...
            NotImplementedError: GCD is not implemented for multivariate polynomials over Gaussian Integers in Number Field in I with defining polynomial x^2 + 1 with I = 1*I

        TESTS::

            sage: Pol = QQ['x']['x','y']
            sage: Pol.one().gcd(1)
            1
        """
        flatten = self._parent.flattening_morphism()
        tgt = flatten.codomain()
        if tgt is not self._parent and tgt._has_singular:
            g = flatten(self).gcd(flatten(other))
            return flatten.section()(g)

        try:
            self._parent._singular_().set_ring()
            g = self._singular_().gcd(other._singular_())
            return self._parent(g)
        except (TypeError, AttributeError):
            pass

        x = self._parent.gens()[-1]
        uniself = self.polynomial(x)
        unibase = uniself.base_ring()
        try:
            doit = unibase._gcd_univariate_polynomial
        except AttributeError:
            raise NotImplementedError("GCD is not implemented for multivariate polynomials over {}".format(self._parent._mpoly_base_ring()))
        else:
            return self.parent()(doit(uniself, other.polynomial(x)))

    def nth_root(self, n):
        r"""
        Return a `n`-th root of this element.

        If there is no such root, a ``ValueError`` is raised.

        EXAMPLES::

            sage: R.<x,y,z> = QQ[]
            sage: a = 32 * (x*y + 1)^5 * (x+y+z)^5
            sage: a.nth_root(5)
            2*x^2*y + 2*x*y^2 + 2*x*y*z + 2*x + 2*y + 2*z
            sage: b = x + 2*y + 3*z
            sage: b.nth_root(42)
            Traceback (most recent call last):
            ...
            ValueError: not a 42nd power

            sage: R.<x,y> = QQ[]
            sage: S.<z,t> = R[]
            sage: T.<u,v> = S[]
            sage: p = (1 + x*u + y + v) * (1 + z*t)
            sage: (p**3).nth_root(3)
            (x*z*t + x)*u + (z*t + 1)*v + (y + 1)*z*t + y + 1
            sage: (p**3).nth_root(3).parent() is p.parent()
            True
            sage: ((1+x+z+t)**2).nth_root(3)
            Traceback (most recent call last):
            ...
            ValueError: not a 3rd power
        """
        R = self.parent()
        phi = R.flattening_morphism()
        S = phi.codomain()
        p = phi(self)

        V = p.variables()
        if not V:
            # constant
            root = self.constant_coefficient().nth_root(n)
            return phi.section()(S(root))
        elif len(V) == 1:
            # univariate
            U = PolynomialRing(S.base_ring(), str(V[0]))
            pU = U(p)
        else:
            # specialize one variable
            # (in order to call the univariate case)
            U0 = PolynomialRing(S.base_ring(), [str(v) for v in V[:-1]])
            U = U0[str(V[-1])]
            pU = U(p)

        # recursive call
        root = pU.nth_root(n)
        return phi.section()(S(root))

    def is_square(self, root=False):
        r"""
        Test whether this polynomial is a square root.

        INPUT:

        - ``root`` - if set to ``True`` return a pair ``(True, root)``
          where ``root`` is a square root or ``(False, None)`` if
          it is not a square.

        EXAMPLES::

            sage: R.<a,b> = QQ[]
            sage: a.is_square()
            False
            sage: ((1+a*b^2)^2).is_square()
            True
            sage: ((1+a*b^2)^2).is_square(root=True)
            (True, a*b^2 + 1)
        """
        try:
            sqrt = self.nth_root(2)
        except ValueError:
            return (False,None) if root else False
        else:
            return (True,sqrt) if root else True

    def specialization(self, D=None, phi=None):
        r"""
        Specialization of this polynomial.

        Given a family of polynomials defined over a polynomial ring. A specialization
        is a particular member of that family. The specialization can be specified either
        by a dictionary or a :class:`SpecializationMorphism`.

        INPUT:

        - ``D`` -- dictionary (optional)

        - ``phi`` -- SpecializationMorphism (optional)

        OUTPUT: a new polynomial

        EXAMPLES::

            sage: R.<c> = PolynomialRing(QQ)
            sage: S.<x,y> = PolynomialRing(R)
            sage: F = x^2 + c*y^2
            sage: F.specialization({c:2})
            x^2 + 2*y^2

        ::

            sage: S.<a,b> = PolynomialRing(QQ)
            sage: P.<x,y,z> = PolynomialRing(S)
            sage: RR.<c,d> = PolynomialRing(P)
            sage: f = a*x^2 + b*y^3 + c*y^2 - b*a*d + d^2 - a*c*b*z^2
            sage: f.specialization({a:2, z:4, d:2})
            (y^2 - 32*b)*c + b*y^3 + 2*x^2 - 4*b + 4

        Check that we preserve multi- versus uni-variate::

            sage: R.<l> = PolynomialRing(QQ, 1)
            sage: S.<k> = PolynomialRing(R)
            sage: K.<a, b, c> = PolynomialRing(S)
            sage: F = a*k^2 + b*l + c^2
            sage: F.specialization({b:56, c:5}).parent()
            Univariate Polynomial Ring in a over Univariate Polynomial Ring in k
            over Multivariate Polynomial Ring in l over Rational Field
        """
        if D is None:
            if phi is None:
                raise ValueError("either the dictionary or the specialization must be provided")
        else:
            from sage.rings.polynomial.flatten import SpecializationMorphism
            phi = SpecializationMorphism(self.parent(),D)
        return phi(self)

    def reduced_form(self, **kwds):
        r"""
        Return a reduced form of this polynomial.

        The algorithm is from Stoll and Cremona's "On the Reduction Theory of
        Binary Forms" [CS2003]_. This takes a two variable homogeneous polynomial and
        finds a reduced form. This is a `SL(2,\ZZ)`-equivalent binary form
        whose covariant in the upper half plane is in the fundamental domain.
        If the polynomial has multiple roots, they are removed and the algorithm
        is applied to the portion without multiple roots.

        This reduction should also minimize the sum of the squares of the coefficients,
        but this is not always the case.  By default the coefficient minimizing
        algorithm in [HS2018]_ is applied. The coefficients can be minimized
        either with respect to the sum of their squares or the maximum of their
        global heights.

        A portion of the algorithm uses Newton's method to find a solution to
        a system of equations. If Newton's method fails to converge to a point
        in the upper half plane, the function will use the less precise `z_0`
        covariant from the `Q_0` form as defined on page 7 of [CS2003]_.
        Additionally, if this polynomial has
        a root with multiplicity at least half the total degree of the polynomial,
        then we must also use the `z_0` covariant. See [CS2003]_ for details.

        Note that, if the covariant is within ``error_limit`` of the boundary
        but outside the fundamental domain, our function will erroneously move
        it to within the fundamental domain, hence our conjugation will be off
        by 1. If you don't want this to happen, decrease your ``error_limit``
        and increase your precision.

        Implemented by Rebecca Lauren Miller as part of GSOC 2016. Smallest
        coefficients added by Ben Hutz July 2018.

        INPUT:

        keywords:

        - ``prec`` --  integer, sets the precision (default:300)

        - ``return_conjugation`` -- boolean. Returns element of `SL(2, \ZZ)` (default:True)

        - ``error_limit`` -- sets the error tolerance (default:0.000001)

        - ``smallest_coeffs`` -- (default: True), boolean, whether to find the
          model with smallest coefficients

        - ``norm_type`` -- either ``'norm'`` or ``'height'``. What type of norm
          to use for smallest coefficients

        - ``emb`` -- (optional) embedding of based field into CC

        OUTPUT:

            - a polynomial (reduced binary form)

            - a matrix (element of `SL(2, \ZZ)`)

        TODO: When Newton's Method doesn't converge to a root in the upper half plane.
            Now we just return z0. It would be better to modify and find the unique root
            in the upper half plane.

        EXAMPLES::

            sage: R.<x,h> = PolynomialRing(QQ)
            sage: f = 19*x^8 - 262*x^7*h + 1507*x^6*h^2 - 4784*x^5*h^3 + 9202*x^4*h^4\
             -10962*x^3*h^5 + 7844*x^2*h^6 - 3040*x*h^7 + 475*h^8
            sage: f.reduced_form(prec=200, smallest_coeffs=False)                                                       # optional - sage.modules
            (
            -x^8 - 2*x^7*h + 7*x^6*h^2 + 16*x^5*h^3 + 2*x^4*h^4 - 2*x^3*h^5 + 4*x^2*h^6 - 5*h^8,
            <BLANKLINE>
            [ 1 -2]
            [ 1 -1]
            )

        An example where the multiplicity is too high::

            sage: R.<x,y> = PolynomialRing(QQ)
            sage: f = x^3 + 378666*x^2*y - 12444444*x*y^2 + 1234567890*y^3
            sage: j = f * (x-545*y)^9
            sage: j.reduced_form(prec=200, smallest_coeffs=False)                                                       # optional - sage.modules
            Traceback (most recent call last):
            ...
            ValueError: cannot have a root with multiplicity >= 12/2

        An example where Newton's Method does not find the right root::

            sage: R.<x,y> = PolynomialRing(QQ)
            sage: F = x^6 + 3*x^5*y - 8*x^4*y^2 - 2*x^3*y^3 - 44*x^2*y^4 - 8*x*y^5
            sage: F.reduced_form(smallest_coeffs=False, prec=400)                                                       # optional - sage.modules
            Traceback (most recent call last):
            ...
            ArithmeticError: Newton's method converged to z not in the upper half plane

        An example with covariant on the boundary, therefore a non-unique form::

            sage: R.<x,y> = PolynomialRing(QQ)
            sage: F = 5*x^2*y - 5*x*y^2 - 30*y^3
            sage: F.reduced_form(smallest_coeffs=False)                                                                 # optional - sage.modules
            (
                                        [1 1]
            5*x^2*y + 5*x*y^2 - 30*y^3, [0 1]
            )

        An example where precision needs to be increased::

            sage: R.<x,y> = PolynomialRing(QQ)
            sage: F=-16*x^7 - 114*x^6*y - 345*x^5*y^2 - 599*x^4*y^3 - 666*x^3*y^4 - 481*x^2*y^5 - 207*x*y^6 - 40*y^7
            sage: F.reduced_form(prec=50, smallest_coeffs=False)                                                        # optional - sage.modules
            Traceback (most recent call last):
            ...
<<<<<<< HEAD
            ValueError: accuracy of Newton's root not within tolerance(0.0000124... > 1e-06), increase precision
            sage: F.reduced_form(prec=100, smallest_coeffs=False)                                                       # optional - sage.modules
=======
            ValueError: accuracy of Newton's root not within tolerance(0.000012... > 1e-06), increase precision
            sage: F.reduced_form(prec=100, smallest_coeffs=False)
>>>>>>> 15315e36
            (
                                                                  [-1 -1]
            -x^5*y^2 - 24*x^3*y^4 - 3*x^2*y^5 - 2*x*y^6 + 16*y^7, [ 1  0]
            )

        ::

            sage: R.<x,y> = PolynomialRing(QQ)
            sage: F = - 8*x^4 - 3933*x^3*y - 725085*x^2*y^2 - 59411592*x*y^3 - 1825511633*y^4
            sage: F.reduced_form(return_conjugation=False)                                                              # optional - sage.modules
            x^4 + 9*x^3*y - 3*x*y^3 - 8*y^4

        ::

            sage: R.<x,y> = QQ[]
            sage: F = -2*x^3 + 2*x^2*y + 3*x*y^2 + 127*y^3
            sage: F.reduced_form()                                                                                      # optional - sage.modules
            (
                                                   [1 4]
            -2*x^3 - 22*x^2*y - 77*x*y^2 + 43*y^3, [0 1]
            )

        ::

            sage: R.<x,y> = QQ[]
            sage: F = -2*x^3 + 2*x^2*y + 3*x*y^2 + 127*y^3
            sage: F.reduced_form(norm_type='height')                                                                    # optional - sage.modules
            (
                                                    [5 4]
            -58*x^3 - 47*x^2*y + 52*x*y^2 + 43*y^3, [1 1]
            )

        ::

            sage: R.<x,y,z> = PolynomialRing(QQ)
            sage: F = x^4 + x^3*y*z + y^2*z
            sage: F.reduced_form()                                                                                      # optional - sage.modules
            Traceback (most recent call last):
            ...
            ValueError: (=x^3*y*z + x^4 + y^2*z) must have two variables

        ::

            sage: R.<x,y> = PolynomialRing(ZZ)
            sage: F = - 8*x^6 - 3933*x^3*y - 725085*x^2*y^2 - 59411592*x*y^3 - 99*y^6
            sage: F.reduced_form(return_conjugation=False)                                                              # optional - sage.modules
            Traceback (most recent call last):
            ...
            ValueError: (=-8*x^6 - 99*y^6 - 3933*x^3*y - 725085*x^2*y^2 -
            59411592*x*y^3) must be homogeneous

        ::

            sage: R.<x,y> = PolynomialRing(RR)
            sage: F = 217.992172373276*x^3 + 96023.1505442490*x^2*y + 1.40987971253579e7*x*y^2\
            + 6.90016027113216e8*y^3
            sage: F.reduced_form(smallest_coeffs=False) # tol 1e-8                                                      # optional - sage.modules
            (
            -39.5673942565918*x^3 + 111.874026298523*x^2*y + 231.052762985229*x*y^2 - 138.380829811096*y^3,
            <BLANKLINE>
            [-147 -148]
            [   1    1]
            )

        ::

            sage: R.<x,y> = PolynomialRing(CC)
            sage: F = (0.759099196558145 + 0.845425869641446*CC.0)*x^3 + (84.8317207268542 + 93.8840848648033*CC.0)*x^2*y\
            + (3159.07040755858 + 3475.33037377779*CC.0)*x*y^2 + (39202.5965389079 + 42882.5139724962*CC.0)*y^3
            sage: F.reduced_form(smallest_coeffs=False) # tol 1e-11                                                     # optional - sage.modules
            (
            (-0.759099196558145 - 0.845425869641446*I)*x^3 + (-0.571709908900118 - 0.0418133346027929*I)*x^2*y
            + (0.856525964330103 - 0.0721403997649759*I)*x*y^2 + (-0.965531044130330 + 0.754252314465703*I)*y^3,
            <BLANKLINE>
            [-1 37]
            [ 0 -1]
            )
        """
        from sage.matrix.constructor import matrix
        from sage.modules.free_module_element import vector
        from sage.rings.complex_interval_field import ComplexIntervalField
        from sage.rings.real_mpfr import RealField

        if self.parent().ngens() != 2:
            raise ValueError("(=%s) must have two variables"%self)
        if not self.is_homogeneous():
            raise ValueError("(=%s) must be homogeneous"%self)

        prec = kwds.get('prec', 300)
        return_conjugation  =kwds.get('return_conjugation', True)
        error_limit = kwds.get('error_limit', 0.000001)
        emb = kwds.get('emb', None)

        # getting a numerical approximation of the roots of our polynomial
        CF = ComplexIntervalField(prec=prec) # keeps trac of our precision error
        RF = RealField(prec=prec)
        R = self.parent()
        x,y = R.gens()

        # finding quadratic Q_0, gives us our covariant, z_0
        from sage.rings.polynomial.binary_form_reduce import covariant_z0
        try:
            z, th = covariant_z0(self, prec=prec, emb=emb, z0_cov=True)
        except ValueError:# multiple roots
            F = self.lc()*prod([p for p,e in self.factor()])
            z, th = covariant_z0(F, prec=prec, emb=emb, z0_cov=True)
        z = CF(z)
        # this moves z_0 to our fundamental domain using the three steps laid
        # out in the algorithm by [CS2003]
        # this is found in section 5 of their paper
        M = matrix(QQ, [[1,0], [0,1]]) # used to keep track of how our z is moved.
        zc = z.center()
        while zc.real() < RF(-0.5) or zc.real() >= RF(0.5) or (zc.real() <= RF(0) and zc.abs() < RF(1))\
         or (zc.real() > RF(0) and zc.abs() <= RF(1)):
            if (zc.real() < RF(-0.5)) or (zc.real() >= RF(0.5)):
                # moves z into fundamental domain by m
                m = zc.real().round() # finds amount to move z's real part by
                Qm = QQ(m)
                M = M * matrix(QQ, [[1,Qm], [0,1]]) # move
                z -= m  # M.inverse()*z is supposed to move z by m
            elif (zc.real() <= RF(0) and zc.abs() < RF(1)) or (zc.real() > RF(0) and zc.abs() <= RF(1)): # flips z
                z = -1/z
                M = M * matrix(QQ, [[0,-1], [1,0]])# multiply on left because we are taking inverse matrices
            zc = z.center()

        smallest_coeffs = kwds.get('smallest_coeffs', True)
        if smallest_coeffs:
            # since we are searching anyway, don't need the 'true' reduced covariant
            from sage.rings.polynomial.binary_form_reduce import smallest_poly
            norm_type = kwds.get('norm_type', 'norm')
            sm_F, sm_m = smallest_poly(self(tuple(M * vector([x,y]))), prec=prec, norm_type=norm_type, emb=emb)
            M = M*sm_m
        else:
            # solve the minimization problem for 'true' covariant
            z, th = covariant_z0(self(tuple(M * vector([x,y]))), prec=prec, emb=emb)
            z = CF(z)
            zc = z.center()
            # moves our z to fundamental domain as before
            while zc.real() < RF(-0.5) or zc.real() >= RF(0.5) or (zc.real() <= RF(0) and zc.abs() < RF(1))\
             or (zc.real() > RF(0) and zc.abs() <= RF(1)):
                if (zc.real() < RF(-0.5)) or (zc.real() >= RF(0.5)):
                    # moves z into fundamental domain by m
                    m = zc.real().round() # finds amount to move z's real part by
                    Qm = QQ(m)
                    M = M * matrix(QQ, [[1,Qm], [0,1]]) # move
                    z -= m  # M.inverse()*z is supposed to move z by m
                elif (zc.real() <= RF(0) and zc.abs() < RF(1)) or (zc.real() > RF(0) and zc.abs() <= RF(1)): # flips z
                    z = -1/z
                    M = M * matrix(QQ, [[0,-1], [1,0]])# multiply on left because we are taking inverse matrices
                zc = z.center()

        if return_conjugation:
            return (self(tuple(M * vector([x,y]))), M)
        return self(tuple(M * vector([x,y])))

    def is_unit(self):
        r"""
        Return ``True`` if ``self`` is a unit, that is, has a
        multiplicative inverse.

        EXAMPLES::

            sage: R.<x,y> = QQbar[]                                                                 # optional - sage.rings.number_field
            sage: (x + y).is_unit()                                                                 # optional - sage.rings.number_field
            False
            sage: R(0).is_unit()                                                                    # optional - sage.rings.number_field
            False
            sage: R(-1).is_unit()                                                                   # optional - sage.rings.number_field
            True
            sage: R(-1 + x).is_unit()                                                               # optional - sage.rings.number_field
            False
            sage: R(2).is_unit()                                                                    # optional - sage.rings.number_field
            True

        Check that :trac:`22454` is fixed::

            sage: _.<x,y> = Zmod(4)[]
            sage: (1 + 2*x).is_unit()
            True
            sage: (x*y).is_unit()
            False
            sage: _.<x,y> = Zmod(36)[]
            sage: (7+ 6*x + 12*y - 18*x*y).is_unit()
            True

        """
        # EXERCISE (Atiyah-McDonald, Ch 1): Let `A[x]` be a polynomial
        # ring in one variable. Then `f=\sum a_i x^i \in A[x]` is a unit\
        # if and only if `a_0` is a unit and `a_1,\ldots, a_n` are nilpotent.
        # (Also noted in Dummit and Foote, "Abstract Algebra", 1991,
        # Section 7.3 Exercise 33).
        # Also f is nilpotent if and only if all a_i are nilpotent.
        # This generalizes easily to the multivariate case, by considering
        # K[x,y,...] as K[x][y]...
        if not self.constant_coefficient().is_unit():
            return False
        cdef dict d = self.dict()
        cdef ETuple zero_key = ETuple({}, int(self.parent().ngens()))
        d.pop(zero_key, None)
        return all(d[k].is_nilpotent() for k in d)

    def is_nilpotent(self):
        r"""
        Return ``True`` if ``self`` is nilpotent, i.e., some power of ``self``
        is 0.

        EXAMPLES::

            sage: R.<x,y> = QQbar[]                                                                 # optional - sage.rings.number_field
            sage: (x + y).is_nilpotent()                                                            # optional - sage.rings.number_field
            False
            sage: R(0).is_nilpotent()                                                               # optional - sage.rings.number_field
            True
            sage: _.<x,y> = Zmod(4)[]
            sage: (2*x).is_nilpotent()
            True
            sage: (2+y*x).is_nilpotent()
            False
            sage: _.<x,y> = Zmod(36)[]
            sage: (4+6*x).is_nilpotent()
            False
            sage: (6*x + 12*y + 18*x*y + 24*(x^2+y^2)).is_nilpotent()
            True
        """
        # EXERCISE (Atiyah-McDonald, Ch 1): Let `A[x]` be a polynomial
        # ring in one variable. Then `f=\sum a_i x^i \in A[x]` is
        # nilpotent if and only if `a_0,\ldots, a_n` are nilpotent.
        # (Also noted in Dummit and Foote, "Abstract Algebra", 1991,
        # Section 7.3 Exercise 33).
        # This generalizes easily to the multivariate case, by considering
        # K[x,y,...] as K[x][y]...
        d = self.dict()
        return all(c.is_nilpotent() for c in d.values())

    def _test_subs(self, tester=None, **options):
        r"""
        Run some tests using the ``subs`` method.

        TESTS::

            sage: R.<x,y> = QQbar[]                                                                 # optional - sage.rings.number_field
            sage: (x + y)._test_subs()                                                              # optional - sage.rings.number_field
        """
        if tester is None:
            tester = self._tester(**options)

        gens = self.parent().gens()

        if gens:
            # substituting all variables (in a polynomial ring with variables) with 0
            d = {str(gen): 0 for gen in gens}
            tester.assertEqual(self.subs(**d).parent(), self.parent().base_ring())

            # substituting all variables (in a polynomial ring with variables)
            # with elements of another ring
            from sage.rings.polynomial.polynomial_ring_constructor import PolynomialRing
            other = PolynomialRing(self.parent().base_ring(), 'other', len(gens))
            other_gens = other.gens()
            d = {str(gen): other_gen for gen, other_gen in zip(gens, other_gens)}
            tester.assertEqual(self.subs(**d).parent(), other)

        if len(gens) > 1:
            # substituting one variable (in a polynomial ring with variables) with 0
            d = {str(gens[0]): 0}
            tester.assertEqual(self.subs(**d).parent(), self.parent())

            # test error checking: partial substitution by elements
            # from another ring is not allowed
            d = {str(gens[0]): other_gens[0]}
            with tester.assertRaises((ValueError, TypeError)):
                self.subs(**d)

    def is_lorentzian(self, explain=False):
        r"""
        Return whether this is a Lorentzian polynomial.

        INPUT:

        - ``explain`` -- boolean (default: ``False``); if ``True``
          return a tuple whose first element is the boolean result of the test,
          and the second element is a string describing the reason the test failed,
          or ``None`` if the test succeeded.

        Lorentzian polynomials are a class of polynomials connected with the area
        of discrete convex analysis.  A polynomial `f` with positive real coefficients
        is Lorentzian if:

        - `f` is homogeneous;

        - the support of `f` is `M`-convex

        - `f` has degree less than `2`, or if its degree is at least two,
          the collection of sequential partial derivatives of `f` which are
          quadratic forms have Gram matrices with at most one positive eigenvalue.

        Note in particular that the zero polynomial is Lorentzian.  Examples of
        Lorentzian polynomials include homogeneous stable polynomials, volume
        polynomials of convex bodies and projective varieties, and Schur polynomials
        after renormalizing the coefficient of each monomial `x^\alpha` by `1/\alpha!`.

        EXAMPLES:

        Renormalized Schur polynomials are Lorentzian, but not in general if the
        renormalization is skipped::

            sage: P.<x,y> = QQ[]
            sage: p = (x^2 / 2) + x*y + (y^2 / 2)
            sage: p.is_lorentzian()
            True
            sage: p = x^2 + x*y + y^2
            sage: p.is_lorentzian()
            False

        Homogeneous linear forms and constant polynomials with positive
        coefficients are Lorentzian, as well as the zero polynomial::

            sage: p = x + 2*y
            sage: p.is_lorentzian()
            True
            sage: p = P(5)
            sage: p.is_lorentzian()
            True
            sage: P.zero().is_lorentzian()
            True

        Inhomogeneous polynomials and polynomials with negative coefficients
        are not Lorentzian::

            sage: p = x^2 + 2*x + y^2
            sage: p.is_lorentzian()
            False
            sage: p = 2*x^2 - y^2
            sage: p.is_lorentzian()
            False

        It is an error to check if a polynomial is Lorentzian if its base ring
        is not a subring of the real numbers, as the notion is not defined in
        this case::

            sage: Q.<z,w> = CC[]
            sage: q = z^2 + w^2
            sage: q.is_lorentzian()
            Traceback (most recent call last):
            ...
            NotImplementedError: is_lorentzian only implemented for real polynomials

        The method can give a reason for a polynomial failing to be Lorentzian::

            sage: p = x^2 + 2*x + y^2
            sage: p.is_lorentzian(explain=True)
            (False, 'inhomogeneous')

        REFERENCES:

        For full definitions and related discussion, see [BrHu2019]_ and
        [HMMS2019]_.  The second reference gives the characterization of
        Lorentzian polynomials applied in this implementation explicitly.
        """
        from sage.rings.imaginary_unit import I

        # function to handle return value when reason requested
        def result(val, explanation=None):
            return (val, explanation) if explain else val

        try:
            # this would better be handled by a category of RealFields()
            self.base_ring()(I)
        except (ValueError, TypeError):
            pass
        else:
            raise NotImplementedError("is_lorentzian only implemented for real polynomials")

        if self.is_zero():
            return result(True)

        if not self.is_homogeneous():
            return result(False, "inhomogeneous")

        if any(coeff < 0 for coeff in self.coefficients()):
            return result(False, "negative coefficient")

        # for degree <= 1, homogeneous with positive coefficients is sufficient
        if self.degree() <= 1:
            return result(True)

        # check support is M-convex
        if not _is_M_convex_(self.exponents()):
            return result(False, "not M-convex")

        # compute quadratic forms coming from a sequence of partial derivatives
        if self.degree() == 2:
            quadratic_derivs = set([self])
        else:
            from sage.combinat.integer_lists.invlex import IntegerListsLex

            gens = self.parent().gens()
            quadratic_derivs = set()
            multi_exponents = IntegerListsLex(self.degree() - 2, length=len(gens))
            for alpha in multi_exponents:
                # construct list [gen_1, exp_1, ..., gen_n, exp_n] for derivative function
                d_list = chain(*zip(gens, alpha))
                d = self.derivative(*d_list)
                quadratic_derivs.add(d)

        # check derivative quadratic forms have at most one positive eigenvalue
        for deriv in quadratic_derivs:
            from sage.quadratic_forms.quadratic_form import QuadraticForm
            G = QuadraticForm(deriv).Gram_matrix()
            spectrum = sorted(G.eigenvalues(), reverse=True)
            if len(spectrum) > 1 and spectrum[1] > 0:
                return result(False, "multiple positive eigenvalues")

        return result(True)


def _is_M_convex_(points):
    r"""
    Return whether ``points`` represents a set of integer lattice points
    which are M-convex.

    Utility function for method ``is_lorentzian``, which would more properly
    fit with code related to discrete convex geometry, generalized permutahedra,
    or polymatroids, which are not currently implemented in Sage.

    INPUT:

    - ``points`` -- iterable for a list of integer lattice points of the
      same dimension

    Examples of M-convex sets include the vertices of a matroid polytope, and the
    support sets of Schur polynomials.

    EXAMPLES:

    The following points represent the vertices of a matroid polytope (indicator
    vectors of the bases) of rank `2` on five elements::

        sage: from sage.rings.polynomial.multi_polynomial import _is_M_convex_
        sage: P = [[1,1,0,0], [1,0,1,0], [0,1,1,0], [0,1,0,1], [0,0,1,1]]
        sage: _is_M_convex_(P)
        True

    These points are the support of the Schur polynomial in three variables for
    the partition `(2,2)`::

        sage: P = [[2,2,0], [2,0,2], [0,2,2], [2,1,1], [1,2,1], [1,1,2]]
        sage: _is_M_convex_(P)
        True

    The following are not examples of `M`-convex sets of points::

        sage: P = [[1, 0, 0], [1, 1, 0], [1, 1, 1]]
        sage: _is_M_convex_(P)
        False

        sage: P = [[0, 1, 2], [2, 1]]
        sage: _is_M_convex_(P)
        Traceback (most recent call last):
        ...
        ValueError: input points are not the same dimension

        sage: P = [[0, 0.5, 1], [1, 1.5, 2]]
        sage: _is_M_convex_(P)
        Traceback (most recent call last):
        ...
        ValueError: input points are not integer lattice points

    REFERENCES:

    See [BrHu2019]_ for a definition of M-convexity.
    """
    points_set = set(map(tuple, points))
    if not points_set:
        return True
    dim = len(next(iter(points_set)))
    if any(len(p) != dim for p in points_set):
        raise ValueError("input points are not the same dimension")
    if any(entry not in ZZ for p in points_set for entry in p):
        raise ValueError("input points are not integer lattice points")
    for p1 in points_set:
        list_p1 = list(p1)
        for p2 in points_set:
            if p2 == p1:
                continue
            delta = list(x2 - x1 for x1, x2 in zip(p1, p2))
            for i in xrange(dim):
                if p2[i] > p1[i]:
                    # modify list_p1 to represent point p1 + e_i - e_j for various i, j
                    list_p1[i] += 1  # add e_i
                    # check exchange condition is satisfied by some index j
                    for j in xrange(dim):
                        if p2[j] < p1[j]:
                            list_p1[j] -= 1  # subtract e_j
                            exch = tuple(list_p1)  # p1 + e_i - e_j
                            list_p1[j] += 1  # add e_j again
                            if tuple(exch) in points_set:
                                break
                    else:
                        return False
                    list_p1[i] -= 1  # subtract e_i
                    # list_p1 should now have same entries as p1 again
    return True


cdef remove_from_tuple(e, int ind):
    w = list(e)
    del w[ind]
    if len(w) == 1:
        return w[0]
    else:
        return tuple(w)


cdef class MPolynomial_libsingular(MPolynomial):
    r"""
    Abstract base class for :class:`~sage.rings.polynomial.multi_polynomial_libsingular.MPolynomial_libsingular`

    This class is defined for the purpose of :func:`isinstance` tests.  It should not be
    instantiated.

    EXAMPLES::

        sage: R1.<x> = QQ[]
        sage: isinstance(x, sage.rings.polynomial.multi_polynomial.MPolynomial_libsingular)
        False
        sage: R2.<y,z> = QQ[]
        sage: isinstance(y, sage.rings.polynomial.multi_polynomial.MPolynomial_libsingular)
        True

    By design, there is a unique direct subclass::

        sage: len(sage.rings.polynomial.multi_polynomial.MPolynomial_libsingular.__subclasses__()) <= 1
        True
    """<|MERGE_RESOLUTION|>--- conflicted
+++ resolved
@@ -2340,17 +2340,12 @@
         An example where precision needs to be increased::
 
             sage: R.<x,y> = PolynomialRing(QQ)
-            sage: F=-16*x^7 - 114*x^6*y - 345*x^5*y^2 - 599*x^4*y^3 - 666*x^3*y^4 - 481*x^2*y^5 - 207*x*y^6 - 40*y^7
+            sage: F = -16*x^7 - 114*x^6*y - 345*x^5*y^2 - 599*x^4*y^3 - 666*x^3*y^4 - 481*x^2*y^5 - 207*x*y^6 - 40*y^7
             sage: F.reduced_form(prec=50, smallest_coeffs=False)                                                        # optional - sage.modules
             Traceback (most recent call last):
             ...
-<<<<<<< HEAD
-            ValueError: accuracy of Newton's root not within tolerance(0.0000124... > 1e-06), increase precision
+            ValueError: accuracy of Newton's root not within tolerance(0.000012... > 1e-06), increase precision
             sage: F.reduced_form(prec=100, smallest_coeffs=False)                                                       # optional - sage.modules
-=======
-            ValueError: accuracy of Newton's root not within tolerance(0.000012... > 1e-06), increase precision
-            sage: F.reduced_form(prec=100, smallest_coeffs=False)
->>>>>>> 15315e36
             (
                                                                   [-1 -1]
             -x^5*y^2 - 24*x^3*y^4 - 3*x^2*y^5 - 2*x*y^6 + 16*y^7, [ 1  0]
