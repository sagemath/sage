r"""
Elements of multivariate Laurent polynomial rings
"""

# ****************************************************************************
# This program is free software: you can redistribute it and/or modify
# it under the terms of the GNU General Public License as published by
# the Free Software Foundation, either version 2 of the License, or
# (at your option) any later version.
#                  https://www.gnu.org/licenses/
# ****************************************************************************

from sage.rings.integer cimport Integer
from sage.categories.map cimport Map
from sage.structure.element cimport CommutativeAlgebraElement, Element, ModuleElement, RingElement
from sage.structure.element import is_Element, coerce_binop, parent
from sage.structure.factorization import Factorization
from sage.misc.derivative import multi_derivative
from sage.rings.polynomial.polydict cimport monomial_exponent
from sage.rings.polynomial.polynomial_element import Polynomial
from sage.structure.richcmp cimport richcmp, rich_to_bool
from sage.matrix.matrix0 cimport Matrix


cdef class LaurentPolynomial_mpair(LaurentPolynomial):
    """
    Multivariate Laurent polynomials.
    """
    def __init__(self, parent, x, mon=None, reduce=True):
        """
        Currently, one can only create LaurentPolynomials out of dictionaries
        and elements of the base ring.

        INPUT:

        - ``parent`` -- a SageMath parent

        - ``x`` -- an element or dictionary or anything the underlying
          polynomial ring accepts

        - ``mon`` -- (default: ``None``) a tuple specifying the shift
          in the exponents

        - ``reduce`` -- (default: ``True``) a boolean

        EXAMPLES::

            sage: L.<w,z> = LaurentPolynomialRing(QQ)
            sage: f = L({(-1,-1):1}); f
            w^-1*z^-1
            sage: f = L({(1,1):1}); f
            w*z
            sage: f =  L({(-1,-1):1, (1,3):4}); f
            4*w*z^3 + w^-1*z^-1
            sage: L(1/2)
            1/2

        TESTS:

        Check that :trac:`19538` is fixed::

            sage: R = LaurentPolynomialRing(QQ,'x2,x0')
            sage: S = LaurentPolynomialRing(QQ,'x',3)
            sage: f = S.coerce_map_from(R)
            sage: f(R.gen(0) + R.gen(1)^2)
            x0^2 + x2
            sage: _.parent()
            Multivariate Laurent Polynomial Ring in x0, x1, x2 over Rational Field

        ::

            sage: from sage.rings.polynomial.laurent_polynomial_mpair import LaurentPolynomial_mpair
            sage: LaurentPolynomial_mpair(L, {(1,2): 1/42}, mon=(-3, -3))
            1/42*w^-2*z^-1

        :trac:`22398`::

            sage: LQ = LaurentPolynomialRing(QQ, 'x0, x1, x2, y0, y1, y2, y3, y4, y5')
            sage: LZ = LaurentPolynomialRing(ZZ, 'x0, x1, x2, y0, y1, y2, y3, y4, y5')
            sage: LQ.inject_variables()
            Defining x0, x1, x2, y0, y1, y2, y3, y4, y5
            sage: x2^-1*y0*y1*y2*y3*y4*y5 + x1^-1*x2^-1*y0*y1*y3*y4 + x0^-1 in LZ
            True
            sage: x2^-1*y0*y1*y2*y3*y4*y5 + x1^-1*x2^-1*y0*y1*y3*y4 + x0^-1*x1^-1*y0*y3 + x0^-1 in LZ
            True

        Check that input is not modified::

            sage: LQ.<x,y> = LaurentPolynomialRing(QQ)
            sage: D = {(-1, 1): 1}
            sage: k = tuple(D)[0]
            sage: v = D[k]
            sage: type(k), type(v)
            (<... 'tuple'>, <class 'sage.rings.integer.Integer'>)
            sage: LQ(D)
            x^-1*y
            sage: tuple(D)[0] is k
            True
            sage: D[k] is v
            True
        """
        if isinstance(x, PolyDict):
            x = x.dict()
        if mon is not None:
            if isinstance(mon, ETuple):
                self._mon = mon
            else:
                self._mon = ETuple(mon)
        else:
            if isinstance(x, dict):
                self._mon = ETuple({}, int(parent.ngens()))
                D = {}
                for k, x_k in x.iteritems():  # ETuple-ize keys, set _mon
                    if not isinstance(k, (tuple, ETuple)) or len(k) != parent.ngens():
                        self._mon = ETuple({}, int(parent.ngens()))
                        break
                    if isinstance(k, tuple):
                        k = ETuple(k)
                    D[k] = x_k
                    self._mon = self._mon.emin(k) # point-wise min of _mon and k
                else:
                    x = D
                if not self._mon.is_constant(): # factor out _mon
                    x = {k.esub(self._mon): x_k for k, x_k in x.iteritems()}
            elif (isinstance(x, LaurentPolynomial_mpair) and
                  parent.variable_names() == x.parent().variable_names()):
                self._mon = (<LaurentPolynomial_mpair>x)._mon
                x = (<LaurentPolynomial_mpair>x)._poly
            else: # since x should coerce into parent, _mon should be (0,...,0)
                self._mon = ETuple({}, int(parent.ngens()))
        self._poly = parent._R(x)
        CommutativeAlgebraElement.__init__(self, parent)

    def __reduce__(self):
        """
        TESTS::

            sage: R = LaurentPolynomialRing(QQ, 2, 'x')
            sage: R.<x1,x2> = LaurentPolynomialRing(QQ)
            sage: loads(dumps(x1)) == x1 # indirect doctest
            True
            sage: z = x1/x2
            sage: loads(dumps(z)) == z
            True
        """
        return self._parent, (self._poly, self._mon)

    def __hash__(self):
        r"""
        TESTS:

        Test that the hash is non-constant (see also :trac:`27914`)::

            sage: L.<w,z> = LaurentPolynomialRing(QQ)
            sage: len({hash(w^i*z^j) for i in [-2..2] for j in [-2..2]})
            25

        Check that :trac:`20490` is fixed::

            sage: R.<a,b> = LaurentPolynomialRing(ZZ)
            sage: p = a*~a
            sage: p._fraction_pair()
            (a, a)
            sage: p == R.one()
            True
            sage: hash(p)
            1

        Check that :trac:`23864` is fixed (compatibility with integers, rationals
        and polynomial rings)::

            sage: L = LaurentPolynomialRing(QQ, 'x0,x1,x2')
            sage: hash(L.zero())
            0
            sage: hash(L.one())
            1
            sage: hash(-L.one())
            -2
            sage: hash(L(1/2)) == hash(1/2)
            True

            sage: R = PolynomialRing(QQ, 'x0,x1,x2')
            sage: x0,x1,x2 = R.gens()
            sage: hash(x0) == hash(L(x0))
            True
            sage: hash(1 - 7*x0 + x1*x2) == hash(L(1 - 7*x0 + x1*x2))
            True

        Check that :trac:`27914` is fixed::

            sage: L.<w,z> = LaurentPolynomialRing(QQ)
            sage: Lw = LaurentPolynomialRing(QQ, 'w')
            sage: Lz = LaurentPolynomialRing(QQ, 'z')
            sage: all(hash(w^k) == hash(Lw(w^k))
            ....:     and hash(z^k) == hash(Lz(z^k)) for k in (-5..5))
            True
            sage: p = w^-1 + 2 + w
            sage: hash(p) == hash(Lw(p))
            True
        """
        # we reimplement the hash from multipolynomial to handle negative exponents
        # (see multi_polynomial.pyx)
        cdef long result = 0
        cdef long exponent
        cdef list var_name_hash = [hash(v) for v in self._parent.variable_names()]
        cdef int p
        cdef int n = len(var_name_hash)
        cdef long c_hash
        for m, c in self._poly.iterator_exp_coeff():
            c_hash = hash(c)
            if c_hash != 0:
                for p in range(n):
                    exponent = m[p] + self._mon[p]
                    if exponent > 0:
                        c_hash = (1000003 * c_hash) ^ var_name_hash[p]
                        c_hash = (1000003 * c_hash) ^ exponent
                    elif exponent < 0:
                        c_hash = (1000003 * c_hash) ^ var_name_hash[p]
                        c_hash = (700005 * c_hash) ^ exponent
                result += c_hash

        return result

    def _im_gens_(self, codomain, im_gens, base_map=None):
        """
        Return the image of ``self`` under the morphism defined by
        ``im_gens`` in ``codomain``.

        EXAMPLES::

            sage: L.<x,y> = LaurentPolynomialRing(ZZ)
            sage: M.<u,v> = LaurentPolynomialRing(ZZ)
            sage: phi = L.hom([u,v])
            sage: phi(x^2*~y -5*y**3)            # indirect doctest
            -5*v^3 + u^2*v^-1

        TESTS:

        check compatibility with  :trac:`26105`::

            sage: F.<t> = GF(4)                                                         # optional - sage.rings.finite_rings
            sage: LF.<a,b> = LaurentPolynomialRing(F)                                   # optional - sage.rings.finite_rings
            sage: rho = LF.hom([b,a], base_map=F.frobenius_endomorphism())              # optional - sage.rings.finite_rings
            sage: s = t*~a + b +~t*(b**-3)*a**2; rs = rho(s); rs                        # optional - sage.rings.finite_rings
            a + (t + 1)*b^-1 + t*a^-3*b^2
            sage: s == rho(rs)                                                          # optional - sage.rings.finite_rings
            True
        """
        p = self._poly
        m = self._mon
        if base_map is not None:
            p = p.map_coefficients(base_map)
        from sage.misc.misc_c import prod
        return codomain(p(im_gens) * prod(ig**m[im_gens.index(ig)] for ig in im_gens))

    cdef _normalize(self, i=None):
        r"""
        Remove the common monomials from ``self._poly`` and store
        them in ``self._mon``.

        INPUT:

        - ``i`` -- an integer

        EXAMPLES::

            sage: L.<x,y> = LaurentPolynomialRing(QQ)
            sage: f = x*y + 2*y*x^2 + y  # indirect doctest
            sage: f.factor() # Notice the y has been factored out.
            (y) * (2*x^2 + x + 1)

        Check that :trac:`23864` has been fixed::

            sage: hash(L.zero())
            0
        """
        if not self._poly:
            self._mon = ETuple({}, int(self._parent.ngens()))
            return

        #cdef dict D = <dict> self._poly._mpoly_dict_recursive(
        #                                <tuple> self._parent.variable_names(),
        #                                self._parent.base_ring()
        #                                )
        cdef dict D = <dict> self._poly.dict()

        cdef ETuple e
        if i is None:
            e = None
            for k in D:
                if e is None:
                    e = <ETuple> k
                else:
                    e = e.emin(k)
            if not e.is_constant():
                self._poly = <ModuleElement> (self._poly // self._poly._parent({e: 1}))
                self._mon = self._mon.eadd(e)
        else:
            e = None
            for k in D:
                if e is None or k[i] < e:
                    e = <ETuple> k[i]
            if e > 0:
                self._poly = <ModuleElement> (self._poly // self._poly._parent.gen(i))
                self._mon = self._mon.eadd_p(e, i)

    cdef _compute_polydict(self):
        """
        EXAMPLES::

            sage: L.<w,z> = LaurentPolynomialRing(QQ)
            sage: a = w^2*z^-1 +3
            sage: a.dict()  # indirect doctest
            {(0, 0): 3, (2, -1): 1}
        """
        #cdef dict D = <dict> self._poly._mpoly_dict_recursive(self._parent.variable_names(),
        #                                                      self._parent.base_ring())
        cdef dict D = <dict> self._poly.dict()
        cdef dict DD
        if self._mon.is_constant():
            self._prod = PolyDict(D)
            return
        DD = {}
        for k in D:
            DD[k.eadd(self._mon)] = D[k]
        self._prod = PolyDict(DD)

    def is_unit(self):
        """
        Return ``True`` if ``self`` is a unit.

        The ground ring is assumed to be an integral domain.

        This means that the Laurent polynomial is a monomial
        with unit coefficient.

        EXAMPLES::

            sage: L.<x,y> = LaurentPolynomialRing(QQ)
            sage: (x*y/2).is_unit()
            True
            sage: (x + y).is_unit()
            False
            sage: (L.zero()).is_unit()
            False
            sage: (L.one()).is_unit()
            True

            sage: L.<x,y> = LaurentPolynomialRing(ZZ)
            sage: (2*x*y).is_unit()
            False
        """
        coeffs = self.coefficients()
        if len(coeffs) != 1:
            return False
        return coeffs[0].is_unit()

    def _repr_(self):
        """
        EXAMPLES::

            sage: L.<x,y> = LaurentPolynomialRing(QQ)
            sage: f = x^2 + x*y/2 + 2*y^-1
            sage: f._repr_()
            'x^2 + 1/2*x*y + 2*y^-1'
        """
        if self._prod is None:
            self._compute_polydict()
        try:
            key = self.parent().term_order().sortkey
        except AttributeError:
            key = None
        atomic = self.parent().base_ring()._repr_option('element_is_atomic')
        return self._prod.poly_repr(self.parent().variable_names(),
                                    atomic_coefficients=atomic, sortkey=key)

    def _latex_(self):
        r"""
        EXAMPLES::

            sage: L.<w,z> = LaurentPolynomialRing(QQ)
            sage: a = w^2*z^-1+3; a
            w^2*z^-1 + 3
            sage: latex(a)
            w^{2} z^{-1} + 3

        TESTS::

            sage: L.<lambda2, y2> = LaurentPolynomialRing(QQ)
            sage: latex(1/lambda2 + y2^(-3))
            \lambda_{2}^{-1} + y_{2}^{-3}
        """
        if self._prod is None:
            self._compute_polydict()
        try:
            key = self.parent().term_order().sortkey
        except AttributeError:
            key = None
        atomic = self.parent().base_ring()._repr_option('element_is_atomic')
        return self._prod.latex(self.parent().latex_variable_names(),
                                atomic_coefficients=atomic, sortkey=key)

    cpdef long number_of_terms(self) except -1:
        """
        Return the number of non-zero coefficients of ``self``.

        Also called weight, hamming weight or sparsity.

        EXAMPLES::

            sage: R.<x, y> = LaurentPolynomialRing(ZZ)
            sage: f = x^3 - y
            sage: f.number_of_terms()
            2
            sage: R(0).number_of_terms()
            0
            sage: f = (x+1/y)^100
            sage: f.number_of_terms()
            101

        The method :meth:`hamming_weight` is an alias::

            sage: f.hamming_weight()
            101
        """
        return self._poly.number_of_terms()

    def __invert__(LaurentPolynomial_mpair self):
        """
        Return the inverse of ``self``.

        This treats monomials specially so they remain Laurent
        polynomials; the inverse of any other polynomial is an element
        of the rational function field.

        TESTS::

            sage: L.<x,y> = LaurentPolynomialRing(ZZ)
            sage: f = ~x
            sage: parent(f)
            Multivariate Laurent Polynomial Ring in x, y over Integer Ring
            sage: parent(f.coefficients()[0]) is parent(f).base_ring()
            True
            sage: g = ~(2*x)
            sage: parent(g)
            Multivariate Laurent Polynomial Ring in x, y over Rational Field
            sage: parent(g.coefficients()[0]) is parent(g).base_ring()
            True
        """
        cdef ETuple e
        if self._poly.is_term():
            (e, c), = self.dict().items()
            e = e.emul(-1)
            P = self._parent
            try:
                c = c.inverse_of_unit()
            except (AttributeError, ZeroDivisionError, ArithmeticError):
                c = ~c
                if c.parent() is not P.base_ring():
                    P = P.change_ring(c.parent())
            return P({e: c})
        return super().__invert__()

    def __pow__(LaurentPolynomial_mpair self, n, m):
        """
        EXAMPLES::

            sage: L.<x,y> = LaurentPolynomialRing(QQ)
            sage: f = x + y
            sage: f^2
            x^2 + 2*x*y + y^2
            sage: f^(-1)
            1/(x + y)

        TESTS:

        Check that :trac:`2952` is fixed::

            sage: R.<q> = QQ[]
            sage: L.<x,y,z> = LaurentPolynomialRing(R)
            sage: f = (x+y+z^-1)^2
            sage: f.substitute(z=1)
            x^2 + 2*x*y + y^2 + 2*x + 2*y + 1
        """
        cdef LaurentPolynomial_mpair ans
        if n < 0:
            return ~(self ** -n)
        ans = self._new_c()
        ans._poly = self._poly ** n
        ans._mon = self._mon.emul(n)
        return ans

    def __getitem__(self, n):
        r"""
        Return the coefficient of `x^n = x_1^{n_1} \cdots x_k^{n_k}` where
        `n` is a tuple of length `k` and `k` is the number of variables.

        If the number of inputs is not equal to the number of variables, this
        raises a ``TypeError``.

        EXAMPLES::

            sage: P.<x,y,z> = LaurentPolynomialRing(QQ)
            sage: f = (y^2 - x^9 - 7*x*y^3 + 5*x*y)*x^-3 + x*z; f
            -x^6 + x*z - 7*x^-2*y^3 + 5*x^-2*y + x^-3*y^2
            sage: f[6,0,0]
            -1
            sage: f[-2,3,0]
            -7
            sage: f[-1,4,2]
            0
            sage: f[1,0,1]
            1
            sage: f[6]
            Traceback (most recent call last):
            ...
            TypeError: must have exactly 3 inputs
            sage: f[6,0]
            Traceback (most recent call last):
            ...
            TypeError: must have exactly 3 inputs
            sage: f[6,0,0,0]
            Traceback (most recent call last):
            ...
            TypeError: must have exactly 3 inputs
        """
        if isinstance(n, slice):
            raise TypeError("multivariate Laurent polynomials are not iterable")
        if not isinstance(n, tuple) or len(n) != self._parent.ngens():
            raise TypeError("must have exactly %s inputs" %
                            self.parent().ngens())
        cdef ETuple t = ETuple(n)
        if self._prod is None:
            self._compute_polydict()
        try:
            return self._prod[t]
        except KeyError:
            return self._parent.base_ring().zero()

    def __iter__(self):
        """
        Iterate through all terms by returning a list of the coefficient and
        the corresponding monomial.

        EXAMPLES::

            sage: P.<x,y> = LaurentPolynomialRing(QQ)
            sage: f = (y^2 - x^9 - 7*x*y^3 + 5*x*y)*x^-3
            sage: sorted(f) # indirect doctest
            [(-7, x^-2*y^3), (-1, x^6), (1, x^-3*y^2), (5, x^-2*y)]
        """
        P = self._parent
        one = P._R.one()
        if self._mon.is_constant():
            for exp, coeff in self._poly.iterator_exp_coeff():
                yield (coeff, P.element_class(P, one, exp))
        else:
            for exp, coeff in self._poly.iterator_exp_coeff():
                yield (coeff, P.element_class(P, one, exp.eadd(self._mon)))

    def iterator_exp_coeff(self):
        """
        Iterate over ``self`` as pairs of (ETuple, coefficient).

        EXAMPLES::

            sage: P.<x,y> = LaurentPolynomialRing(QQ)
            sage: f = (y^2 - x^9 - 7*x*y^3 + 5*x*y)*x^-3
            sage: list(f.iterator_exp_coeff())
            [((6, 0), -1), ((-2, 3), -7), ((-2, 1), 5), ((-3, 2), 1)]
        """
        for exp, coeff in self._poly.iterator_exp_coeff():
            yield (exp.eadd(self._mon), coeff)

    def monomials(self):
        """
        Return the list of monomials in ``self``.

        EXAMPLES::

            sage: P.<x,y> = LaurentPolynomialRing(QQ)
            sage: f = (y^2 - x^9 - 7*x*y^3 + 5*x*y)*x^-3
            sage: sorted(f.monomials())
            [x^-3*y^2, x^-2*y, x^-2*y^3, x^6]
        """
        return [mon for coeff, mon in self]

    def monomial_coefficient(self, mon):
        """
        Return the coefficient in the base ring of the monomial ``mon`` in
        ``self``, where ``mon`` must have the same parent as ``self``.

        This function contrasts with the function :meth:`coefficient()`
        which returns the coefficient of a monomial viewing this
        polynomial in a polynomial ring over a base ring having fewer
        variables.

        INPUT:

        - ``mon`` -- a monomial

        .. SEEALSO::

            For coefficients in a base ring of fewer variables, see
            :meth:`coefficient()`.

        EXAMPLES::

            sage: P.<x,y> = LaurentPolynomialRing(QQ)
            sage: f = (y^2 - x^9 - 7*x*y^3 + 5*x*y)*x^-3
            sage: f.monomial_coefficient(x^-2*y^3)
            -7
            sage: f.monomial_coefficient(x^2)
            0

        TESTS::

            sage: P.<x,y> = LaurentPolynomialRing(QQ)
            sage: f = y^2 * x^-2
            sage: f.monomial_coefficient(x + y)
            Traceback (most recent call last):
            ...
            ValueError: not a monomial
        """
        if parent(mon) != self._parent:
            raise TypeError("input must have the same parent")
        cdef LaurentPolynomial_mpair m = <LaurentPolynomial_mpair> mon
        if m._prod is None:
            m._compute_polydict()
        if self._prod is None:
            self._compute_polydict()
        exp = monomial_exponent(m._prod)
        zero = self._parent.base_ring().zero()
        return self._prod.get(exp, zero)

    def constant_coefficient(self):
        """
        Return the constant coefficient of ``self``.

        EXAMPLES::

            sage: P.<x,y> = LaurentPolynomialRing(QQ)
            sage: f = (y^2 - x^9 - 7*x*y^2 + 5*x*y)*x^-3; f
            -x^6 - 7*x^-2*y^2 + 5*x^-2*y + x^-3*y^2
            sage: f.constant_coefficient()
            0
            sage: f = (x^3 + 2*x^-2*y+y^3)*y^-3; f
            x^3*y^-3 + 1 + 2*x^-2*y^-2
            sage: f.constant_coefficient()
            1
        """
        return self[(0,)*self._parent.ngens()]

    def coefficient(self, mon):
        r"""
        Return the coefficient of ``mon`` in ``self``, where ``mon`` must
        have the same parent as ``self``.

        The coefficient is defined as follows. If `f` is this polynomial, then
        the coefficient `c_m` is sum:

        .. MATH::

            c_m := \sum_T \frac{T}{m}

        where the sum is over terms `T` in `f` that are exactly divisible
        by `m`.

        A monomial `m(x,y)` 'exactly divides' `f(x,y)` if `m(x,y) | f(x,y)`
        and neither `x \cdot m(x,y)` nor `y \cdot m(x,y)` divides `f(x,y)`.

        INPUT:

        - ``mon`` -- a monomial

        OUTPUT:

        Element of the parent of ``self``.

        .. NOTE::

            To get the constant coefficient, call
            :meth:`constant_coefficient()`.

        EXAMPLES::

            sage: P.<x,y> = LaurentPolynomialRing(QQ)

        The coefficient returned is an element of the parent of ``self``; in
        this case, ``P``. ::

            sage: f = 2 * x * y
            sage: c = f.coefficient(x*y); c
            2
            sage: c.parent()
            Multivariate Laurent Polynomial Ring in x, y over Rational Field

            sage: P.<x,y> = LaurentPolynomialRing(QQ)
            sage: f = (y^2 - x^9 - 7*x*y^2 + 5*x*y)*x^-3; f
            -x^6 - 7*x^-2*y^2 + 5*x^-2*y + x^-3*y^2
            sage: f.coefficient(y)
            5*x^-2
            sage: f.coefficient(y^2)
            -7*x^-2 + x^-3
            sage: f.coefficient(x*y)
            0
            sage: f.coefficient(x^-2)
            -7*y^2 + 5*y
            sage: f.coefficient(x^-2*y^2)
            -7
            sage: f.coefficient(1)
            -x^6 - 7*x^-2*y^2 + 5*x^-2*y + x^-3*y^2
        """
        if mon.parent() is not self._parent:
            mon = self._parent(mon)
        cdef LaurentPolynomial_mpair m = <LaurentPolynomial_mpair> mon
        if self._prod is None:
            self._compute_polydict()
        if m._prod is None:
            m._compute_polydict()
        return self._parent(self._prod.coefficient(m.dict()))

    def coefficients(self):
        """
        Return the nonzero coefficients of ``self`` in a list.

        The returned list is decreasingly ordered by the term ordering
        of ``self.parent()``.

        EXAMPLES::

            sage: L.<x,y,z> = LaurentPolynomialRing(QQ, order='degrevlex')
            sage: f = 4*x^7*z^-1 + 3*x^3*y + 2*x^4*z^-2 + x^6*y^-7
            sage: f.coefficients()
            [4, 3, 2, 1]
            sage: L.<x,y,z> = LaurentPolynomialRing(QQ,order='lex')
            sage: f = 4*x^7*z^-1 + 3*x^3*y + 2*x^4*z^-2 + x^6*y^-7
            sage: f.coefficients()
            [4, 1, 2, 3]
        """
        return self._poly.coefficients()

    def variables(self, sort=True):
        """
        Return a tuple of all variables occurring in ``self``.

        INPUT:

        - ``sort`` -- specifies whether the indices shall be sorted

        EXAMPLES::

            sage: L.<x,y,z> = LaurentPolynomialRing(QQ)
            sage: f = 4*x^7*z^-1 + 3*x^3*y + 2*x^4*z^-2 + x^6*y^-7
            sage: f.variables()
            (z, y, x)
            sage: f.variables(sort=False) #random
            (y, z, x)
        """
        cdef dict d = self.dict()
        cdef tuple g = self._parent.gens()
        cdef Py_ssize_t nvars = len(g)
        cdef set vars = set()
        for k in d:
            vars.update(k.nonzero_positions())
            if len(vars) == nvars:
                break
        cdef list v = [g[i] for i in vars]
        if sort:
            v.sort()
        return tuple(v)

    cpdef dict dict(self):
        """
        Return ``self`` represented as a ``dict``.

        EXAMPLES::

            sage: L.<x,y,z> = LaurentPolynomialRing(QQ)
            sage: f = 4*x^7*z^-1 + 3*x^3*y + 2*x^4*z^-2 + x^6*y^-7
            sage: sorted(f.dict().items())
            [((3, 1, 0), 3), ((4, 0, -2), 2), ((6, -7, 0), 1), ((7, 0, -1), 4)]
        """
        if self._prod is None:
            self._compute_polydict()
        return <dict> self._prod.dict()

    def _fraction_pair(self):
        """
        Return one representation of ``self`` as a pair
        ``(numerator, denominator)``.

        Here both the numerator and the denominator are polynomials.

        This is used for coercion into the fraction field.

        EXAMPLES::

            sage: L.<x,y,z> = LaurentPolynomialRing(QQ)
            sage: f = 4*x^7*z^-1 + 3*x^3*y + 2*x^4*z^-2 + x^6*y^-7
            sage: f._fraction_pair()
            (4*x^7*y^7*z + 3*x^3*y^8*z^2 + 2*x^4*y^7 + x^6*z^2, y^7*z^2)
        """
        ring = self._parent._R
        numer = self._poly
        denom = ring.one()
        var = ring.gens()
        for i, j in enumerate(self._mon):
            if j > 0:
                numer *= var[i] ** j
            else:
                denom *= var[i] ** (-j)
        return (numer, denom)

    cpdef _add_(self, _right):
        """
        Return the Laurent polynomial ``self + right``.

        EXAMPLES::

            sage: L.<x,y,z> = LaurentPolynomialRing(QQ)
            sage: f = x + y^-1
            sage: g = y + z
            sage: f + g
            x + y + z + y^-1
        """
        cdef LaurentPolynomial_mpair ans = self._new_c()
        cdef LaurentPolynomial_mpair right = <LaurentPolynomial_mpair>_right
        ans._mon, a, b = self._mon.combine_to_positives(right._mon)
        if not a.is_constant():
            ans._poly = self._poly * self._poly._parent({a: 1})
        else:
            ans._poly = self._poly
        if not b.is_constant():
            ans._poly += right._poly * self._poly._parent({b: 1})
        else:
            ans._poly += right._poly
        return ans

    cpdef _sub_(self, _right):
        """
        Return the Laurent polynomial ``self - right``.

        EXAMPLES::

            sage: L.<x,y,z> = LaurentPolynomialRing(QQ)
            sage: f = x + y^-1
            sage: g = y + z + x
            sage: f - g
            -y - z + y^-1
        """
        cdef LaurentPolynomial_mpair ans = self._new_c()
        cdef LaurentPolynomial_mpair right = <LaurentPolynomial_mpair>_right
        cdef ETuple a, b
        ans._mon, a, b = self._mon.combine_to_positives(right._mon)
        if not a.is_constant():
            ans._poly = self._poly * self._poly._parent({a: 1})
        else:
            ans._poly = self._poly
        if not b.is_constant():
            ans._poly -= right._poly * self._poly._parent({b: 1})
        else:
            ans._poly -= right._poly
        return ans

    cpdef _div_(self, rhs):
        """
        Return the division of ``self`` by ``rhs``.

        If the denominator is not a unit,
        the result will be given in the fraction field.

        EXAMPLES::

            sage: R.<s,q,t> = LaurentPolynomialRing(QQ)
            sage: 1/s
            s^-1
            sage: 1/(s*q)
            s^-1*q^-1
            sage: 1/(s+q)
            1/(s + q)
            sage: (1/(s+q)).parent()
            Fraction Field of Multivariate Polynomial Ring in s, q, t over Rational Field
            sage: (1/(s*q)).parent()
            Multivariate Laurent Polynomial Ring in s, q, t over Rational Field
            sage: (s+q)/(q^2*t^(-2))
            s*q^-2*t^2 + q^-1*t^2
        """
        cdef LaurentPolynomial_mpair right = <LaurentPolynomial_mpair> rhs
        if right.is_zero():
            raise ZeroDivisionError
        if right._poly.is_term():
            return self * ~right
        else:
            return RingElement._div_(self, rhs)

    def is_monomial(self):
        """
        Return ``True`` if ``self`` is a monomial.

        EXAMPLES::

            sage: k.<y,z> = LaurentPolynomialRing(QQ)
            sage: z.is_monomial()
            True
            sage: k(1).is_monomial()
            True
            sage: (z+1).is_monomial()
            False
            sage: (z^-2909).is_monomial()
            True
            sage: (38*z^-2909).is_monomial()
            False
        """
        return self._poly.is_monomial()

    cpdef _neg_(self):
        """
        Return ``-self``.

        EXAMPLES::

            sage: L.<x,y,z> = LaurentPolynomialRing(QQ)
            sage: f = x + y^-1
            sage: -f
            -x - y^-1
        """
        cdef LaurentPolynomial_mpair ans = self._new_c()
        ans._mon = self._mon
        ans._poly = -self._poly
        return ans

    cpdef _lmul_(self, Element right):
        """
        Return ``self * right`` where ``right`` is in ``self``'s base ring.

        EXAMPLES::

            sage: L.<x,y,z> = LaurentPolynomialRing(QQ)
            sage: f = x + y^-1
            sage: f*(1/2)
            1/2*x + 1/2*y^-1
        """
        cdef LaurentPolynomial_mpair ans = self._new_c()
        ans._mon = self._mon
        ans._poly = self._poly * right
        return ans

    cpdef _rmul_(self, Element left):
        """
        Return ``left * self`` where ``left`` is in ``self``'s base ring.

        EXAMPLES::

            sage: L.<x,y,z> = LaurentPolynomialRing(QQ)
            sage: f = x + y^-1
            sage: (1/2)*f
            1/2*x + 1/2*y^-1
        """
        cdef LaurentPolynomial_mpair ans = self._new_c()
        ans._mon = self._mon
        ans._poly = left * self._poly
        return ans

    cpdef _mul_(self, right):
        """
        Return ``self * right``.

        EXAMPLES::

            sage: L.<x,y,z> = LaurentPolynomialRing(QQ)
            sage: f = x + y^-1
            sage: g = y + z
            sage: f*g
            x*y + x*z + 1 + y^-1*z
        """
        cdef LaurentPolynomial_mpair ans = self._new_c()
        ans._mon = self._mon.eadd((<LaurentPolynomial_mpair>right)._mon)
        ans._poly = self._poly * (<LaurentPolynomial_mpair>right)._poly
        return ans

    cpdef _floordiv_(self, right):
        """
        Perform division with remainder and return the quotient.

        EXAMPLES::

            sage: L.<x,y> = LaurentPolynomialRing(QQ)
            sage: f = x^3 + y^-3
            sage: g = y + x
            sage: f // g
            x^5*y^-3 - x^4*y^-2 + x^3*y^-1

            sage: h = x + y^(-1)
            sage: f // h
            x^2 - x*y^-1 + y^-2
            sage: h * (f // h) == f
            True
            sage: f // 1
            x^3 + y^-3
            sage: 1 // f
            0

        TESTS:

        Check that :trac:`19357` is fixed::

            sage: x // y
            x*y^-1

        Check that :trac:`21999` is fixed::

            sage: L.<a,b> = LaurentPolynomialRing(QQbar)
            sage: (a+a*b) // a
            b + 1
        """
        cdef LaurentPolynomial_mpair ans = self._new_c()
        cdef LaurentPolynomial_mpair rightl = <LaurentPolynomial_mpair> right
        self._normalize()
        rightl._normalize()
        ans._mon = self._mon.esub(rightl._mon)
        ans._poly = self._poly // rightl._poly
        return ans

    @coerce_binop
    def quo_rem(self, right):
        """
        Divide this Laurent polynomial by ``right`` and return a quotient and
        a remainder.

        INPUT:

        - ``right`` -- a Laurent polynomial

        OUTPUT:

        A pair of Laurent polynomials.

        EXAMPLES::

            sage: R.<s, t> = LaurentPolynomialRing(QQ)
            sage: (s^2 - t^2).quo_rem(s - t)
            (s + t, 0)
            sage: (s^-2 - t^2).quo_rem(s - t)
            (s + t, -s^2 + s^-2)
            sage: (s^-2 - t^2).quo_rem(s^-1 - t)
            (t + s^-1, 0)

        TESTS:

        Verify that :trac:`31257` is fixed::

            sage: R.<x,y> = LaurentPolynomialRing(QQ)
            sage: q, r = (1/x).quo_rem(y)
            sage: q, r
            (x^-1*y^-1, 0)
            sage: q*y + r == 1/x
            True
            sage: q,r = (x^-2 - y^2).quo_rem(x - y)
            sage: q*(x - y) + r == x^-2 - y^2
            True
        """
        # make copies of self and right so that the input can be normalized
        # without affecting the objects that were passed to the method
        cdef LaurentPolynomial_mpair selfl = self._new_c()
        selfl._poly = self._poly
        selfl._mon = self._mon
        cdef LaurentPolynomial_mpair rightl = self._new_c()
        rightl._poly = (<LaurentPolynomial_mpair> right)._poly
        rightl._mon = (<LaurentPolynomial_mpair> right)._mon

        selfl._normalize()
        rightl._normalize()
        q, r = selfl._poly.quo_rem(rightl._poly)
        ql = LaurentPolynomial_mpair(self._parent, q,
                                     mon=selfl._mon.esub(rightl._mon))
        rl = LaurentPolynomial_mpair(self._parent, r,
                                     mon=selfl._mon)
        ql._normalize()
        rl._normalize()
        return (ql, rl)

    cpdef _richcmp_(self, right, int op):
        """
        Compare two polynomials in a `LaurentPolynomialRing` based on the term
        order from the parent ring.  If the parent ring does not specify a term
        order then only comparison by equality is supported.

        EXAMPLES::

            sage: L.<x,y,z> = LaurentPolynomialRing(QQ)
            sage: f = x + y^-1
            sage: g = y + z
            sage: f == f
            True
            sage: f == g
            False
            sage: f == 2
            False
        """
        if self._prod is None:
            self._compute_polydict()
        if (<LaurentPolynomial_mpair> right)._prod is None:
            (<LaurentPolynomial_mpair> right)._compute_polydict()

        try:
            sortkey = self._parent.term_order().sortkey
        except AttributeError:
            sortkey = None

        return self._prod.rich_compare((<LaurentPolynomial_mpair>right)._prod,
                                       op, sortkey)

    def exponents(self):
        """
        Return a list of the exponents of ``self``.

        EXAMPLES::

            sage: L.<w,z> = LaurentPolynomialRing(QQ)
            sage: a = w^2*z^-1 + 3; a
            w^2*z^-1 + 3
            sage: e = a.exponents()
            sage: e.sort(); e
            [(0, 0), (2, -1)]

        """
        return [a.eadd(self._mon) for a in self._poly.exponents()]

    def degree(self, x=None):
        """
        Return the degree of ``x`` in ``self``.

        EXAMPLES::

            sage: R.<x,y,z> = LaurentPolynomialRing(QQ)
            sage: f = 4*x^7*z^-1 + 3*x^3*y + 2*x^4*z^-2 + x^6*y^-7
            sage: f.degree(x)
            7
            sage: f.degree(y)
            1
            sage: f.degree(z)
            0
        """
        if not x:
            return self._poly.total_degree() + sum(self._mon)

        cdef tuple g = <tuple> self._parent.gens()
        cdef Py_ssize_t i
        cdef bint no_generator_found = True
        for i in range(len(g)):
            if g[i] is x:
                no_generator_found = False
                break
        if no_generator_found:
            raise TypeError("x must be a generator of parent")
        return self._poly.degree(self._parent._R.gens()[i]) + self._mon[i]

    def has_inverse_of(self, i):
        """
        INPUT:

        - ``i`` -- The index of a generator of ``self.parent()``

        OUTPUT:

        Return ``True`` if ``self`` contains a monomial including the inverse of
<<<<<<< HEAD
        ``self.parent().gen(i)``, False otherwise.
=======
        ``self.parent().gen(i)``, ``False`` otherwise.
>>>>>>> cdb4755a

        EXAMPLES::

            sage: L.<x,y,z> = LaurentPolynomialRing(QQ)
            sage: f = 4*x^7*z^-1 + 3*x^3*y + 2*x^4*z^-2 + x^6*y^-7
            sage: f.has_inverse_of(0)
            False
            sage: f.has_inverse_of(1)
            True
            sage: f.has_inverse_of(2)
            True
        """
        if (not isinstance(i, (int, Integer))) or (i < 0) or (i >= self._parent.ngens()):
            raise TypeError("argument is not the index of a generator")
        if self._mon[i] < 0:
            self._normalize(i)
            if self._mon[i] < 0:
                return True
            return False
        return False

    def has_any_inverse(self):
        """
        Return ``True`` if ``self`` contains any monomials with a negative exponent, False otherwise.

        EXAMPLES::

            sage: L.<x,y,z> = LaurentPolynomialRing(QQ)
            sage: f = 4*x^7*z^-1 + 3*x^3*y + 2*x^4*z^-2 + x^6*y^-7
            sage: f.has_any_inverse()
            True
            sage: g = x^2 + y^2
            sage: g.has_any_inverse()
            False
        """
        for m in self._mon.nonzero_values(sort=False):
            if m < 0:
                return True
        return False

    def __call__(self, *x, **kwds):
        """
        Compute value of ``self`` at ``x``.

        EXAMPLES::

            sage: L.<x,y,z> = LaurentPolynomialRing(QQ)
            sage: f = x + 2*y + 3*z
            sage: f(1,1,1)
            6
            sage: f = x^-1 + y + z
            sage: f(0,1,1)
            Traceback (most recent call last):
            ...
            ZeroDivisionError

        TESTS::

            sage: f = x + 2*y + 3*z
            sage: f(2)
            Traceback (most recent call last):
            ...
            TypeError: number of arguments does not match the number of generators in parent
            sage: f(2,0)
            Traceback (most recent call last):
            ...
            TypeError: number of arguments does not match the number of generators in parent
            sage: f( (1,1,1) )
            6
        """
        if kwds:
            f = self.subs(**kwds)
            if x: # More than 1 non-keyword argument
                return f(*x)
            else:
                return f

        cdef int l = len(x)

        if l == 1 and isinstance(x[0], (tuple, list)):
            x = x[0]
            l = len(x)

        if l != self._parent.ngens():
            raise TypeError("number of arguments does not match the number"
                            " of generators in parent")

        #Check to make sure that we aren't dividing by zero
        cdef Py_ssize_t m
        for m in range(l):
            if x[m] == 0:
                if self.has_inverse_of(m):
                    raise ZeroDivisionError

        ans = self._poly(*x)
        if ans:
            for m in self._mon.nonzero_positions():
                ans *= x[m]**self._mon[m]

        return ans

    def subs(self, in_dict=None, **kwds):
        """
        Substitute some variables in this Laurent polynomial.

        Variable/value pairs for the substitution may be given
        as a dictionary or via keyword-value pairs. If both are
        present, the latter take precedence.

        INPUT:

        - ``in_dict`` -- dictionary (optional)

        - ``**kwds`` -- keyword arguments

        OUTPUT:

        A Laurent polynomial.

        EXAMPLES::

            sage: L.<x, y, z> = LaurentPolynomialRing(QQ)
            sage: f = x + 2*y + 3*z
            sage: f.subs(x=1)
            2*y + 3*z + 1
            sage: f.subs(y=1)
            x + 3*z + 2
            sage: f.subs(z=1)
            x + 2*y + 3
            sage: f.subs(x=1, y=1, z=1)
            6

            sage: f = x^-1
            sage: f.subs(x=2)
            1/2
            sage: f.subs({x: 2})
            1/2

            sage: f = x + 2*y + 3*z
            sage: f.subs({x: 1, y: 1, z: 1})
            6
            sage: f.substitute(x=1, y=1, z=1)
            6

        TESTS::

            sage: f = x + 2*y + 3*z
            sage: f(q=10)
            x + 2*y + 3*z

            sage: x.subs({x: 2}, x=1)
            1
        """
        cdef list variables = list(self._parent.gens())
        cdef Py_ssize_t i
        for i in range(len(variables)):
            if str(variables[i]) in kwds:
                variables[i] = kwds[str(variables[i])]
            elif in_dict and variables[i] in in_dict:
                variables[i] = in_dict[variables[i]]
        return self(tuple(variables))

    def is_constant(self):
        r"""
        Return whether this Laurent polynomial is constant.

        EXAMPLES::

            sage: L.<a, b> = LaurentPolynomialRing(QQ)
            sage: L(0).is_constant()
            True
            sage: L(42).is_constant()
            True
            sage: a.is_constant()
            False
            sage: (1/b).is_constant()
            False
        """
        return (self._mon == ETuple({}, int(self._parent.ngens())) and
                self._poly.is_constant())

    def _symbolic_(self, R):
        """
        EXAMPLES::

            sage: R.<x,y> = LaurentPolynomialRing(QQ)
            sage: f = x^3 + y/x
            sage: g = f._symbolic_(SR); g                                               # optional - sage.symbolic
            (x^4 + y)/x
            sage: g(x=2, y=2)                                                           # optional - sage.symbolic
            9

            sage: g = SR(f)                                                             # optional - sage.symbolic
            sage: g(x=2, y=2)                                                           # optional - sage.symbolic
            9
        """
        d = {repr(g): R.var(g) for g in self._parent.gens()}
        return self.subs(**d)

    def derivative(self, *args):
        r"""
        The formal derivative of this Laurent polynomial, with respect
        to variables supplied in args.

        Multiple variables and iteration counts may be supplied; see
        documentation for the global :func:`derivative` function for more
        details.

        .. SEEALSO::

            :meth:`_derivative`

        EXAMPLES::

            sage: R = LaurentPolynomialRing(ZZ,'x, y')
            sage: x, y = R.gens()
            sage: t = x**4*y + x*y + y + x**(-1) + y**(-3)
            sage: t.derivative(x, x)
            12*x^2*y + 2*x^-3
            sage: t.derivative(y, 2)
            12*y^-5
        """
        return multi_derivative(self, args)

    # add .diff(), .differentiate() as aliases for .derivative()
    diff = differentiate = derivative

    def _derivative(self, var=None):
        """
        Compute formal derivative of this Laurent polynomial with
        respect to the given variable.

        If ``var`` is among the generators of this ring, the derivative
        is with respect to the generator. Otherwise, ``_derivative(var)`` is called
        recursively for each coefficient of this polynomial.

        .. SEEALSO:: :meth:`derivative`

        EXAMPLES::

            sage: R = LaurentPolynomialRing(ZZ,'x, y')
            sage: x, y = R.gens()
            sage: t = x**4*y+x*y+y+x**(-1)+y**(-3)
            sage: t._derivative(x)
            4*x^3*y + y - x^-2
            sage: t._derivative(y)
            x^4 + x + 1 - 3*y^-4

            sage: R = LaurentPolynomialRing(QQ['z'],'x')
            sage: z = R.base_ring().gen()
            sage: x = R.gen()
            sage: t = 33*z*x**4+x**(-1)
            sage: t._derivative(z)
            33*x^4
            sage: t._derivative(x)
            -x^-2 + 132*z*x^3
        """
        if var is None:
            raise ValueError("must specify which variable to differentiate "
                             "with respect to")
        P = self._parent
        cdef list gens = list(P.gens())

        # check if var is one of the generators
        try:
            index = gens.index(var)
        except ValueError:
            # call _derivative() recursively on coefficients
            return P({m: c._derivative(var)
                      for (m, c) in self.dict().iteritems()})

        # compute formal derivative with respect to generator
        cdef dict d = {}
        for m, c in self.dict().iteritems():
            if m[index] != 0:
                new_m = [u for u in m]
                new_m[index] += -1
                d[ETuple(new_m)] = m[index] * c
        return P(d)

    def is_univariate(self):
        """
        Return ``True`` if this is a univariate or constant Laurent polynomial,
        and ``False`` otherwise.

        EXAMPLES::

            sage: R.<x,y,z> = LaurentPolynomialRing(QQ)
            sage: f = (x^3 + y^-3)*z
            sage: f.is_univariate()
            False
            sage: g = f(1, y, 4)
            sage: g.is_univariate()
            True
            sage: R(1).is_univariate()
            True
        """
        return len(self.variables()) < 2

    def univariate_polynomial(self, R=None):
        """
        Return a univariate polynomial associated to this
        multivariate polynomial.

        INPUT:

        - ``R`` - (default: ``None``) a univariate Laurent polynomial ring

        If this polynomial is not in at most one variable, then a
        :class:`ValueError` exception is raised.  The new polynomial is over
        the same base ring as the given :class:`LaurentPolynomial` and in the
        variable ``x`` if no ring ``R`` is provided.

        EXAMPLES::

            sage: R.<x, y> = LaurentPolynomialRing(ZZ)
            sage: f = 3*x^2 - 2*y^-1 + 7*x^2*y^2 + 5
            sage: f.univariate_polynomial()
            Traceback (most recent call last):
            ...
            TypeError: polynomial must involve at most one variable
            sage: g = f(10, y); g
            700*y^2 + 305 - 2*y^-1
            sage: h = g.univariate_polynomial(); h
            -2*y^-1 + 305 + 700*y^2
            sage: h.parent()
            Univariate Laurent Polynomial Ring in y over Integer Ring
            sage: g.univariate_polynomial(LaurentPolynomialRing(QQ,'z'))
            -2*z^-1 + 305 + 700*z^2

        Here's an example with a constant multivariate polynomial::

            sage: g = R(1)
            sage: h = g.univariate_polynomial(); h
            1
            sage: h.parent()
            Univariate Laurent Polynomial Ring in x over Integer Ring
        """
        from sage.rings.polynomial.laurent_polynomial_ring import LaurentPolynomialRing
        v = self.variables()
        if len(v) > 1:
            raise TypeError("polynomial must involve at most one variable")
        elif len(v) == 1:
            x = v[0]
            i = self._parent.gens().index(x)
            x = str(x)
        else:
            x = 'x'
            i = 0

        #construct ring if none
        if R is None:
            R = LaurentPolynomialRing(self.base_ring(), x)

        return R({m[i]: c for m,c in self.dict().iteritems()})

    def factor(self):
        """
        Return a Laurent monomial (the unit part of the factorization) and a factored multi-polynomial.

        EXAMPLES::

            sage: L.<x,y,z> = LaurentPolynomialRing(QQ)
            sage: f = 4*x^7*z^-1 + 3*x^3*y + 2*x^4*z^-2 + x^6*y^-7
            sage: f.factor()
            (x^3*y^-7*z^-2) * (4*x^4*y^7*z + 3*y^8*z^2 + 2*x*y^7 + x^3*z^2)

        TESTS:

        Tests for :trac:`29173`::

            sage: L.<a, b> = LaurentPolynomialRing(ZZ, 'a, b')
            sage: (a*b + a + b + 1).factor()
            (b + 1) * (a + 1)
            sage: ((a^-1)*(a*b + a + b + 1)).factor()
            (a^-1) * (b + 1) * (a + 1)
            sage: L(-12).factor()
            -1 * 2^2 * 3
        """
        pf = self._poly.factor()

        if self._poly.degree() == 0:
            # Factorization is broken for polynomials, see
            # https://github.com/sagemath/sage/issues/20214
            return pf

        u = self.parent(pf.unit())

        cdef tuple g = <tuple> self._parent.gens()
        for i in self._mon.nonzero_positions():
            u *= g[i] ** self._mon[i]

        cdef list f = []
        cdef dict d
        for t in pf:
            d = <dict> (t[0].dict())
            if len(d) == 1:  # monomials are units
                u *= self.parent(d) ** t[1]
            else:
                f.append((self.parent(d), t[1]))

        return Factorization(f, unit=u)

    def is_square(self, root=False):
        r"""
        Test whether this Laurent polynomial is a square.

        INPUT:

        - ``root`` - boolean (default ``False``) - if set to ``True``
          then return a pair ``(True, sqrt)`` with ``sqrt`` a square
          root of this Laurent polynomial when it exists or
          ``(False, None)``.

        EXAMPLES::

            sage: L.<x,y,z> = LaurentPolynomialRing(QQ)
            sage: p = 1 + x*y + z^-3
            sage: (p**2).is_square()
            True
            sage: (p**2).is_square(root=True)
            (True, x*y + 1 + z^-3)

            sage: x.is_square()
            False
            sage: x.is_square(root=True)
            (False, None)

            sage: (x**-4 * (1 + z)).is_square(root=False)
            False
            sage: (x**-4 * (1 + z)).is_square(root=True)
            (False, None)
        """
        self._normalize()
        if not self._mon.is_multiple_of(2):
            return (False, None) if root else False

        cdef LaurentPolynomial_mpair ans

        if not root:
            return self._poly.is_square(root=False)
        else:
            (pans, root) = self._poly.is_square(root=True)
            if not pans:
                return (False, None)

            mon = self._mon.escalar_div(2)
            ans = self._new_c()
            ans._mon = mon
            ans._poly = root
            return (True, ans)

    cpdef rescale_vars(self, dict d, h=None, new_ring=None):
        r"""
        Rescale variables in a Laurent polynomial.

        INPUT:

        - ``d`` -- a ``dict`` whose keys are the generator indices
          and values are the coefficients; so a pair ``(i, v)``
          means `x_i \mapsto v x_i`
        - ``h`` -- (optional) a map to be applied to coefficients
          done after rescaling
        - ``new_ring`` -- (optional) a new ring to map the result into

        EXAMPLES::

            sage: L.<x,y> = LaurentPolynomialRing(QQ, 2)
            sage: p = x^-2*y + x*y^-2
            sage: p.rescale_vars({0: 2, 1: 3})
            2/9*x*y^-2 + 3/4*x^-2*y
            sage: F = GF(2)                                                             # optional - sage.rings.finite_rings
            sage: p.rescale_vars({0: 3, 1: 7}, new_ring=L.change_ring(F))               # optional - sage.rings.finite_rings
            x*y^-2 + x^-2*y

        Test for :trac:`30331`::

            sage: F.<z> = CyclotomicField(3)                                            # optional - sage.rings.number_field
            sage: p.rescale_vars({0: 2, 1: z}, new_ring=L.change_ring(F))               # optional - sage.rings.number_field
            2*z*x*y^-2 + 1/4*z*x^-2*y
        """
        cdef int i
        cdef dict df
        cdef ETuple v
        cdef LaurentPolynomial_mpair ans

        if self._prod is None:
            self._compute_polydict()

        df = dict(self._prod.__repn)  # This makes a copy for us to manipulate
        if new_ring is None:
            R = self._parent._base
        else:
            R = new_ring._base
        if h is None:
            for v in df:
                val = df[v]
                for i in d:
                    val *= d[i]**v[i]
                df[v] = val
        else:
            for v in df:
                val = df[v]
                for i in d:
                    val *= d[i]**v[i]
                df[v] = R(h(val))

        ans = <LaurentPolynomial_mpair> self._new_c()
        ans._prod = PolyDict(df)
        ans._mon = self._mon
        if new_ring is None:
            S = self._poly._parent
        else:
            S = self._poly._parent.change_ring(R)
        ans._poly = <MPolynomial> S({v.esub(ans._mon): df[v] for v in df})
        if new_ring is not None:
            return new_ring(ans)
        return ans

    cpdef toric_coordinate_change(self, M, h=None, new_ring=None):
        r"""
        Apply a matrix to the exponents in a Laurent polynomial.

        For efficiency, we implement this directly, rather than as a substitution.

        The optional argument ``h`` is a map to be applied to coefficients.

        EXAMPLES::

            sage: L.<x,y> = LaurentPolynomialRing(QQ, 2)
            sage: p = 2*x^2 + y - x*y
            sage: p.toric_coordinate_change(Matrix([[1,-3], [1,1]]))
            2*x^2*y^2 - x^-2*y^2 + x^-3*y
            sage: F = GF(2)                                                             # optional - sage.rings.finite_rings
            sage: p.toric_coordinate_change(Matrix([[1,-3], [1,1]]),                    # optional - sage.rings.finite_rings
            ....:                           new_ring=L.change_ring(F))
            x^-2*y^2 + x^-3*y

        """
        cdef int n, i, j, x
        cdef dict d, dr
        cdef ETuple v
        cdef LaurentPolynomial_mpair ans
        cdef list L, mon, exp
        cdef Matrix mat = M

        n = self._parent.ngens()
        if mat.dimensions() != (n, n):
            raise ValueError("the matrix M must be a {k} x {k} matrix".format(k=n))

        if not self:
            if new_ring is None:
                return self._parent.zero()
            else:
                return new_ring.zero()

        if self._prod is None:
            self._compute_polydict()

        d = self._prod.__repn
        dr = {}
        mon = [0] * n
        for v in d:
            # Make a copy of mon as this might be faster than creating the data from scratch.
            # We will set every entry, so no need to clear the data.
            exp = list(mon)
            for j in range(n):
                x = 0
                for i in range(n):
                    if not mat.get_is_zero_unsafe(j, i):
                        x += (<int> v[i]) * int(mat.get_unsafe(j, i))
                if x < (<int> mon[j]):
                    mon[j] = x
                exp[j] = x
            dr[ETuple(exp)] = d[v]

        if h is not None:
            for v in dr:
                dr[v] = self._parent._base(h(dr[v]))

        ans = <LaurentPolynomial_mpair> self._new_c()
        ans._prod = PolyDict(dr)
        ans._mon = ETuple(mon)
        ans._poly = <MPolynomial> self._poly._parent({v.esub(ans._mon): dr[v] for v in dr})
        if new_ring is not None:
            return new_ring(ans)
        return ans

    cpdef toric_substitute(self, v, v1, a, h=None, new_ring=None):
        r"""
        Perform a single-variable substitution up to a toric coordinate change.

        The optional argument ``h`` is a map to be applied to coefficients.

        EXAMPLES::

            sage: L.<x,y> = LaurentPolynomialRing(QQ, 2)
            sage: p = x + y
            sage: p.toric_substitute((2,3), (-1,1), 2)
            1/2*x^3*y^3 + 2*x^-2*y^-2
            sage: F = GF(5)
            sage: p.toric_substitute((2,3), (-1,1), 2, new_ring=L.change_ring(F))
            3*x^3*y^3 + 2*x^-2*y^-2

        TESTS:

        Tests for :trac:`30331`::

            sage: L.<x,y> = LaurentPolynomialRing(QQ, 2)
            sage: p = x + y
            sage: F.<z> = CyclotomicField(3)
            sage: p.toric_substitute((2,3), (-1,1), z, new_ring=L.change_ring(F))
            (-z - 1)*x^3*y^3 + z*x^-2*y^-2

            sage: P.<x> = LaurentPolynomialRing(QQ, 1)
            sage: u = x - 1
            sage: v = u.toric_substitute((-1,), (-1,), 1)
            sage: v.is_zero()
            True
        """
        cdef dict d, dr
        cdef ETuple ve, v1e, w, w1, mon
        cdef LaurentPolynomial_mpair ans
        cdef int t

        if self._prod is None:
            self._compute_polydict()

        d = self._prod.__repn
        dr = {}
        ve = ETuple(v)
        v1e = ETuple(v1)
        mon = self._mon
        if h is not None:
            d = dict(d)  # Make a copy so we can manipulate it
            for w in d:
                d[w] = h(d[w])
        for w in d:
            x = d[w]
            t = w.dotprod(v1e)
            w1 = w.eadd_scaled(ve, -t)
            if w1 in dr:
                dr[w1] += x * a**t
            else:
                dr[w1] = x * a**t
            mon = mon.emin(w1)
        for v in tuple(dr.keys()):
            if not dr[v]:
                del dr[v]

        if new_ring is None:
            S = self._poly._parent
        else:
            S = self._poly._parent.change_ring(new_ring._base)
        ans = <LaurentPolynomial_mpair> self._new_c()
        ans._prod = PolyDict(dr)
        ans._mon = mon
        ans._poly = <MPolynomial> S({v.esub(ans._mon): dr[v] for v in dr})
        if new_ring is not None:
            return new_ring(ans)
        return ans<|MERGE_RESOLUTION|>--- conflicted
+++ resolved
@@ -1165,11 +1165,7 @@
         OUTPUT:
 
         Return ``True`` if ``self`` contains a monomial including the inverse of
-<<<<<<< HEAD
-        ``self.parent().gen(i)``, False otherwise.
-=======
         ``self.parent().gen(i)``, ``False`` otherwise.
->>>>>>> cdb4755a
 
         EXAMPLES::
 
