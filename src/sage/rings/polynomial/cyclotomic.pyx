# -*- coding: utf-8 -*-
r"""
Fast calculation of cyclotomic polynomials

This module provides a function :func:`cyclotomic_coeffs`, which calculates the
coefficients of cyclotomic polynomials. This is not intended to be invoked
directly by the user, but it is called by the method
:meth:`~sage.rings.polynomial.polynomial_ring.PolynomialRing_general.cyclotomic_polynomial`
method of univariate polynomial ring objects and the top-level
:func:`~sage.misc.functional.cyclotomic_polynomial` function.
"""

# ****************************************************************************
#       Copyright (C) 2007 Robert Bradshaw <robertwb@math.washington.edu>
#
#  Distributed under the terms of the GNU General Public License (GPL)
#
#    This code is distributed in the hope that it will be useful,
#    but WITHOUT ANY WARRANTY; without even the implied warranty of
#    MERCHANTABILITY or FITNESS FOR A PARTICULAR PURPOSE.  See the GNU
#    General Public License for more details.
#
#  The full text of the GPL is available at:
#
#                  https://www.gnu.org/licenses/
# ****************************************************************************

import sys

from cysignals.memory cimport sig_malloc, check_calloc, sig_free
from cysignals.signals cimport sig_on, sig_off

from sage.arith.misc import factor
from sage.combinat.subset import subsets
from sage.misc.misc_c import prod
from sage.rings.integer_ring import ZZ
from sage.structure.element cimport parent

try:
    from sage.libs.pari.all import pari
except ImportError:
    pass

def cyclotomic_coeffs(nn, sparse=None):
    """
    Return the coefficients of the `n`-th cyclotomic polynomial
    by using the formula

    .. MATH::

        \\Phi_n(x) = \\prod_{d|n} (1-x^{n/d})^{\\mu(d)}

    where `\\mu(d)` is the Möbius function that is 1 if `d` has an even
    number of distinct prime divisors, `-1` if it has an odd number of
    distinct prime divisors, and `0` if `d` is not squarefree.

    Multiplications and divisions by polynomials of the
    form `1-x^n` can be done very quickly in a single pass.

    If ``sparse`` is ``True``, the result is returned as a dictionary of
    the non-zero entries, otherwise the result is returned as a list
    of python ints.

    EXAMPLES::

        sage: from sage.rings.polynomial.cyclotomic import cyclotomic_coeffs
        sage: cyclotomic_coeffs(30)
        [1, 1, 0, -1, -1, -1, 0, 1, 1]
        sage: cyclotomic_coeffs(10^5)
        {0: 1, 10000: -1, 20000: 1, 30000: -1, 40000: 1}
        sage: R = QQ['x']
        sage: R(cyclotomic_coeffs(30))
        x^8 + x^7 - x^5 - x^4 - x^3 + x + 1

    Check that it has the right degree::

        sage: euler_phi(30)                                                             # needs sage.libs.pari
        8
        sage: R(cyclotomic_coeffs(14)).factor()                                         # needs sage.libs.pari
        x^6 - x^5 + x^4 - x^3 + x^2 - x + 1

    The coefficients are not always +/-1::

        sage: cyclotomic_coeffs(105)
        [1, 1, 1, 0, 0, -1, -1, -2, -1, -1, 0, 0, 1, 1, 1, 1, 1, 1, 0, 0, -1,
         0, -1, 0, -1, 0, -1, 0, -1, 0, 0, 1, 1, 1, 1, 1, 1, 0, 0, -1, -1, -2,
         -1, -1, 0, 0, 1, 1, 1]

    In fact the height is not bounded by any polynomial in `n` (Erdos),
    although takes a while just to exceed linear::

        sage: v = cyclotomic_coeffs(1181895)
        sage: max(v)
        14102773

    The polynomial is a palindrome for any n::

        sage: n = ZZ.random_element(50000)
        sage: v = cyclotomic_coeffs(n, sparse=False)
        sage: v == list(reversed(v))
        True

    AUTHORS:

    - Robert Bradshaw (2007-10-27): initial version (inspired by work of Andrew
      Arnold and Michael Monagan)

    REFERENCE:

    - http://www.cecm.sfu.ca/~ada26/cyclotomic/
    """
    factors = factor(nn)
    if any(e != 1 for _, e in factors):
        # If there are primes that occur in the factorization with multiplicity
        # greater than one we use the fact that Phi_ar(x) = Phi_r(x^a) when all
        # primes dividing a divide r.
        rad = prod(p for p, _ in factors)
        rad_coeffs = cyclotomic_coeffs(rad, sparse=True)
        pow = int(nn // rad)
        if sparse is None or sparse:
            L = {}
        else:
            L = [0] * (1 + pow * prod(p - 1 for p, _ in factors))
        for mon, c in rad_coeffs.items():
            L[mon * pow] = c
        return L

    elif len(factors) == 1 and not sparse:
        # \Phi_p is easy to calculate for p prime.
        return [1] * factors[0][0]

    # The following bounds are from Michael Monagan:
    #    For all n < 169,828,113, the height of Phi_n(x) is less than 60 bits.
    #    At n = 169828113, we get a height of 31484567640915734951 which is 65 bits
    #    For n=10163195, the height of Phi_n(x) is 1376877780831,  40.32 bits.
    #    For n<10163195, the height of Phi_n(x) is <= 74989473, 26.16 bits.
    cdef long fits_long_limit = 169828113 if sizeof(long) >= 8 else 10163195
    if nn >= fits_long_limit and bateman_bound(nn) > sys.maxsize:
        # Do this to avoid overflow.
        print("Warning: using PARI (slow!)")
        return [int(a) for a in pari.polcyclo(nn).Vecrev()]

    cdef long d, max_deg = 0, n = nn
    primes = [int(p) for p, _ in factors]
    prime_subsets = list(subsets(primes))
    if n > 5000:
        prime_subsets.sort(key=lambda a: -prod(a))

    for s in prime_subsets:
        if len(s) % 2 == 0:
            d = prod(s)
            max_deg += n / d

    cdef long* coeffs = <long*>check_calloc(max_deg + 1, sizeof(long))
    coeffs[0] = 1

    cdef long k, dd, offset = 0, deg = 0
    for s in prime_subsets:
        if len(s) % 2 == 0:
            d = prod(s)
            dd = n / d
            # f *= (1-x^dd)
            sig_on()
            for k from deg + dd >= k >= dd:
                coeffs[k] -= coeffs[k - dd]
            deg += dd
            sig_off()

    prime_subsets.reverse()
    for s in prime_subsets:
        if len(s) % 2:
            d = prod(s)
            dd = n / d
            # f /= (1-x^dd)
            sig_on()
            for k from deg >= k > deg - dd:
                coeffs[k] = -coeffs[k]
            for k from deg - dd >= k >= offset:
                coeffs[k] = coeffs[k + dd] - coeffs[k]
            offset += dd
            sig_off()

    cdef long non_zero = 0
    if sparse is None:
        for k in range(offset, deg + 1):
            non_zero += coeffs[k] != 0
        sparse = (4 * non_zero) < (deg - offset)

    if sparse:
        L = {}
        for k in range(offset, deg + 1):
            if coeffs[k]:
                L[k - offset] = coeffs[k]
    else:
        L = [coeffs[k] for k in range(offset, deg + 1)]

    sig_free(coeffs)
    return L


def cyclotomic_value(n, x):
    r"""
    Return the value of the `n`-th cyclotomic polynomial evaluated at `x`.

    INPUT:

    - ``n`` -- an Integer, specifying which cyclotomic polynomial is to be
      evaluated

    - ``x`` -- an element of a ring

    OUTPUT:

    - the value of the cyclotomic polynomial `\Phi_n` at `x`

    ALGORITHM:

    - Reduce to the case that `n` is squarefree: use the identity

    .. MATH::

        \Phi_n(x) = \Phi_q(x^{n/q})

    where `q` is the radical of `n`.

    - Use the identity

    .. MATH::

        \Phi_n(x) = \prod_{d | n} (x^d - 1)^{\mu(n / d)},

    where `\mu` is the Möbius function.

    - Handles the case that `x^d = 1` for some `d`, but not the case that
      `x^d - 1` is non-invertible: in this case polynomial evaluation is
      used instead.

    EXAMPLES::

        sage: cyclotomic_value(51, 3)
        1282860140677441
        sage: cyclotomic_polynomial(51)(3)
        1282860140677441

    It works for non-integral values as well::

        sage: cyclotomic_value(144, 4/3)
        79148745433504023621920372161/79766443076872509863361
        sage: cyclotomic_polynomial(144)(4/3)
        79148745433504023621920372161/79766443076872509863361

    TESTS::

        sage: elements = [-1, 0, 1, 2, 1/2, Mod(3, 8), Mod(3,11)]
        sage: R.<x> = QQ[]; elements += [x^2 + 2]
        sage: K.<i> = NumberField(x^2 + 1); elements += [i]                             # needs sage.rings.number_fields
        sage: elements += [GF(9,'a').gen()]                                             # needs sage.rings.finite_rings
        sage: elements += [Zp(3)(54)]                                                   # needs sage.rings.padics
        sage: for y in elements:
        ....:     for n in [1..60]:
        ....:         val1 = cyclotomic_value(n, y)
        ....:         val2 = cyclotomic_polynomial(n)(y)
        ....:         if val1 != val2:
        ....:             print("Wrong value for cyclotomic_value(%s, %s) in %s"%(n,y,parent(y)))
        ....:         if val1.parent() is not val2.parent():
        ....:             print("Wrong parent for cyclotomic_value(%s, %s) in %s"%(n,y,parent(y)))

        sage: cyclotomic_value(20, I)                                                   # needs sage.symbolic
        5
        sage: a = cyclotomic_value(10, mod(3, 11)); a
        6
        sage: a.parent()
        Ring of integers modulo 11
        sage: cyclotomic_value(30, -1.0)                                                # needs sage.rings.real_mpfr
        1.00000000000000

<<<<<<< HEAD
        sage: S.<t> = R.quotient(R.cyclotomic_polynomial(15))                           # needs sage.libs.pari
        sage: cyclotomic_value(15, t)                                                   # needs sage.libs.pari
=======
        sage: # needs sage.libs.pari
        sage: S.<t> = R.quotient(R.cyclotomic_polynomial(15))
        sage: cyclotomic_value(15, t)
>>>>>>> fafd930c
        0
        sage: cyclotomic_value(30, t)                                                   # needs sage.libs.pari
        2*t^7 - 2*t^5 - 2*t^3 + 2*t
<<<<<<< HEAD
        sage: S.<t> = R.quotient(x^10)                                                  # needs sage.libs.pari
        sage: cyclotomic_value(2^128 - 1, t)                                            # needs sage.libs.pari
=======
        sage: S.<t> = R.quotient(x^10)
        sage: cyclotomic_value(2^128 - 1, t)
>>>>>>> fafd930c
        -t^7 - t^6 - t^5 + t^2 + t + 1
        sage: cyclotomic_value(10, mod(3,4))
        1

    Check that the issue with symbolic element in :trac:`14982` is fixed::

        sage: a = cyclotomic_value(3, I)                                                # needs sage.rings.number_fields
        sage: parent(a)                                                                 # needs sage.rings.number_fields
        Number Field in I with defining polynomial x^2 + 1 with I = 1*I
    """
    n = ZZ(n)
    if n < 3:
        if n == 1:
            return x - ZZ.one()
        if n == 2:
            return x + ZZ.one()
        raise ValueError("n must be positive")

    P = parent(x)
    try:
        return P(pari.polcyclo(n, x).sage())
    except Exception:
        pass
    one = P(1)

    # The following is modeled on the implementation in PARI and is
    # used for cases for which PARI doesn't work. These are in
    # particular:
    # - n does not fit in a C long;
    # - x is some Sage type which cannot be converted to PARI;
    # - PARI's algorithm encounters a zero-divisor which is not zero.

    factors = n.factor()
    cdef Py_ssize_t i, j, ti, L, root_of_unity = -1
    primes = [p for p, _ in factors]
    L = len(primes)
    if any(e != 1 for _, e in factors):
        # If there are primes that occur in the factorization with multiplicity
        # greater than one we use the fact that Phi_ar(x) = Phi_r(x^a) when all
        # primes dividing a divide r.
        rad = prod(primes)
        pow = n // rad
        x = x ** pow
        n = rad
    if x == 1:
        # if n is prime, return n
        if L == 1:
            return n * x  # in case the parent of x has nonzero characteristic
        else:
            return x
    xd = [x]  # the x^d for d | n
    cdef char mu
    cdef char* md = <char*>sig_malloc(sizeof(char) * (1 << L))  # the mu(d) for d | n
    try:
        md[0] = 1
        if L & 1:
            mu = -1
            num = 1
            den = x - 1
        else:
            mu = 1
            num = x - 1
            den = 1
        for i in range(L):
            ti = 1 << i
            p = primes[i]
            for j in range(ti):
                xpow = xd[j]**p
                xd.append(xpow)
                md[ti + j] = -md[j]
                # if xpow = 1, we record such smallest index,
                # and deal with the corresponding factors at the end.
                if xpow == one:
                    if root_of_unity == -1:
                        root_of_unity = ti + j
                elif mu == md[ti + j]:
                    num *= xpow - one
                else:
                    den *= xpow - one
    finally:
        sig_free(md)
    try:
        ans = num / den
    except ZeroDivisionError:
        # We fall back on evaluation of the cyclotomic polynomial.
        # This case is triggered in cyclotomic_value(10, mod(3, 4)) for example.
        from sage.misc.functional import cyclotomic_polynomial
        return cyclotomic_polynomial(n)(x)
    if root_of_unity >= 0:
        # x is a root of unity.  If root_of_unity=2^L, x is a primitive
        # root of unity and the value is zero
        if root_of_unity == (1 << L) - 1:
            return x - x  # preserves the parent, as well as precision for p-adic x
        # x is a primitive d-th root of unity, where d|n and d<n.
        # If root_of_unity = (1<<L) - (1<<(i-1)) - 1 for some i < L,
        # then n/d == primes[i] and we need to multiply by primes[i],
        # otherwise n/d is composite and nothing more needs to be done.
        for i in range(L):
            if root_of_unity + (1 << i) + 1 == 1 << L:
                ans *= primes[i]
                break
    return x.parent()(ans)


def bateman_bound(nn):
    """
    Reference:

    Bateman, P. T.; Pomerance, C.; Vaughan, R. C.
    *On the size of the coefficients of the cyclotomic polynomial.*

    EXAMPLES::

        sage: from sage.rings.polynomial.cyclotomic import bateman_bound
        sage: bateman_bound(2**8 * 1234567893377)                                       # needs sage.libs.pari
        66944986927
    """
    _, n = nn.val_unit(2)
    primes = [p for p, _ in factor(n)]
    j = len(primes)
    return prod(primes[k] ** (2 ** (j - k - 2) - 1) for k in range(j - 2))<|MERGE_RESOLUTION|>--- conflicted
+++ resolved
@@ -274,24 +274,14 @@
         sage: cyclotomic_value(30, -1.0)                                                # needs sage.rings.real_mpfr
         1.00000000000000
 
-<<<<<<< HEAD
-        sage: S.<t> = R.quotient(R.cyclotomic_polynomial(15))                           # needs sage.libs.pari
-        sage: cyclotomic_value(15, t)                                                   # needs sage.libs.pari
-=======
         sage: # needs sage.libs.pari
         sage: S.<t> = R.quotient(R.cyclotomic_polynomial(15))
         sage: cyclotomic_value(15, t)
->>>>>>> fafd930c
         0
         sage: cyclotomic_value(30, t)                                                   # needs sage.libs.pari
         2*t^7 - 2*t^5 - 2*t^3 + 2*t
-<<<<<<< HEAD
-        sage: S.<t> = R.quotient(x^10)                                                  # needs sage.libs.pari
-        sage: cyclotomic_value(2^128 - 1, t)                                            # needs sage.libs.pari
-=======
         sage: S.<t> = R.quotient(x^10)
         sage: cyclotomic_value(2^128 - 1, t)
->>>>>>> fafd930c
         -t^7 - t^6 - t^5 + t^2 + t + 1
         sage: cyclotomic_value(10, mod(3,4))
         1
