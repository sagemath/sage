r"""
Constructors for polynomial rings

This module provides the function :func:`PolynomialRing`, which constructs
rings of univariate and multivariate polynomials, and implements caching to
prevent the same ring being created in memory multiple times (which is
wasteful and breaks the general assumption in Sage that parents are unique).

There is also a function :func:`BooleanPolynomialRing_constructor`, used for
constructing Boolean polynomial rings, which are not technically polynomial
rings but rather quotients of them (see module
:mod:`sage.rings.polynomial.pbori` for more details).
"""
# ****************************************************************************
#       Copyright (C) 2006 William Stein <wstein@gmail.com>
#
# This program is free software: you can redistribute it and/or modify
# it under the terms of the GNU General Public License as published by
# the Free Software Foundation, either version 2 of the License, or
# (at your option) any later version.
#                  https://www.gnu.org/licenses/
# ****************************************************************************
from sage.structure.category_object import normalize_names
import sage.rings.ring as ring
import sage.rings.padics.padic_base_leaves as padic_base_leaves

import sage.rings.abc
from sage.rings.integer import Integer
from sage.rings.finite_rings.finite_field_base import FiniteField

from sage.misc.cachefunc import weak_cached_function
import sage.misc.weak_dict

from sage.categories.fields import Fields
from sage.categories.commutative_rings import CommutativeRings
from sage.categories.domains import Domains
from sage.categories.complete_discrete_valuation import CompleteDiscreteValuationRings, CompleteDiscreteValuationFields

_CommutativeRings = CommutativeRings()
_Fields = Fields()
_Domains = Domains()
_CompleteDiscreteValuationRings = CompleteDiscreteValuationRings()
_CompleteDiscreteValuationFields = CompleteDiscreteValuationFields()

_cache = sage.misc.weak_dict.WeakValueDictionary()


# The signature for this function is too complicated to express sensibly
# in any other way besides *args and **kwds (in Python 3 or Cython, we
# could probably do better thanks to PEP 3102).
def PolynomialRing(base_ring, *args, **kwds):
    r"""
    Return the globally unique univariate or multivariate polynomial
    ring with given properties and variable name or names.

    There are many ways to specify the variables for the polynomial ring:

    1. ``PolynomialRing(base_ring, name, ...)``
    2. ``PolynomialRing(base_ring, names, ...)``
    3. ``PolynomialRing(base_ring, n, names, ...)``
    4. ``PolynomialRing(base_ring, n, ..., var_array=var_array, ...)``

    The ``...`` at the end of these commands stands for additional
    keywords, like ``sparse`` or ``order``.

    INPUT:

    - ``base_ring`` -- a ring

    - ``n`` -- an integer

    - ``name`` -- a string

    - ``names`` -- a list or tuple of names (strings), or a comma separated string

    - ``var_array`` -- a list or tuple of names, or a comma separated string

    - ``sparse`` -- bool: whether or not elements are sparse. The
      default is a dense representation (``sparse=False``) for
      univariate rings and a sparse representation (``sparse=True``)
      for multivariate rings.

    - ``order`` -- string or
      :class:`~sage.rings.polynomial.term_order.TermOrder` object, e.g.,

      - ``'degrevlex'`` (default) -- degree reverse lexicographic
      - ``'lex'``  -- lexicographic
      - ``'deglex'`` -- degree lexicographic
      - ``TermOrder('deglex',3) + TermOrder('deglex',3)`` -- block ordering

    - ``implementation`` -- string or None; selects an implementation in cases
      where Sage includes multiple choices (currently `\ZZ[x]` can be
      implemented with ``'NTL'`` or ``'FLINT'``; default is ``'FLINT'``).
      For many base rings, the ``"singular"`` implementation is available.
      One can always specify ``implementation="generic"`` for a generic
      Sage implementation which does not use any specialized library.

    .. NOTE::

        If the given implementation does not exist for rings with the given
        number of generators and the given sparsity, then an error results.

    OUTPUT:

    ``PolynomialRing(base_ring, name, sparse=False)`` returns a univariate
    polynomial ring; also, PolynomialRing(base_ring, names, sparse=False)
    yields a univariate polynomial ring, if names is a list or tuple
    providing exactly one name. All other input formats return a
    multivariate polynomial ring.

    UNIQUENESS and IMMUTABILITY: In Sage there is exactly one
    single-variate polynomial ring over each base ring in each choice
    of variable, sparseness, and implementation.  There is also exactly
    one multivariate polynomial ring over each base ring for each
    choice of names of variables and term order.  The names of the
    generators can only be temporarily changed after the ring has been
    created.  Do this using the localvars context:

    EXAMPLES:

    **1. PolynomialRing(base_ring, name, ...)**

    ::

        sage: PolynomialRing(QQ, 'w')
        Univariate Polynomial Ring in w over Rational Field
        sage: PolynomialRing(QQ, name='w')
        Univariate Polynomial Ring in w over Rational Field

    Use the diamond brackets notation to make the variable
    ready for use after you define the ring::

        sage: R.<w> = PolynomialRing(QQ)
        sage: (1 + w)^3
        w^3 + 3*w^2 + 3*w + 1

    You must specify a name::

        sage: PolynomialRing(QQ)
        Traceback (most recent call last):
        ...
        TypeError: you must specify the names of the variables

        sage: R.<abc> = PolynomialRing(QQ, sparse=True); R
        Sparse Univariate Polynomial Ring in abc over Rational Field

<<<<<<< HEAD
        sage: R.<w> = PolynomialRing(PolynomialRing(GF(7),'k')); R                                                      # optional - sage.libs.pari
        Univariate Polynomial Ring in w over Univariate Polynomial Ring in k over Finite Field of size 7
=======
        sage: R.<w> = PolynomialRing(PolynomialRing(GF(7),'k')); R                      # optional - sage.rings.finite_rings
        Univariate Polynomial Ring in w over
         Univariate Polynomial Ring in k over Finite Field of size 7
>>>>>>> a0e71766

    The square bracket notation::

        sage: R.<y> = QQ['y']; R
        Univariate Polynomial Ring in y over Rational Field
        sage: y^2 + y
        y^2 + y

    In fact, since the diamond brackets on the left determine the
    variable name, you can omit the variable from the square brackets::

        sage: R.<zz> = QQ[]; R
        Univariate Polynomial Ring in zz over Rational Field
        sage: (zz + 1)^2
        zz^2 + 2*zz + 1

    This is exactly the same ring as what PolynomialRing returns::

        sage: R is PolynomialRing(QQ,'zz')
        True

    However, rings with different variables are different::

        sage: QQ['x'] == QQ['y']
        False

    Sage has two implementations of univariate polynomials over the
    integers, one based on NTL and one based on FLINT.  The default
    is FLINT. Note that FLINT uses a "more dense" representation for
    its polynomials than NTL, so in particular, creating a polynomial
    like 2^1000000 * x^1000000 in FLINT may be unwise.
    ::

        sage: ZxNTL = PolynomialRing(ZZ, 'x', implementation='NTL'); ZxNTL              # optional - sage.libs.ntl
        Univariate Polynomial Ring in x over Integer Ring (using NTL)
        sage: ZxFLINT = PolynomialRing(ZZ, 'x', implementation='FLINT'); ZxFLINT        # optional - sage.libs.flint
        Univariate Polynomial Ring in x over Integer Ring
        sage: ZxFLINT is ZZ['x']                                                        # optional - sage.libs.flint
        True
        sage: ZxFLINT is PolynomialRing(ZZ, 'x')                                        # optional - sage.libs.flint
        True
        sage: xNTL = ZxNTL.gen()                                                        # optional - sage.libs.ntl
        sage: xFLINT = ZxFLINT.gen()                                                    # optional - sage.libs.flint
        sage: xNTL.parent()                                                             # optional - sage.libs.ntl
        Univariate Polynomial Ring in x over Integer Ring (using NTL)
        sage: xFLINT.parent()                                                           # optional - sage.libs.flint
        Univariate Polynomial Ring in x over Integer Ring

    There is a coercion from the non-default to the default
    implementation, so the values can be mixed in a single
    expression::

        sage: (xNTL + xFLINT^2)                                                         # optional - sage.libs.flint sage.libs.ntl
        x^2 + x

    The result of such an expression will use the default, i.e.,
    the FLINT implementation::

        sage: (xNTL + xFLINT^2).parent()                                                # optional - sage.libs.flint sage.libs.ntl
        Univariate Polynomial Ring in x over Integer Ring

    The generic implementation uses neither NTL nor FLINT::

        sage: Zx = PolynomialRing(ZZ, 'x', implementation='generic'); Zx
        Univariate Polynomial Ring in x over Integer Ring
        sage: Zx.element_class
        <... 'sage.rings.polynomial.polynomial_element.Polynomial_generic_dense'>

    **2. PolynomialRing(base_ring, names, ...)**

    ::

        sage: R = PolynomialRing(QQ, 'a,b,c'); R
        Multivariate Polynomial Ring in a, b, c over Rational Field

        sage: S = PolynomialRing(QQ, ['a','b','c']); S
        Multivariate Polynomial Ring in a, b, c over Rational Field

        sage: T = PolynomialRing(QQ, ('a','b','c')); T
        Multivariate Polynomial Ring in a, b, c over Rational Field

    All three rings are identical::

        sage: R is S
        True
        sage: S is T
        True

    There is a unique polynomial ring with each term order::

        sage: R = PolynomialRing(QQ, 'x,y,z', order='degrevlex'); R
        Multivariate Polynomial Ring in x, y, z over Rational Field
        sage: S = PolynomialRing(QQ, 'x,y,z', order='invlex'); S
        Multivariate Polynomial Ring in x, y, z over Rational Field
        sage: S is PolynomialRing(QQ, 'x,y,z', order='invlex')
        True
        sage: R == S
        False

    Note that a univariate polynomial ring is returned, if the list
    of names is of length one. If it is of length zero, a multivariate
    polynomial ring with no variables is returned.

    ::

        sage: PolynomialRing(QQ,["x"])
        Univariate Polynomial Ring in x over Rational Field
        sage: PolynomialRing(QQ,[])
        Multivariate Polynomial Ring in no variables over Rational Field

    The Singular implementation always returns a multivariate ring,
    even for 1 variable::

<<<<<<< HEAD
        sage: PolynomialRing(QQ, "x", implementation="singular")                                                        # optional - sage.libs.singular
        Multivariate Polynomial Ring in x over Rational Field
        sage: P.<x> = PolynomialRing(QQ, implementation="singular"); P                                                  # optional - sage.libs.singular
=======
        sage: PolynomialRing(QQ, "x", implementation="singular")                        # optional - sage.libs.singular
        Multivariate Polynomial Ring in x over Rational Field
        sage: P.<x> = PolynomialRing(QQ, implementation="singular"); P                  # optional - sage.libs.singular
>>>>>>> a0e71766
        Multivariate Polynomial Ring in x over Rational Field

    **3. PolynomialRing(base_ring, n, names, ...)** (where the arguments
    ``n`` and ``names`` may be reversed)

    If you specify a single name as a string and a number of
    variables, then variables labeled with numbers are created.

    ::

        sage: PolynomialRing(QQ, 'x', 10)
        Multivariate Polynomial Ring in x0, x1, x2, x3, x4, x5, x6, x7, x8, x9 over Rational Field

        sage: PolynomialRing(QQ, 2, 'alpha0')
        Multivariate Polynomial Ring in alpha00, alpha01 over Rational Field

<<<<<<< HEAD
        sage: PolynomialRing(GF(7), 'y', 5)                                                                             # optional - sage.libs.pari
=======
        sage: PolynomialRing(GF(7), 'y', 5)                                             # optional - sage.rings.finite_rings
>>>>>>> a0e71766
        Multivariate Polynomial Ring in y0, y1, y2, y3, y4 over Finite Field of size 7

        sage: PolynomialRing(QQ, 'y', 3, sparse=True)
        Multivariate Polynomial Ring in y0, y1, y2 over Rational Field

    Note that a multivariate polynomial ring is returned when an
    explicit number is given.

    ::

        sage: PolynomialRing(QQ,"x",1)
        Multivariate Polynomial Ring in x over Rational Field
        sage: PolynomialRing(QQ,"x",0)
        Multivariate Polynomial Ring in no variables over Rational Field

    It is easy in Python to create fairly arbitrary variable names.  For
    example, here is a ring with generators labeled by the primes less
    than 100::

        sage: R = PolynomialRing(ZZ, ['x%s'%p for p in primes(100)]); R                 # optional - sage.libs.pari
        Multivariate Polynomial Ring in x2, x3, x5, x7, x11, x13, x17, x19, x23, x29,
         x31, x37, x41, x43, x47, x53, x59, x61, x67, x71, x73, x79, x83, x89, x97
         over Integer Ring

    By calling the
    :meth:`~sage.structure.category_object.CategoryObject.inject_variables`
    method, all those variable names are available for interactive use::

        sage: R.inject_variables()                                                      # optional - sage.libs.pari
        Defining x2, x3, x5, x7, x11, x13, x17, x19, x23, x29, x31, x37, x41, x43,
        x47, x53, x59, x61, x67, x71, x73, x79, x83, x89, x97
        sage: (x2 + x41 + x71)^2                                                        # optional - sage.libs.pari
        x2^2 + 2*x2*x41 + x41^2 + 2*x2*x71 + 2*x41*x71 + x71^2

    **4. PolynomialRing(base_ring, n, ..., var_array=var_array, ...)**

    This creates an array of variables where each variables begins with an
    entry in ``var_array`` and is indexed from 0 to `n-1`. ::

        sage: PolynomialRing(ZZ, 3, var_array=['x','y'])
        Multivariate Polynomial Ring in x0, y0, x1, y1, x2, y2 over Integer Ring
        sage: PolynomialRing(ZZ, 3, var_array='a,b')
        Multivariate Polynomial Ring in a0, b0, a1, b1, a2, b2 over Integer Ring

    It is possible to create higher-dimensional arrays::

        sage: PolynomialRing(ZZ, 2, 3, var_array=('p', 'q'))
        Multivariate Polynomial Ring
         in p00, q00, p01, q01, p02, q02, p10, q10, p11, q11, p12, q12
         over Integer Ring
        sage: PolynomialRing(ZZ, 2, 3, 4, var_array='m')
        Multivariate Polynomial Ring in m000, m001, m002, m003, m010, m011,
         m012, m013, m020, m021, m022, m023, m100, m101, m102, m103, m110,
         m111, m112, m113, m120, m121, m122, m123 over Integer Ring

    The array is always at least 2-dimensional. So, if
    ``var_array`` is a single string and only a single number `n`
    is given, this creates an `n \times n` array of variables::

        sage: PolynomialRing(ZZ, 2, var_array='m')
        Multivariate Polynomial Ring in m00, m01, m10, m11 over Integer Ring

    **Square brackets notation**

    You can alternatively create a polynomial ring over a ring `R` with
    square brackets::

        sage: RR["x"]
        Univariate Polynomial Ring in x over Real Field with 53 bits of precision
        sage: RR["x,y"]
        Multivariate Polynomial Ring in x, y over Real Field with 53 bits of precision
        sage: P.<x,y> = RR[]; P
        Multivariate Polynomial Ring in x, y over Real Field with 53 bits of precision

    This notation does not allow to set any of the optional arguments.

    **Changing variable names**

    Consider ::

        sage: R.<x,y> = PolynomialRing(QQ,2); R
        Multivariate Polynomial Ring in x, y over Rational Field
        sage: f = x^2 - 2*y^2

    You can't just globally change the names of those variables.
    This is because objects all over Sage could have pointers to
    that polynomial ring. ::

        sage: R._assign_names(['z','w'])
        Traceback (most recent call last):
        ...
        ValueError: variable names cannot be changed after object creation.

    However, you can very easily change the names within a ``with`` block::

        sage: with localvars(R, ['z','w']):
        ....:     print(f)
        z^2 - 2*w^2

    After the ``with`` block the names revert to what they were before::

        sage: print(f)
        x^2 - 2*y^2

    TESTS:

    We test here some changes introduced in :trac:`9944`.

    If there is no dense implementation for the given number of
    variables, then requesting a dense ring is an error::

        sage: S.<x,y> = PolynomialRing(QQ, sparse=False)
        Traceback (most recent call last):
        ...
        NotImplementedError: a dense representation of multivariate polynomials is not supported

    Check uniqueness if the same implementation is used for different
    values of the ``"implementation"`` keyword::

        sage: R = PolynomialRing(QQbar, 'j', implementation="generic")
        sage: S = PolynomialRing(QQbar, 'j', implementation=None)
        sage: R is S
        True

        sage: R = PolynomialRing(ZZ['t'], 'j', implementation="generic")
        sage: S = PolynomialRing(ZZ['t'], 'j', implementation=None)
        sage: R is S
        True

        sage: R = PolynomialRing(QQbar, 'j,k', implementation="generic")
        sage: S = PolynomialRing(QQbar, 'j,k', implementation=None)
        sage: R is S
        True

        sage: R = PolynomialRing(ZZ, 'j,k', implementation="singular")
        sage: S = PolynomialRing(ZZ, 'j,k', implementation=None)
        sage: R is S
        True

        sage: R = PolynomialRing(ZZ, 'p', sparse=True, implementation="generic")
        sage: S = PolynomialRing(ZZ, 'p', sparse=True)
        sage: R is S
        True

    The generic implementation is different in some cases::

<<<<<<< HEAD
        sage: R = PolynomialRing(GF(2), 'j', implementation="generic"); TestSuite(R).run(skip=['_test_construction', '_test_pickling']); type(R)    # optional - sage.libs.pari
        <class 'sage.rings.polynomial.polynomial_ring.PolynomialRing_field_with_category'>
        sage: S = PolynomialRing(GF(2), 'j'); TestSuite(S).run(); type(S)                                                                           # optional - sage.libs.pari
=======
        sage: R = PolynomialRing(GF(2), 'j', implementation="generic"); TestSuite(R).run(skip=['_test_construction', '_test_pickling']); type(R)    # optional - sage.rings.finite_rings
        <class 'sage.rings.polynomial.polynomial_ring.PolynomialRing_field_with_category'>
        sage: S = PolynomialRing(GF(2), 'j'); TestSuite(S).run(); type(S)                                                                           # optional - sage.rings.finite_rings
>>>>>>> a0e71766
        <class 'sage.rings.polynomial.polynomial_ring.PolynomialRing_dense_mod_p_with_category'>

        sage: R = PolynomialRing(ZZ, 'x,y', implementation="generic"); TestSuite(R).run(skip=['_test_elements', '_test_elements_eq_transitive']); type(R)
        <class 'sage.rings.polynomial.multi_polynomial_ring.MPolynomialRing_polydict_domain_with_category'>
        sage: S = PolynomialRing(ZZ, 'x,y'); TestSuite(S).run(skip='_test_elements'); type(S)
        <class 'sage.rings.polynomial.multi_polynomial_libsingular.MPolynomialRing_libsingular'>

    Sparse univariate polynomials only support a generic
    implementation::

        sage: R = PolynomialRing(ZZ, 'j', sparse=True); TestSuite(R).run(); type(R)
        <class 'sage.rings.polynomial.polynomial_ring.PolynomialRing_integral_domain_with_category'>
<<<<<<< HEAD
        sage: R = PolynomialRing(GF(49), 'j', sparse=True); TestSuite(R).run(); type(R)                                                             # optional - sage.libs.pari
=======
        sage: R = PolynomialRing(GF(49), 'j', sparse=True); TestSuite(R).run(); type(R)                                                             # optional - sage.rings.finite_rings
>>>>>>> a0e71766
        <class 'sage.rings.polynomial.polynomial_ring.PolynomialRing_field_with_category'>

    If the requested implementation is not known or not supported for
    the given arguments, then an error results::

        sage: R.<x0> = PolynomialRing(ZZ, implementation='Foo')
        Traceback (most recent call last):
        ...
        ValueError: unknown implementation 'Foo' for dense polynomial rings over Integer Ring
<<<<<<< HEAD
        sage: R.<x0> = PolynomialRing(GF(2), implementation='GF2X', sparse=True)                                                                    # optional - sage.libs.pari
=======
        sage: R.<x0> = PolynomialRing(GF(2), implementation='GF2X', sparse=True)                                                                    # optional - sage.rings.finite_rings
>>>>>>> a0e71766
        Traceback (most recent call last):
        ...
        ValueError: unknown implementation 'GF2X' for sparse polynomial rings over Finite Field of size 2
        sage: R.<x,y> = PolynomialRing(ZZ, implementation='FLINT')
        Traceback (most recent call last):
        ...
        ValueError: unknown implementation 'FLINT' for multivariate polynomial rings
        sage: R.<x> = PolynomialRing(QQbar, implementation="whatever")
        Traceback (most recent call last):
        ...
        ValueError: unknown implementation 'whatever' for dense polynomial rings over Algebraic Field
        sage: R.<x> = PolynomialRing(ZZ['t'], implementation="whatever")
        Traceback (most recent call last):
        ...
        ValueError: unknown implementation 'whatever' for dense polynomial rings over Univariate Polynomial Ring in t over Integer Ring
        sage: PolynomialRing(RR, "x,y", implementation="whatever")
        Traceback (most recent call last):
        ...
        ValueError: unknown implementation 'whatever' for multivariate polynomial rings
        sage: PolynomialRing(RR, name="x", implementation="singular")
        Traceback (most recent call last):
        ...
        NotImplementedError: polynomials over Real Field with 53 bits of precision are not supported in Singular

    The following corner case used to result in a warning message from
    ``libSingular``, and the generators of the resulting polynomial
    ring were not zero::

        sage: R = Integers(1)['x','y']
        sage: R.0 == 0
        True

    We verify that :trac:`13187` is fixed::

        sage: var('t')
        t
        sage: PolynomialRing(ZZ, name=t) == PolynomialRing(ZZ, name='t')
        True

    We verify that polynomials with interval coefficients from
    :trac:`7712` and :trac:`13760` are fixed::

        sage: P.<y,z> = PolynomialRing(RealIntervalField(2))
        sage: TestSuite(P).run(skip=['_test_elements', '_test_elements_eq_transitive'])
        sage: Q.<x> = PolynomialRing(P)
        sage: TestSuite(Q).run(skip=['_test_additive_associativity', '_test_associativity', '_test_distributivity', '_test_prod'])
        sage: C = (y-x)^3
        sage: C(y/2)
        1.?*y^3
        sage: R.<x,y> = PolynomialRing(RIF,2)
        sage: TestSuite(R).run(skip=['_test_elements', '_test_elements_eq_transitive'])
        sage: RIF(-2,1)*x
        0.?e1*x

    For historical reasons, we allow redundant variable names with the
    angle bracket notation. The names must be consistent though! ::

        sage: P.<x,y> = PolynomialRing(ZZ, "x,y"); P
        Multivariate Polynomial Ring in x, y over Integer Ring
        sage: P.<x,y> = ZZ["x,y"]; P
        Multivariate Polynomial Ring in x, y over Integer Ring
        sage: P.<x,y> = PolynomialRing(ZZ, 2, "x"); P
        Traceback (most recent call last):
        ...
        TypeError: variable names specified twice inconsistently: ('x0', 'x1') and ('x', 'y')

    We test a lot of invalid input::

        sage: PolynomialRing(4)
        Traceback (most recent call last):
        ...
        TypeError: base_ring 4 must be a ring
        sage: PolynomialRing(QQ, -1)
        Traceback (most recent call last):
        ...
        ValueError: number of variables must be non-negative
        sage: PolynomialRing(QQ, 1)
        Traceback (most recent call last):
        ...
        TypeError: you must specify the names of the variables
        sage: PolynomialRing(QQ, "x", None)
        Traceback (most recent call last):
        ...
        TypeError: invalid arguments ('x', None) for PolynomialRing
        sage: PolynomialRing(QQ, "x", "y")
        Traceback (most recent call last):
        ...
        TypeError: variable names specified twice: 'x' and 'y'
        sage: PolynomialRing(QQ, 1, "x", 2)
        Traceback (most recent call last):
        ...
        TypeError: number of variables specified twice: 1 and 2
        sage: PolynomialRing(QQ, "x", names="x")
        Traceback (most recent call last):
        ...
        TypeError: variable names specified twice inconsistently: ('x',) and 'x'
        sage: PolynomialRing(QQ, name="x", names="x")
        Traceback (most recent call last):
        ...
        TypeError: keyword argument 'name' cannot be combined with 'names'
        sage: PolynomialRing(QQ, var_array='x')
        Traceback (most recent call last):
        ...
        TypeError: you must specify the number of the variables
        sage: PolynomialRing(QQ, 2, 'x', var_array='x')
        Traceback (most recent call last):
        ...
        TypeError: unable to convert 'x' to an integer

    We run the testsuite for various polynomial rings, skipping tests that currently fail::

<<<<<<< HEAD
        sage: R.<w> = PolynomialRing(PolynomialRing(GF(7),'k')); TestSuite(R).run(); R                                                              # optional - sage.libs.pari
=======
        sage: R.<w> = PolynomialRing(PolynomialRing(GF(7),'k')); TestSuite(R).run(); R                                                              # optional - sage.rings.finite_rings
>>>>>>> a0e71766
        Univariate Polynomial Ring in w over Univariate Polynomial Ring in k over Finite Field of size 7
        sage: ZxNTL = PolynomialRing(ZZ, 'x', implementation='NTL'); TestSuite(ZxNTL).run(skip='_test_pickling'); ZxNTL
        Univariate Polynomial Ring in x over Integer Ring (using NTL)
        sage: ZxFLINT = PolynomialRing(ZZ, 'x', implementation='FLINT'); TestSuite(ZxFLINT).run(); ZxFLINT
        Univariate Polynomial Ring in x over Integer Ring
        sage: Zx = PolynomialRing(ZZ, 'x', implementation='generic'); TestSuite(Zx).run(skip=['_test_construction', '_test_pickling']); Zx
        Univariate Polynomial Ring in x over Integer Ring
        sage: R = PolynomialRing(QQ, 'a,b,c'); TestSuite(R).run(skip='_test_elements'); R
        Multivariate Polynomial Ring in a, b, c over Rational Field
        sage: R = PolynomialRing(QQ, 'x,y,z', order='degrevlex'); TestSuite(R).run(skip='_test_elements'); R
        Multivariate Polynomial Ring in x, y, z over Rational Field
        sage: S = PolynomialRing(QQ, 'x,y,z', order='invlex'); TestSuite(S).run(skip=['_test_construction', '_test_elements']); S
        Multivariate Polynomial Ring in x, y, z over Rational Field
        sage: Q0 = PolynomialRing(QQ,[]); TestSuite(Q0).run(skip=['_test_elements', '_test_elements_eq_transitive', '_test_gcd_vs_xgcd', '_test_quo_rem']); Q0
        Multivariate Polynomial Ring in no variables over Rational Field
        sage: P.<x> = PolynomialRing(QQ, implementation="singular"); TestSuite(P).run(skip=['_test_construction', '_test_elements', '_test_euclidean_degree', '_test_quo_rem']); P
        Multivariate Polynomial Ring in x over Rational Field
        sage: Q1 = PolynomialRing(QQ,"x",1); TestSuite(Q1).run(skip=['_test_construction', '_test_elements', '_test_euclidean_degree', '_test_quo_rem']); Q1
        Multivariate Polynomial Ring in x over Rational Field
        sage: Q0 = PolynomialRing(QQ,"x",0); TestSuite(Q0).run(skip=['_test_elements', '_test_elements_eq_transitive', '_test_gcd_vs_xgcd', '_test_quo_rem']); Q0
        Multivariate Polynomial Ring in no variables over Rational Field
<<<<<<< HEAD
        sage: R = PolynomialRing(GF(2), 'j', implementation="generic"); TestSuite(R).run(skip=['_test_construction', '_test_pickling']); type(R)    # optional - sage.libs.pari
        <class 'sage.rings.polynomial.polynomial_ring.PolynomialRing_field_with_category'>
        sage: S = PolynomialRing(GF(2), 'j'); TestSuite(S).run(); type(S)                                                                           # optional - sage.libs.pari
=======
        sage: R = PolynomialRing(GF(2), 'j', implementation="generic"); TestSuite(R).run(skip=['_test_construction', '_test_pickling']); type(R)    # optional - sage.rings.finite_rings
        <class 'sage.rings.polynomial.polynomial_ring.PolynomialRing_field_with_category'>
        sage: S = PolynomialRing(GF(2), 'j'); TestSuite(S).run(); type(S)                                                                           # optional - sage.rings.finite_rings
>>>>>>> a0e71766
        <class 'sage.rings.polynomial.polynomial_ring.PolynomialRing_dense_mod_p_with_category'>
        sage: R = PolynomialRing(ZZ, 'x,y', implementation="generic"); TestSuite(R).run(skip=['_test_elements', '_test_elements_eq_transitive']); type(R)
        <class 'sage.rings.polynomial.multi_polynomial_ring.MPolynomialRing_polydict_domain_with_category'>
        sage: S = PolynomialRing(ZZ, 'x,y'); TestSuite(S).run(skip='_test_elements'); type(S)
        <class 'sage.rings.polynomial.multi_polynomial_libsingular.MPolynomialRing_libsingular'>
        sage: R = PolynomialRing(ZZ, 'j', sparse=True); TestSuite(R).run(); type(R)
        <class 'sage.rings.polynomial.polynomial_ring.PolynomialRing_integral_domain_with_category'>
<<<<<<< HEAD
        sage: R = PolynomialRing(GF(49), 'j', sparse=True); TestSuite(R).run(); type(R)                                                             # optional - sage.libs.pari
=======
        sage: R = PolynomialRing(GF(49), 'j', sparse=True); TestSuite(R).run(); type(R)                                                             # optional - sage.rings.finite_rings
>>>>>>> a0e71766
        <class 'sage.rings.polynomial.polynomial_ring.PolynomialRing_field_with_category'>
        sage: P.<y,z> = PolynomialRing(RealIntervalField(2))
        sage: TestSuite(P).run(skip=['_test_elements', '_test_elements_eq_transitive'])
        sage: Q.<x> = PolynomialRing(P)
        sage: TestSuite(Q).run(skip=['_test_additive_associativity', '_test_associativity', '_test_distributivity', '_test_prod'])
        sage: R.<x,y> = PolynomialRing(RIF,2)
        sage: TestSuite(R).run(skip=['_test_elements', '_test_elements_eq_transitive'])
    """
    if not ring.is_Ring(base_ring):
        raise TypeError("base_ring {!r} must be a ring".format(base_ring))

    n = -1  # Unknown number of variables
    names = None  # Unknown variable names

    # Use a single-variate ring by default unless the "singular"
    # implementation is asked.
    multivariate = kwds.get("implementation") == "singular"

    # Check specifically for None because it is an easy mistake to
    # make and Integer(None) returns 0, so we wouldn't catch this
    # otherwise.
    if any(arg is None for arg in args):
        raise TypeError("invalid arguments {!r} for PolynomialRing".format(args))

    if "var_array" in kwds:
        for forbidden in "name", "names":
            if forbidden in kwds:
                raise TypeError("keyword argument '%s' cannot be combined with 'var_array'" % forbidden)

        names = kwds.pop("var_array")
        if isinstance(names, (tuple, list)):
            # Input is a 1-dimensional array
            dim = 1
        else:
            # Input is a 0-dimensional (if a single string was given)
            # or a 1-dimensional array
            names = normalize_names(-1, names)
            dim = len(names) > 1
        multivariate = True

        if not args:
            raise TypeError("you must specify the number of the variables")
        # The total dimension must be at least 2
        if len(args) == 1 and not dim:
            args = [args[0], args[0]]

        # All arguments in *args should be a number of variables
        suffixes = [""]
        for arg in args:
            k = Integer(arg)
            if k < 0:
                raise ValueError("number of variables must be non-negative")
            suffixes = [s + str(i) for s in suffixes for i in range(k)]
        names = [v + s for s in suffixes for v in names]
    else:  # No "var_array" keyword
        if "name" in kwds:
            if "names" in kwds:
                raise TypeError("keyword argument 'name' cannot be combined with 'names'")
            names = [kwds.pop("name")]

        # Interpret remaining arguments in *args as either a number of
        # variables or as variable names
        for arg in args:
            try:
                k = Integer(arg)
            except TypeError:
                # Interpret arg as names
                if names is not None:
                    raise TypeError("variable names specified twice: %r and %r" % (names, arg))
                names = arg
            else:
                # Interpret arg as number of variables
                if n >= 0:
                    raise TypeError("number of variables specified twice: %r and %r" % (n, arg))
                if k < 0:
                    raise ValueError("number of variables must be non-negative")
                n = k
                # If number of variables was explicitly given, always
                # return a multivariate ring
                multivariate = True

    if names is None:
        try:
            names = kwds.pop("names")
        except KeyError:
            raise TypeError("you must specify the names of the variables")

    names = normalize_names(n, names)

    # At this point, we have only handled the "names" keyword if it was
    # needed. Since we know the variable names, it would logically be
    # an error to specify an additional "names" keyword. However,
    # people often abuse the preparser with
    #   R.<x> = PolynomialRing(QQ, 'x')
    # and we allow this for historical reasons. However, the names
    # must be consistent!
    if "names" in kwds:
        kwnames = kwds.pop("names")
        if kwnames != names:
            raise TypeError("variable names specified twice inconsistently: %r and %r" % (names, kwnames))

    if multivariate or len(names) != 1:
        return _multi_variate(base_ring, names, **kwds)
    else:
        return _single_variate(base_ring, names, **kwds)


def unpickle_PolynomialRing(base_ring, arg1=None, arg2=None, sparse=False):
    """
    Custom unpickling function for polynomial rings.

    This has the same positional arguments as the old
    ``PolynomialRing`` constructor before :trac:`23338`.
    """
    args = [arg for arg in (arg1, arg2) if arg is not None]
    return PolynomialRing(base_ring, *args, sparse=sparse)


from sage.misc.persist import register_unpickle_override
register_unpickle_override('sage.rings.polynomial.polynomial_ring_constructor', 'PolynomialRing', unpickle_PolynomialRing)


def _get_from_cache(key):
    key = tuple(key)
    return _cache.get(key)


def _save_in_cache(key, R):
    key = tuple(key)
    _cache[key] = R


def _single_variate(base_ring, name, sparse=None, implementation=None, order=None):
    # The "order" argument is unused, but we allow it (and ignore it)
    # for consistency with the multi-variate case.
    sparse = bool(sparse)

    # "implementation" must be last
    key = [base_ring, name, sparse, implementation]
    R = _get_from_cache(key)
    if R is not None:
        return R

    from . import polynomial_ring

    # Find the right constructor and **kwds for our polynomial ring
    constructor = None
    kwds = {}
    if sparse:
        kwds["sparse"] = True

    # Specialized implementations
    specialized = None
    if isinstance(base_ring, sage.rings.abc.IntegerModRing):
        n = base_ring.order()
        if n.is_prime():
            specialized = polynomial_ring.PolynomialRing_dense_mod_p
        elif n > 1:  # Specialized code breaks for n == 1
            specialized = polynomial_ring.PolynomialRing_dense_mod_n
    elif isinstance(base_ring, FiniteField):
        specialized = polynomial_ring.PolynomialRing_dense_finite_field
    elif isinstance(base_ring, padic_base_leaves.pAdicFieldCappedRelative):
        specialized = polynomial_ring.PolynomialRing_dense_padic_field_capped_relative
    elif isinstance(base_ring, padic_base_leaves.pAdicRingCappedRelative):
        specialized = polynomial_ring.PolynomialRing_dense_padic_ring_capped_relative
    elif isinstance(base_ring, padic_base_leaves.pAdicRingCappedAbsolute):
        specialized = polynomial_ring.PolynomialRing_dense_padic_ring_capped_absolute
    elif isinstance(base_ring, padic_base_leaves.pAdicRingFixedMod):
        specialized = polynomial_ring.PolynomialRing_dense_padic_ring_fixed_mod

    # If the implementation is supported, then we are done
    if specialized is not None:
        implementation_names = specialized._implementation_names_impl(implementation, base_ring, sparse)
        if implementation_names is not NotImplemented:
            constructor = specialized

    # Generic implementations
    if constructor is None:
        if base_ring not in _CommutativeRings:
            constructor = polynomial_ring.PolynomialRing_general
        elif base_ring in _CompleteDiscreteValuationRings:
            constructor = polynomial_ring.PolynomialRing_cdvr
        elif base_ring in _CompleteDiscreteValuationFields:
            constructor = polynomial_ring.PolynomialRing_cdvf
        elif base_ring in _Fields:
            constructor = polynomial_ring.PolynomialRing_field
        elif base_ring in _Domains:
            constructor = polynomial_ring.PolynomialRing_integral_domain
        else:
            constructor = polynomial_ring.PolynomialRing_commutative
        implementation_names = constructor._implementation_names(implementation, base_ring, sparse)

        # Only use names which are not supported by the specialized class.
        if specialized is not None:
            implementation_names = [n for n in implementation_names
                                    if specialized._implementation_names_impl(n, base_ring, sparse) is NotImplemented]

    if implementation is not None:
        kwds["implementation"] = implementation
    R = constructor(base_ring, name, **kwds)

    for impl in implementation_names:
        key[-1] = impl
        _save_in_cache(key, R)

    return R


def _multi_variate(base_ring, names, sparse=None, order="degrevlex", implementation=None):
    if sparse is None:
        sparse = True
    if not sparse:
        raise NotImplementedError("a dense representation of multivariate polynomials is not supported")

    from sage.rings.polynomial.term_order import TermOrder
    n = len(names)
    order = TermOrder(order, n)

    # "implementation" must be last
    key = [base_ring, names, n, order, implementation]
    R = _get_from_cache(key)
    if R is not None:
        return R

    # Multiple arguments for the "implementation" keyword which actually
    # yield the same implementation. We need this for caching.
    implementation_names = set([implementation])

    if implementation is None or implementation == "singular":
        try:
            from sage.rings.polynomial.multi_polynomial_libsingular import MPolynomialRing_libsingular
            R = MPolynomialRing_libsingular(base_ring, n, names, order)
        except (ImportError, TypeError, NotImplementedError):
            if implementation is not None:
                raise
        else:
            implementation_names.update([None, "singular"])

    if R is None and implementation is None:
        # Interpret implementation=None as implementation="generic"
        implementation = "generic"
        implementation_names.add(implementation)
        key[-1] = implementation
        R = _get_from_cache(key)

    if R is None and implementation == "generic":
        from . import multi_polynomial_ring
        if isinstance(base_ring, ring.IntegralDomain):
            constructor = multi_polynomial_ring.MPolynomialRing_polydict_domain
        else:
            constructor = multi_polynomial_ring.MPolynomialRing_polydict
        R = constructor(base_ring, n, names, order)

    if R is None:
        raise ValueError("unknown implementation %r for multivariate polynomial rings" % (implementation,))

    for impl in implementation_names:
        key[-1] = impl
        _save_in_cache(key, R)

    return R


#########################################################
# Choice of a category
from sage import categories
from sage.categories.algebras import Algebras
# Some fixed categories, in order to avoid the function call overhead
_FiniteSets = categories.sets_cat.Sets().Finite()
_InfiniteSets = categories.sets_cat.Sets().Infinite()
_EuclideanDomains = categories.euclidean_domains.EuclideanDomains()
_UniqueFactorizationDomains = categories.unique_factorization_domains.UniqueFactorizationDomains()
_IntegralDomains = categories.integral_domains.IntegralDomains()
_Rings = categories.rings.Rings()


@weak_cached_function
def polynomial_default_category(base_ring_category, n_variables):
    """
    Choose an appropriate category for a polynomial ring.

    It is assumed that the corresponding base ring is nonzero.

    INPUT:

    - ``base_ring_category`` -- The category of ring over which the polynomial
      ring shall be defined
    - ``n_variables`` -- number of variables

    EXAMPLES::

        sage: from sage.rings.polynomial.polynomial_ring_constructor import polynomial_default_category
        sage: polynomial_default_category(Rings(),1) is Algebras(Rings()).Infinite()
        True
        sage: polynomial_default_category(Rings().Commutative(),1) is Algebras(Rings().Commutative()).Commutative().Infinite()
        True
        sage: polynomial_default_category(Fields(),1) is EuclideanDomains() & Algebras(Fields()).Infinite()
        True
        sage: polynomial_default_category(Fields(),2) is UniqueFactorizationDomains() & CommutativeAlgebras(Fields()).Infinite()
        True

        sage: QQ['t'].category() is EuclideanDomains() & CommutativeAlgebras(QQ.category()).Infinite()
        True
        sage: QQ['s','t'].category() is UniqueFactorizationDomains() & CommutativeAlgebras(QQ.category()).Infinite()
        True
        sage: QQ['s']['t'].category() is UniqueFactorizationDomains() & CommutativeAlgebras(QQ['s'].category()).Infinite()
        True
    """
    category = Algebras(base_ring_category)

    if n_variables:
        # here we assume the base ring to be nonzero
        category = category.Infinite()
    else:
        if base_ring_category.is_subcategory(_Fields):
            category = category & _Fields

        if base_ring_category.is_subcategory(_FiniteSets):
            category = category.Finite()
        elif base_ring_category.is_subcategory(_InfiniteSets):
            category = category.Infinite()

    if base_ring_category.is_subcategory(_Fields) and n_variables == 1:
        return category & _EuclideanDomains
    elif base_ring_category.is_subcategory(_UniqueFactorizationDomains):
        return category & _UniqueFactorizationDomains
    elif base_ring_category.is_subcategory(_IntegralDomains):
        return category & _IntegralDomains
    elif base_ring_category.is_subcategory(_CommutativeRings):
        return category & _CommutativeRings
    return category


def BooleanPolynomialRing_constructor(n=None, names=None, order="lex"):
    """
    Construct a boolean polynomial ring with the following
    parameters:

    INPUT:

    - ``n`` -- number of variables (an integer > 1)
    - ``names`` -- names of ring variables, may be a string or list/tuple of strings
    - ``order`` -- term order (default: lex)

    EXAMPLES::

<<<<<<< HEAD
        sage: R.<x, y, z> = BooleanPolynomialRing() # indirect doctest                              # optional - sage.rings.polynomial.pbori
        sage: R                                                                                     # optional - sage.rings.polynomial.pbori
        Boolean PolynomialRing in x, y, z

        sage: p = x*y + x*z + y*z                                                                   # optional - sage.rings.polynomial.pbori
        sage: x*p                                                                                   # optional - sage.rings.polynomial.pbori
        x*y*z + x*y + x*z

        sage: R.term_order()                                                                        # optional - sage.rings.polynomial.pbori
        Lexicographic term order

        sage: R = BooleanPolynomialRing(5, 'x', order='deglex(3),deglex(2)')                        # optional - sage.rings.polynomial.pbori
        sage: R.term_order()                                                                        # optional - sage.rings.polynomial.pbori
=======
        sage: R.<x, y, z> = BooleanPolynomialRing() # indirect doctest                  # optional - sage.rings.polynomial.pbori
        sage: R                                                                         # optional - sage.rings.polynomial.pbori
        Boolean PolynomialRing in x, y, z

        sage: p = x*y + x*z + y*z                                                       # optional - sage.rings.polynomial.pbori
        sage: x*p                                                                       # optional - sage.rings.polynomial.pbori
        x*y*z + x*y + x*z

        sage: R.term_order()                                                            # optional - sage.rings.polynomial.pbori
        Lexicographic term order

        sage: R = BooleanPolynomialRing(5, 'x', order='deglex(3),deglex(2)')            # optional - sage.rings.polynomial.pbori
        sage: R.term_order()                                                            # optional - sage.rings.polynomial.pbori
>>>>>>> a0e71766
        Block term order with blocks:
        (Degree lexicographic term order of length 3,
         Degree lexicographic term order of length 2)

<<<<<<< HEAD
        sage: R = BooleanPolynomialRing(3, 'x', order='degneglex')                                  # optional - sage.rings.polynomial.pbori
        sage: R.term_order()                                                                        # optional - sage.rings.polynomial.pbori
        Degree negative lexicographic term order

        sage: BooleanPolynomialRing(names=('x','y'))                                                # optional - sage.rings.polynomial.pbori
        Boolean PolynomialRing in x, y

        sage: BooleanPolynomialRing(names='x,y')                                                    # optional - sage.rings.polynomial.pbori
=======
        sage: R = BooleanPolynomialRing(3, 'x', order='degneglex')                      # optional - sage.rings.polynomial.pbori
        sage: R.term_order()                                                            # optional - sage.rings.polynomial.pbori
        Degree negative lexicographic term order

        sage: BooleanPolynomialRing(names=('x','y'))                                    # optional - sage.rings.polynomial.pbori
        Boolean PolynomialRing in x, y

        sage: BooleanPolynomialRing(names='x,y')                                        # optional - sage.rings.polynomial.pbori
>>>>>>> a0e71766
        Boolean PolynomialRing in x, y

    TESTS::

<<<<<<< HEAD
        sage: P.<x,y> = BooleanPolynomialRing(2, order='deglex')                                    # optional - sage.rings.polynomial.pbori
        sage: x > y                                                                                 # optional - sage.rings.polynomial.pbori
=======
        sage: P.<x,y> = BooleanPolynomialRing(2, order='deglex')                        # optional - sage.rings.polynomial.pbori
        sage: x > y                                                                     # optional - sage.rings.polynomial.pbori
>>>>>>> a0e71766
        True

        sage: P.<x0, x1, x2, x3> = BooleanPolynomialRing(4, order='deglex(2),deglex(2)')            # optional - sage.rings.polynomial.pbori
        sage: x0 > x1                                                                               # optional - sage.rings.polynomial.pbori
        True
        sage: x2 > x3                                                                               # optional - sage.rings.polynomial.pbori
        True
    """
    if isinstance(n, str):
        names = n
        n = -1
    elif n is None:
        n = -1

    names = normalize_names(n, names)
    n = len(names)

    from sage.rings.polynomial.term_order import TermOrder

    order = TermOrder(order, n)

    key = ("pbori", names, n, order)
    R = _get_from_cache(key)
    if R is not None:
        return R

    from sage.rings.polynomial.pbori.pbori import BooleanPolynomialRing
    R = BooleanPolynomialRing(n, names, order)

    _save_in_cache(key, R)
    return R

############################################################################
# END (Factory function for making polynomial rings)
############################################################################<|MERGE_RESOLUTION|>--- conflicted
+++ resolved
@@ -144,14 +144,9 @@
         sage: R.<abc> = PolynomialRing(QQ, sparse=True); R
         Sparse Univariate Polynomial Ring in abc over Rational Field
 
-<<<<<<< HEAD
-        sage: R.<w> = PolynomialRing(PolynomialRing(GF(7),'k')); R                                                      # optional - sage.libs.pari
-        Univariate Polynomial Ring in w over Univariate Polynomial Ring in k over Finite Field of size 7
-=======
         sage: R.<w> = PolynomialRing(PolynomialRing(GF(7),'k')); R                      # optional - sage.rings.finite_rings
         Univariate Polynomial Ring in w over
          Univariate Polynomial Ring in k over Finite Field of size 7
->>>>>>> a0e71766
 
     The square bracket notation::
 
@@ -265,15 +260,9 @@
     The Singular implementation always returns a multivariate ring,
     even for 1 variable::
 
-<<<<<<< HEAD
-        sage: PolynomialRing(QQ, "x", implementation="singular")                                                        # optional - sage.libs.singular
-        Multivariate Polynomial Ring in x over Rational Field
-        sage: P.<x> = PolynomialRing(QQ, implementation="singular"); P                                                  # optional - sage.libs.singular
-=======
         sage: PolynomialRing(QQ, "x", implementation="singular")                        # optional - sage.libs.singular
         Multivariate Polynomial Ring in x over Rational Field
         sage: P.<x> = PolynomialRing(QQ, implementation="singular"); P                  # optional - sage.libs.singular
->>>>>>> a0e71766
         Multivariate Polynomial Ring in x over Rational Field
 
     **3. PolynomialRing(base_ring, n, names, ...)** (where the arguments
@@ -290,11 +279,7 @@
         sage: PolynomialRing(QQ, 2, 'alpha0')
         Multivariate Polynomial Ring in alpha00, alpha01 over Rational Field
 
-<<<<<<< HEAD
-        sage: PolynomialRing(GF(7), 'y', 5)                                                                             # optional - sage.libs.pari
-=======
         sage: PolynomialRing(GF(7), 'y', 5)                                             # optional - sage.rings.finite_rings
->>>>>>> a0e71766
         Multivariate Polynomial Ring in y0, y1, y2, y3, y4 over Finite Field of size 7
 
         sage: PolynomialRing(QQ, 'y', 3, sparse=True)
@@ -441,15 +426,9 @@
 
     The generic implementation is different in some cases::
 
-<<<<<<< HEAD
-        sage: R = PolynomialRing(GF(2), 'j', implementation="generic"); TestSuite(R).run(skip=['_test_construction', '_test_pickling']); type(R)    # optional - sage.libs.pari
-        <class 'sage.rings.polynomial.polynomial_ring.PolynomialRing_field_with_category'>
-        sage: S = PolynomialRing(GF(2), 'j'); TestSuite(S).run(); type(S)                                                                           # optional - sage.libs.pari
-=======
         sage: R = PolynomialRing(GF(2), 'j', implementation="generic"); TestSuite(R).run(skip=['_test_construction', '_test_pickling']); type(R)    # optional - sage.rings.finite_rings
         <class 'sage.rings.polynomial.polynomial_ring.PolynomialRing_field_with_category'>
         sage: S = PolynomialRing(GF(2), 'j'); TestSuite(S).run(); type(S)                                                                           # optional - sage.rings.finite_rings
->>>>>>> a0e71766
         <class 'sage.rings.polynomial.polynomial_ring.PolynomialRing_dense_mod_p_with_category'>
 
         sage: R = PolynomialRing(ZZ, 'x,y', implementation="generic"); TestSuite(R).run(skip=['_test_elements', '_test_elements_eq_transitive']); type(R)
@@ -462,11 +441,7 @@
 
         sage: R = PolynomialRing(ZZ, 'j', sparse=True); TestSuite(R).run(); type(R)
         <class 'sage.rings.polynomial.polynomial_ring.PolynomialRing_integral_domain_with_category'>
-<<<<<<< HEAD
-        sage: R = PolynomialRing(GF(49), 'j', sparse=True); TestSuite(R).run(); type(R)                                                             # optional - sage.libs.pari
-=======
         sage: R = PolynomialRing(GF(49), 'j', sparse=True); TestSuite(R).run(); type(R)                                                             # optional - sage.rings.finite_rings
->>>>>>> a0e71766
         <class 'sage.rings.polynomial.polynomial_ring.PolynomialRing_field_with_category'>
 
     If the requested implementation is not known or not supported for
@@ -476,11 +451,7 @@
         Traceback (most recent call last):
         ...
         ValueError: unknown implementation 'Foo' for dense polynomial rings over Integer Ring
-<<<<<<< HEAD
-        sage: R.<x0> = PolynomialRing(GF(2), implementation='GF2X', sparse=True)                                                                    # optional - sage.libs.pari
-=======
         sage: R.<x0> = PolynomialRing(GF(2), implementation='GF2X', sparse=True)                                                                    # optional - sage.rings.finite_rings
->>>>>>> a0e71766
         Traceback (most recent call last):
         ...
         ValueError: unknown implementation 'GF2X' for sparse polynomial rings over Finite Field of size 2
@@ -592,11 +563,7 @@
 
     We run the testsuite for various polynomial rings, skipping tests that currently fail::
 
-<<<<<<< HEAD
-        sage: R.<w> = PolynomialRing(PolynomialRing(GF(7),'k')); TestSuite(R).run(); R                                                              # optional - sage.libs.pari
-=======
         sage: R.<w> = PolynomialRing(PolynomialRing(GF(7),'k')); TestSuite(R).run(); R                                                              # optional - sage.rings.finite_rings
->>>>>>> a0e71766
         Univariate Polynomial Ring in w over Univariate Polynomial Ring in k over Finite Field of size 7
         sage: ZxNTL = PolynomialRing(ZZ, 'x', implementation='NTL'); TestSuite(ZxNTL).run(skip='_test_pickling'); ZxNTL
         Univariate Polynomial Ring in x over Integer Ring (using NTL)
@@ -618,15 +585,9 @@
         Multivariate Polynomial Ring in x over Rational Field
         sage: Q0 = PolynomialRing(QQ,"x",0); TestSuite(Q0).run(skip=['_test_elements', '_test_elements_eq_transitive', '_test_gcd_vs_xgcd', '_test_quo_rem']); Q0
         Multivariate Polynomial Ring in no variables over Rational Field
-<<<<<<< HEAD
-        sage: R = PolynomialRing(GF(2), 'j', implementation="generic"); TestSuite(R).run(skip=['_test_construction', '_test_pickling']); type(R)    # optional - sage.libs.pari
-        <class 'sage.rings.polynomial.polynomial_ring.PolynomialRing_field_with_category'>
-        sage: S = PolynomialRing(GF(2), 'j'); TestSuite(S).run(); type(S)                                                                           # optional - sage.libs.pari
-=======
         sage: R = PolynomialRing(GF(2), 'j', implementation="generic"); TestSuite(R).run(skip=['_test_construction', '_test_pickling']); type(R)    # optional - sage.rings.finite_rings
         <class 'sage.rings.polynomial.polynomial_ring.PolynomialRing_field_with_category'>
         sage: S = PolynomialRing(GF(2), 'j'); TestSuite(S).run(); type(S)                                                                           # optional - sage.rings.finite_rings
->>>>>>> a0e71766
         <class 'sage.rings.polynomial.polynomial_ring.PolynomialRing_dense_mod_p_with_category'>
         sage: R = PolynomialRing(ZZ, 'x,y', implementation="generic"); TestSuite(R).run(skip=['_test_elements', '_test_elements_eq_transitive']); type(R)
         <class 'sage.rings.polynomial.multi_polynomial_ring.MPolynomialRing_polydict_domain_with_category'>
@@ -634,11 +595,7 @@
         <class 'sage.rings.polynomial.multi_polynomial_libsingular.MPolynomialRing_libsingular'>
         sage: R = PolynomialRing(ZZ, 'j', sparse=True); TestSuite(R).run(); type(R)
         <class 'sage.rings.polynomial.polynomial_ring.PolynomialRing_integral_domain_with_category'>
-<<<<<<< HEAD
-        sage: R = PolynomialRing(GF(49), 'j', sparse=True); TestSuite(R).run(); type(R)                                                             # optional - sage.libs.pari
-=======
         sage: R = PolynomialRing(GF(49), 'j', sparse=True); TestSuite(R).run(); type(R)                                                             # optional - sage.rings.finite_rings
->>>>>>> a0e71766
         <class 'sage.rings.polynomial.polynomial_ring.PolynomialRing_field_with_category'>
         sage: P.<y,z> = PolynomialRing(RealIntervalField(2))
         sage: TestSuite(P).run(skip=['_test_elements', '_test_elements_eq_transitive'])
@@ -985,21 +942,6 @@
 
     EXAMPLES::
 
-<<<<<<< HEAD
-        sage: R.<x, y, z> = BooleanPolynomialRing() # indirect doctest                              # optional - sage.rings.polynomial.pbori
-        sage: R                                                                                     # optional - sage.rings.polynomial.pbori
-        Boolean PolynomialRing in x, y, z
-
-        sage: p = x*y + x*z + y*z                                                                   # optional - sage.rings.polynomial.pbori
-        sage: x*p                                                                                   # optional - sage.rings.polynomial.pbori
-        x*y*z + x*y + x*z
-
-        sage: R.term_order()                                                                        # optional - sage.rings.polynomial.pbori
-        Lexicographic term order
-
-        sage: R = BooleanPolynomialRing(5, 'x', order='deglex(3),deglex(2)')                        # optional - sage.rings.polynomial.pbori
-        sage: R.term_order()                                                                        # optional - sage.rings.polynomial.pbori
-=======
         sage: R.<x, y, z> = BooleanPolynomialRing() # indirect doctest                  # optional - sage.rings.polynomial.pbori
         sage: R                                                                         # optional - sage.rings.polynomial.pbori
         Boolean PolynomialRing in x, y, z
@@ -1013,21 +955,10 @@
 
         sage: R = BooleanPolynomialRing(5, 'x', order='deglex(3),deglex(2)')            # optional - sage.rings.polynomial.pbori
         sage: R.term_order()                                                            # optional - sage.rings.polynomial.pbori
->>>>>>> a0e71766
         Block term order with blocks:
         (Degree lexicographic term order of length 3,
          Degree lexicographic term order of length 2)
 
-<<<<<<< HEAD
-        sage: R = BooleanPolynomialRing(3, 'x', order='degneglex')                                  # optional - sage.rings.polynomial.pbori
-        sage: R.term_order()                                                                        # optional - sage.rings.polynomial.pbori
-        Degree negative lexicographic term order
-
-        sage: BooleanPolynomialRing(names=('x','y'))                                                # optional - sage.rings.polynomial.pbori
-        Boolean PolynomialRing in x, y
-
-        sage: BooleanPolynomialRing(names='x,y')                                                    # optional - sage.rings.polynomial.pbori
-=======
         sage: R = BooleanPolynomialRing(3, 'x', order='degneglex')                      # optional - sage.rings.polynomial.pbori
         sage: R.term_order()                                                            # optional - sage.rings.polynomial.pbori
         Degree negative lexicographic term order
@@ -1036,18 +967,12 @@
         Boolean PolynomialRing in x, y
 
         sage: BooleanPolynomialRing(names='x,y')                                        # optional - sage.rings.polynomial.pbori
->>>>>>> a0e71766
         Boolean PolynomialRing in x, y
 
     TESTS::
 
-<<<<<<< HEAD
-        sage: P.<x,y> = BooleanPolynomialRing(2, order='deglex')                                    # optional - sage.rings.polynomial.pbori
-        sage: x > y                                                                                 # optional - sage.rings.polynomial.pbori
-=======
         sage: P.<x,y> = BooleanPolynomialRing(2, order='deglex')                        # optional - sage.rings.polynomial.pbori
         sage: x > y                                                                     # optional - sage.rings.polynomial.pbori
->>>>>>> a0e71766
         True
 
         sage: P.<x0, x1, x2, x3> = BooleanPolynomialRing(4, order='deglex(2),deglex(2)')            # optional - sage.rings.polynomial.pbori
