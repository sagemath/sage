--- conflicted
+++ resolved
@@ -188,21 +188,6 @@
     like 2^1000000 * x^1000000 in FLINT may be unwise.
     ::
 
-<<<<<<< HEAD
-        sage: ZxNTL = PolynomialRing(ZZ, 'x', implementation='NTL'); ZxNTL                                              # optional - sage.libs.ntl
-        Univariate Polynomial Ring in x over Integer Ring (using NTL)
-        sage: ZxFLINT = PolynomialRing(ZZ, 'x', implementation='FLINT'); ZxFLINT                                        # optional - sage.libs.flint
-        Univariate Polynomial Ring in x over Integer Ring
-        sage: ZxFLINT is ZZ['x']                                                                                        # optional - sage.libs.flint
-        True
-        sage: ZxFLINT is PolynomialRing(ZZ, 'x')                                                                        # optional - sage.libs.flint
-        True
-        sage: xNTL = ZxNTL.gen()                                                                                        # optional - sage.libs.ntl
-        sage: xFLINT = ZxFLINT.gen()                                                                                    # optional - sage.libs.flint
-        sage: xNTL.parent()                                                                                             # optional - sage.libs.ntl
-        Univariate Polynomial Ring in x over Integer Ring (using NTL)
-        sage: xFLINT.parent()                                                                                           # optional - sage.libs.flint
-=======
         sage: ZxNTL = PolynomialRing(ZZ, 'x', implementation='NTL'); ZxNTL              # optional - sage.libs.ntl
         Univariate Polynomial Ring in x over Integer Ring (using NTL)
         sage: ZxFLINT = PolynomialRing(ZZ, 'x', implementation='FLINT'); ZxFLINT        # optional - sage.libs.flint
@@ -216,28 +201,19 @@
         sage: xNTL.parent()                                                             # optional - sage.libs.ntl
         Univariate Polynomial Ring in x over Integer Ring (using NTL)
         sage: xFLINT.parent()                                                           # optional - sage.libs.flint
->>>>>>> c215f040
         Univariate Polynomial Ring in x over Integer Ring
 
     There is a coercion from the non-default to the default
     implementation, so the values can be mixed in a single
     expression::
 
-<<<<<<< HEAD
-        sage: (xNTL + xFLINT^2)                                                                                         # optional - sage.libs.flint sage.libs.ntl
-=======
         sage: (xNTL + xFLINT^2)                                                         # optional - sage.libs.flint sage.libs.ntl
->>>>>>> c215f040
         x^2 + x
 
     The result of such an expression will use the default, i.e.,
     the FLINT implementation::
 
-<<<<<<< HEAD
-        sage: (xNTL + xFLINT^2).parent()                                                                                # optional - sage.libs.flint sage.libs.ntl
-=======
         sage: (xNTL + xFLINT^2).parent()                                                # optional - sage.libs.flint sage.libs.ntl
->>>>>>> c215f040
         Univariate Polynomial Ring in x over Integer Ring
 
     The generic implementation uses neither NTL nor FLINT::
@@ -331,30 +307,19 @@
     example, here is a ring with generators labeled by the primes less
     than 100::
 
-<<<<<<< HEAD
-        sage: R = PolynomialRing(ZZ, ['x%s'%p for p in primes(100)]); R                                                 # optional - sage.libs.pari
-        Multivariate Polynomial Ring in x2, x3, x5, x7, x11, x13, x17, x19, x23, x29, x31, x37, x41, x43, x47, x53, x59, x61, x67, x71, x73, x79, x83, x89, x97 over Integer Ring
-=======
         sage: R = PolynomialRing(ZZ, ['x%s'%p for p in primes(100)]); R                 # optional - sage.libs.pari
         Multivariate Polynomial Ring in x2, x3, x5, x7, x11, x13, x17, x19, x23, x29,
          x31, x37, x41, x43, x47, x53, x59, x61, x67, x71, x73, x79, x83, x89, x97
          over Integer Ring
->>>>>>> c215f040
 
     By calling the
     :meth:`~sage.structure.category_object.CategoryObject.inject_variables`
     method, all those variable names are available for interactive use::
 
-<<<<<<< HEAD
-        sage: R.inject_variables()                                                                                      # optional - sage.libs.pari
-        Defining x2, x3, x5, x7, x11, x13, x17, x19, x23, x29, x31, x37, x41, x43, x47, x53, x59, x61, x67, x71, x73, x79, x83, x89, x97
-        sage: (x2 + x41 + x71)^2                                                                                        # optional - sage.libs.pari
-=======
         sage: R.inject_variables()                                                      # optional - sage.libs.pari
         Defining x2, x3, x5, x7, x11, x13, x17, x19, x23, x29, x31, x37, x41, x43,
         x47, x53, x59, x61, x67, x71, x73, x79, x83, x89, x97
         sage: (x2 + x41 + x71)^2                                                        # optional - sage.libs.pari
->>>>>>> c215f040
         x2^2 + 2*x2*x41 + x41^2 + 2*x2*x71 + 2*x41*x71 + x71^2
 
     **4. PolynomialRing(base_ring, n, ..., var_array=var_array, ...)**
