--- conflicted
+++ resolved
@@ -950,12 +950,7 @@
 
     EXAMPLES::
 
-<<<<<<< HEAD
-        sage: R.<x, y, z> = BooleanPolynomialRing() # indirect doctest                  # optional - sage.rings.polynomial.pbori
-        sage: R                                                                         # optional - sage.rings.polynomial.pbori
-=======
         sage: R.<x, y, z> = BooleanPolynomialRing(); R  # indirect doctest              # optional - sage.rings.polynomial.pbori
->>>>>>> 1e649be1
         Boolean PolynomialRing in x, y, z
 
         sage: p = x*y + x*z + y*z                                                       # optional - sage.rings.polynomial.pbori
