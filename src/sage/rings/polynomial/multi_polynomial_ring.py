r"""
Multivariate Polynomial Rings over Generic Rings

Sage implements multivariate polynomial rings through several
backends. This generic implementation uses the classes ``PolyDict``
and ``ETuple`` to construct a dictionary with exponent tuples as keys
and coefficients as values.

AUTHORS:

- David Joyner and William Stein

- Kiran S. Kedlaya (2006-02-12): added Macaulay2 analogues of Singular
  features

- Martin Albrecht (2006-04-21): reorganize class hierarchy for singular
  rep

- Martin Albrecht (2007-04-20): reorganized class hierarchy to support
  Pyrex implementations

- Robert Bradshaw (2007-08-15): Coercions from rings in a subset of
  the variables.

EXAMPLES:

We construct the Frobenius morphism on `\GF{5}[x,y,z]` over
`\GF{5}`::

<<<<<<< HEAD
    sage: R.<x,y,z> = GF(5)[]                                                                       # optional - sage.libs.pari
    sage: frob = R.hom([x^5, y^5, z^5])                                                             # optional - sage.libs.pari
    sage: frob(x^2 + 2*y - z^4)                                                                     # optional - sage.libs.pari
    -z^20 + x^10 + 2*y^5
    sage: frob((x + 2*y)^3)                                                                         # optional - sage.libs.pari
    x^15 + x^10*y^5 + 2*x^5*y^10 - 2*y^15
    sage: (x^5 + 2*y^5)^3                                                                           # optional - sage.libs.pari
=======
    sage: R.<x,y,z> = GF(5)[]                                                           # optional - sage.rings.finite_rings
    sage: frob = R.hom([x^5, y^5, z^5])                                                 # optional - sage.rings.finite_rings
    sage: frob(x^2 + 2*y - z^4)                                                         # optional - sage.rings.finite_rings
    -z^20 + x^10 + 2*y^5
    sage: frob((x + 2*y)^3)                                                             # optional - sage.rings.finite_rings
    x^15 + x^10*y^5 + 2*x^5*y^10 - 2*y^15
    sage: (x^5 + 2*y^5)^3                                                               # optional - sage.rings.finite_rings
>>>>>>> a0e71766
    x^15 + x^10*y^5 + 2*x^5*y^10 - 2*y^15

We make a polynomial ring in one variable over a polynomial ring in
two variables::

    sage: R.<x, y> = PolynomialRing(QQ, 2)
    sage: S.<t> = PowerSeriesRing(R)
    sage: t*(x+y)
    (x + y)*t

TESTS::

<<<<<<< HEAD
    sage: PolynomialRing(GF(5), 3, 'xyz').objgens()                                                 # optional - sage.libs.pari
=======
    sage: PolynomialRing(GF(5), 3, 'xyz').objgens()                                     # optional - sage.rings.finite_rings
>>>>>>> a0e71766
    (Multivariate Polynomial Ring in x, y, z over Finite Field of size 5,
    (x, y, z))
"""
# ****************************************************************************
#       Copyright (C) 2005 William Stein <wstein@gmail.com>
#
# This program is free software: you can redistribute it and/or modify
# it under the terms of the GNU General Public License as published by
# the Free Software Foundation, either version 2 of the License, or
# (at your option) any later version.
#                  https://www.gnu.org/licenses/
# ****************************************************************************

from sage.rings.ring import IntegralDomain
import sage.rings.fraction_field_element as fraction_field_element

import sage.rings.polynomial.multi_polynomial_ideal as multi_polynomial_ideal

from sage.rings.polynomial.multi_polynomial_ring_base import MPolynomialRing_base, is_MPolynomialRing
from sage.rings.polynomial.polynomial_singular_interface import PolynomialRing_singular_repr
from sage.rings.polynomial.polydict import PolyDict, ETuple
from sage.rings.polynomial.term_order import TermOrder

import sage.interfaces.abc

from sage.libs.pari.all import pari_gen

from sage.structure.element import Element


class MPolynomialRing_macaulay2_repr:
    """
    A mixin class for polynomial rings that support conversion to Macaulay2.
    """
    def _macaulay2_init_(self, macaulay2=None):
        """
        EXAMPLES::

            sage: PolynomialRing(QQ, 'x', 2, implementation='generic')._macaulay2_init_()   # optional - macaulay2
            'sage...[symbol x0,symbol  x1, MonomialSize=>16, MonomialOrder=>GRevLex]'
        """
        if macaulay2 is None:
            from sage.interfaces.macaulay2 import macaulay2 as m2_default
            macaulay2 = m2_default
        return macaulay2._macaulay2_input_ring(self.base_ring(), self.gens(),
                                               self.term_order().macaulay2_str())


class MPolynomialRing_polydict(MPolynomialRing_macaulay2_repr, PolynomialRing_singular_repr, MPolynomialRing_base):
    """
    Multivariable polynomial ring.

    EXAMPLES::

        sage: R = PolynomialRing(Integers(12), 'x', 5); R
        Multivariate Polynomial Ring in x0, x1, x2, x3, x4 over Ring of integers modulo 12
        sage: loads(R.dumps()) == R
        True
    """
    from sage.rings.polynomial.multi_polynomial_element import MPolynomial_polydict as Element_hidden
    # should be just Element, once polynomial use new coercion framework

    def __init__(self, base_ring, n, names, order):
        from sage.rings.polynomial.polynomial_singular_interface import can_convert_to_singular
        order = TermOrder(order, n)
        # MPolynomialRing_base.__init__() normally initialises the base ring,
        # but it also needs the generators to construct a coercion map from the
        # base ring, and the base ring must be set to initialise the generators.
        # We set the base ring manually to break this circular dependency.
        self._base = base_ring
        # Construct the generators
        v = [0] * n
        one = base_ring.one()
        self._gens = []
        for i in range(n):
            v[i] = 1  # int's!
            self._gens.append(self.Element_hidden(self, {tuple(v): one}))
            v[i] = 0
        self._gens = tuple(self._gens)
        self._zero_tuple = tuple(v)
        MPolynomialRing_base.__init__(self, base_ring, n, names, order)
        self._has_singular = can_convert_to_singular(self)

    def _monomial_order_function(self):
        return self.__monomial_order_function

    def __eq__(self, other):
        """
        Check whether ``self`` is equal to ``other``.

        EXAMPLES::

            sage: R = PolynomialRing(Integers(10), 'x', 4)
            sage: loads(R.dumps()) == R
            True
        """
        if not is_MPolynomialRing(other):
            return False
        return ((self.base_ring(), self.ngens(),
                self.variable_names(), self.term_order()) ==
                (other.base_ring(), other.ngens(),
                 other.variable_names(), other.term_order()))

    def __ne__(self, other):
        """
        Check whether ``self`` is not equal to ``other``.

        EXAMPLES::

            sage: R = PolynomialRing(Integers(8), 'x', 3)
            sage: loads(R.dumps()) != R
            False
        """
        return not (self == other)

    def __hash__(self):
        """
        Compute the hash of ``self``.

        EXAMPLES::

            sage: h = hash(PolynomialRing(Integers(8), 'x', 3))
        """
        return hash((self.base_ring(), self.ngens(),
                     self.variable_names(), self.term_order()))

    def __call__(self, x=0, check=True):
        """
        Convert ``x`` to an element of this multivariate polynomial ring,
        possibly non-canonically.

        EXAMPLES:

        We create a Macaulay2 multivariate polynomial via ideal
        arithmetic, then convert it into R.

        ::

            sage: R.<x,y> = PolynomialRing(QQ, 2)
            sage: I = R.ideal([x^3 + y, y])
            sage: S = I._macaulay2_()                                    # optional - macaulay2
            sage: T = S*S*S                                              # optional - macaulay2
            sage: U = T.gens().entries().flatten()                       # optional - macaulay2
            sage: f = U[2]; f                                            # optional - macaulay2
             6      3 2    3
            x y + 2x y  + y
            sage: R(f.external_string())                                 # optional - macaulay2
            x^6*y + 2*x^3*y^2 + y^3

        Some other subtle conversions. We create polynomial rings in 2
        variables over the rationals, integers, and a finite field.

        ::

            sage: R.<x,y> = QQ[]
            sage: S.<x,y> = ZZ[]
            sage: T.<x,y> = GF(7)[]                                                     # optional - sage.rings.finite_rings

        We convert from integer polynomials to rational polynomials,
        and back::

            sage: f = R(S.0^2 - 4*S.1^3); f
            -4*y^3 + x^2
            sage: parent(f)
            Multivariate Polynomial Ring in x, y over Rational Field
            sage: parent(S(f))
            Multivariate Polynomial Ring in x, y over Integer Ring

        We convert from polynomials over the finite field.

        ::

            sage: f = R(T.0^2 - 4*T.1^3); f                                             # optional - sage.rings.finite_rings
            3*y^3 + x^2
            sage: parent(f)                                                             # optional - sage.rings.finite_rings
            Multivariate Polynomial Ring in x, y over Rational Field

        We dump and load the polynomial ring S::

            sage: S2 = loads(dumps(S))
            sage: S2 == S
            True

        Coerce works and gets the right parent.

        ::

            sage: parent(S2.coerce(S.0)) is S2
            True

        Conversion to reduce modulo a prime between rings with different
        variable names::

            sage: R.<x,y> = PolynomialRing(QQ,2)
            sage: S.<a,b> = PolynomialRing(GF(7),2)                                     # optional - sage.rings.finite_rings
            sage: f = x^2 + 2/3*y^3
            sage: S(f)                                                                  # optional - sage.rings.finite_rings
            3*b^3 + a^2

        Conversion from symbolic variables::

<<<<<<< HEAD
            sage: x,y,z = var('x,y,z')                                                              # optional - sage.symbolic
            sage: R = QQ['x,y,z']                                                                   # optional - sage.symbolic
            sage: type(x)                                                                           # optional - sage.symbolic
            <class 'sage.symbolic.expression.Expression'>
            sage: type(R(x))                                                                        # optional - sage.symbolic
            <class 'sage.rings.polynomial.multi_polynomial_libsingular.MPolynomial_libsingular'>
            sage: f = R(x^3 + y^3 - z^3); f                                                         # optional - sage.symbolic
            x^3 + y^3 - z^3
            sage: type(f)                                                                           # optional - sage.symbolic
            <class 'sage.rings.polynomial.multi_polynomial_libsingular.MPolynomial_libsingular'>
            sage: parent(f)                                                                         # optional - sage.symbolic
=======
            sage: x,y,z = var('x,y,z')                                                  # optional - sage.symbolic
            sage: R = QQ['x,y,z']                                                       # optional - sage.symbolic
            sage: type(x)                                                               # optional - sage.symbolic
            <class 'sage.symbolic.expression.Expression'>
            sage: type(R(x))                                                            # optional - sage.symbolic
            <class 'sage.rings.polynomial.multi_polynomial_libsingular.MPolynomial_libsingular'>
            sage: f = R(x^3 + y^3 - z^3); f                                             # optional - sage.symbolic
            x^3 + y^3 - z^3
            sage: type(f)                                                               # optional - sage.symbolic
            <class 'sage.rings.polynomial.multi_polynomial_libsingular.MPolynomial_libsingular'>
            sage: parent(f)                                                             # optional - sage.symbolic
>>>>>>> a0e71766
            Multivariate Polynomial Ring in x, y, z over Rational Field

        A more complicated symbolic and computational mix. Behind the
        scenes Singular and Maxima are doing the real work.

        ::

            sage: R = QQ['x,y,z']
<<<<<<< HEAD
            sage: f = (x^3 + y^3 - z^3)^10; f                                                       # optional - sage.symbolic
            (x^3 + y^3 - z^3)^10
            sage: g = R(f); parent(g)                                                               # optional - sage.symbolic
            Multivariate Polynomial Ring in x, y, z over Rational Field
            sage: (f - g).expand()                                                                  # optional - sage.symbolic
=======
            sage: f = (x^3 + y^3 - z^3)^10; f                                           # optional - sage.symbolic
            (x^3 + y^3 - z^3)^10
            sage: g = R(f); parent(g)                                                   # optional - sage.symbolic
            Multivariate Polynomial Ring in x, y, z over Rational Field
            sage: (f - g).expand()                                                      # optional - sage.symbolic
>>>>>>> a0e71766
            0

        It intelligently handles conversions from polynomial rings in a subset
        of the variables too.

        ::

            sage: R = GF(5)['x,y,z']                                                    # optional - sage.rings.finite_rings
            sage: S = ZZ['y']
            sage: R(7*S.0)                                                              # optional - sage.rings.finite_rings
            2*y
            sage: T = ZZ['x,z']
            sage: R(2*T.0 + 6*T.1 + T.0*T.1^2)                                          # optional - sage.rings.finite_rings
            x*z^2 + 2*x + z

        ::

            sage: R = QQ['t,x,y,z']
            sage: S.<x> = ZZ['x']
            sage: T.<z> = S['z']
            sage: T
            Univariate Polynomial Ring in z over Univariate Polynomial Ring in x over Integer Ring
            sage: f = (x+3*z+5)^2; f
            9*z^2 + (6*x + 30)*z + x^2 + 10*x + 25
            sage: R(f)
            x^2 + 6*x*z + 9*z^2 + 10*x + 30*z + 25

        Arithmetic with a constant from a base ring::

            sage: R.<u,v> = QQ[]
            sage: S.<x,y> = R[]
            sage: u^3*x^2 + v*y
            u^3*x^2 + v*y

        Stacked polynomial rings convert into constants if possible. First,
        the univariate case::

            sage: R.<x> = QQ[]
            sage: S.<u,v> = R[]
            sage: S(u + 2)
            u + 2
            sage: S(u + 2).degree()
            1
            sage: S(x + 3)
            x + 3
            sage: S(x + 3).degree()
            0

        Second, the multivariate case::

            sage: R.<x,y> = QQ[]
            sage: S.<u,v> = R[]
            sage: S(x + 2*y)
            x + 2*y
            sage: S(u + 2*v)
            u + 2*v

        Conversion from strings::

            sage: R.<x,y> = QQ[]
            sage: R('x+(1/2)*y^2')
            1/2*y^2 + x
            sage: S.<u,v> = ZZ[]
            sage: S('u^2 + u*v + v^2')
            u^2 + u*v + v^2

        Foreign polynomial rings convert into the highest ring; the point
        here is that an element of T could convert to an element of R or an
        element of S; it is anticipated that an element of T is more likely
        to be "the right thing" and is historically consistent.

        ::

            sage: R.<x,y> = QQ[]
            sage: S.<u,v> = R[]
            sage: T.<a,b> = QQ[]
            sage: S(a + b)
            u + v

        TESTS:

        Check if we still allow nonsense (see :trac:`7951`)::

            sage: P = PolynomialRing(QQ, 0, '')
            sage: P('pi')
            Traceback (most recent call last):
            ...
            TypeError: unable to convert pi to a rational

        Check that it is possible to convert strings to iterated
        polynomial rings (see :trac:`13327`)::

            sage: Rm = QQ["a"]["b, c"]
            sage: Rm("a*b")
            a*b
            sage: parent(_) is Rm
            True

        Check that conversion from PARI works correctly (see
        :trac:`17974`)::

            sage: A.<a> = PolynomialRing(QQ)
            sage: B.<d,e> = PolynomialRing(A)
            sage: f = pari(a*d)
            sage: B(f)
            a*d
            sage: f = pari(a*d - (a+1)*d*e^3 + a*d^2)
            sage: B(f)
            (-a - 1)*d*e^3 + a*d^2 + a*d

            sage: A.<a,b> = PolynomialRing(QQ)
            sage: B.<d,e> = PolynomialRing(A)
            sage: f = pari(a*d)
            sage: B(f)
            a*d

        It is possible to convert `f` into `B` by using ``f.sage()``,
        but this requires specifying a ``locals`` argument::

            sage: f
            d*a
            sage: f.sage()
            Traceback (most recent call last):
            ...
            NameError: name 'd' is not defined
            sage: f.sage(locals={'a': a, 'd': d})
            a*d

        Check that :trac:`21999` is fixed::

            sage: R = QQbar['s,t']
            sage: type(R({(1,2): 3}).coefficients()[0])
            <class 'sage.rings.qqbar.AlgebraicNumber'>
        """
        from sage.rings.polynomial.multi_polynomial_element import MPolynomial_polydict
        import sage.rings.polynomial.polynomial_element as polynomial_element

        # handle constants that coerce into self.base_ring() first, if possible
        if isinstance(x, Element) and x.parent() is self.base_ring():
            # A Constant multi-polynomial
            return self({self._zero_tuple: x})

        try:
            y = self.base_ring().coerce(x)
            return MPolynomial_polydict(self, {self._zero_tuple: y})
        except TypeError:
            pass

        from .multi_polynomial import MPolynomial_libsingular

        if isinstance(x, MPolynomial_polydict):
            P = x.parent()

            if P is self:
                return x
            elif P == self:
                return MPolynomial_polydict(self, x.element().dict())
            elif self.base_ring().has_coerce_map_from(P):
                # it might be in the base ring (i.e. a poly ring over a poly ring)
                c = self.base_ring()(x)
                return MPolynomial_polydict(self, {self._zero_tuple: c})
            elif len(P.variable_names()) == len(self.variable_names()):
                # Map the variables in some crazy way (but in order,
                # of course).  This is here since R(blah) is supposed
                # to be "make an element of R if at all possible with
                # no guarantees that this is mathematically solid."
                K = self.base_ring()
                D = x.element().dict()
                for i, a in D.items():
                    D[i] = K(a)
                return MPolynomial_polydict(self, D)
            elif set(P.variable_names()).issubset(set(self.variable_names())) and self.base_ring().has_coerce_map_from(P.base_ring()):
                # If the named variables are a superset of the input, map the variables by name
                return MPolynomial_polydict(self, self._extract_polydict(x))
            else:
                return MPolynomial_polydict(self, x._mpoly_dict_recursive(self.variable_names(), self.base_ring()))

        elif isinstance(x, MPolynomial_libsingular):
            P = x.parent()
            if P == self:
                return MPolynomial_polydict(self, x.dict())
            elif self.base_ring().has_coerce_map_from(P):
                # it might be in the base ring (i.e. a poly ring over a poly ring)
                c = self.base_ring()(x)
                return MPolynomial_polydict(self, {self._zero_tuple: c})
            elif len(P.variable_names()) == len(self.variable_names()):
                # Map the variables in some crazy way (but in order,
                # of course).  This is here since R(blah) is supposed
                # to be "make an element of R if at all possible with
                # no guarantees that this is mathematically solid."
                K = self.base_ring()
                D = x.dict()
                for i, a in D.items():
                    D[i] = K(a)
                return MPolynomial_polydict(self, D)
            elif set(P.variable_names()).issubset(set(self.variable_names())) and self.base_ring().has_coerce_map_from(P.base_ring()):
                # If the named variables are a superset of the input, map the variables by name
                return MPolynomial_polydict(self, self._extract_polydict(x))
            else:
                return MPolynomial_polydict(self, x._mpoly_dict_recursive(self.variable_names(), self.base_ring()))

        elif isinstance(x, polynomial_element.Polynomial):
            return MPolynomial_polydict(self, x._mpoly_dict_recursive(self.variable_names(), self.base_ring()))

        elif isinstance(x, PolyDict):
            return MPolynomial_polydict(self, x)

        elif isinstance(x, dict):
            K = self.base_ring()
            return MPolynomial_polydict(self, {i: K(a) for i, a in x.items()})

        elif isinstance(x, fraction_field_element.FractionFieldElement) and x.parent().ring() == self:
            if x.denominator() == 1:
                return x.numerator()
            else:
                raise TypeError("unable to coerce since the denominator is not 1")

        elif isinstance(x, sage.interfaces.abc.SingularElement) and self._has_singular:
            self._singular_().set_ring()
            try:
                return x.sage_poly(self)
            except TypeError:
                raise TypeError("unable to coerce singular object")

        elif hasattr(x, '_polynomial_'):
            return x._polynomial_(self)

        elif isinstance(x, str):
            from sage.misc.sage_eval import sage_eval
            try:
                x = sage_eval(x, self.gens_dict_recursive())
            except NameError:
                raise TypeError("unable to evaluate {!r} in {}".format(x, self))
            return self(x)

        elif isinstance(x, sage.interfaces.abc.Macaulay2Element):
            try:
                s = x.sage_polystring()
                if len(s) == 0:
                    raise TypeError
                # NOTE: It's CRUCIAL to use the eval command as follows,
                # i.e., with the gen dict as the third arg and the second
                # empty.  Otherwise pickling won't work after calls to this eval!!!
                # This took a while to figure out!
                return self(eval(s, {}, self.gens_dict()))
            except (AttributeError, TypeError, NameError, SyntaxError):
                raise TypeError("Unable to coerce macaulay2 object")
            return MPolynomial_polydict(self, x)

        elif isinstance(x, pari_gen) and x.type() == 't_POL':
            # This recursive approach is needed because PARI
            # represents multivariate polynomials as iterated
            # univariate polynomials.  Below, v is the variable
            # with highest priority, and the x[i] are expressions
            # in the remaining variables.
            d = x.poldegree()
            if d.type() == 't_INFINITY':
                return self.zero()
            v = self.gens_dict_recursive()[str(x.variable())]
            return sum(self(x[i]) * v ** i for i in range(d + 1))

        if isinstance(x, dict):
            return MPolynomial_polydict(self, x)
        else:
            c = self.base_ring()(x)
            return MPolynomial_polydict(self, {self._zero_tuple: c})

# The following methods are handy for implementing Groebner
# basis algorithms. They do only superficial type/sanity checks
# and should be called carefully.

    def monomial_quotient(self, f, g, coeff=False):
        r"""
        Return ``f/g``, where both ``f`` and ``g`` are treated as monomials.

        Coefficients are ignored by default.

        INPUT:

        -  ``f`` - monomial.

        -  ``g`` - monomial.

        -  ``coeff`` - divide coefficients as well (default:
           False).

        OUTPUT: monomial.

        EXAMPLES::

            sage: from sage.rings.polynomial.multi_polynomial_ring import MPolynomialRing_polydict_domain
            sage: P.<x,y,z> = MPolynomialRing_polydict_domain(QQ, 3, order='degrevlex')
            sage: P.monomial_quotient(3/2*x*y, x)
            y

        ::

            sage: P.monomial_quotient(3/2*x*y, 2*x, coeff=True)
            3/4*y

        TESTS::

            sage: from sage.rings.polynomial.multi_polynomial_ring import MPolynomialRing_polydict_domain
            sage: R.<x,y,z> = MPolynomialRing_polydict_domain(QQ,3, order='degrevlex')
            sage: P.<x,y,z> = MPolynomialRing_polydict_domain(QQ,3, order='degrevlex')
            sage: P.monomial_quotient(x*y, x)
            y

        ::

            sage: P.monomial_quotient(x*y, R.gen())
            y

        ::

            sage: P.monomial_quotient(P(0), P(1))
            0

        ::

            sage: P.monomial_quotient(P(1), P(0))
            Traceback (most recent call last):
            ...
            ZeroDivisionError

        ::

            sage: P.monomial_quotient(P(3/2), P(2/3), coeff=True)
            9/4

        ::

            sage: P.monomial_quotient(x, y) # Note the wrong result
            x*y^-1

        ::

            sage: P.monomial_quotient(x, P(1))
            x

        .. NOTE::

            Assumes that the head term of f is a multiple of the head
            term of g and return the multiplicant m. If this rule is
            violated, funny things may happen.
        """
        from sage.rings.polynomial.multi_polynomial_element import MPolynomial_polydict

        if not f:
            return f
        if not g:
            raise ZeroDivisionError

        fd = f.dict()
        gd = g.dict()

        if not coeff:
            f = next(iter(fd))
            g = next(iter(gd))
            coeff = self.base_ring().one()
        else:
            f, cf = next(iter(fd.items()))
            g, cg = next(iter(gd.items()))
            coeff = self.base_ring()(cf / cg)

        res = f.esub(g)

        return MPolynomial_polydict(self, PolyDict({res: coeff}))

    def monomial_lcm(self, f, g):
        """
        LCM for monomials. Coefficients are ignored.

        INPUT:

        -  ``f`` - monomial.

        -  ``g`` - monomial.

        OUTPUT: monomial.

        EXAMPLES::

            sage: from sage.rings.polynomial.multi_polynomial_ring import MPolynomialRing_polydict_domain
            sage: P.<x,y,z> = MPolynomialRing_polydict_domain(QQ,3, order='degrevlex')
            sage: P.monomial_lcm(3/2*x*y, x)
            x*y

        TESTS::

            sage: from sage.rings.polynomial.multi_polynomial_ring import MPolynomialRing_polydict_domain
            sage: R.<x,y,z> = MPolynomialRing_polydict_domain(QQ,3, order='degrevlex')
            sage: P.<x,y,z> = MPolynomialRing_polydict_domain(QQ,3, order='degrevlex')
            sage: P.monomial_lcm(x*y, R.gen())
            x*y

        ::

            sage: P.monomial_lcm(P(3/2), P(2/3))
            1

        ::

            sage: P.monomial_lcm(x, P(1))
            x
        """
        one = self.base_ring().one()

        f, = f.dict()
        g, = g.dict()

        length = len(f)

        res = {i: max(f[i], g[i])
               for i in f.common_nonzero_positions(g)}

        return self(PolyDict({ETuple(res, length): one}))

    def monomial_reduce(self, f, G):
        r"""
        Try to find a ``g`` in ``G`` where ``g.lm()`` divides ``f``.

        If found, ``(flt,g)`` is returned, ``(0,0)`` otherwise, where
        ``flt`` is ``f/g.lm()``. It is assumed that ``G`` is iterable and contains
        ONLY elements in this ring.

        INPUT:


        -  ``f`` - monomial

        -  ``G`` - list/set of mpolynomials


        EXAMPLES::

            sage: from sage.rings.polynomial.multi_polynomial_ring import MPolynomialRing_polydict_domain
            sage: P.<x,y,z>=MPolynomialRing_polydict_domain(QQ,3, order='degrevlex')
            sage: f = x*y^2
            sage: G = [3/2*x^3 + y^2 + 1/2, 1/4*x*y + 2/7, P(1/2)]
            sage: P.monomial_reduce(f,G)
            (y, 1/4*x*y + 2/7)

        ::

            sage: from sage.rings.polynomial.multi_polynomial_ring import MPolynomialRing_polydict_domain
            sage: P.<x,y,z> = MPolynomialRing_polydict_domain(Zmod(23432),3, order='degrevlex')
            sage: f = x*y^2
            sage: G = [3*x^3 + y^2 + 2, 4*x*y + 7, P(2)]
            sage: P.monomial_reduce(f,G)
            (y, 4*x*y + 7)

        TESTS::

            sage: from sage.rings.polynomial.multi_polynomial_ring import MPolynomialRing_polydict_domain
            sage: P.<x,y,z>=MPolynomialRing_polydict_domain(QQ,3, order='degrevlex')
            sage: f = x*y^2
            sage: G = [3/2*x^3 + y^2 + 1/2, 1/4*x*y + 2/7, P(1/2)]

        ::

            sage: P.monomial_reduce(P(0),G)
            (0, 0)

        ::

            sage: P.monomial_reduce(f,[P(0)])
            (0, 0)
        """
        if not f:
            return 0, 0
        for g in G:
            t = g.lm()
            try:
                if self.monomial_divides(t, f):
                    return self.monomial_quotient(f, t), g
            except ZeroDivisionError:
                return 0, 0
        return 0, 0

    def monomial_divides(self, a, b):
        """
        Return ``False`` if ``a`` does not divide ``b`` and ``True`` otherwise.

        INPUT:

        - ``a`` -- monomial

        - ``b`` -- monomial

        OUTPUT: Boolean

        EXAMPLES::

            sage: P.<x,y,z> = PolynomialRing(ZZ,3, order='degrevlex')
            sage: P.monomial_divides(x*y*z, x^3*y^2*z^4)
            True
            sage: P.monomial_divides(x^3*y^2*z^4, x*y*z)
            False

        TESTS::

            sage: P.<x,y,z> = PolynomialRing(ZZ,3, order='degrevlex')
            sage: P.monomial_divides(P(1), P(0))
            True
            sage: P.monomial_divides(P(1), x)
            True
        """
        if not b:
            return True
        if not a:
            raise ZeroDivisionError

        a, = a.dict()
        b, = b.dict()

        return all(b[i] >= a[i]
                   for i in b.common_nonzero_positions(a))

    def monomial_pairwise_prime(self, h, g):
        r"""
        Return True if ``h`` and ``g`` are pairwise prime.

        Both are treated as monomials.

        INPUT:

        -  ``h`` - monomial.

        -  ``g`` - monomial.

        OUTPUT: Boolean.

        EXAMPLES::

            sage: from sage.rings.polynomial.multi_polynomial_ring import MPolynomialRing_polydict_domain
            sage: P.<x,y,z> = MPolynomialRing_polydict_domain(QQ,3, order='degrevlex')
            sage: P.monomial_pairwise_prime(x^2*z^3, y^4)
            True

        ::

            sage: P.monomial_pairwise_prime(1/2*x^3*y^2, 3/4*y^3)
            False

        TESTS::

            sage: from sage.rings.polynomial.multi_polynomial_ring import MPolynomialRing_polydict_domain
            sage: P.<x,y,z> = MPolynomialRing_polydict_domain(QQ,3, order='degrevlex')
            sage: Q.<x,y,z> = MPolynomialRing_polydict_domain(QQ,3, order='degrevlex')
            sage: P.monomial_pairwise_prime(x^2*z^3, Q('y^4'))
            True

        ::

            sage: P.monomial_pairwise_prime(1/2*x^3*y^2, Q(0))
            True

        ::

            sage: P.monomial_pairwise_prime(P(1/2),x)
            False
        """
        not_g = not g
        not_h = not h
        if not_g and not_h:  # GCD(0,0) = 0
            return False
        if not_g or not_h:  # GCD(x,0) = 1
            return True
        return self.monomial_lcm(g, h) == g * h

    def monomial_all_divisors(self, t):
        r"""
        Return a list of all monomials that divide ``t``, coefficients are
        ignored.

        INPUT:

        -  ``t`` - a monomial.

        OUTPUT: a list of monomials.

        EXAMPLES::

            sage: from sage.rings.polynomial.multi_polynomial_ring import MPolynomialRing_polydict_domain
            sage: P.<x,y,z> = MPolynomialRing_polydict_domain(QQ,3, order='degrevlex')
            sage: P.monomial_all_divisors(x^2*z^3)
            [x, x^2, z, x*z, x^2*z, z^2, x*z^2, x^2*z^2, z^3, x*z^3, x^2*z^3]

        ALGORITHM: addwithcarry idea by Toon Segers
        """

        def addwithcarry(tempvector, maxvector, pos):
            if tempvector[pos] < maxvector[pos]:
                tempvector[pos] += 1
            else:
                tempvector[pos] = 0
                tempvector = addwithcarry(tempvector, maxvector, pos + 1)
            return tempvector

        if not t.is_monomial():
            raise TypeError("only monomials are supported")

        R = self
        one = self.base_ring().one()
        M = list()

        v, = t.dict()
        maxvector = list(v)

        tempvector = [0] * len(maxvector)

        pos = 0

        while tempvector != maxvector:
            tempvector = addwithcarry(list(tempvector), maxvector, pos)
            M.append(R(PolyDict({ETuple(tempvector): one})))
        return M

    def sum(self, terms):
        r"""
        Return a sum of elements of this multipolynomial ring.

        This is method is much faster than the Python builtin sum.

        EXAMPLES::

            sage: R = QQ['x']
            sage: S = R['y, z']
            sage: x = R.gen()
            sage: y, z = S.gens()
            sage: S.sum([x*y, 2*x^2*z - 2*x*y, 1 + y + z])
            (-x + 1)*y + (2*x^2 + 1)*z + 1

        Comparison with builtin sum::

            sage: sum([x*y, 2*x^2*z - 2*x*y, 1 + y + z])
            (-x + 1)*y + (2*x^2 + 1)*z + 1
        """
        elt = PolyDict({}, check=False)
        for t in terms:
            elt += self(t).element()
        # NOTE: here we should be using self.element_class but polynomial rings are not complient
        # with categories...
        from sage.rings.polynomial.multi_polynomial_element import MPolynomial_polydict
        return MPolynomial_polydict(self, elt)


class MPolynomialRing_polydict_domain(IntegralDomain,
                                      MPolynomialRing_polydict):
    def __init__(self, base_ring, n, names, order):
        order = TermOrder(order, n)
        MPolynomialRing_polydict.__init__(self, base_ring, n, names, order)

    def is_integral_domain(self, proof=True):
        return True

    def is_field(self, proof=True):
        if self.ngens() == 0:
            return self.base_ring().is_field(proof)
        return False

    def ideal(self, *gens, **kwds):
        """
        Create an ideal in this polynomial ring.
        """
        do_coerce = False
        if len(gens) == 1:
            from sage.rings.ideal import is_Ideal
            if is_Ideal(gens[0]):
                if gens[0].ring() is self:
                    return gens[0]
                gens = gens[0].gens()
            elif isinstance(gens[0], (list, tuple)):
                gens = gens[0]
        if not self._has_singular:
            # pass through
            MPolynomialRing_base.ideal(self, gens, **kwds)
        if isinstance(gens, (sage.interfaces.abc.SingularElement, sage.interfaces.abc.Macaulay2Element)):
            gens = list(gens)
            do_coerce = True
        elif not isinstance(gens, (list, tuple)):
            gens = [gens]
        if ('coerce' in kwds and kwds['coerce']) or do_coerce:
            gens = [self(x) for x in gens]  # this will even coerce from singular ideals correctly!
        return multi_polynomial_ideal.MPolynomialIdeal(self, gens, **kwds)<|MERGE_RESOLUTION|>--- conflicted
+++ resolved
@@ -27,15 +27,6 @@
 We construct the Frobenius morphism on `\GF{5}[x,y,z]` over
 `\GF{5}`::
 
-<<<<<<< HEAD
-    sage: R.<x,y,z> = GF(5)[]                                                                       # optional - sage.libs.pari
-    sage: frob = R.hom([x^5, y^5, z^5])                                                             # optional - sage.libs.pari
-    sage: frob(x^2 + 2*y - z^4)                                                                     # optional - sage.libs.pari
-    -z^20 + x^10 + 2*y^5
-    sage: frob((x + 2*y)^3)                                                                         # optional - sage.libs.pari
-    x^15 + x^10*y^5 + 2*x^5*y^10 - 2*y^15
-    sage: (x^5 + 2*y^5)^3                                                                           # optional - sage.libs.pari
-=======
     sage: R.<x,y,z> = GF(5)[]                                                           # optional - sage.rings.finite_rings
     sage: frob = R.hom([x^5, y^5, z^5])                                                 # optional - sage.rings.finite_rings
     sage: frob(x^2 + 2*y - z^4)                                                         # optional - sage.rings.finite_rings
@@ -43,7 +34,6 @@
     sage: frob((x + 2*y)^3)                                                             # optional - sage.rings.finite_rings
     x^15 + x^10*y^5 + 2*x^5*y^10 - 2*y^15
     sage: (x^5 + 2*y^5)^3                                                               # optional - sage.rings.finite_rings
->>>>>>> a0e71766
     x^15 + x^10*y^5 + 2*x^5*y^10 - 2*y^15
 
 We make a polynomial ring in one variable over a polynomial ring in
@@ -56,11 +46,7 @@
 
 TESTS::
 
-<<<<<<< HEAD
-    sage: PolynomialRing(GF(5), 3, 'xyz').objgens()                                                 # optional - sage.libs.pari
-=======
     sage: PolynomialRing(GF(5), 3, 'xyz').objgens()                                     # optional - sage.rings.finite_rings
->>>>>>> a0e71766
     (Multivariate Polynomial Ring in x, y, z over Finite Field of size 5,
     (x, y, z))
 """
@@ -262,19 +248,6 @@
 
         Conversion from symbolic variables::
 
-<<<<<<< HEAD
-            sage: x,y,z = var('x,y,z')                                                              # optional - sage.symbolic
-            sage: R = QQ['x,y,z']                                                                   # optional - sage.symbolic
-            sage: type(x)                                                                           # optional - sage.symbolic
-            <class 'sage.symbolic.expression.Expression'>
-            sage: type(R(x))                                                                        # optional - sage.symbolic
-            <class 'sage.rings.polynomial.multi_polynomial_libsingular.MPolynomial_libsingular'>
-            sage: f = R(x^3 + y^3 - z^3); f                                                         # optional - sage.symbolic
-            x^3 + y^3 - z^3
-            sage: type(f)                                                                           # optional - sage.symbolic
-            <class 'sage.rings.polynomial.multi_polynomial_libsingular.MPolynomial_libsingular'>
-            sage: parent(f)                                                                         # optional - sage.symbolic
-=======
             sage: x,y,z = var('x,y,z')                                                  # optional - sage.symbolic
             sage: R = QQ['x,y,z']                                                       # optional - sage.symbolic
             sage: type(x)                                                               # optional - sage.symbolic
@@ -286,7 +259,6 @@
             sage: type(f)                                                               # optional - sage.symbolic
             <class 'sage.rings.polynomial.multi_polynomial_libsingular.MPolynomial_libsingular'>
             sage: parent(f)                                                             # optional - sage.symbolic
->>>>>>> a0e71766
             Multivariate Polynomial Ring in x, y, z over Rational Field
 
         A more complicated symbolic and computational mix. Behind the
@@ -295,19 +267,11 @@
         ::
 
             sage: R = QQ['x,y,z']
-<<<<<<< HEAD
-            sage: f = (x^3 + y^3 - z^3)^10; f                                                       # optional - sage.symbolic
-            (x^3 + y^3 - z^3)^10
-            sage: g = R(f); parent(g)                                                               # optional - sage.symbolic
-            Multivariate Polynomial Ring in x, y, z over Rational Field
-            sage: (f - g).expand()                                                                  # optional - sage.symbolic
-=======
             sage: f = (x^3 + y^3 - z^3)^10; f                                           # optional - sage.symbolic
             (x^3 + y^3 - z^3)^10
             sage: g = R(f); parent(g)                                                   # optional - sage.symbolic
             Multivariate Polynomial Ring in x, y, z over Rational Field
             sage: (f - g).expand()                                                      # optional - sage.symbolic
->>>>>>> a0e71766
             0
 
         It intelligently handles conversions from polynomial rings in a subset
