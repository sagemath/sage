"""
Generic data structures for multivariate polynomials

This module provides an implementation of a generic data structure
:class:`PolyDict` and the underlying arithmetic for multi-variate polynomial
rings. It uses a sparse representation of polynomials encoded as a Python
dictionary where keys are exponents and values coefficients.

``{(e1,...,er):c1,...} <-> c1*x1^e1*...*xr^er+...``,

The exponent ``(e1,...,er)`` in this representation is an instance of the class
:class:`ETuple`.

AUTHORS:

- William Stein
- David Joyner
- Martin Albrecht (ETuple)
- Joel B. Mohler (2008-03-17) -- ETuple rewrite as sparse C array
"""

# ****************************************************************************
#       Copyright (C) 2005 William Stein <wstein@gmail.com>
#                     2022 Vincent Delecroix <20100.delecroix@gmail.com>
#
# This program is free software: you can redistribute it and/or modify
# it under the terms of the GNU General Public License as published by
# the Free Software Foundation, either version 2 of the License, or
# (at your option) any later version.
#                  https://www.gnu.org/licenses/
# ****************************************************************************

from libc.string cimport memcpy
from cpython.dict cimport *
cimport cython
from cpython.object cimport (Py_EQ, Py_NE, Py_LT, Py_LE, Py_GT, Py_GE)
from cysignals.memory cimport sig_malloc, sig_free

from sage.structure.richcmp cimport rich_to_bool

from functools import reduce
from pprint import pformat

from sage.arith.power import generic_power
from sage.misc.latex import latex


cpdef int gen_index(PolyDict x):
    r"""
    Return the index of the variable represented by ``x`` or ``-1`` if ``x``
    is not a monomial of degree one.

    EXAMPLES::

        sage: from sage.rings.polynomial.polydict import PolyDict, gen_index
        sage: gen_index(PolyDict({(1, 0): 1}))
        0
        sage: gen_index(PolyDict({(0, 1): 1}))
        1
        sage: gen_index(PolyDict({}))
        -1
    """
    if len(x.__repn) != 1:
        return -1
    cdef ETuple e = next(iter(x.__repn))
    if e._nonzero != 1 or e._data[1] != 1:
        return -1
    if not next(iter(x.__repn.values())).is_one():
        return -1
    return e._data[0]


cpdef ETuple monomial_exponent(PolyDict p):
    r"""
    Return the unique exponent of ``p`` if it is a monomial or raise a ``ValueError``.

    EXAMPLES::

            sage: from sage.rings.polynomial.polydict import PolyDict, monomial_exponent
            sage: monomial_exponent(PolyDict({(2, 3): 1}))
            (2, 3)
            sage: monomial_exponent(PolyDict({(2, 3): 3}))
            Traceback (most recent call last):
            ...
            ValueError: not a monomial
            sage: monomial_exponent(PolyDict({(1, 0): 1, (0, 1): 1}))
            Traceback (most recent call last):
            ...
            ValueError: not a monomial
    """
    if len(p.__repn) != 1 or not next(iter(p.__repn.values())).is_one():
        raise ValueError('not a monomial')
    return next(iter(p.__repn))


cdef class PolyDict:
    r"""
    Data structure for multivariate polynomials.

    A PolyDict holds a dictionary all of whose keys are :class:`ETuple` and
    whose values are coefficients on which it is implicitely assumed that
    arithmetic operations can be performed.

    No arithmetic operation on :class:`PolyDict` clear zero coefficients as of
    now there is no reliable way of testing it in the most general setting, see
    :trac:`35319`. For removing zero coefficients from a :class:`PolyDict` you
    can use the method :meth:`remove_zeros` which can be parametrized by a zero
    test.
    """
    def __init__(self, pdict, zero=None, remove_zero=None, force_int_exponents=None, force_etuples=None, bint check=True):
        """
        INPUT:

        - ``pdict`` -- dict or list, which represents a multi-variable
          polynomial with the distribute representation (a copy is made)

        - ``zero`` --  deprecated

        - ``remove_zero`` -- deprecated

        - ``force_int_exponents`` -- deprecated

        - ``force_etuples`` -- deprecated

        - ``check`` -- if set to ``False`` then assumes that the exponents are
          all valid ``ETuple``; in that case the construction is a bit faster.

        EXAMPLES::

            sage: from sage.rings.polynomial.polydict import PolyDict
            sage: PolyDict({(2, 3): 2, (1, 2): 3, (2, 1): 4})
            PolyDict with representation {(1, 2): 3, (2, 1): 4, (2, 3): 2}

            sage: PolyDict({(2, 3): 0, (1, 2): 3, (2, 1): 4})
            PolyDict with representation {(1, 2): 3, (2, 1): 4, (2, 3): 0}

            sage: PolyDict({(0, 0): RIF(-1,1)})
            PolyDict with representation {(0, 0): 0.?}

        TESTS::

            sage: from sage.rings.polynomial.polydict import PolyDict
            sage: f = PolyDict({(2, 3): 2, (1, 2): 3, (2, 1): 4})
            sage: len(f)
            3
            sage: f = PolyDict({}, zero=3, force_int_exponents=True, force_etuples=True)
            doctest:warning
            ...
            DeprecationWarning: the arguments "zero", "forced_int_exponents"
            and "forced_etuples" of PolyDict constructor are deprecated
            See https://github.com/sagemath/sage/issues/34000 for details.
            sage: f = PolyDict({}, remove_zero=False)
            doctest:warning
            ...
            DeprecationWarning: the argument "remove_zero" of PolyDict
            constructor is deprecated; call the method remove_zeros
            See https://github.com/sagemath/sage/issues/34000 for details.
        """
        if zero is not None or force_int_exponents is not None or force_etuples is not None:
            from sage.misc.superseded import deprecation
            deprecation(34000, 'the arguments "zero", "forced_int_exponents" and "forced_etuples" of PolyDict constructor are deprecated')

        self.__repn = {}
        cdef bint has_only_etuple = True
        if isinstance(pdict, (tuple, list)):
            for coeff, exp in pdict:
                if check and type(exp) is not ETuple:
                    exp = ETuple(exp)
                self.__repn[exp] = coeff
        elif isinstance(pdict, dict):
            if check:
                for k in (<dict> pdict):
                    if type(k) is not ETuple:
                        has_only_etuple = False
                        break
            if has_only_etuple:
                self.__repn = (<dict> pdict).copy()
            else:
                self.__repn = {}
                for exp, coeff in pdict.items():
                    if type(exp) is not ETuple:
                        exp = ETuple(exp)
                    self.__repn[exp] = coeff
        else:
            raise TypeError("pdict must be a dict or a list of pairs (coeff, exponent)")

        if remove_zero is not None:
            from sage.misc.superseded import deprecation
            deprecation(34000, 'the argument "remove_zero" of PolyDict constructor is deprecated; call the method remove_zeros')
            if remove_zero:
                self.remove_zeros()

    cdef PolyDict _new(self, dict pdict):
        cdef PolyDict ans = PolyDict.__new__(PolyDict)
        ans.__repn = pdict
        return ans

    cpdef remove_zeros(self, zero_test=None):
        r"""
        Remove the entries with zero coefficients.

        INPUT:

        - ``zero_test`` -- optional function that performs test to zero of a coefficient

        EXAMPLES::

            sage: from sage.rings.polynomial.polydict import PolyDict
            sage: f = PolyDict({(2, 3):0})
            sage: f
            PolyDict with representation {(2, 3): 0}
            sage: f.remove_zeros()
            sage: f
            PolyDict with representation {}

        The following example shows how to remove only exact zeros from a ``PolyDict``
        containing univariate power series::

            sage: R.<t> = PowerSeriesRing(QQ)
            sage: f = PolyDict({(1, 1): O(t), (1, 0): R.zero()})
            sage: f.remove_zeros(lambda s: s.is_zero() and s.prec() is Infinity)
            sage: f
            PolyDict with representation {(1, 1): O(t^1)}
        """
        if not self.__repn:
            return
        # NOTE: in each of the conditional statements below, what the first
        # loop does is equivalent to
        #
        #     if all(self.__repn.values()):
        #         return
        #
        # and
        #
        #     if all(not zero_test(coeff) for coeff in self.__repn.values()):
        #         return
        #
        # However, 'all(...)' is badly handled by the Cython compiler and we
        # rather unfold it for efficiency.
        cdef bint has_zero_coefficient = False
        if zero_test is None:
            for coeff in self.__repn.values():
                if not coeff:
                    has_zero_coefficient = True
                    break
            if not has_zero_coefficient:
                return
            for k in list(self.__repn):
                if not self.__repn[k]:
                    del self.__repn[k]
        else:
            for coeff in self.__repn.values():
                if zero_test(coeff):
                    has_zero_coefficient = True
                    break
            if not has_zero_coefficient:
                return
            for k in list(self.__repn):
                if zero_test(self.__repn[k]):
                    del self.__repn[k]

    def apply_map(self, f):
        r"""
        Apply the map ``f`` on the coefficients (inplace).

        EXAMPLES::

            sage: from sage.rings.polynomial.polydict import PolyDict
            sage: f = PolyDict({(1, 0): 1, (1, 1): -2})
            sage: f.apply_map(lambda x: x^2)
            sage: f
            PolyDict with representation {(1, 0): 1, (1, 1): 4}
        """
        for k, v in self.__repn.items():
            self.__repn[k] = f(v)

    def coerce_coefficients(self, A):
        r"""
        Coerce the coefficients in the parent ``A``

        EXAMPLES::

            sage: from sage.rings.polynomial.polydict import PolyDict
            sage: f = PolyDict({(2, 3): 0})
            sage: f
            PolyDict with representation {(2, 3): 0}
            sage: f.coerce_coefficients(QQ)
            doctest:warning
            ...
            DeprecationWarning: coerce_cefficients is deprecated; use apply_map instead
            See https://github.com/sagemath/sage/issues/34000 for details.
            sage: f
            PolyDict with representation {(2, 3): 0}
        """
        from sage.misc.superseded import deprecation
        deprecation(34000, 'coerce_cefficients is deprecated; use apply_map instead')
        self.apply_map(A.coerce)

    def __hash__(self):
        """
        Return the hash.

        EXAMPLES::

            sage: from sage.rings.polynomial.polydict import PolyDict
            sage: PD1 = PolyDict({(2, 3): 0, (1, 2): 3, (2, 1): 4})
            sage: PD2 = PolyDict({(2, 3): 0, (1, 2): 3, (2, 1): 4})
            sage: PD3 = PolyDict({(2, 3): 1, (1, 2): 3, (2, 1): 4})
            sage: hash(PD1) == hash(PD2)
            True
            sage: hash(PD1) == hash(PD3)
            False
        """
        return hash(frozenset(self.__repn.items()))

    def __bool__(self):
        """
        Return whether the PolyDict is empty.

        EXAMPLES::

            sage: from sage.rings.polynomial.polydict import PolyDict
            sage: PD1 = PolyDict({(2, 3): 0, (1, 2): 3, (2, 1): 4})
            sage: bool(PD1)
            True
        """
        return bool(self.__repn)

    def __len__(self):
        """
        Return the number of terms of this polynomial.

        EXAMPLES::

            sage: from sage.rings.polynomial.polydict import PolyDict
            sage: PD1 = PolyDict({(2, 3): 0, (1, 2): 3, (2, 1): 4})
            sage: len(PD1)
            3
        """
        return len(self.__repn)

    def __richcmp__(PolyDict left, PolyDict right, int op):
        """
        Implement the ``__richcmp__`` protocol for `PolyDict`s.

        EXAMPLES::

            sage: from sage.rings.polynomial.polydict import PolyDict
            sage: p1 = PolyDict({(0,): 1})
            sage: p2 = PolyDict({(0,): 2})
            sage: p1 == p2
            False
            sage: p1 < p2
            Traceback (most recent call last):
            ...
            TypeError: unsupported comparison between PolyDict
        """
        if op == Py_EQ:
            return left.__repn == right.__repn
        elif op == Py_NE:
            return left.__repn != right.__repn

        raise TypeError('unsupported comparison between PolyDict')

    def rich_compare(self, PolyDict other, int op, sortkey=None):
        """
        Compare two `PolyDict`s using a specified term ordering ``sortkey``.

        EXAMPLES::

            sage: from sage.rings.polynomial.polydict import PolyDict
            sage: from sage.structure.richcmp import op_EQ, op_NE, op_LT
            sage: p1 = PolyDict({(0,): 1})
            sage: p2 = PolyDict({(0,): 2})
            sage: O = TermOrder()
            sage: p1.rich_compare(PolyDict({(0,): 1}), op_EQ, O.sortkey)
            True
            sage: p1.rich_compare(p2, op_EQ, O.sortkey)
            False
            sage: p1.rich_compare(p2, op_NE, O.sortkey)
            True
            sage: p1.rich_compare(p2, op_LT, O.sortkey)
            True

            sage: p3 = PolyDict({(3, 2, 4): 1, (3, 2, 5): 2})
            sage: p4 = PolyDict({(3, 2, 4): 1, (3, 2, 3): 2})
            sage: p3.rich_compare(p4, op_LT, O.sortkey)
            False

        TESTS::

            sage: from sage.rings.polynomial.polydict import PolyDict
            sage: from sage.structure.richcmp import op_EQ, op_NE, op_LT
            sage: p = PolyDict({})
            sage: ans = p.rich_compare(p, op_EQ)
            doctest:warning
            ...
            DeprecationWarning: the argument "sortkey" will become mandatory in future sage versions
            See https://github.com/sagemath/sage/issues/34000 for details.
            sage: ans
            True
        """
        if sortkey is None:
            from sage.misc.superseded import deprecation
            deprecation(34000, 'the argument "sortkey" will become mandatory in future sage versions')

        if op == Py_EQ:
            return self.__repn == other.__repn
        elif op == Py_NE:
            return self.__repn != other.__repn

        if sortkey is None:
            raise TypeError("ordering of PolyDicts requires a sortkey")

        # start with biggest
        cdef list left = sorted(self.__repn, key=sortkey, reverse=True)
        cdef list right = sorted(other.__repn, key=sortkey, reverse=True)

        cdef size_t i
        for i in range(min(len(left), len(right))):
            m = left[i]
            n = right[i]
            keym = sortkey(m)
            keyn = sortkey(n)

            # first compare the leading monomials
            if keym > keyn:
                return rich_to_bool(op, 1)
            elif keym < keyn:
                return rich_to_bool(op, -1)

            # same leading monomial, compare their coefficients
            coefm = self.__repn[m]
            coefn = other.__repn[n]
            if coefm > coefn:
                return rich_to_bool(op, 1)
            elif coefm < coefn:
                return rich_to_bool(op, -1)

        return rich_to_bool(op, (len(left) > len(right)) - (len(left) < len(right)))

    def list(self):
        """
        Return a list that defines ``self``.

        EXAMPLES::

            sage: from sage.rings.polynomial.polydict import PolyDict
            sage: f = PolyDict({(2, 3): 2, (1, 2): 3, (2, 1): 4})
            sage: sorted(f.list())
            [[2, [2, 3]], [3, [1, 2]], [4, [2, 1]]]
        """
        return [[c, list(e)] for e, c in self.__repn.items()]

    def dict(self):
        """
        Return a copy of the dict that defines ``self``.

        EXAMPLES::

            sage: from sage.rings.polynomial.polydict import PolyDict
            sage: f = PolyDict({(2, 3): 2, (1, 2): 3, (2, 1): 4})
            sage: f.dict()
            {(1, 2): 3, (2, 1): 4, (2, 3): 2}
        """
        return self.__repn.copy()

    def coefficients(self):
        """
        Return the coefficients of ``self``.

        EXAMPLES::

            sage: from sage.rings.polynomial.polydict import PolyDict
            sage: f = PolyDict({(2, 3): 2, (1, 2): 3, (2, 1): 4})
            sage: sorted(f.coefficients())
            [2, 3, 4]
        """
        return list(self.__repn.values())

    def exponents(self):
        """
        Return the exponents of ``self``.

        EXAMPLES::

            sage: from sage.rings.polynomial.polydict import PolyDict
            sage: f = PolyDict({(2, 3): 2, (1, 2): 3, (2, 1): 4})
            sage: sorted(f.exponents())
            [(1, 2), (2, 1), (2, 3)]
        """
        return list(self.__repn)

    def __getitem__(self, e):
        """
        Return a coefficient of the polynomial.

        EXAMPLES::

            sage: from sage.rings.polynomial.polydict import PolyDict
            sage: f = PolyDict({(2, 3): 2, (1, 2): 3, (2, 1): 4})
            sage: f[1, 2]
            3
            sage: f[(2, 1)]
            4
        """
        if type(e) is not ETuple:
            e = ETuple(e)
        return self.__repn[e]

    def get(self, ETuple e, default=None):
        r"""
        Return the coefficient of the ETuple ``e`` if present and ``default`` otherwise.

        EXAMPLES::

            sage: from sage.rings.polynomial.polydict import PolyDict, ETuple
            sage: f = PolyDict({(2, 3): 2, (1, 2): 3, (2, 1): 4})
            sage: f.get(ETuple([1,2]))
            3
            sage: f.get(ETuple([1,1]), 'hello')
            'hello'
        """
        return self.__repn.get(e, default)

    def __repr__(self):
        r"""
        String representation.
        """
        repn = ' '.join(pformat(self.__repn).splitlines())
        return 'PolyDict with representation %s' % repn

    def degree(self, PolyDict x=None):
        r"""
        Return the total degree or the maximum degree in the variable ``x``.

        EXAMPLES::

            sage: from sage.rings.polynomial.polydict import PolyDict
            sage: f = PolyDict({(2, 3): 2, (1, 2): 3, (2, 1): 4})
            sage: f.degree()
            5
            sage: f.degree(PolyDict({(1, 0): 1}))
            2
            sage: f.degree(PolyDict({(0, 1): 1}))
            3
        """
        if x is None:
            return self.total_degree()
        cdef int i = gen_index(x)
        if i < 0:
            raise ValueError('x must be a generator')
        if not self.__repn:
            return -1
        return max((<ETuple> e).get_exp(i) for e in self.__repn)

    def total_degree(self, tuple w=None):
        r"""
        Return the total degree.

        INPUT:

        - ``w`` -- (optional) a tuple of weights

        EXAMPLES::

            sage: from sage.rings.polynomial.polydict import PolyDict
            sage: f = PolyDict({(2, 3): 2, (1, 2): 3, (2, 1): 4})
            sage: f.total_degree()
            5
            sage: f.total_degree((3, 1))
            9
            sage: PolyDict({}).degree()
            -1
        """
        if not self.__repn:
            return -1
        if w is None:
            return max((<ETuple> e).unweighted_degree() for e in self.__repn)
        else:
            return max((<ETuple> e).weighted_degree(w) for e in self.__repn)

    def monomial_coefficient(self, mon):
        """
        Return the coefficient of the monomial ``mon``.

        INPUT:

        - ``mon`` -- a PolyDict with a single key

        EXAMPLES::

            sage: from sage.rings.polynomial.polydict import PolyDict
            sage: f = PolyDict({(2,3):2, (1,2):3, (2,1):4})
            sage: f.monomial_coefficient(PolyDict({(2,1):1}).dict())
            doctest:warning
            ...
            DeprecationWarning: PolyDict.monomial_coefficient is deprecated; use PolyDict.get instead
            See https://github.com/sagemath/sage/issues/34000 for details.
            4
        """
        from sage.misc.superseded import deprecation
        deprecation(34000, 'PolyDict.monomial_coefficient is deprecated; use PolyDict.get instead')
        K, = mon.keys()
        if K not in self.__repn:
            return 0
        return self.__repn[K]

    def polynomial_coefficient(self, degrees):
        """
        Return a polydict that defines the coefficient in the current
        polynomial viewed as a tower of polynomial extensions.

        INPUT:

        - ``degrees`` -- a list of degree restrictions; list elements are None
          if the variable in that position should be unrestricted

        EXAMPLES::

            sage: from sage.rings.polynomial.polydict import PolyDict
            sage: f = PolyDict({(2, 3): 2, (1, 2): 3, (2, 1): 4})
            sage: f.polynomial_coefficient([2, None])
            PolyDict with representation {(0, 1): 4, (0, 3): 2}
            sage: f = PolyDict({(0, 3): 2, (0, 2): 3, (2, 1): 4})
            sage: f.polynomial_coefficient([0, None])
            PolyDict with representation {(0, 2): 3, (0, 3): 2}
        """
        nz = []
        cdef int i
        for i in range(len(degrees)):
            if degrees[i] is not None:
                nz.append(i)
        cdef dict ans = {}
        cdef bint exactly_divides
        for S in self.__repn:
            exactly_divides = True
            for j in nz:
                if S[j] != degrees[j]:
                    exactly_divides = False
                    break
            if exactly_divides:
                t = list(S)
                for m in nz:
                    t[m] = 0
                ans[ETuple(t)] = self.__repn[S]
        return self._new(ans)

    def coefficient(self, mon):
        """
        Return a polydict that defines a polynomial in 1 less number
        of variables that gives the coefficient of mon in this
        polynomial.

        The coefficient is defined as follows.  If f is this
        polynomial, then the coefficient is the sum T/mon where the
        sum is over terms T in f that are exactly divisible by mon.
        """
        K, = mon.keys()
        nz = K.nonzero_positions()  # set([i for i in range(len(K)) if K[i] != 0])
        ans = {}
        for S in self.__repn:
            exactly_divides = True
            for j in nz:
                if S[j] != K[j]:
                    exactly_divides = False
                    break
            if exactly_divides:
                t = list(S)
                for m in nz:
                    t[m] = 0
                ans[ETuple(t)] = self.__repn[S]
        return self._new(ans)

    def is_homogeneous(self):
        r"""
        Return whether this polynomial is homogeneous.

        EXAMPLES::

            sage: from sage.rings.polynomial.polydict import PolyDict
            sage: PolyDict({}).is_homogeneous()
            True
            sage: PolyDict({(1, 2): 1, (0, 3): -2}).is_homogeneous()
            True
            sage: PolyDict({(1, 0): 1, (1, 2): 3}).is_homogeneous()
            False
        """
        if not self.__repn:
            return True
        it = iter(self.__repn)
        cdef size_t s = (<ETuple> next(it)).unweighted_degree()
        for elt in it:
            if (<ETuple> elt).unweighted_degree() != s:
                return False
        return True

    def is_constant(self):
        """
        Return whether this polynomial is constant.

        EXAMPLES::

            sage: from sage.rings.polynomial.polydict import PolyDict
            sage: f = PolyDict({(2, 3): 2, (1, 2): 3, (2, 1): 4})
            sage: f.is_constant()
            False
            sage: g = PolyDict({(0, 0): 2})
            sage: g.is_constant()
            True
            sage: h = PolyDict({})
            sage: h.is_constant()
            True
        """
        if not self.__repn:
            return True
        if len(self.__repn) > 1:
            return False
        return not any(e for e in self.__repn)

    def homogenize(self, size_t var):
        r"""
        Return the homogeneization of ``self`` by increasing the degree of the
        variable ``var``.

        EXAMPLES::

            sage: from sage.rings.polynomial.polydict import PolyDict
            sage: f = PolyDict({(0, 0): 1, (2, 1): 3, (1, 1): 5})
            sage: f.homogenize(0)
            PolyDict with representation {(2, 1): 8, (3, 0): 1}
            sage: f.homogenize(1)
            PolyDict with representation {(0, 3): 1, (1, 2): 5, (2, 1): 3}

            sage: PolyDict({(0, 1): 1, (1, 1): -1}).homogenize(0)
            PolyDict with representation {(1, 1): 0}
        """
        cdef dict H = {}
        cdef int deg = self.degree()
        cdef int shift
        for e, val in self.__repn.items():
            shift = deg - (<ETuple> e).unweighted_degree()
            if shift:
                f = (<ETuple> e).eadd_p(shift, var)
            else:
                f = e
            if f in H:
                H[f] += val
            else:
                H[f] = val
        return self._new(H)

    def latex(self, vars, atomic_exponents=True,
              atomic_coefficients=True, sortkey=None):
        r"""
        Return a nice polynomial latex representation of this PolyDict, where
        the vars are substituted in.

        INPUT:

        - ``vars`` -- list
        - ``atomic_exponents`` -- bool (default: ``True``)
        - ``atomic_coefficients`` -- bool (default: ``True``)

        EXAMPLES::

            sage: from sage.rings.polynomial.polydict import PolyDict
            sage: f = PolyDict({(2, 3): 2, (1, 2): 3, (2, 1): 4})
            sage: f.latex(['a', 'WW'])
            '2 a^{2} WW^{3} + 4 a^{2} WW + 3 a WW^{2}'

        TESTS:

        We check that the issue on :trac:`9478` is resolved::

            sage: R2.<a> = QQ[]
            sage: R3.<xi, x> = R2[]
            sage: print(latex(xi*x))
            \xi x

        TESTS:

        Check that :trac:`29604` is fixed::

            sage: PolyDict({(1, 0): GF(2)(1)}).latex(['x', 'y'])                        # optional - sage.rings.finite_rings
            'x'
        """
        if not self:
            return "0"

        n = len(vars)
        poly = ""

        sort_kwargs = {'reverse': True}
        if sortkey:
            sort_kwargs['key'] = sortkey

        E = sorted(self.__repn, **sort_kwargs)

        try:
            ring = self.__repn[E[0]].parent()
            pos_one = ring.one()
            neg_one = -pos_one
        except AttributeError:
            # probably self.__repn[E[0]] is not a ring element
            pos_one = 1
            neg_one = -1

        is_characteristic_2 = bool(pos_one == neg_one)

        for e in E:
            c = self.__repn[e]
            sign_switch = False
            # First determine the multinomial:
            multi = " ".join([vars[j] +
                              ("^{%s}" % e[j] if e[j] != 1 else "")
                             for j in e.nonzero_positions(sort=True)])
            # Next determine coefficient of multinomial
            if len(multi) == 0:
                multi = latex(c)
            elif c == neg_one and not is_characteristic_2:
                # handle -1 specially because it's a pain
                if len(poly) > 0:
                    sign_switch = True
                else:
                    multi = "-%s" % multi
            elif c != pos_one:
                c = latex(c)
                if (not atomic_coefficients and multi and
                        ('+' in c or '-' in c or ' ' in c)):
                    c = "\\left(%s\\right)" % c
                multi = "%s %s" % (c, multi)

            # Now add on coefficiented multinomials
            if len(poly) > 0:
                if sign_switch:
                    poly = poly + " - "
                else:
                    poly = poly + " + "
            poly = poly + multi
        poly = poly.lstrip().rstrip()
        poly = poly.replace("+ -", "- ")
        if len(poly) == 0:
            return "0"
        return poly

    def poly_repr(self, vars, atomic_exponents=True,
                  atomic_coefficients=True, sortkey=None):
        """
        Return a nice polynomial string representation of this PolyDict, where
        the vars are substituted in.

        INPUT:

        - ``vars`` -- list
        - ``atomic_exponents`` -- bool (default: ``True``)
        - ``atomic_coefficients`` -- bool (default: ``True``)

        EXAMPLES::

            sage: from sage.rings.polynomial.polydict import PolyDict
            sage: f = PolyDict({(2,3):2, (1,2):3, (2,1):4})
            sage: f.poly_repr(['a', 'WW'])
            '2*a^2*WW^3 + 4*a^2*WW + 3*a*WW^2'

        We check to make sure that when we are in characteristic two, we
        don't put negative signs on the generators. ::

            sage: Integers(2)['x, y'].gens()
            (x, y)

        We make sure that intervals are correctly represented. ::

            sage: f = PolyDict({(2, 3): RIF(1/2,3/2), (1, 2): RIF(-1,1)})
            sage: f.poly_repr(['x', 'y'])
            '1.?*x^2*y^3 + 0.?*x*y^2'

        TESTS:

        Check that :trac:`29604` is fixed::

            sage: PolyDict({(1, 0): GF(4)(1)}).poly_repr(['x', 'y'])
            'x'
            sage: P.<x,y> = LaurentPolynomialRing(GF(2), 2)
            sage: P.gens()
            (x, y)
            sage: -x - y
            x + y
        """
        n = len(vars)
        poly = ""
        sort_kwargs = {'reverse': True}
        if sortkey:
            sort_kwargs['key'] = sortkey

        E = sorted(self.__repn, **sort_kwargs)

        if not E:
            return "0"
        try:
            ring = self.__repn[E[0]].parent()
            pos_one = ring.one()
            neg_one = -pos_one
        except AttributeError:
            # probably self.__repn[E[0]] is not a ring element
            pos_one = 1
            neg_one = -1

        is_characteristic_2 = bool(pos_one == neg_one)

        for e in E:
            c = self.__repn[e]
            sign_switch = False
            # First determine the multinomial:
            multi = ""
            for j in e.nonzero_positions(sort=True):
                if multi:
                    multi = multi + "*"
                multi = multi + vars[j]
                if e[j] != 1:
                    if atomic_exponents:
                        multi = multi + "^%s" % e[j]
                    else:
                        multi = multi + "^(%s)" % e[j]
            # Next determine coefficient of multinomial
            if not multi:
                multi = str(c)
            elif c == neg_one and not is_characteristic_2:
                # handle -1 specially because it's a pain
                if poly:
                    sign_switch = True
                else:
                    multi = "-%s" % multi
            elif not c == pos_one:
                if not atomic_coefficients:
                    c = str(c)
                    if c.find("+") != -1 or c.find("-") != -1 or c.find(" ") != -1:
                        c = "(%s)" % c
                multi = "%s*%s" % (c, multi)

            # Now add on coefficiented multinomials
            if poly:
                if sign_switch:
                    poly = poly + " - "
                else:
                    poly = poly + " + "
            poly = poly + multi
        poly = poly.lstrip().rstrip()
        poly = poly.replace("+ -", "- ")
        if not poly:
            return "0"
        return poly

    def __iadd__(PolyDict self, PolyDict other):
        r"""
        Inplace addition

        EXAMPLES::

            sage: from sage.rings.polynomial.polydict import PolyDict
            sage: f = PolyDict({(2, 3): 2, (1, 2): 3, (2, 1): 4})
            sage: g = PolyDict({(1, 5): -3, (2, 3): -2, (1, 1): 3})
            sage: f += g
            sage: f
            PolyDict with representation {(1, 1): 3, (1, 2): 3, (1, 5): -3, (2, 1): 4, (2, 3): 0}
        """
        cdef dict D = self.__repn
        if self is other:
            for e in D:
                v = D[e]
                D[e] += v
        else:
            for e, c in other.__repn.items():
                if e in D:
                    D[e] += c
                else:
                    D[e] = c
        return self

    def __neg__(self):
        r"""
        TESTS::

            sage: from sage.rings.polynomial.polydict import PolyDict
            sage: -PolyDict({(2, 3): 2, (1, 2): 3, (2, 1): 4})
            PolyDict with representation {(1, 2): -3, (2, 1): -4, (2, 3): -2}
        """
        cdef dict D = self.__repn.copy()
        for e, c in D.items():
            D[e] = -c
        return self._new(D)

    def __add__(PolyDict self, PolyDict other):
        """
        Add two PolyDict's in the same number of variables.

        EXAMPLES:

        We add two polynomials in 2 variables::

            sage: from sage.rings.polynomial.polydict import PolyDict
            sage: f = PolyDict({(2, 3): 2, (1, 2): 3, (2, 1): 4})
            sage: g = PolyDict({(1, 5): -3, (2, 3): -2, (1, 1): 3})
            sage: f + g
            PolyDict with representation {(1, 1): 3, (1, 2): 3, (1, 5): -3, (2, 1): 4, (2, 3): 0}

            sage: K = GF(2)                                                             # optional - sage.rings.finite_rings
            sage: f = PolyDict({(1, 1): K(1)})                                          # optional - sage.rings.finite_rings
            sage: f + f                                                                 # optional - sage.rings.finite_rings
            PolyDict with representation {(1, 1): 0}
        """
        cdef dict D = self.__repn
        cdef dict R = other.__repn
        if len(D) < len(R):
            D, R = R, D
        D = D.copy()
        for e, c in R.items():
            if e in D:
                D[e] += c
            else:
                D[e] = c
        return self._new(D)

    def __mul__(PolyDict self, PolyDict right):
        """
        Multiply two PolyDict's in the same number of variables.

        The algorithm do not test whether a product of coefficients is zero
        or whether a final coefficient is zero because there is no reliable way
        to do so in general (eg power series ring or p-adic rings).

        EXAMPLES:

        Multiplication of polynomials in 2 variables with rational coefficients::

            sage: from sage.rings.polynomial.polydict import PolyDict
            sage: f = PolyDict({(2, 3): 2, (1, 2): 3, (2, 1): 4})
            sage: g = PolyDict({(1, 5): -3, (2, 3): -2, (1, 1): 3})
            sage: f * g
            PolyDict with representation {(2, 3): 9, (2, 7): -9, (3, 2): 12, (3, 4): 6, (3, 5): -6, (3, 6): -12, (3, 8): -6, (4, 4): -8, (4, 6): -4}

        Multiplication of polynomials in 2 variables with power series coefficients::

            sage: R.<t> = PowerSeriesRing(QQ)
            sage: f = PolyDict({(1, 0): 1 + O(t), (0, 1): 1 + O(t^2)})
            sage: g = PolyDict({(1, 0): 1, (0, 1): -1})
            sage: f * g
            PolyDict with representation {(0, 2): -1 + O(t^2), (1, 1): O(t^1), (2, 0): 1 + O(t)}
            sage: f = PolyDict({(1, 0): O(t), (0, 1): O(t)})
            sage: g = PolyDict({(1, 0): 1, (0, 1): O(t)})
            sage: f * g
            PolyDict with representation {(0, 2): O(t^2), (1, 1): O(t^1), (2, 0): O(t^1)}
        """
        cdef PyObject *cc
        cdef dict newpoly
        if not self.__repn or not right.__repn:
            return self._new({})
        newpoly = {}
        for e0, c0 in self.__repn.items():
            for e1, c1 in right.__repn.items():
                e = (<ETuple> e0).eadd(<ETuple> e1)
                c = c0 * c1
                cc = PyDict_GetItem(newpoly, e)
                if cc == <PyObject*> 0:
                    PyDict_SetItem(newpoly, e, c)
                else:
                    PyDict_SetItem(newpoly, e, <object> cc + c)
        return self._new(newpoly)

    def scalar_rmult(self, s):
        """
        Return the right scalar multiplication of ``self`` by ``s``.

        EXAMPLES::

            sage: from sage.rings.polynomial.polydict import PolyDict
            sage: x, y = FreeMonoid(2, 'x, y').gens()  # a strange object to live in a polydict, but non-commutative!   # optional - sage.groups
<<<<<<< HEAD
            sage: f = PolyDict({(2, 3): x})                                                                             # optional - sage.groups
            sage: f.scalar_rmult(y)                                                                                     # optional - sage.groups
=======
            sage: f = PolyDict({(2, 3): x})                                             # optional - sage.groups
            sage: f.scalar_rmult(y)                                                     # optional - sage.groups
>>>>>>> a0e71766
            PolyDict with representation {(2, 3): x*y}
            sage: f = PolyDict({(2,3):2, (1, 2): 3, (2, 1): 4})
            sage: f.scalar_rmult(-2)
            PolyDict with representation {(1, 2): -6, (2, 1): -8, (2, 3): -4}
            sage: f.scalar_rmult(RIF(-1,1))
            PolyDict with representation {(1, 2): 0.?e1, (2, 1): 0.?e1, (2, 3): 0.?e1}
        """
        cdef dict v = {}
        for e, c in self.__repn.items():
            v[e] = c * s
        return self._new(v)

    def scalar_lmult(self, s):
        """
        Return the left scalar multiplication of ``self`` by ``s``.

        EXAMPLES::

            sage: from sage.rings.polynomial.polydict import PolyDict
            sage: x, y = FreeMonoid(2, 'x, y').gens()  # a strange object to live in a polydict, but non-commutative!   # optional - sage.groups
<<<<<<< HEAD
            sage: f = PolyDict({(2,3):x})                                                                               # optional - sage.groups
            sage: f.scalar_lmult(y)                                                                                     # optional - sage.groups
=======
            sage: f = PolyDict({(2,3):x})                                               # optional - sage.groups
            sage: f.scalar_lmult(y)                                                     # optional - sage.groups
>>>>>>> a0e71766
            PolyDict with representation {(2, 3): y*x}
            sage: f = PolyDict({(2,3):2, (1,2):3, (2,1):4})
            sage: f.scalar_lmult(-2)
            PolyDict with representation {(1, 2): -6, (2, 1): -8, (2, 3): -4}
            sage: f.scalar_lmult(RIF(-1,1))
            PolyDict with representation {(1, 2): 0.?e1, (2, 1): 0.?e1, (2, 3): 0.?e1}
        """
        cdef dict v = {}
        for e, c in self.__repn.items():
            v[e] = s * c
        return self._new(v)

    def term_lmult(self, exponent, s):
        """
        Return this element multiplied by ``s`` on the left and with exponents
        shifted by ``exponent``.

        INPUT:

        - ``exponent`` -- a ETuple

        - ``s`` -- a scalar

        EXAMPLES::

            sage: from sage.rings.polynomial.polydict import ETuple, PolyDict
            sage: x, y = FreeMonoid(2, 'x, y').gens()  # a strange object to live in a polydict, but non-commutative!   # optional - sage.groups
<<<<<<< HEAD
            sage: f = PolyDict({(2, 3): x})                                                                             # optional - sage.groups
            sage: f.term_lmult(ETuple((1, 2)), y)                                                                       # optional - sage.groups
=======
            sage: f = PolyDict({(2, 3): x})                                             # optional - sage.groups
            sage: f.term_lmult(ETuple((1, 2)), y)                                       # optional - sage.groups
>>>>>>> a0e71766
            PolyDict with representation {(3, 5): y*x}

            sage: f = PolyDict({(2,3): 2, (1,2): 3, (2,1): 4})
            sage: f.term_lmult(ETuple((1, 2)), -2)
            PolyDict with representation {(2, 4): -6, (3, 3): -8, (3, 5): -4}

        """
        cdef dict v = {}
        for e, c in self.__repn.items():
            v[(<ETuple> e).eadd(exponent)] = s*c
        return self._new(v)

    def term_rmult(self, exponent, s):
        """
        Return this element multiplied by ``s`` on the right and with exponents
        shifted by ``exponent``.

        INPUT:

        - ``exponent`` -- a ETuple

        - ``s`` -- a scalar

        EXAMPLES::

            sage: from sage.rings.polynomial.polydict import ETuple, PolyDict
            sage: x, y = FreeMonoid(2, 'x, y').gens()  # a strange object to live in a polydict, but non-commutative!   # optional - sage.groups
<<<<<<< HEAD
            sage: f = PolyDict({(2, 3): x})                                                                             # optional - sage.groups
            sage: f.term_rmult(ETuple((1, 2)), y)                                                                       # optional - sage.groups
=======
            sage: f = PolyDict({(2, 3): x})                                             # optional - sage.groups
            sage: f.term_rmult(ETuple((1, 2)), y)                                       # optional - sage.groups
>>>>>>> a0e71766
            PolyDict with representation {(3, 5): x*y}

            sage: f = PolyDict({(2, 3): 2, (1, 2): 3, (2, 1): 4})
            sage: f.term_rmult(ETuple((1, 2)), -2)
            PolyDict with representation {(2, 4): -6, (3, 3): -8, (3, 5): -4}

        """
        cdef dict v = {}
        for e, c in self.__repn.items():
            v[(<ETuple> e).eadd(exponent)] = c * s
        return self._new(v)

    def __sub__(PolyDict self, PolyDict other):
        """
        Subtract two PolyDict's.

        EXAMPLES::

            sage: from sage.rings.polynomial.polydict import PolyDict
            sage: f = PolyDict({(2,3):2, (1,2):3, (2,1):4})
            sage: g = PolyDict({(2,3):2, (1,1):-10})
            sage: f - g
            PolyDict with representation {(1, 1): 10, (1, 2): 3, (2, 1): 4, (2, 3): 0}
            sage: g - f
            PolyDict with representation {(1, 1): -10, (1, 2): -3, (2, 1): -4, (2, 3): 0}
            sage: f - f
            PolyDict with representation {(1, 2): 0, (2, 1): 0, (2, 3): 0}
        """
        cdef dict D = self.__repn.copy()
        cdef dict R = other.__repn
        for e, c in R.items():
            if e in D:
                D[e] -= c
            else:
                D[e] = -c
        return self._new(D)

    def derivative_i(self, size_t i):
        r"""
        Return the derivative of ``self`` with respect to the ``i``-th variable.

        EXAMPLES::

            sage: from sage.rings.polynomial.polydict import PolyDict
            sage: PolyDict({(1, 1): 1}).derivative_i(0)
            PolyDict with representation {(0, 1): 1}
        """
        cdef dict D = {}
        for e, c in self.__repn.items():
            D[(<ETuple> e).eadd_p(-1, i)] = c * (<ETuple> e).get_exp(i)
        return self._new(D)

    def derivative(self, PolyDict x):
        r"""
        Return the derivative of ``self`` with respect to ``x``

        EXAMPLES::

            sage: from sage.rings.polynomial.polydict import PolyDict
            sage: f = PolyDict({(2, 3): 2, (1, 2): 3, (2, 1): 4})
            sage: f.derivative(PolyDict({(1, 0): 1}))
            PolyDict with representation {(0, 2): 3, (1, 1): 8, (1, 3): 4}
            sage: f.derivative(PolyDict({(0, 1): 1}))
            PolyDict with representation {(1, 1): 6, (2, 0): 4, (2, 2): 6}

            sage: PolyDict({(-1,): 1}).derivative(PolyDict({(1,): 1}))
            PolyDict with representation {(-2,): -1}
            sage: PolyDict({(-2,): 1}).derivative(PolyDict({(1,): 1}))
            PolyDict with representation {(-3,): -2}

            sage: PolyDict({}).derivative(PolyDict({(1, 1): 1}))
            Traceback (most recent call last):
            ...
            ValueError: x must be a generator
        """
        cdef int i = gen_index(x)
        if i < 0:
            raise ValueError('x must be a generator')
        return self.derivative_i(i)

    def integral_i(self, size_t i):
        r"""
        Return the derivative of ``self`` with respect to the ``i``-th variable.

        EXAMPLES::

            sage: from sage.rings.polynomial.polydict import PolyDict
            sage: PolyDict({(1, 1): 1}).integral_i(0)
            PolyDict with representation {(2, 1): 1/2}
        """
        cdef dict D = {}
        cdef int exp
        for e, c in self.__repn.items():
            exp = (<ETuple> e).get_exp(i)
            if exp == -1:
                raise ArithmeticError('integral of monomial with exponent -1')
            D[(<ETuple> e).eadd_p(1, i)] = c / (exp + 1)
        return self._new(D)

    def integral(self, PolyDict x):
        r"""
        Return the integral of ``self`` with respect to ``x``

        EXAMPLES::

            sage: from sage.rings.polynomial.polydict import PolyDict
            sage: f = PolyDict({(2, 3): 2, (1, 2): 3, (2, 1): 4})
            sage: f.integral(PolyDict({(1, 0): 1}))
            PolyDict with representation {(2, 2): 3/2, (3, 1): 4/3, (3, 3): 2/3}
            sage: f.integral(PolyDict({(0, 1): 1}))
            PolyDict with representation {(1, 3): 1, (2, 2): 2, (2, 4): 1/2}

            sage: PolyDict({(-1,): 1}).integral(PolyDict({(1,): 1}))
            Traceback (most recent call last):
            ...
            ArithmeticError: integral of monomial with exponent -1
            sage: PolyDict({(-2,): 1}).integral(PolyDict({(1,): 1}))
            PolyDict with representation {(-1,): -1}
            sage: PolyDict({}).integral(PolyDict({(1, 1): 1}))
            Traceback (most recent call last):
            ...
            ValueError: x must be a generator
        """
        cdef int i = gen_index(x)
        if i < 0:
            raise ValueError('x must be a generator')
        return self.integral_i(i)

    def lcmt(self, greater_etuple):
        """
        Provides functionality of lc, lm, and lt by calling the tuple
        compare function on the provided term order T.

        INPUT:

        - ``greater_etuple`` -- a term order
        """
        try:
            return ETuple(reduce(greater_etuple, self.__repn))
        except KeyError:
            raise ArithmeticError("%s not supported", greater_etuple)

    def __reduce__(self):
        """

        EXAMPLES::

            sage: from sage.rings.polynomial.polydict import PolyDict
            sage: f = PolyDict({(2, 3): 2, (1, 2): 3, (2, 1): 4})
            sage: loads(dumps(f)) == f
            True
        """
        return PolyDict, (self.__repn,)

    def min_exp(self):
        """
        Returns an ETuple containing the minimum exponents appearing.  If
        there are no terms at all in the PolyDict, it returns None.

        The nvars parameter is necessary because a PolyDict doesn't know it
        from the data it has (and an empty PolyDict offers no clues).

        EXAMPLES::

            sage: from sage.rings.polynomial.polydict import PolyDict
            sage: f = PolyDict({(2, 3): 2, (1, 2): 3, (2, 1): 4})
            sage: f.min_exp()
            (1, 1)
            sage: PolyDict({}).min_exp() # returns None
        """
        cdef ETuple r
        if self.__repn:
            it = iter(self.__repn)
            r = next(it)
            for e in it:
                r = r.emin(e)
            return r
        else:
            return None

    def max_exp(self):
        """
        Returns an ETuple containing the maximum exponents appearing.  If
        there are no terms at all in the PolyDict, it returns None.

        The nvars parameter is necessary because a PolyDict doesn't know it
        from the data it has (and an empty PolyDict offers no clues).

        EXAMPLES::

            sage: from sage.rings.polynomial.polydict import PolyDict
            sage: f = PolyDict({(2, 3): 2, (1, 2): 3, (2, 1): 4})
            sage: f.max_exp()
            (2, 3)
            sage: PolyDict({}).max_exp() # returns None
        """
        cdef ETuple r
        if self.__repn:
            it = iter(self.__repn)
            r = next(it)
            for e in it:
                r = r.emax(e)
            return r
        else:
            return None

cdef inline bint dual_etuple_iter(ETuple self, ETuple other, size_t *ind1, size_t *ind2, size_t *index, int *exp1, int *exp2):
    """
    This function is a crucial helper function for a number of methods of
    the ETuple class.

    This is a rather fragile function.  Perhaps some Cython guru could make
    it appear a little less stilted -- a principal difficulty is passing
    C types by reference.  In any case, the complicated features of looping
    through two ETuple _data members is all packaged up right here and
    shouldn't be allowed to spread.
    """
    if ind1[0] >= self._nonzero and ind2[0] >= other._nonzero:
        return 0
    if ind1[0] < self._nonzero and ind2[0] < other._nonzero:
        if self._data[2*ind1[0]] == other._data[2*ind2[0]]:
            exp1[0] = self._data[2*ind1[0]+1]
            exp2[0] = other._data[2*ind2[0]+1]
            index[0] = self._data[2*ind1[0]]
            ind1[0] += 1
            ind2[0] += 1
        elif self._data[2*ind1[0]] > other._data[2*ind2[0]]:
            exp1[0] = 0
            exp2[0] = other._data[2*ind2[0]+1]
            index[0] = other._data[2*ind2[0]]
            ind2[0] += 1
        else:
            exp1[0] = self._data[2*ind1[0]+1]
            exp2[0] = 0
            index[0] = self._data[2*ind1[0]]
            ind1[0] += 1
    else:
        if ind2[0] >= other._nonzero:
            exp1[0] = self._data[2*ind1[0]+1]
            exp2[0] = 0
            index[0] = self._data[2*ind1[0]]
            ind1[0] += 1
        elif ind1[0] >= self._nonzero:
            exp1[0] = 0
            exp2[0] = other._data[2*ind2[0]+1]
            index[0] = other._data[2*ind2[0]]
            ind2[0] += 1
    return 1

cdef class ETuple:
    """
    Representation of the exponents of a polydict monomial. If
    (0,0,3,0,5) is the exponent tuple of x_2^3*x_4^5 then this class
    only stores {2:3, 4:5} instead of the full tuple. This sparse
    information may be obtained by provided methods.

    The index/value data is all stored in the _data C int array member
    variable.  For the example above, the C array would contain
    2,3,4,5.  The indices are interlaced with the values.

    This data structure is very nice to work with for some functions
    implemented in this class, but tricky for others.  One reason that
    I really like the format is that it requires a single memory
    allocation for all of the values.  A hash table would require more
    allocations and presumably be slower.  I didn't benchmark this
    question (although, there is no question that this is much faster
    than the prior use of python dicts).
    """
    cdef ETuple _new(self):
        """
        Quickly creates a new initialized ETuple with the
        same length as self.
        """
        cdef type t = type(self)
        cdef ETuple x = <ETuple>t.__new__(t)
        x._length = self._length
        return x

    def __init__(self, data=None, length=None):
        """
        - ``ETuple()`` -> an empty ETuple
        - ``ETuple(sequence)`` -> ETuple initialized from sequence's items

        If the argument is an ETuple, the return value is the same object.

        EXAMPLES::

            sage: from sage.rings.polynomial.polydict import ETuple
            sage: ETuple([1, 1, 0])
            (1, 1, 0)
            sage: ETuple({int(1): int(2)}, int(3))
            (0, 2, 0)
            sage: ETuple([1, -1, 0])
            (1, -1, 0)

        TESTS:

        Iterators are not accepted::

            sage: ETuple(iter([2, 3, 4]))
            Traceback (most recent call last):
            ...
            TypeError: Error in ETuple((), <list... object at ...>, None)
        """
        if data is None:
            return
        cdef size_t ind
        cdef int v
        if isinstance(data, ETuple):
            self._length = (<ETuple>data)._length
            self._nonzero = (<ETuple>data)._nonzero
            self._data = <int*>sig_malloc(sizeof(int)*self._nonzero*2)
            memcpy(self._data, (<ETuple>data)._data, sizeof(int)*self._nonzero*2)
        elif isinstance(data, dict) and isinstance(length, int):
            self._length = length
            self._nonzero = len(data)
            self._data = <int*>sig_malloc(sizeof(int)*self._nonzero*2)
            nz_elts = sorted(data.items())
            ind = 0
            for index, exp in nz_elts:
                self._data[2*ind] = index
                self._data[2*ind+1] = exp
                ind += 1
        elif isinstance(data, (list, tuple)):
            self._length = len(data)
            self._nonzero = 0
            for v in data:
                if v != 0:
                    self._nonzero += 1
            ind = 0
            self._data = <int*>sig_malloc(sizeof(int)*self._nonzero*2)
            for i from 0 <= i < self._length:
                v = data[i]
                if v != 0:
                    self._data[ind] = i
                    self._data[ind+1] = v
                    ind += 2
        else:
            raise TypeError("Error in ETuple(%s, %s, %s)" % (self, data, length))

    def __cinit__(self):
        self._data = <int*>0

    def __dealloc__(self):
        if self._data != <int*>0:
            sig_free(self._data)

    def __bool__(self):
        r"""
        Return whether self is nonzero.

        TESTS::

            sage: from sage.rings.polynomial.polydict import ETuple
            sage: bool(ETuple([1]))
            True
            sage: bool(ETuple([]))
            False
            sage: bool(ETuple([0, 0, 0]))
            False
        """
        return bool(self._nonzero)

    # methods to simulate tuple

    def __add__(ETuple self, ETuple other):
        """
        x.__add__(n) <==> x+n

        concatenates two ETuples

        EXAMPLES::

            sage: from sage.rings.polynomial.polydict import ETuple
            sage: ETuple([1, 1, 0]) + ETuple({int(1): int(2)}, int(3))
            (1, 1, 0, 0, 2, 0)
        """
        cdef size_t index = 0
        cdef ETuple result = <ETuple>ETuple.__new__(ETuple)
        result._length = self._length+other._length
        result._nonzero = self._nonzero+other._nonzero
        result._data = <int*>sig_malloc(sizeof(int)*result._nonzero*2)
        for index from 0 <= index < self._nonzero:
            result._data[2*index] = self._data[2*index]
            result._data[2*index+1] = self._data[2*index+1]
        for index from 0 <= index < other._nonzero:
            result._data[2*(index+self._nonzero)] = other._data[2*index]+self._length  # offset the second tuple (append to end!)
            result._data[2*(index+self._nonzero)+1] = other._data[2*index+1]
        return result

    def __mul__(ETuple self, factor):
        """
        x.__mul__(n) <==> x*n

        EXAMPLES::

            sage: from sage.rings.polynomial.polydict import ETuple
            sage: ETuple([1, 2, 3])*2
            (1, 2, 3, 1, 2, 3)
        """
        cdef int _factor = factor
        cdef ETuple result = <ETuple>ETuple.__new__(ETuple)
        if factor <= 0:
            result._length = 0
            result._nonzero = 0
            return result
        cdef size_t index
        cdef size_t f
        result._length = self._length * factor
        result._nonzero = self._nonzero * factor
        result._data = <int*>sig_malloc(sizeof(int)*result._nonzero*2)
        for index from 0 <= index < self._nonzero:
            for f from 0 <= f < factor:
                result._data[2*(f*self._nonzero+index)] = self._data[2*index]+f*self._length
                result._data[2*(f*self._nonzero+index)+1] = self._data[2*index+1]
        return result

    def __getitem__(self, i):
        """
        EXAMPLES::

            sage: from sage.rings.polynomial.polydict import ETuple
            sage: m = ETuple([1, 2, 0, 3])
            sage: m[2]
            0
            sage: m[1]
            2
            sage: e = ETuple([1, 2, 3])
            sage: e[1:]
            (2, 3)
            sage: e[:1]
            (1,)
        """
        cdef size_t ind
        if isinstance(i, slice):
            start, stop = i.start, i.stop
            if start is None:
                start = 0
            elif start < 0:
                start = start % self._length
            elif start > self._length:
                start = self._length

            if stop is None or stop > self._length:
                stop = self._length
            elif stop < 0:
                stop = stop % self._length

            # this is not particularly fast, but I doubt many people care
            # if you do, feel free to tweak!
            d = [self[ind] for ind from start <= ind < stop]
            return ETuple(d)
        else:
            return self.get_exp(i)

    cdef size_t get_position(self, size_t i, size_t start, size_t end):
        r"""
        Return where to insert ``i`` in the data between ``start`` and ``end``.
        """
        if end <= start:
            return start
        cdef size_t left = start
        cdef size_t right = end - 1
        cdef size_t mid
        if self._data[2 * left] >= i:
            return left
        if self._data[2 * right] < i:
            return end
        if self._data[2 * right] == i:
            return right
        while right - left > 1:
            mid = (left + right) / 2
            if self._data[2 * mid] == i:
                return mid
            if self._data[2 * mid] > i:
                right = mid
            else:
                left = mid
        return right

    cdef int get_exp(self, size_t i):
        """
        Return the exponent for the ``i``-th variable.
        """
        cdef size_t ind = self.get_position(i, 0, self._nonzero)
        if ind != self._nonzero and self._data[2 * ind] == i:
            return self._data[2 * ind + 1]
        return 0

    def __hash__(self):
        """
        x.__hash__() <==> hash(x)
        """
        cdef int i
        cdef int result = 0
        for i in range(self._nonzero):
            result += (1000003 * result) ^ self._data[2*i]
            result += (1000003 * result) ^ self._data[2*i+1]
        result = (1000003 * result) ^ self._length
        return result

    def __len__(self):
        """
        x.__len__() <==> len(x)

        EXAMPLES::

            sage: from sage.rings.polynomial.polydict import ETuple
            sage: e = ETuple([1, 0, 2, 0, 3])
            sage: len(e)
            5
        """
        return self._length

    def __contains__(self, elem):
        """
        x.__contains__(n) <==> n in x

        EXAMPLES::

            sage: from sage.rings.polynomial.polydict import ETuple
            sage: e = ETuple({int(1): int(2)}, int(3))
            sage: e
            (0, 2, 0)
            sage: 1 in e
            False
            sage: 2 in e
            True
        """
        if elem==0:
            return self._length > self._nonzero

        cdef size_t ind = 0
        for ind in range(self._nonzero):
            if elem == self._data[2 * ind + 1]:
                return True
        return False

    def __richcmp__(ETuple self, ETuple other, op):
        """
        EXAMPLES::

            sage: from sage.rings.polynomial.polydict import ETuple
            sage: ETuple([1, 1, 0])<ETuple([1, 1, 0])
            False
            sage: ETuple([1, 1, 0])<ETuple([1, 0, 0])
            False
            sage: ETuple([1, 1, 0])<ETuple([1, 2, 0])
            True
            sage: ETuple([1, 1, 0])<ETuple([1, -1, 0])
            False
            sage: ETuple([0, -2, 0])<ETuple([1, -1, 0])
            True
            sage: ETuple([1, 1, 0])>ETuple([1, 1, 0])
            False
            sage: ETuple([1, 1, 0])>ETuple([1, 0, 0])
            True
            sage: ETuple([1, 1, 0])>ETuple([1, 2, 0])
            False
            sage: ETuple([1, 1, 0])>ETuple([1, -1, 0])
            True
            sage: ETuple([0, -2, 0])>ETuple([1, -1, 0])
            False
        """
        cdef size_t ind = 0
        if op == Py_EQ:  # ==
            if self._nonzero != other._nonzero:
                return False
            for ind in range(self._nonzero):
                if self._data[2 * ind] != other._data[2 * ind]:
                    return False
                if self._data[2 * ind + 1] != other._data[2 * ind + 1]:
                    return False
            return self._length == other._length

        if op == Py_LT:  # <
            while ind < self._nonzero and ind < other._nonzero:
                if self._data[2*ind] < other._data[2*ind]:
                    return self._data[2*ind+1] < 0
                if self._data[2*ind] > other._data[2*ind]:
                    return other._data[2*ind+1] > 0
                if self._data[2*ind] == other._data[2*ind] and self._data[2*ind+1] != other._data[2*ind+1]:
                    return self._data[2*ind+1] < other._data[2*ind+1]
                ind += 1
            if ind < self._nonzero and ind == other._nonzero:
                return self._data[2*ind+1] < 0
            if ind < other._nonzero and ind == self._nonzero:
                return other._data[2*ind+1] > 0
            return self._length < other._length

        if op == Py_GT:  # >
            while ind < self._nonzero and ind < other._nonzero:
                if self._data[2*ind] < other._data[2*ind]:
                    return self._data[2*ind+1] > 0
                if self._data[2*ind] > other._data[2*ind]:
                    return other._data[2*ind+1] < 0
                if self._data[2*ind] == other._data[2*ind] and self._data[2*ind+1] != other._data[2*ind+1]:
                    return self._data[2*ind+1] > other._data[2*ind+1]
                ind += 1
            if ind < self._nonzero and ind == other._nonzero:
                return self._data[2*ind+1] > 0
            if ind < other._nonzero and ind == self._nonzero:
                return other._data[2*ind+1] < 0
            return self._length < other._length

        # the rest of these are not particularly fast

        if op == Py_LE:  # <=
            return tuple(self) <= tuple(other)

        if op == Py_NE:  # !=
            return tuple(self) != tuple(other)

        if op == Py_GE:  # >=
            return tuple(self) >= tuple(other)

    def __iter__(self):
        """
        x.__iter__() <==> iter(x)

        TESTS::

            sage: from sage.rings.polynomial.polydict import ETuple
            sage: e = ETuple((4, 0, 0, 2, 0))
            sage: list(e)
            [4, 0, 0, 2, 0]

        Check that :trac:`28178` is fixed::

            sage: it = iter(e)
            sage: iter(it) is it
            True
        """
        cdef size_t i
        cdef size_t ind = 0

        for i in range(self._length):
            if ind >= self._nonzero:
                yield 0
            elif self._data[2*ind] == i:
                yield self._data[2*ind + 1]
                ind += 1
            else:
                yield 0

    def __str__(self):
        return repr(self)

    def __repr__(self):
        r"""
        TESTS::

            sage: from sage.rings.polynomial.polydict import ETuple
            sage: ETuple((0,))
            (0,)
            sage: ETuple((1,))
            (1,)
            sage: ETuple((0, 1, 2))
            (0, 1, 2)
        """
        if self._length == 1:
            if self._nonzero:
                return '(%d,)' % self._data[1]
            else:
                return '(0,)'
        else:
            return '(' + ', '.join(map(str, self)) + ')'

    def __reduce__(self):
        """
        EXAMPLES::

            sage: from sage.rings.polynomial.polydict import ETuple
            sage: e = ETuple([1, 1, 0])
            sage: e == loads(dumps(e))
            True
        """
        cdef size_t ind
        d = {self._data[2 * ind]: self._data[2 * ind + 1] for ind in range(self._nonzero)}
        return ETuple, (d, int(self._length))

    # additional methods

    cpdef int unweighted_degree(self) except *:
        r"""
        Return the sum of entries.

        EXAMPLES::

             sage: from sage.rings.polynomial.polydict import ETuple
             sage: ETuple([1, 1, 0, 2, 0]).unweighted_degree()
             4
             sage: ETuple([-1, 1]).unweighted_degree()
             0
        """
        cdef int degree = 0
        cdef size_t i
        for i in range(self._nonzero):
            degree += self._data[2 * i + 1]
        return degree

    @cython.boundscheck(False)
    @cython.wraparound(False)
    cpdef int weighted_degree(self, tuple w) except *:
        r"""
        Return the weighted sum of entries.

        INPUT:

        - ``w`` -- tuple of non-negative integers

        EXAMPLES::

             sage: from sage.rings.polynomial.polydict import ETuple
             sage: e = ETuple([1, 1, 0, 2, 0])
             sage: e.weighted_degree((1, 2, 3, 4, 5))
             11
             sage: ETuple([-1, 1]).weighted_degree((1, 2))
             1

             sage: ETuple([1, 0]).weighted_degree((1, 2, 3))
             Traceback (most recent call last):
             ...
             ValueError: w must be of the same length as the ETuple
        """
        if len(w) != self._length:
            raise ValueError('w must be of the same length as the ETuple')

        cdef size_t i
        cdef int deg = 0
        if len(w) != self._length:
            raise ValueError
        # NOTE: cython does optimize range(a) and range(a, b) but not range(a, b, c)
        for i in range(self._nonzero):
            deg += self._data[2 * i + 1] * <int> w[self._data[2 * i]]
        return deg

    cpdef int unweighted_quotient_degree(self, ETuple other) except *:
        """
        Return the degree of ``self`` divided by its gcd with ``other``.

        It amounts to counting the non-negative entries of
        ``self.esub(other)``.
        """
        cdef size_t ind1 = 0    # both ind1 and ind2 will be increased in double steps.
        cdef size_t ind2 = 0
        cdef int exponent
        cdef int position
        cdef size_t selfnz = 2 * self._nonzero
        cdef size_t othernz = 2 * other._nonzero

        cdef int deg = 0
        while ind1 < selfnz:
            position = self._data[ind1]
            exponent = self._data[ind1 + 1]
            while ind2 < othernz and other._data[ind2] < position:
                ind2 += 2
            if ind2 == othernz:
                while ind1 < selfnz:
                    deg += self._data[ind1 + 1]
                    ind1 += 2
                return deg
            if other._data[ind2] > position:
                # other[position] = 0
                deg += exponent
            elif other._data[ind2 + 1] < exponent:
                # There is a positive difference that we have to insert
                deg += (exponent - other._data[ind2 + 1])
            ind1 += 2
        return deg

    @cython.boundscheck(False)
    @cython.wraparound(False)
    cpdef int weighted_quotient_degree(self, ETuple other, tuple w) except *:
        r"""
        Return the weighted degree of ``self`` divided by its gcd with ``other``.

        INPUT:

        - ``other`` -- an :class:`~sage.rings.polynomial.polydict.ETuple`
        - ``w`` -- tuple of non-negative integers.
        """
        if len(w) != self._length:
            raise ValueError('w must be of the same length as the ETuple')

        cdef size_t ind1 = 0    # both ind1 and ind2 will be increased in double steps.
        cdef size_t ind2 = 0
        cdef size_t exponent
        cdef int position
        cdef size_t selfnz = 2 * self._nonzero
        cdef size_t othernz = 2 * other._nonzero

        cdef size_t deg = 0
        assert len(w) == self._length
        while ind1 < selfnz:
            position = self._data[ind1]
            exponent = self._data[ind1+1]
            while ind2 < othernz and other._data[ind2] < position:
                ind2 += 2
            if ind2 == othernz:
                while ind1 < selfnz:
                    deg += <size_t>self._data[ind1+1] * <size_t> w[self._data[ind1]]
                    ind1 += 2
                return deg
            if other._data[ind2] > position:
                # other[position] = 0
                deg += exponent * <size_t>w[position]
            elif other._data[ind2+1] < exponent:
                # There is a positive difference that we have to insert
                deg += <size_t> (exponent - other._data[ind2+1]) * <size_t>w[position]
            ind1 += 2
        return deg

    cpdef ETuple eadd(self, ETuple other):
        """
        Return the vector addition of ``self`` with ``other``.

        EXAMPLES::

            sage: from sage.rings.polynomial.polydict import ETuple
            sage: e = ETuple([1, 0, 2])
            sage: f = ETuple([0, 1, 1])
            sage: e.eadd(f)
            (1, 1, 3)

        Verify that :trac:`6428` has been addressed::

            sage: R.<y, z> = Frac(QQ['x'])[]
            sage: type(y)
            <class 'sage.rings.polynomial.multi_polynomial_libsingular.MPolynomial_libsingular'>
            sage: y^(2^32)
            Traceback (most recent call last):
            ...
            OverflowError: exponent overflow (...)   # 64-bit
            OverflowError: Python int too large to convert to C unsigned long  # 32-bit
        """
        if self._length != other._length:
            raise ArithmeticError('ETuple of different lengths')

        cdef size_t ind1 = 0
        cdef size_t ind2 = 0
        cdef size_t index
        cdef int exp1
        cdef int exp2
        cdef int s  # sum
        cdef size_t alloc_len = self._nonzero + other._nonzero  # we simply guesstimate the length -- there might be double the correct amount allocated -- who cares?
        if alloc_len > self._length:
            alloc_len = self._length
        cdef ETuple result = <ETuple>self._new()
        result._nonzero = 0  # we don't know the correct length quite yet
        result._data = <int*>sig_malloc(sizeof(int)*alloc_len*2)
        while dual_etuple_iter(self, other, &ind1, &ind2, &index, &exp1, &exp2):
            s = exp1 + exp2
            # Check for overflow and underflow
            if (exp2 > 0 and s < exp1) or (exp2 < 0 and s > exp1):
                raise OverflowError("exponent overflow (%s)" % (int(exp1)+int(exp2)))
            if s != 0:
                result._data[2*result._nonzero] = index
                result._data[2*result._nonzero+1] = s
                result._nonzero += 1
        return result

    cpdef ETuple eadd_p(self, int other, size_t pos):
        """
        Add ``other`` to ``self`` at position ``pos``.

        EXAMPLES::

            sage: from sage.rings.polynomial.polydict import ETuple
            sage: e = ETuple([1, 0, 2])
            sage: e.eadd_p(5, 1)
            (1, 5, 2)
            sage: e = ETuple([0]*7)
            sage: e.eadd_p(5, 4)
            (0, 0, 0, 0, 5, 0, 0)

            sage: ETuple([0,1]).eadd_p(1, 0) == ETuple([1,1])
            True

            sage: e = ETuple([0, 1, 0])
            sage: e.eadd_p(0, 0).nonzero_positions()
            [1]
            sage: e.eadd_p(0, 1).nonzero_positions()
            [1]
            sage: e.eadd_p(0, 2).nonzero_positions()
            [1]

        TESTS:

        Test segmentation faults occurring as described in :trac:`34000`::

            sage: ETuple([0, 1, 1]).eadd_p(1, 0)
            (1, 1, 1)
            sage: ETuple([0, 2, 4, 3]).eadd_p(5, 0)
            (5, 2, 4, 3)
            sage: ETuple([0, 2]).eadd_p(5, 0)
            (5, 2)
            sage: e = ETuple([0, 1, 0])
            sage: e.eadd_p(0, 0).nonzero_positions()
            [1]
            sage: e.eadd_p(0, 1).nonzero_positions()
            [1]
            sage: e.eadd_p(0, 2).nonzero_positions()
            [1]
            sage: e.eadd_p(-1, 1).nonzero_positions()
            []
        """
        cdef size_t sindex = 0
        cdef size_t rindex = 0
        cdef int new_value
        if pos >= self._length:
            raise ValueError("pos must be between 0 and %s" % self._length)

        cdef ETuple result = self._new()
        result._nonzero = self._nonzero
        if not other:
            # return a copy
            result._data = <int*> sig_malloc(sizeof(int) * self._nonzero * 2)
            memcpy(result._data, self._data, sizeof(int) * self._nonzero * 2)
            return result

        result._data = <int*> sig_malloc(sizeof(int) * (self._nonzero + 1) * 2)
        while sindex < self._nonzero and self._data[2 * sindex] < pos:
            result._data[2 * sindex] = self._data[2 * sindex]
            result._data[2 * sindex + 1] = self._data[2 * sindex + 1]
            sindex += 1

        if sindex < self._nonzero and self._data[2 * sindex] == pos:
            new_value = self._data[2 * sindex + 1] + other
            if new_value:
                result._data[2 * sindex] = pos
                result._data[2 * sindex + 1] = new_value
                sindex += 1
                rindex = sindex
            else:
                result._nonzero -= 1
                rindex = sindex
                sindex += 1
        else:
            result._data[2 * sindex] = pos
            result._data[2 * sindex + 1] = other
            result._nonzero += 1
            rindex = sindex + 1

        memcpy(result._data + 2 * rindex,
               self._data + 2 * sindex,
               sizeof(int) * 2 * (self._nonzero - sindex))

        return result

    cpdef ETuple eadd_scaled(self, ETuple other, int scalar):
        """
        Vector addition of ``self`` with ``scalar * other``.

        EXAMPLES::

            sage: from sage.rings.polynomial.polydict import ETuple
            sage: e = ETuple([1, 0, 2])
            sage: f = ETuple([0, 1, 1])
            sage: e.eadd_scaled(f, 3)
            (1, 3, 5)
        """
        if self._length != other._length:
            raise ArithmeticError('ETuple of different lengths')

        cdef size_t ind1 = 0
        cdef size_t ind2 = 0
        cdef size_t index
        cdef int exp1
        cdef int exp2
        cdef int s  # sum
        cdef size_t alloc_len = self._nonzero + other._nonzero  # we simply guesstimate the length -- there might be double the correct amount allocated -- who cares?
        if alloc_len > self._length:
            alloc_len = self._length
        cdef ETuple result = <ETuple>self._new()
        result._nonzero = 0  # we don't know the correct length quite yet
        result._data = <int*>sig_malloc(sizeof(int)*alloc_len*2)
        while dual_etuple_iter(self, other, &ind1, &ind2, &index, &exp1, &exp2):
            exp2 *= scalar
            s = exp1 + exp2
            # Check for overflow and underflow
            if (exp2 > 0 and s < exp1) or (exp2 < 0 and s > exp1):
                raise OverflowError("exponent overflow (%s)" % (int(exp1)+int(exp2)))
            if s != 0:
                result._data[2*result._nonzero] = index
                result._data[2*result._nonzero+1] = s
                result._nonzero += 1
        return result

    cpdef ETuple esub(self, ETuple other):
        """
        Vector subtraction of ``self`` with ``other``.

        EXAMPLES::

            sage: from sage.rings.polynomial.polydict import ETuple
            sage: e = ETuple([1, 0, 2])
            sage: f = ETuple([0, 1, 1])
            sage: e.esub(f)
            (1, -1, 1)
        """
        if self._length!=other._length:
            raise ArithmeticError

        cdef size_t ind1 = 0
        cdef size_t ind2 = 0
        cdef size_t index
        cdef int exp1
        cdef int exp2
        cdef int d  # difference
        cdef size_t alloc_len = self._nonzero + other._nonzero  # we simply guesstimate the length -- there might be double the correct amount allocated -- who cares?
        if alloc_len > self._length:
            alloc_len = self._length
        cdef ETuple result = <ETuple>self._new()
        result._nonzero = 0  # we don't know the correct length quite yet
        result._data = <int*>sig_malloc(sizeof(int)*alloc_len*2)
        while dual_etuple_iter(self, other, &ind1, &ind2, &index, &exp1, &exp2):
            # Check for overflow and underflow
            d = exp1 - exp2
            if (exp2 > 0 and d > exp1) or (exp2 < 0 and d < exp1):
                raise OverflowError("Exponent overflow (%s)" % (int(exp1)-int(exp2)))
            if d != 0:
                result._data[2*result._nonzero] = index
                result._data[2*result._nonzero+1] = d
                result._nonzero += 1
        return result

    cpdef ETuple emul(self, int factor):
        """
        Scalar Vector multiplication of ``self``.

        EXAMPLES::

            sage: from sage.rings.polynomial.polydict import ETuple
            sage: e = ETuple([1, 0, 2])
            sage: e.emul(2)
            (2, 0, 4)
        """
        cdef size_t ind
        cdef ETuple result = <ETuple>self._new()
        if factor == 0:
            result._nonzero = 0  # all zero, no non-zero entries!
            result._data = <int*>sig_malloc(sizeof(int) * result._nonzero * 2)
        else:
            result._nonzero = self._nonzero
            result._data = <int*>sig_malloc(sizeof(int) * result._nonzero * 2)
            for ind in range(self._nonzero):
                result._data[2 * ind] = self._data[2 * ind]
                result._data[2 * ind + 1] = self._data[2 * ind + 1] * factor
        return result

    cpdef ETuple emax(self, ETuple other):
        """
        Vector of maximum of components of ``self`` and ``other``.

        EXAMPLES::

            sage: from sage.rings.polynomial.polydict import ETuple
            sage: e = ETuple([1, 0, 2])
            sage: f = ETuple([0, 1, 1])
            sage: e.emax(f)
            (1, 1, 2)
            sage: e = ETuple((1, 2, 3, 4))
            sage: f = ETuple((4, 0, 2, 1))
            sage: f.emax(e)
            (4, 2, 3, 4)
            sage: e = ETuple((1, -2, -2, 4))
            sage: f = ETuple((4, 0, 0, 0))
            sage: f.emax(e)
            (4, 0, 0, 4)
            sage: f.emax(e).nonzero_positions()
            [0, 3]
        """
        if self._length!=other._length:
            raise ArithmeticError

        cdef size_t ind1 = 0
        cdef size_t ind2 = 0
        cdef size_t index
        cdef int exp1
        cdef int exp2
        cdef size_t alloc_len = self._nonzero + other._nonzero  # we simply guesstimate the length -- there might be double the correct amount allocated -- who cares?
        if alloc_len > self._length:
            alloc_len = self._length
        cdef ETuple result = <ETuple>self._new()
        result._nonzero = 0  # we don't know the correct length quite yet
        result._data = <int*>sig_malloc(sizeof(int)*alloc_len*2)
        while dual_etuple_iter(self, other, &ind1, &ind2, &index, &exp1, &exp2):
            if exp1 >= exp2 and exp1 != 0:
                result._data[2*result._nonzero] = index
                result._data[2*result._nonzero+1] = exp1
                result._nonzero += 1
            elif exp2 >= exp1 and exp2 != 0:
                result._data[2*result._nonzero] = index
                result._data[2*result._nonzero+1] = exp2
                result._nonzero += 1
        return result

    cpdef ETuple emin(self, ETuple other):
        """
        Vector of minimum of components of ``self`` and ``other``.

        EXAMPLES::

            sage: from sage.rings.polynomial.polydict import ETuple
            sage: e = ETuple([1, 0, 2])
            sage: f = ETuple([0, 1, 1])
            sage: e.emin(f)
            (0, 0, 1)
            sage: e = ETuple([1, 0, -1])
            sage: f = ETuple([0, -2, 1])
            sage: e.emin(f)
            (0, -2, -1)
        """
        if self._length != other._length:
            raise ArithmeticError

        cdef size_t ind1 = 0
        cdef size_t ind2 = 0
        cdef size_t index
        cdef int exp1
        cdef int exp2
        cdef size_t alloc_len = self._nonzero + other._nonzero  # we simply guesstimate the length -- there might be double the correct amount allocated -- who cares?
        if alloc_len > self._length:
            alloc_len = self._length
        cdef ETuple result = <ETuple>self._new()
        result._nonzero = 0  # we don't know the correct length quite yet
        result._data = <int*>sig_malloc(sizeof(int)*alloc_len*2)
        while dual_etuple_iter(self, other, &ind1, &ind2, &index, &exp1, &exp2):
            if exp1 <= exp2 and exp1 != 0:
                result._data[2*result._nonzero] = index
                result._data[2*result._nonzero+1] = exp1
                result._nonzero += 1
            elif exp2 <= exp1 and exp2 != 0:
                result._data[2*result._nonzero] = index
                result._data[2*result._nonzero+1] = exp2
                result._nonzero += 1
        return result

    cpdef int dotprod(self, ETuple other) except *:
        """
        Return the dot product of this tuple by ``other``.

        EXAMPLES::

            sage: from sage.rings.polynomial.polydict import ETuple
            sage: e = ETuple([1, 0, 2])
            sage: f = ETuple([0, 1, 1])
            sage: e.dotprod(f)
            2
            sage: e = ETuple([1, 1, -1])
            sage: f = ETuple([0, -2, 1])
            sage: e.dotprod(f)
            -3
        """
        if self._length != other._length:
            raise ArithmeticError

        cdef size_t ind1 = 0
        cdef size_t ind2 = 0
        cdef size_t index
        cdef int exp1
        cdef int exp2
        cdef int result = 0
        while dual_etuple_iter(self, other, &ind1, &ind2, &index, &exp1, &exp2):
            result += exp1 * exp2
        return result

    cpdef ETuple escalar_div(self, int n):
        r"""
        Divide each exponent by ``n``.

        EXAMPLES::

            sage: from sage.rings.polynomial.polydict import ETuple
            sage: ETuple([1, 0, 2]).escalar_div(2)
            (0, 0, 1)
            sage: ETuple([0, 3, 12]).escalar_div(3)
            (0, 1, 4)

            sage: ETuple([1, 5, 2]).escalar_div(0)
            Traceback (most recent call last):
            ...
            ZeroDivisionError

        TESTS:

        Checking that memory allocation works fine::

            sage: from sage.rings.polynomial.polydict import ETuple
            sage: t = ETuple(list(range(2048)))
            sage: for n in range(1, 9):
            ....:     t = t.escalar_div(n)
            sage: assert t.is_constant()
        """
        if not n:
            raise ZeroDivisionError
        cdef size_t i, j
        cdef ETuple result = self._new()
        result._data = <int*> sig_malloc(sizeof(int) * 2 * self._nonzero)
        result._nonzero = 0
        # NOTE: cython does optimize range(a) and range(a, b) but not range(a, b, c)
        for i in range(self._nonzero):
            result._data[2 * result._nonzero + 1] = self._data[2 * i + 1] / n
            if result._data[2 * result._nonzero + 1]:
                result._data[2 * result._nonzero] = self._data[2 * i]
                result._nonzero += 1
        return result

    cpdef ETuple divide_by_gcd(self, ETuple other):
        """
        Return ``self / gcd(self, other)``.

        The entries of the result are the maximum of 0 and the
        difference of the corresponding entries of ``self`` and ``other``.
        """
        if self._length != other._length:
            raise ArithmeticError('ETuple of different lengths')
        cdef size_t ind1 = 0    # both ind1 and ind2 will be increased in 2-steps.
        cdef size_t ind2 = 0
        cdef int exponent
        cdef int position
        cdef size_t selfnz = 2 * self._nonzero
        cdef size_t othernz = 2 * other._nonzero
        cdef ETuple result = <ETuple> self._new()
        result._nonzero = 0
        result._data = <int*> sig_malloc(sizeof(int)*self._nonzero*2)
        while ind1 < selfnz:
            position = self._data[ind1]
            exponent = self._data[ind1+1]
            while ind2 < othernz and other._data[ind2] < position:
                ind2 += 2
            if ind2 == othernz:
                while ind1 < selfnz:
                    result._data[2*result._nonzero] = self._data[ind1]
                    result._data[2*result._nonzero+1] = self._data[ind1+1]
                    result._nonzero += 1
                    ind1 += 2
                return result
            if other._data[ind2] > position:
                # other[position] == 0
                result._data[2*result._nonzero] = position
                result._data[2*result._nonzero+1] = exponent
                result._nonzero += 1
            elif other._data[ind2+1] < exponent:
                # There is a positive difference that we have to insert
                result._data[2*result._nonzero] = position
                result._data[2*result._nonzero+1] = exponent - other._data[ind2+1]
                result._nonzero += 1
            ind1 += 2
        return result

    cpdef ETuple divide_by_var(self, size_t pos):
        """
        Return division of ``self`` by the variable with index ``pos``.

        If ``self[pos] == 0`` then a ``ArithmeticError`` is raised. Otherwise,
        an :class:`~sage.rings.polynomial.polydict.ETuple` is returned that is
        zero in position ``pos`` and coincides with ``self`` in the other
        positions.

        EXAMPLES::

            sage: from sage.rings.polynomial.polydict import ETuple
            sage: e = ETuple([1, 2, 0, 1])
            sage: e.divide_by_var(0)
            (0, 2, 0, 1)
            sage: e.divide_by_var(1)
            (1, 1, 0, 1)
            sage: e.divide_by_var(3)
            (1, 2, 0, 0)
            sage: e.divide_by_var(2)
            Traceback (most recent call last):
            ...
            ArithmeticError: not divisible by this variable
        """
        cdef int exp1
        cdef ETuple result
        cdef size_t ind

        ind = self.get_position(pos, 0, self._nonzero)
        if ind == self._nonzero or self._data[2 * ind] != pos:
            raise ArithmeticError('not divisible by this variable')
        result = <ETuple> self._new()
        result._data = <int*> sig_malloc(sizeof(int) * 2 * self._nonzero)
        exp1 = self._data[2 * ind + 1]
        if exp1 > 1:
            # division doesn't change the number of nonzero positions
            result._nonzero = self._nonzero
            memcpy(result._data, self._data, sizeof(int) * 2 * self._nonzero)
            result._data[2 * ind + 1] = exp1 - 1
        else:
            # var(pos) disappears from self
            result._nonzero = self._nonzero - 1
            memcpy(result._data, self._data, sizeof(int) * 2 * ind)
            if ind + 1 < self._nonzero:
                memcpy(result._data + 2 * ind, self._data + 2 * (ind + 1), sizeof(int) * 2 * (self._nonzero - ind - 1))
        return result

    cpdef bint divides(self, ETuple other) except *:
        """
        Return whether ``self`` divides ``other``, i.e., no entry of ``self``
        exceeds that of ``other``.

        EXAMPLES::

            sage: from sage.rings.polynomial.polydict import ETuple
            sage: ETuple([1, 1, 0, 1, 0]).divides(ETuple([2, 2, 2, 2, 2]))
            True
            sage: ETuple([0, 3, 0, 1, 0]).divides(ETuple([2, 2, 2, 2, 2]))
            False
            sage: ETuple([0, 3, 0, 1, 0]).divides(ETuple([0, 3, 2, 2, 2]))
            True
            sage: ETuple([0, 0, 0, 0, 0]).divides(ETuple([2, 2, 2, 2, 2]))
            True

            sage: ETuple({104: 18, 256: 25, 314:78}, length=400r).divides(ETuple({104: 19, 105: 20, 106: 21}, length=400r))
            False
            sage: ETuple({104: 18, 256: 25, 314:78}, length=400r).divides(ETuple({104: 19, 105: 20, 106: 21, 255: 2, 256: 25, 312: 5, 314: 79, 315: 28}, length=400r))
            True
        """
        cdef size_t ind1 = 0
        cdef size_t ind2 = 0
        cdef int pos1

        if self._length != other._length:
            raise ArithmeticError('ETuple of different length')

        while ind1 < self._nonzero:
            if self._nonzero - ind1 > other._nonzero - ind2:
                return False
            pos1 = self._data[2 * ind1]
            ind2 = other.get_position(pos1, ind2, other._nonzero)
            if ind2 == other._nonzero or other._data[2 * ind2] != pos1 or other._data[2 * ind2 + 1] < self._data[2 * ind1 + 1]:
                return False
            ind1 += 1
            ind2 += 1

        return True

    cpdef bint is_constant(self):
        """
        Return if all exponents are zero in the tuple.

        EXAMPLES::

            sage: from sage.rings.polynomial.polydict import ETuple
            sage: e = ETuple([1, 0, 2])
            sage: e.is_constant()
            False
            sage: e = ETuple([0, 0])
            sage: e.is_constant()
            True
        """
        return self._nonzero == 0

    cpdef bint is_multiple_of(self, int n) except *:
        r"""
        Test whether each entry is a multiple of ``n``.

        EXAMPLES::

            sage: from sage.rings.polynomial.polydict import ETuple

            sage: ETuple([0, 0]).is_multiple_of(3)
            True
            sage: ETuple([0, 3, 12, 0, 6]).is_multiple_of(3)
            True
            sage: ETuple([0, 0, 2]).is_multiple_of(3)
            False
        """
        if not n:
            raise ValueError('n should not be zero')
        cdef size_t i
        for i in range(self._nonzero):
            if self._data[2 * i + 1] % n:
                return False
        return True

    cpdef list nonzero_positions(self, bint sort=False):
        """
        Return the positions of non-zero exponents in the tuple.

        INPUT:

        - ``sort`` -- (default: ``False``) if ``True`` a sorted list is
          returned; if ``False`` an unsorted list is returned

        EXAMPLES::

            sage: from sage.rings.polynomial.polydict import ETuple
            sage: e = ETuple([1, 0, 2])
            sage: e.nonzero_positions()
            [0, 2]
        """
        cdef size_t ind
        return [self._data[2 * ind] for ind in range(self._nonzero)]

    cpdef common_nonzero_positions(self, ETuple other, bint sort=False):
        """
        Returns an optionally sorted list of non zero positions either
        in self or other, i.e. the only positions that need to be
        considered for any vector operation.

        EXAMPLES::

            sage: from sage.rings.polynomial.polydict import ETuple
            sage: e = ETuple([1, 0, 2])
            sage: f = ETuple([0, 0, 1])
            sage: e.common_nonzero_positions(f)
            {0, 2}
            sage: e.common_nonzero_positions(f, sort=True)
            [0, 2]
        """
        # TODO:  we should probably make a fast version of this!
        res = set(self.nonzero_positions()).union(other.nonzero_positions())
        if sort:
            return sorted(res)
        else:
            return res

    cpdef list nonzero_values(self, bint sort=True):
        """
        Return the non-zero values of the tuple.

        INPUT:

        - ``sort`` -- (default: ``True``) if ``True`` the values are sorted
          by their indices; otherwise the values are returned unsorted

        EXAMPLES::

            sage: from sage.rings.polynomial.polydict import ETuple
            sage: e = ETuple([2, 0, 1])
            sage: e.nonzero_values()
            [2, 1]
            sage: f = ETuple([0, -1, 1])
            sage: f.nonzero_values(sort=True)
            [-1, 1]
        """
        cdef size_t ind
        return [self._data[2 * ind + 1] for ind in range(self._nonzero)]

    cpdef ETuple reversed(self):
        """
        Return the reversed ETuple of ``self``.

        EXAMPLES::

            sage: from sage.rings.polynomial.polydict import ETuple
            sage: e = ETuple([1, 2, 3])
            sage: e.reversed()
            (3, 2, 1)
        """
        cdef size_t ind
        cdef ETuple result = <ETuple>self._new()
        result._nonzero = self._nonzero
        result._data = <int*>sig_malloc(sizeof(int) * result._nonzero * 2)
        for ind in range(self._nonzero):
            result._data[2 * (result._nonzero - ind - 1)] = self._length - self._data[2 * ind] - 1
            result._data[2 * (result._nonzero - ind - 1) + 1] = self._data[2 * ind + 1]
        return result

    def sparse_iter(self):
        """
        Iterator over the elements of ``self`` where the elements are returned
        as ``(i, e)`` where ``i`` is the position of ``e`` in the tuple.

        EXAMPLES::

            sage: from sage.rings.polynomial.polydict import ETuple
            sage: e = ETuple([1, 0, 2, 0, 3])
            sage: list(e.sparse_iter())
            [(0, 1), (2, 2), (4, 3)]
        """
        cdef size_t ind
        for ind in range(self._nonzero):
            yield (self._data[2 * ind], self._data[2 * ind + 1])

    def combine_to_positives(self, ETuple other):
        """
        Given a pair of ETuples (self, other), returns a triple of
        ETuples (a, b, c) so that self = a + b, other = a + c and b and c
        have all positive entries.

        EXAMPLES::

            sage: from sage.rings.polynomial.polydict import ETuple
            sage: e = ETuple([-2, 1, -5, 3, 1, 0])
            sage: f = ETuple([1, -3, -3, 4, 0, 2])
            sage: e.combine_to_positives(f)
            ((-2, -3, -5, 3, 0, 0), (0, 4, 0, 0, 1, 0), (3, 0, 2, 1, 0, 2))
        """
        m = self.emin(other)
        return m, self.esub(m), other.esub(m)


def make_PolyDict(data):
    r"""
    Ensure support for pickled data from older sage versions.
    """
    return PolyDict(data)


def make_ETuple(data, length):
    r"""
    Ensure support for pickled data from older sage versions.
    """
    return ETuple(data, length)<|MERGE_RESOLUTION|>--- conflicted
+++ resolved
@@ -1075,13 +1075,8 @@
 
             sage: from sage.rings.polynomial.polydict import PolyDict
             sage: x, y = FreeMonoid(2, 'x, y').gens()  # a strange object to live in a polydict, but non-commutative!   # optional - sage.groups
-<<<<<<< HEAD
-            sage: f = PolyDict({(2, 3): x})                                                                             # optional - sage.groups
-            sage: f.scalar_rmult(y)                                                                                     # optional - sage.groups
-=======
             sage: f = PolyDict({(2, 3): x})                                             # optional - sage.groups
             sage: f.scalar_rmult(y)                                                     # optional - sage.groups
->>>>>>> a0e71766
             PolyDict with representation {(2, 3): x*y}
             sage: f = PolyDict({(2,3):2, (1, 2): 3, (2, 1): 4})
             sage: f.scalar_rmult(-2)
@@ -1102,13 +1097,8 @@
 
             sage: from sage.rings.polynomial.polydict import PolyDict
             sage: x, y = FreeMonoid(2, 'x, y').gens()  # a strange object to live in a polydict, but non-commutative!   # optional - sage.groups
-<<<<<<< HEAD
-            sage: f = PolyDict({(2,3):x})                                                                               # optional - sage.groups
-            sage: f.scalar_lmult(y)                                                                                     # optional - sage.groups
-=======
             sage: f = PolyDict({(2,3):x})                                               # optional - sage.groups
             sage: f.scalar_lmult(y)                                                     # optional - sage.groups
->>>>>>> a0e71766
             PolyDict with representation {(2, 3): y*x}
             sage: f = PolyDict({(2,3):2, (1,2):3, (2,1):4})
             sage: f.scalar_lmult(-2)
@@ -1136,13 +1126,8 @@
 
             sage: from sage.rings.polynomial.polydict import ETuple, PolyDict
             sage: x, y = FreeMonoid(2, 'x, y').gens()  # a strange object to live in a polydict, but non-commutative!   # optional - sage.groups
-<<<<<<< HEAD
-            sage: f = PolyDict({(2, 3): x})                                                                             # optional - sage.groups
-            sage: f.term_lmult(ETuple((1, 2)), y)                                                                       # optional - sage.groups
-=======
             sage: f = PolyDict({(2, 3): x})                                             # optional - sage.groups
             sage: f.term_lmult(ETuple((1, 2)), y)                                       # optional - sage.groups
->>>>>>> a0e71766
             PolyDict with representation {(3, 5): y*x}
 
             sage: f = PolyDict({(2,3): 2, (1,2): 3, (2,1): 4})
@@ -1170,13 +1155,8 @@
 
             sage: from sage.rings.polynomial.polydict import ETuple, PolyDict
             sage: x, y = FreeMonoid(2, 'x, y').gens()  # a strange object to live in a polydict, but non-commutative!   # optional - sage.groups
-<<<<<<< HEAD
-            sage: f = PolyDict({(2, 3): x})                                                                             # optional - sage.groups
-            sage: f.term_rmult(ETuple((1, 2)), y)                                                                       # optional - sage.groups
-=======
             sage: f = PolyDict({(2, 3): x})                                             # optional - sage.groups
             sage: f.term_rmult(ETuple((1, 2)), y)                                       # optional - sage.groups
->>>>>>> a0e71766
             PolyDict with representation {(3, 5): x*y}
 
             sage: f = PolyDict({(2, 3): 2, (1, 2): 3, (2, 1): 4})
