--- conflicted
+++ resolved
@@ -1640,15 +1640,9 @@
 
         An example when the coefficients live in a finite field::
 
-<<<<<<< HEAD
-            sage: F = FiniteField(11)                                                               # optional - sage.libs.pari
-            sage: R.<x,y,z,w> = PolynomialRing(F, 4)                                                # optional - sage.libs.pari
-            sage: R.macaulay_resultant([z,x^3,5*y,w])                                               # optional - sage.libs.pari sage.modules
-=======
             sage: F = FiniteField(11)
             sage: R.<x,y,z,w> = PolynomialRing(F,4)
             sage: R.macaulay_resultant([z,x^3,5*y,w])                                               # optional - sage.modules
->>>>>>> a36b1230
             4
 
         Example when the denominator in the algorithm vanishes(in this case
@@ -1767,13 +1761,8 @@
     EXAMPLES::
 
         sage: from sage.rings.polynomial.multi_polynomial_ring_base import BooleanPolynomialRing_base
-<<<<<<< HEAD
-        sage: R.<x, y, z> = BooleanPolynomialRing()                                                 # optional - sage.rings.polynomial.pbori
-        sage: isinstance(R, BooleanPolynomialRing_base)                                             # optional - sage.rings.polynomial.pbori
-=======
         sage: R.<x, y, z> = BooleanPolynomialRing()
         sage: isinstance(R, BooleanPolynomialRing_base)
->>>>>>> a36b1230
         True
 
     By design, there is only one direct implementation subclass::
