--- conflicted
+++ resolved
@@ -714,21 +714,12 @@
 
             sage: # needs sage.rings.number_field
             sage: T.<t> = ZZ[]
-<<<<<<< HEAD
-            sage: K.<i> = NumberField(t^2 + 1)                                          # needs sage.rings.number_field
-            sage: R.<x,y> = K[]                                                         # needs sage.rings.number_field
-            sage: Q5 = Qp(5); i5 = Q5(-1).sqrt()                                        # needs sage.rings.number_field
-            sage: R._is_valid_homomorphism_(Q5, [Q5.teichmuller(2), Q5(6).log()]) # no coercion     # needs sage.rings.number_field
-            False
-            sage: R._is_valid_homomorphism_(Q5, [Q5.teichmuller(2), Q5(6).log()], base_map=K.hom([i5]))                 # needs sage.rings.number_field
-=======
             sage: K.<i> = NumberField(t^2 + 1)
             sage: R.<x,y> = K[]
             sage: Q5 = Qp(5); i5 = Q5(-1).sqrt()
             sage: R._is_valid_homomorphism_(Q5, [Q5.teichmuller(2), Q5(6).log()]) # no coercion
             False
             sage: R._is_valid_homomorphism_(Q5, [Q5.teichmuller(2), Q5(6).log()], base_map=K.hom([i5]))
->>>>>>> fafd930c
             True
         """
         if base_map is None:
@@ -745,59 +736,35 @@
 
         EXAMPLES::
 
-<<<<<<< HEAD
-            sage: R.<a,b,c,d,e,f,g,h,i,j> = PolynomialRing(GF(127),10)
-            sage: R._magma_init_(magma)         # optional - magma                      # needs sage.rings.finite_rings
-            'SageCreateWithNames(PolynomialRing(_sage_ref...,10,"grevlex"),["a","b","c","d","e","f","g","h","i","j"])'
-            sage: R.<y,z,w> = PolynomialRing(QQ, 3)
-            sage: magma(R)                      # optional - magma                      # needs sage.rings.finite_rings
-=======
             sage: # optional - magma
             sage: R.<a,b,c,d,e,f,g,h,i,j> = PolynomialRing(GF(127),10)
             sage: R._magma_init_(magma)
             'SageCreateWithNames(PolynomialRing(_sage_ref...,10,"grevlex"),["a","b","c","d","e","f","g","h","i","j"])'
             sage: R.<y,z,w> = PolynomialRing(QQ, 3)
             sage: magma(R)
->>>>>>> fafd930c
             Polynomial ring of rank 3 over Rational Field
             Order: Graded Reverse Lexicographical
             Variables: y, z, w
 
         A complicated nested example::
 
-<<<<<<< HEAD
-            sage: R.<a,b,c> = PolynomialRing(GF(9,'a')); S.<T,W> = R[]; S               # needs sage.rings.finite_rings
-            Multivariate Polynomial Ring in T, W over Multivariate
-            Polynomial Ring in a, b, c over Finite Field in a of size 3^2
-            sage: magma(S)                      # optional - magma                      # needs sage.rings.finite_rings
-=======
             sage: # optional - magma, needs sage.rings.finite_rings
             sage: R.<a,b,c> = PolynomialRing(GF(9,'a')); S.<T,W> = R[]; S
             Multivariate Polynomial Ring in T, W over Multivariate
             Polynomial Ring in a, b, c over Finite Field in a of size 3^2
             sage: magma(S)
->>>>>>> fafd930c
             Polynomial ring of rank 2 over Polynomial ring of rank 3
             over GF(3^2)
             Order: Graded Reverse Lexicographical
             Variables: T, W
 
 
-<<<<<<< HEAD
-            sage: magma(PolynomialRing(GF(7),4, 'x'))   # optional - magma              # needs sage.rings.finite_rings
-            Polynomial ring of rank 4 over GF(7)
-            Order: Graded Reverse Lexicographical
-            Variables: x0, x1, x2, x3
-
-            sage: magma(PolynomialRing(GF(49,'a'),10, 'x'))     # optional - magma, needs sage.rings.finite_rings
-=======
             sage: # optional - magma
             sage: magma(PolynomialRing(GF(7),4, 'x'))
             Polynomial ring of rank 4 over GF(7)
             Order: Graded Reverse Lexicographical
             Variables: x0, x1, x2, x3
             sage: magma(PolynomialRing(GF(49,'a'),10, 'x'))                             # needs sage.rings.finite_rings
->>>>>>> fafd930c
             Polynomial ring of rank 10 over GF(7^2)
             Order: Graded Reverse Lexicographical
             Variables: x0, x1, x2, x3, x4, x5, x6, x7, x8, x9
@@ -1211,25 +1178,14 @@
         Default values apply if no degree and/or number of terms is
         provided::
 
-<<<<<<< HEAD
-            sage: M = random_matrix(QQ['x,y,z'], 2, 2)                                  # needs sage.modules
-            sage: all(a.degree() <= 2 for a in M.list())                                # needs sage.modules
-=======
             sage: # needs sage.modules
             sage: M = random_matrix(QQ['x,y,z'], 2, 2)
             sage: all(a.degree() <= 2 for a in M.list())
->>>>>>> fafd930c
             True
             sage: all(len(list(a)) <= 5 for a in M.list())                              # needs sage.modules
             True
-<<<<<<< HEAD
-
-            sage: M = random_matrix(QQ['x,y,z'], 2, 2, terms=1, degree=2)               # needs sage.modules
-            sage: all(a.degree() <= 2 for a in M.list())                                # needs sage.modules
-=======
             sage: M = random_matrix(QQ['x,y,z'], 2, 2, terms=1, degree=2)
             sage: all(a.degree() <= 2 for a in M.list())
->>>>>>> fafd930c
             True
             sage: all(len(list(a)) <= 1 for a in M.list())                              # needs sage.modules
             True
