--- conflicted
+++ resolved
@@ -22,9 +22,6 @@
 
 from sage.rings.integer_ring import ZZ
 
-<<<<<<< HEAD
-from . import polynomial_ring
-=======
 from sage.categories.action import Action
 from sage.matrix.matrix_space import MatrixSpace
 from sage.matrix.constructor import matrix as MatrixConstructor
@@ -32,7 +29,6 @@
 
 from . import (multi_polynomial_ideal,
                polynomial_ring)
->>>>>>> ab3593df
 from .term_order import TermOrder
 from .polynomial_ring_constructor import (PolynomialRing,
                                           polynomial_default_category)
