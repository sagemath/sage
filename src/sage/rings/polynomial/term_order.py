r"""
Term orders

Sage supports the following term orders:

Lexicographic (lex)
    `x^a < x^b` if and only if there exists `1 \le i \le n` such that `a_1 = b_1, \dots, a_{i-1} = b_{i-1}, a_i < b_i`.
    This term order is called 'lp' in Singular.

    EXAMPLES:

    ::

        sage: P.<x,y,z> = PolynomialRing(QQ, 3, order='lex')
        sage: x > y
        True
        sage: x > y^2
        True
        sage: x > 1
        True
        sage: x^1*y^2 > y^3*z^4
        True
        sage: x^3*y^2*z^4 < x^3*y^2*z^1
        False

Degree reverse lexicographic (degrevlex)
    Let `\deg(x^a) = a_1 + a_2 + \dots + a_n`, then
    `x^a < x^b` if and only if `\deg(x^a) < \deg(x^b)` or `\deg(x^a) = \deg(x^b)` and
    there exists `1 \le i \le n` such that `a_n = b_n, \dots, a_{i+1} = b_{i+1}, a_i > b_i`.
    This term order is called 'dp' in Singular.

    EXAMPLES:

    ::

        sage: P.<x,y,z> = PolynomialRing(QQ, 3, order='degrevlex')
        sage: x > y
        True
        sage: x > y^2*z
        False
        sage: x > 1
        True
        sage: x^1*y^5*z^2 > x^4*y^1*z^3
        True
        sage: x^2*y*z^2 > x*y^3*z
        False

Degree lexicographic (deglex)
    Let `\deg(x^a) = a_1 + a_2 + \dots + a_n`, then
    `x^a < x^b` if and only if `\deg(x^a) < \deg(x^b)` or `\deg(x^a) = \deg(x^b)` and
    there exists `1 \le i \le n` such that `a_1 = b_1, \dots, a_{i-1} = b_{i-1}, a_i < b_i`.
    This term order is called 'Dp' in Singular.

    EXAMPLES:

    ::

        sage: P.<x,y,z> = PolynomialRing(QQ, 3, order='deglex')
        sage: x > y
        True
        sage: x > y^2*z
        False
        sage: x > 1
        True
        sage: x^1*y^2*z^3 > x^3*y^2*z^0
        True
        sage: x^2*y*z^2 > x*y^3*z
        True

Inverse lexicographic (invlex)
    `x^a < x^b` if and only if there exists `1 \le i \le n` such that `a_n = b_n, \dots, a_{i+1} = b_{i+1}, a_i < b_i`.
    This order is called 'rp' in Singular.

    EXAMPLES:

    ::

        sage: P.<x,y,z> = PolynomialRing(QQ, 3, order='invlex')
        sage: x > y
        False
        sage: y > x^2
        True
        sage: x > 1
        True
        sage: x*y > z
        False

    This term order only makes sense in a non-commutative setting
    because if P is the ring `k[x_1, \dots, x_n]` and term
    order 'invlex' then it is equivalent to the ring
    `k[x_n, \dots, x_1]` with term order 'lex'.

Negative lexicographic (neglex)
    `x^a < x^b` if and only if there exists `1 \le i \le n` such that `a_1 = b_1, \dots, a_{i-1} = b_{i-1}, a_i > b_i`.
    This term order is called 'ls' in Singular.

    EXAMPLES:

    ::

        sage: P.<x,y,z> = PolynomialRing(QQ, 3, order='neglex')
        sage: x > y
        False
        sage: x > 1
        False
        sage: x^1*y^2 > y^3*z^4
        False
        sage: x^3*y^2*z^4 < x^3*y^2*z^1
        True
        sage: x*y > z
        False

Negative degree reverse lexicographic (negdegrevlex)
    Let `\deg(x^a) = a_1 + a_2 + \dots + a_n`, then
    `x^a < x^b` if and only if `\deg(x^a) > \deg(x^b)` or `\deg(x^a) = \deg(x^b)` and
    there exists `1 \le i \le n` such that `a_n = b_n, \dots, a_{i+1} = b_{i+1}, a_i > b_i`.
    This term order is called 'ds' in Singular.

    EXAMPLES:

    ::

        sage: P.<x,y,z> = PolynomialRing(QQ, 3, order='negdegrevlex')
        sage: x > y
        True
        sage: x > x^2
        True
        sage: x > 1
        False
        sage: x^1*y^2 > y^3*z^4
        True
        sage: x^2*y*z^2 > x*y^3*z
        False

Negative degree lexicographic (negdeglex)
    Let `\deg(x^a) = a_1 + a_2 + \dots + a_n`, then
    `x^a < x^b` if and only if `\deg(x^a) > \deg(x^b)` or `\deg(x^a) = \deg(x^b)` and
    there exists `1 \le i \le n` such that `a_1 = b_1, \dots, a_{i-1} = b_{i-1}, a_i < b_i`.
    This term order is called 'Ds' in Singular.

    EXAMPLES:

    ::

        sage: P.<x,y,z> = PolynomialRing(QQ, 3, order='negdeglex')
        sage: x > y
        True
        sage: x > x^2
        True
        sage: x > 1
        False
        sage: x^1*y^2 > y^3*z^4
        True
        sage: x^2*y*z^2 > x*y^3*z
        True

Weighted degree reverse lexicographic (wdegrevlex), positive integral weights
    Let `\deg_w(x^a) = a_1w_1 + a_2w_2 + \dots + a_nw_n` with weights `w`, then
    `x^a < x^b` if and only if `\deg_w(x^a) < \deg_w(x^b)` or `\deg_w(x^a) = \deg_w(x^b)` and
    there exists `1 \le i \le n` such that `a_n = b_n, \dots, a_{i+1} = b_{i+1}, a_i > b_i`.
    This term order is called 'wp' in Singular.

    EXAMPLES:

    ::

        sage: P.<x,y,z> = PolynomialRing(QQ, 3, order=TermOrder('wdegrevlex',(1,2,3)))
        sage: x > y
        False
        sage: x > x^2
        False
        sage: x > 1
        True
        sage: x^1*y^2 > x^2*z
        True
        sage: y*z > x^3*y
        False

Weighted degree lexicographic (wdeglex), positive integral weights
    Let `\deg_w(x^a) = a_1w_1 + a_2w_2 + \dots + a_nw_n` with weights `w`, then
    `x^a < x^b` if and only if `\deg_w(x^a) < \deg_w(x^b)` or `\deg_w(x^a) = \deg_w(x^b)` and
    there exists `1 \le i \le n` such that `a_1 = b_1, \dots, a_{i-1} = b_{i-1}, a_i < b_i`.
    This term order is called 'Wp' in Singular.

    EXAMPLES:

    ::

        sage: P.<x,y,z> = PolynomialRing(QQ, 3, order=TermOrder('wdeglex',(1,2,3)))
        sage: x > y
        False
        sage: x > x^2
        False
        sage: x > 1
        True
        sage: x^1*y^2 > x^2*z
        False
        sage: y*z > x^3*y
        False

Negative weighted degree reverse lexicographic (negwdegrevlex), positive integral weights
    Let `\deg_w(x^a) = a_1w_1 + a_2w_2 + \dots + a_nw_n` with weights `w`, then
    `x^a < x^b` if and only if `\deg_w(x^a) > \deg_w(x^b)` or `\deg_w(x^a) = \deg_w(x^b)` and
    there exists `1 \le i \le n` such that `a_n = b_n, \dots, a_{i+1} = b_{i+1}, a_i > b_i`.
    This term order is called 'ws' in Singular.

    EXAMPLES:

    ::

        sage: P.<x,y,z> = PolynomialRing(QQ, 3, order=TermOrder('negwdegrevlex',(1,2,3)))
        sage: x > y
        True
        sage: x > x^2
        True
        sage: x > 1
        False
        sage: x^1*y^2 > x^2*z
        True
        sage: y*z > x^3*y
        False

Degree negative lexicographic (degneglex)
    Let `\deg(x^a) = a_1 + a_2 + \dots + a_n`, then
    `x^a < x^b` if and only if `\deg(x^a) < \deg(x^b)` or `\deg(x^a) = \deg(x^b)` and
    there exists `1 \le i \le n` such that `a_1 = b_1, \dots, a_{i-1} = b_{i-1}, a_i > b_i`.
    This term order is called 'dp_asc' in PolyBoRi.
    Singular has the extra weight vector ordering ``(a(1:n),ls)`` for this
    purpose.

    EXAMPLES:

    ::

        sage: t = TermOrder('degneglex')
        sage: P.<x,y,z> = PolynomialRing(QQ, order=t)
        sage: x*y > y*z # indirect doctest
        False
        sage: x*y > x
        True

Negative weighted degree lexicographic (negwdeglex), positive integral weights
    Let `\deg_w(x^a) = a_1w_1 + a_2w_2 + \dots + a_nw_n` with weights `w`, then
    `x^a < x^b` if and only if `\deg_w(x^a) > \deg_w(x^b)` or `\deg_w(x^a) = \deg_w(x^b)` and
    there exists `1 \le i \le n` such that `a_1 = b_1, \dots, a_{i-1} = b_{i-1}, a_i < b_i`.
    This term order is called 'Ws' in Singular.

    EXAMPLES:

    ::

        sage: P.<x,y,z> = PolynomialRing(QQ, 3, order=TermOrder('negwdeglex',(1,2,3)))
        sage: x > y
        True
        sage: x > x^2
        True
        sage: x > 1
        False
        sage: x^1*y^2 > x^2*z
        False
        sage: y*z > x^3*y
        False

Of these, only 'degrevlex', 'deglex', 'degneglex', 'wdegrevlex', 'wdeglex',
'invlex' and 'lex' are global orders.

Sage also supports matrix term order. Given a square matrix `A`,

    `x^a <_A x^b` if and only if `Aa < Ab`

where `<` is the lexicographic term order.

EXAMPLES::

    sage: # needs sage.modules
    sage: m = matrix(2, [2,3,0,1]); m
    [2 3]
    [0 1]
    sage: T = TermOrder(m); T
    Matrix term order with matrix
    [2 3]
    [0 1]
    sage: P.<a,b> = PolynomialRing(QQ, 2, order=T)
    sage: P
    Multivariate Polynomial Ring in a, b over Rational Field
    sage: a > b
    False
    sage: a^3 < b^2
    True
    sage: S = TermOrder('M(2,3,0,1)')
    sage: T == S
    True

Additionally all these monomial orders may be combined to product or block
orders, defined as:

Let `x = (x_1, x_2, \dots, x_n)` and `y = (y_1, y_2, \dots, y_m)` be two
ordered sets of variables, `<_1` a monomial order on `k[x]` and `<_2` a
monomial order on `k[y]`.

The product order (or block order) `<` `:=` `(<_1,<_2)` on `k[x,y]` is defined
as: `x^a y^b < x^A y^B` if and only if `x^a <_1 x^A` or (`x^a =x^A` and `y^b
<_2 y^B`).

These block orders are constructed in Sage by giving a comma separated list of
monomial orders with the length of each block attached to them.

EXAMPLES:

As an example, consider constructing a block order where the first four
variables are compared using the degree reverse lexicographical order while the
last two variables in the second block are compared using negative
lexicographical order.

::

    sage: P.<a,b,c,d,e,f> = PolynomialRing(QQ, 6, order='degrevlex(4),neglex(2)')
    sage: a > c^4
    False
    sage: a > e^4
    True
    sage: e > f^2
    False

The same result can be achieved by::

    sage: T1 = TermOrder('degrevlex',4)
    sage: T2 = TermOrder('neglex',2)
    sage: T = T1 + T2
    sage: P.<a,b,c,d,e,f> = PolynomialRing(QQ, 6, order=T)
    sage: a > c^4
    False
    sage: a > e^4
    True

If any other unsupported term order is given the provided string can be forced
to be passed through as is to Singular, Macaulay2, and Magma.  This ensures
that it is for example possible to calculate a Groebner basis with respect to
some term order Singular supports but Sage doesn't::

    sage: T = TermOrder("royalorder")
    Traceback (most recent call last):
    ...
    ValueError: unknown term order 'royalorder'
    sage: T = TermOrder("royalorder", force=True)
    sage: T
    royalorder term order
    sage: T.singular_str()
    'royalorder'

AUTHORS:

- David Joyner and William Stein: initial version of multi_polynomial_ring

- Kiran S. Kedlaya: added macaulay2 interface

- Martin Albrecht: implemented native term orders, refactoring

- Kwankyu Lee: implemented matrix and weighted degree term orders

- Simon King (2011-06-06): added termorder_from_singular

"""
#*****************************************************************************
# This program is free software: you can redistribute it and/or modify
# it under the terms of the GNU General Public License as published by
# the Free Software Foundation, either version 2 of the License, or
# (at your option) any later version.
#                  http://www.gnu.org/licenses/
#*****************************************************************************
import re
from sage.structure.sage_object import SageObject

print_name_mapping = {
    'lex'           : 'Lexicographic',
    'invlex'        : 'Inverse lexicographic',
    'degrevlex'     : 'Degree reverse lexicographic',
    'deglex'        : 'Degree lexicographic',
    'neglex'        : 'Negative lexicographic',
    'negdegrevlex'  : 'Negative degree reverse lexicographic',
    'negdeglex'     : 'Negative degree lexicographic',
    'degneglex'     : 'Degree negative lexicographic',
    'wdegrevlex'    : 'Weighted degree reverse lexicographic',
    'wdeglex'       : 'Weighted degree lexicographic',
    'negwdegrevlex' : 'Negative weighted degree reverse lexicographic',
    'negwdeglex'    : 'Negative weighted degree lexicographic',
}

singular_name_mapping = {
    'lex'           : 'lp',
    'invlex'        : 'rp',
    'degrevlex'     : 'dp',
    'deglex'        : 'Dp',
    'neglex'        : 'ls',
    'negdegrevlex'  : 'ds',
    'negdeglex'     : 'Ds',
    'degneglex'     : '(a(1:%(ngens)i),ls(%(ngens)i))',
    'wdegrevlex'    : 'wp',
    'wdeglex'       : 'Wp',
    'negwdegrevlex' : 'ws',
    'negwdeglex'    : 'Ws',
}

inv_singular_name_mapping = dict(zip(singular_name_mapping.values(),singular_name_mapping.keys()))

macaulay2_name_mapping = {
    'lex'           : 'Lex',
    'revlex'        : 'RevLex, Global=>false',
    'degrevlex'     : 'GRevLex',
    'deglex'        : 'GLex',
}

inv_macaulay2_name_mapping = dict(zip(macaulay2_name_mapping.values(),macaulay2_name_mapping.keys()))

magma_name_mapping = {
    'lex'           : '"lex"',
    'degrevlex'     : '"grevlex"',
    'deglex'        : '"glex"',
}

inv_magma_name_mapping = dict(zip(magma_name_mapping.values(),magma_name_mapping.keys()))

lex_description = r"""
Lexicographic (lex) term order.

`x^a < x^b` if and only if there exists `1 \le i \le n` such that `a_1 = b_1, \dots, a_{i-1} = b_{i-1}, a_i < b_i`.
"""

invlex_description = r"""
Inverse lexicographic (invlex) term order.

`x^a < x^b` if and only if there exists `1 \le i \le n` such that `a_n = b_n, \dots, a_{i+1} = b_{i+1}, a_i < b_i`.
"""

degrevlex_description = r"""
Degree reverse lexicographic (degrevlex) term order.

Let `\deg(x^a) = a_1 + a_2 + \dots + a_n`, then
`x^a < x^b` if and only if `\deg(x^a) < \deg(x^b)` or `\deg(x^a) = \deg(x^b)` and
there exists `1 \le i \le n` such that `a_n = b_n, \dots, a_{i+1} = b_{i+1}, a_i > b_i`.
"""

deglex_description = r"""
Degree lexicographic (deglex) term order.

Let `\deg(x^a) = a_1 + a_2 + \dots + a_n`, then
`x^a < x^b` if and only if `\deg(x^a) < \deg(x^b)` or `\deg(x^a) = \deg(x^b)` and
there exists `1 \le i \le n` such that `a_1 = b_1, \dots, a_{i-1} = b_{i-1}, a_i < b_i`.
"""

neglex_description = r"""
Negative lexicographic (neglex) term order.

`x^a < x^b` if and only if there exists `1 \le i \le n` such that `a_1 = b_1, \dots, a_{i-1} = b_{i-1}, a_i > b_i`.
"""

negdegrevlex_description = r"""
Negative degree reverse lexicographic (negdegrevlex) term order.

Let `\deg(x^a) = a_1 + a_2 + \dots + a_n`, then
`x^a < x^b` if and only if `\deg(x^a) > \deg(x^b)` or `\deg(x^a) = \deg(x^b)` and
there exists `1 \le i \le n` such that `a_n = b_n, \dots, a_{i+1} = b_{i+1}, a_i > b_i`.
"""

negdeglex_description = r"""
Negative degree lexicographic (negdeglex) term order.

Let `\deg(x^a) = a_1 + a_2 + \dots + a_n`, then
`x^a < x^b` if and only if `\deg(x^a) > \deg(x^b)` or `\deg(x^a) = \deg(x^b)` and
there exists `1 \le i \le n` such that `a_1 = b_1, \dots, a_{i-1} = b_{i-1}, a_i < b_i`.
"""

degneglex_description = r"""
Degree negative lexicographic (degneglex) term order.

Let `\deg(x^a) = a_1 + a_2 + \dots + a_n`, then
`x^a < x^b` if and only if `\deg(x^a) < \deg(x^b)` or `\deg(x^a) = \deg(x^b)` and
there exists `1 \le i \le n` such that `a_1 = b_1, \dots, a_{i-1} = b_{i-1}, a_i > b_i`.
"""

wdegrevlex_description = r"""
Weighted degree reverse lexicographic (wdegrevlex) term order.

Let `\deg_w(x^a) = a_1w_1 + a_2w_2 + \dots + a_nw_n` with weights `w`, then
`x^a < x^b` if and only if `\deg_w(x^a) < \deg_w(x^b)` or `\deg_w(x^a) = \deg_w(x^b)` and
there exists `1 \le i \le n` such that `a_n = b_n, \dots, a_{i+1} = b_{i+1}, a_i > b_i`.
"""

wdeglex_description = r"""
Weighted degree lexicographic (wdeglex) term order.

Let `\deg_w(x^a) = a_1w_1 + a_2w_2 + \dots + a_nw_n` with weights `w`, then
`x^a < x^b` if and only if `\deg_w(x^a) < \deg_w(x^b)` or `\deg_w(x^a) = \deg_w(x^b)` and
there exists `1 \le i \le n` such that `a_1 = b_1, \dots, a_{i-1} = b_{i-1}, a_i < b_i`.
"""

negwdegrevlex_description = r"""
Negative weighted degree reverse lexicographic (negwdegrevlex) term order.

Let `\deg_w(x^a) = a_1w_1 + a_2w_2 + \dots + a_nw_n` with weights `w`, then
`x^a < x^b` if and only if `\deg_w(x^a) > \deg_w(x^b)` or `\deg_w(x^a) = \deg_w(x^b)` and
there exists `1 \le i \le n` such that `a_n = b_n, \dots, a_{i+1} = b_{i+1}, a_i > b_i`.
"""

negwdeglex_description = r"""
Negative weighted degree lexicographic (negwdeglex) term order.

Let `\deg_w(x^a) = a_1w_1 + a_2w_2 + \dots + a_nw_n` with weights `w`, then
`x^a < x^b` if and only if `\deg_w(x^a) > \deg_w(x^b)` or `\deg_w(x^a) = \deg_w(x^b)` and
there exists `1 \le i \le n` such that `a_1 = b_1, \dots, a_{i-1} = b_{i-1}, a_i < b_i`.
"""

matrix_description = """
Matrix term order defined by a matrix A.

`x^a < x^b` if and only if `x^{Aa} < x^{Ab}` where `<` is the lexicographic term order.
"""

block_description = r"""
Block term order defined by term orders `<_1, <_2, \dots, <_n`.

`x^a < x^b` if and only if `a = b` with respect to the first `n-1` term orders and `a <_n b`
with respect to the `n`th term order `<_n`.
"""

description_mapping = {
    'lex'           : lex_description,
    'invlex'        : invlex_description,
    'degrevlex'     : degrevlex_description,
    'deglex'        : deglex_description,
    'neglex'        : neglex_description,
    'negdegrevlex'  : negdegrevlex_description,
    'negdeglex'     : negdeglex_description,
    'degneglex'     : degneglex_description,
    'wdeglex'       : wdeglex_description,
    'wdegrevlex'    : wdegrevlex_description,
    'negwdegrevlex' : negwdegrevlex_description,
    'negwdeglex'    : negwdeglex_description,
    'matrix'        : matrix_description,
    'block'         : block_description,
}

class TermOrder(SageObject):
    """
    A term order.

    See ``sage.rings.polynomial.term_order`` for details on supported
    term orders.
    """
    def __setstate__(self, dict):
        """
        Translate old pickled TermOrder objects.

        See Issue :issue:`11316`.

        EXAMPLES::

            sage: t = TermOrder('lex')
            sage: t2 = loads(dumps(t))
            sage: t2._weights is None
            True
        """
        if '_weights' not in dict:
            name = dict['_TermOrder__name']
            n = dict['_TermOrder__length']
            t = TermOrder(name,n)
            self.__dict__.update(t.__dict__)
        else:
            self.__dict__.update(dict)

    def __init__(self, name='lex', n=0, force=False):
        """
        Construct a new term order object.

        INPUT:

        - ``name`` - name of the term order (default: lex)

        - ``n`` - number of variables (default is `0`) weights for
          weighted degree orders. The weights are converted to
          integers and must be positive.

        - ``force`` - ignore unknown term orders.

        See the ``sage.rings.polynomial.term_order`` module
        for help which names and orders are available.

        EXAMPLES::

            sage: t = TermOrder('lex')
            sage: t
            Lexicographic term order
            sage: loads(dumps(t)) == t
            True

        We can construct block orders directly as::

            sage: TermOrder('degrevlex(3),neglex(2)')
            Block term order with blocks:
            (Degree reverse lexicographic term order of length 3,
             Negative lexicographic term order of length 2)

        or by adding together the blocks::

            sage: t1 = TermOrder('degrevlex',3)
            sage: t2 = TermOrder('neglex',2)
            sage: t1 + t2
            Block term order with blocks:
            (Degree reverse lexicographic term order of length 3,
             Negative lexicographic term order of length 2)
            sage: t3 = TermOrder('wdeglex',(1,2))
            sage: t1 + t3
            Block term order with blocks:
            (Degree reverse lexicographic term order of length 3,
             Weighted degree lexicographic term order with weights (1, 2))
            sage: t4 = TermOrder('degneglex')
            sage: t4
            Degree negative lexicographic term order

        We allow blocks of length 0, these are simply ignored::

            sage: TermOrder('lex(0),degrevlex(5),deglex(0),deglex(2)')
            Block term order with blocks:
            (Degree reverse lexicographic term order of length 5,
             Degree lexicographic term order of length 2)

        .. note::

           The optional `n` parameter is not necessary if only
           non-block orders like `deglex` are
           constructed. However, it is useful if block orders are
           to be constructed from this ``TermOrder`` object later.

        TESTS:

        We demonstrate that non-positive weights are refused and non-integral weights
        are converted to integers (and potentially rounded)::

            sage: N.<a,b,c> = PolynomialRing(QQ, 3, order=TermOrder('wdeglex',[-1,2,-3]))
            Traceback (most recent call last):
            ...
            ValueError: the degree weights must be positive integers
            sage: N.<a,b,c> = PolynomialRing(QQ, 3, order=TermOrder('wdeglex',[1.1,2,3]))
            sage: a.degree()
            1

        We enforce consistency when calling the copy constructor (cf.
        :trac:`12748`)::

            sage: T = TermOrder('degrevlex', 6) + TermOrder('degrevlex',10)
            sage: R.<x0,y0,z0,x1,y1,z1,a0,a1,a2,a3,a4,a5,a6,a7,a8> = PolynomialRing(QQ, order=T)
            Traceback (most recent call last):
            ...
            ValueError: the length of the given term order (16) differs from the number of variables (15)

        If ``_singular_ringorder_column`` attribute is set, then it is regarded
        as a different term order::

            sage: T = TermOrder('degrevlex')
            sage: R.<x,y,z> = PolynomialRing(QQ, order=T)
            sage: R._singular_()                                                        # needs sage.libs.singular
            polynomial ring, over a field, global ordering
            // coefficients: QQ
            // number of vars : 3
            //        block   1 : ordering dp
            //                  : names    x y z
            //        block   2 : ordering C
            sage: T2 = copy(T)
            sage: T2 == T
            True
            sage: T2._singular_ringorder_column = 0
            sage: T2 == T
            False
            sage: S = R.change_ring(order=T2)
            sage: S == T
            False
            sage: S._singular_()                                                        # needs sage.libs.singular
            polynomial ring, over a field, global ordering
            // coefficients: QQ
            // number of vars : 3
            //        block   1 : ordering C
            //        block   2 : ordering dp
            //                  : names    x y z

        Check that :trac:`29635` is fixed::

            sage: T = PolynomialRing(GF(101^5), 'u,v,w',                                # needs sage.rings.finite_rings
            ....:                    order=TermOrder('degneglex')).term_order()
            sage: T.singular_str()                                                      # needs sage.rings.finite_rings
            '(a(1:3),ls(3))'
            sage: (T + T).singular_str()                                                # needs sage.rings.finite_rings
            '(a(1:3),ls(3),a(1:3),ls(3))'
        """
        if isinstance(name, TermOrder):
            self.__copy(name)
            if n:
                if not name.is_block_order() and not name.is_weighted_degree_order():
                    self._length = n
                    if self._length != 0:
                        self._singular_str = (self._singular_str
                                              % dict(ngens=self._length))
                elif self._length != n:
                    raise ValueError("the length of the given term order ({}) differs from the number of variables ({})"
                            .format(self._length, n))
            return

        if isinstance(name, str):
            name = name.lower()
        else:
            try:
                if not isinstance(name, (tuple, list)):
                    name = name.list() # name may be a matrix
                name = tuple(name)
            except Exception:
                raise ValueError("{!r} is not a valid term order".format(name))

        self._blocks = tuple()
        self._weights = None
        self._matrix = None
        self._singular_moreblocks = 0

        # Singular has special C block in ring order, that compares columns of
        # monomials. This does not affect ordering of monomials of a ring, but
        # does ordering of monomials of modules over the ring.
        #
        # If the attribute below is set to an integer i, then i divided by 2
        # gives the position of the C block in the ring order; negative i means
        # the default position at the end. The remainder of i divided by 2
        # decides the ascending order if 0, or descending order if 1, of the
        # column generators. Note that the ascending and descending orders of
        # generators are written as 'C'  and 'c', respectively, in Singular
        # ring order string. See singular_str() method of this class.
        #
        # This is to be used for internal code that constructs Singular modules
        # over the ring.
        self._singular_ringorder_column = None

        if name == "block": # block term order with blocks in a list
            length = 0
            blocks = []
            singular_str = []
            macaulay2_str = []

            for t in n:
                if not isinstance(t, TermOrder):
                    t = TermOrder(t, force=True)
                if t.name() == 'block':
                    blocks = blocks + list(t.blocks())
                    singular_str.append("%s"%(t.singular_str()[1:-1],))  # [1:-1] is needed to remove parenthesis
                    macaulay2_str.append("%s"%(t.macaulay2_str()[1:-1],))
                else:
                    if len(t) == 0:
                        raise ArithmeticError("Can only concatenate term orders with length attribute.")
                    blocks.append(t)
                    if t.is_weighted_degree_order(): # true if t is a matrix order as well
                        singular_str.append("%s"%(t.singular_str(),))
                    elif t.name() == 'degneglex':
                        singular_str.append("%s"%(t.singular_str()[1:-1],))  # [1:-1] to remove (,)
                    else:
                        singular_str.append("%s(%d)"%(t.singular_str(), len(t)))
                    macaulay2_str.append("%s => %d"%(t.macaulay2_str(), len(t)))
                length += len(t)
                self._singular_moreblocks += t.singular_moreblocks()

            self._length = length
            self._name = "block"
            self._singular_str = "(" + ",".join(singular_str) + ")"
            self._macaulay2_str = "{" + ",".join(macaulay2_str) + "}"
            self._magma_str = "" # Magma does not support block order
            self._blocks = tuple(blocks)
        elif isinstance(name, str) and not isinstance(n, (tuple, list)):
            # string representation of simple or block orders
            if force:
                self._length = n
                self._name = name
                self._singular_str = singular_name_mapping.get(name,name)
                self._macaulay2_str = macaulay2_name_mapping.get(name,name)
                self._magma_str = magma_name_mapping.get(name,name)
            else:
                split_pattern = r"([^(),]+(?:\([^()]*\)[^(),]*)*)" # split by outermost commas
                block_names = re.findall(split_pattern,name)

                if len(block_names) == 0:
                    raise ValueError("no term order specified")
                elif len(block_names) == 1:
                    name = block_names[0]
                    match = re.match(r'm\(([-+0-9,]+)\)$',name)
                    if match: # matrix term order
                        m = [int(_) for _ in match.groups()[0].split(',')] # replace match.groups()[0]  with match.group(1) later
                        self.__copy(TermOrder(m))
                    else: # simple order
                        if name not in print_name_mapping.keys() and name not in singular_name_mapping.values():
                            raise ValueError("unknown term order {!r}".format(name))
                        self._length = n
                        self._name = name
                        self._singular_str = singular_name_mapping.get(name,name)
                        self._macaulay2_str = macaulay2_name_mapping.get(name,name)
                        self._magma_str = magma_name_mapping.get(name,name)
                else: # len(block_names) > 1, and hence block order represented by a string
                    length = 0
                    blocks = []
                    singular_str = []
                    macaulay2_str = []

                    length_pattern  = re.compile(r"\(([0-9]+)\)$") # match with parenthesized block length at end
                    for block in block_names:
                        try:
                            block_name, block_length, _ = re.split(length_pattern,block.strip())
                            block_length = int(block_length)
                            if block_length > 0:  # ignore blocks with length 0
                                blocks.append( TermOrder(block_name, block_length, force=force) )
                                singular_str.append("%s(%d)"%(singular_name_mapping.get(block_name, block_name), block_length))
                                macaulay2_str.append("%s => %d"%(macaulay2_name_mapping.get(block_name, block_name), block_length))
                                length += block_length
                        except ValueError:
                            block_name = block.strip()
                            if block_name.lower() != "c":
                                raise ValueError("{!r} is not a valid term order (wrong part: {!r})".format(name, block))

                    if n and length != n:
                        raise ValueError("term order length does not match the number of generators")
                    self.__copy(TermOrder('block', blocks))
        elif isinstance(name, str) and isinstance(n, (tuple, list)):
            # weighted degree term orders
            if name not in print_name_mapping.keys() and name not in singular_name_mapping.values() and not force:
                raise ValueError("unknown term order {!r}".format(name))
            weights = tuple(int(w) for w in n) # n is a tuple of weights
            if any(w <= 0 for w in weights):
                raise ValueError("the degree weights must be positive integers")

            self._length = len(weights)
            self._name = name
            self._singular_str = singular_name_mapping.get(name,name) + '(' + ','.join(str(w) for w in weights) + ')'
            self._macaulay2_str = ""
            self._magma_str = ""
            self._weights = weights # defined only for weighted degree orders
        elif isinstance(name, tuple): # name represents a matrix
            if not n:
                from math import sqrt
                n = int(sqrt(len(name)))
            if n*n != len(name):
                raise ValueError("{} does not specify a square matrix".format(name))

            int_str = ','.join(str(int(e)) for e in name)

            self._length = n
            self._name = "matrix"
            self._singular_str = "M(%s)" % (int_str,)
            self._macaulay2_str = "" # Macaulay2 does not support matrix term order directly
            self._magma_str = '"weight",[%s]'%(int_str,)

            from sage.matrix.constructor import matrix
            self._matrix = matrix(n,name)  # defined only for matrix term order
            self._matrix.set_immutable()
            self._weights = name[:n] # the first row of the matrix gives weights
        else:
            raise ValueError("{!r} is not a valid term order".format(name))

        if self._length != 0:
            self._singular_str = self._singular_str%dict(ngens=self._length)
        if self._name == 'degneglex':
            self._singular_moreblocks += 1

        self.__doc__ = description_mapping.get(self._name, "No description available")

    def __hash__(self):
        r"""
        A hash function

        EXAMPLES::

            sage: _=hash(TermOrder('lex'))
        """
        return hash((self._name, self._blocks, self._weights, self._matrix))

    def __copy(self, other):
        """
        Copy other term order to self.

        EXAMPLES::

            sage: t = TermOrder('lex')
            sage: s = TermOrder(t)
            sage: t == s            # indirect test
            True
        """
        self.__dict__ = other.__dict__.copy()

    @property
    def sortkey(self):
        """
        The default ``sortkey`` method for this term order.

        EXAMPLES::

            sage: O = TermOrder()
            sage: O.sortkey.__func__ is O.sortkey_lex.__func__
            True
            sage: O = TermOrder('deglex')
            sage: O.sortkey.__func__ is O.sortkey_deglex.__func__
            True
        """

        return getattr(self, 'sortkey_' + self._name)

    @property
    def greater_tuple(self):
        """
        The default ``greater_tuple`` method for this term order.

        EXAMPLES::

            sage: O = TermOrder()
            sage: O.greater_tuple.__func__ is O.greater_tuple_lex.__func__
            True
            sage: O = TermOrder('deglex')
            sage: O.greater_tuple.__func__ is O.greater_tuple_deglex.__func__
            True
        """

        return getattr(self, 'greater_tuple_' + self._name)

    def sortkey_matrix(self, f):
        """
        Return the sortkey of an exponent tuple with respect to the matrix
        term order.

        INPUT:

        - ``f`` - exponent tuple

        EXAMPLES::

            sage: P.<x,y> = PolynomialRing(QQbar, 2, order='m(1,3,1,0)')                # needs sage.rings.number_field
            sage: y > x^2 # indirect doctest                                            # needs sage.rings.number_field
            True
            sage: y > x^3                                                               # needs sage.rings.number_field
            False
        """
        return tuple(sum(l * r for l, r in zip(row, f))
                     for row in self._matrix)

    def sortkey_lex(self, f):
        """
        Return the sortkey of an exponent tuple with respect to the
        lexicographical term order.

        INPUT:

        - ``f`` -- exponent tuple

        EXAMPLES::

            sage: P.<x,y> = PolynomialRing(QQbar, 2, order='lex')                       # needs sage.rings.number_field
            sage: x > y^2 # indirect doctest                                            # needs sage.rings.number_field
            True
            sage: x > 1                                                                 # needs sage.rings.number_field
            True
        """
        return f

    def sortkey_invlex(self, f):
        """
        Return the sortkey of an exponent tuple with respect to the inversed
        lexicographical term order.

        INPUT:

        - ``f`` -- exponent tuple

        EXAMPLES::

            sage: P.<x,y> = PolynomialRing(QQbar, 2, order='invlex')                    # needs sage.rings.number_field
            sage: x > y^2 # indirect doctest                                            # needs sage.rings.number_field
            False
            sage: x > 1                                                                 # needs sage.rings.number_field
            True
        """
        return f.reversed()

    def sortkey_deglex(self, f):
        """
        Return the sortkey of an exponent tuple with respect to the degree
        lexicographical term order.

        INPUT:

        - ``f`` -- exponent tuple

        EXAMPLES::

            sage: P.<x,y> = PolynomialRing(QQbar, 2, order='deglex')                    # needs sage.rings.number_field
            sage: x > y^2 # indirect doctest                                            # needs sage.rings.number_field
            False
            sage: x > 1                                                                 # needs sage.rings.number_field
            True

        """
        return (sum(f.nonzero_values(sort=False)), f)

    def sortkey_degrevlex(self, f):
        """
        Return the sortkey of an exponent tuple with respect to the
        degree reversed lexicographical term order.

        INPUT:

        - ``f`` -- exponent tuple

        EXAMPLES::

            sage: P.<x,y> = PolynomialRing(QQbar, 2, order='degrevlex')                 # needs sage.rings.number_field
            sage: x > y^2 # indirect doctest                                            # needs sage.rings.number_field
            False
            sage: x > 1                                                                 # needs sage.rings.number_field
            True

        """
        return (sum(f.nonzero_values(sort=False)),
                f.reversed().emul(-1))
                # tuple(-v for v in f.reversed()))

    def sortkey_neglex(self, f):
        """
        Return the sortkey of an exponent tuple with respect to the negative
        lexicographical term order.

        INPUT:

        - ``f`` -- exponent tuple

        EXAMPLES::

            sage: P.<x,y> = PolynomialRing(QQbar, 2, order='neglex')                    # needs sage.rings.number_field
            sage: x > y^2 # indirect doctest                                            # needs sage.rings.number_field
            False
            sage: x > 1                                                                 # needs sage.rings.number_field
            False
        """
        return tuple(-v for v in f)

    def sortkey_negdegrevlex(self, f):
        """
        Return the sortkey of an exponent tuple with respect to the
        negative degree reverse lexicographical term order.

        INPUT:

        - ``f`` -- exponent tuple

        EXAMPLES::

            sage: P.<x,y> = PolynomialRing(QQbar, 2, order='negdegrevlex')              # needs sage.rings.number_field
            sage: x > y^2 # indirect doctest                                            # needs sage.rings.number_field
            True
            sage: x > 1                                                                 # needs sage.rings.number_field
            False
        """
        return (-sum(f.nonzero_values(sort=False)),
                tuple(-v for v in f.reversed()))

    def sortkey_negdeglex(self, f):
        """
        Return the sortkey of an exponent tuple with respect to the
        negative degree lexicographical term order.

        INPUT:

        - ``f`` -- exponent tuple

        EXAMPLES::

            sage: P.<x,y> = PolynomialRing(QQbar, 2, order='negdeglex')                 # needs sage.rings.number_field
            sage: x > y^2 # indirect doctest                                            # needs sage.rings.number_field
            True
            sage: x > 1                                                                 # needs sage.rings.number_field
            False
        """
        return (-sum(f.nonzero_values(sort=False)), f)

    def sortkey_degneglex(self, f):
        """
        Return the sortkey of an exponent tuple with respect to the
        degree negative lexicographical term order.

        INPUT:

        - ``f`` -- exponent tuple

        EXAMPLES::

            sage: P.<x,y,z> = PolynomialRing(QQbar, 3, order='degneglex')               # needs sage.rings.number_field
            sage: x*y > y*z # indirect doctest                                          # needs sage.rings.number_field
            False
            sage: x*y > x                                                               # needs sage.rings.number_field
            True
        """
        return (sum(f.nonzero_values(sort=False)), tuple(-v for v in f))

    def sortkey_wdegrevlex(self, f):
        """
        Return the sortkey of an exponent tuple with respect to the
        weighted degree reverse lexicographical term order.

        INPUT:

        - ``f`` -- exponent tuple

        EXAMPLES::

            sage: t = TermOrder('wdegrevlex',(3,2))
            sage: P.<x,y> = PolynomialRing(QQbar, 2, order=t)                           # needs sage.rings.number_field
            sage: x > y^2 # indirect doctest                                            # needs sage.rings.number_field
            False
            sage: x^2 > y^3                                                             # needs sage.rings.number_field
            True
        """
        return (sum(l * r for (l, r) in zip(f, self._weights)),
                tuple(-v for v in f.reversed()))

    def sortkey_wdeglex(self, f):
        """
        Return the sortkey of an exponent tuple with respect to the
        weighted degree lexicographical term order.

        INPUT:

        - ``f`` -- exponent tuple

        EXAMPLES::

            sage: t = TermOrder('wdeglex',(3,2))
            sage: P.<x,y> = PolynomialRing(QQbar, 2, order=t)                           # needs sage.rings.number_field
            sage: x > y^2 # indirect doctest                                            # needs sage.rings.number_field
            False
            sage: x > y                                                                 # needs sage.rings.number_field
            True
        """
        return (sum(l * r for (l, r) in zip(f, self._weights)), f)

    def sortkey_negwdeglex(self, f):
        """
        Return the sortkey of an exponent tuple with respect to the
        negative weighted degree lexicographical term order.

        INPUT:

        - ``f`` -- exponent tuple

        EXAMPLES::

            sage: t = TermOrder('negwdeglex',(3,2))
            sage: P.<x,y> = PolynomialRing(QQbar, 2, order=t)                           # needs sage.rings.number_field
            sage: x > y^2 # indirect doctest                                            # needs sage.rings.number_field
            True
            sage: x^2 > y^3                                                             # needs sage.rings.number_field
            True
        """
        return (-sum(l * r for (l, r) in zip(f, self._weights)), f)

    def sortkey_negwdegrevlex(self, f):
        """
        Return the sortkey of an exponent tuple with respect to the
        negative weighted degree reverse lexicographical term order.

        INPUT:

        - ``f`` -- exponent tuple

        EXAMPLES::

            sage: t = TermOrder('negwdegrevlex',(3,2))
            sage: P.<x,y> = PolynomialRing(QQbar, 2, order=t)                           # needs sage.rings.number_field
            sage: x > y^2 # indirect doctest                                            # needs sage.rings.number_field
            True
            sage: x^2 > y^3                                                             # needs sage.rings.number_field
            True
        """
        return (-sum(l * r for (l, r) in zip(f, self._weights)),
                tuple(-v for v in f.reversed()))

    def sortkey_block(self, f):
        """
        Return the sortkey of an exponent tuple with respect to the
        block order as specified when constructing this element.

        INPUT:

        - ``f`` -- exponent tuple

        EXAMPLES::

            sage: P.<a,b,c,d,e,f> = PolynomialRing(QQbar, 6,                            # needs sage.rings.number_field
            ....:                                  order='degrevlex(3),degrevlex(3)')
            sage: a > c^4 # indirect doctest                                            # needs sage.rings.number_field
            False
            sage: a > e^4                                                               # needs sage.rings.number_field
            True

        TESTS:

        Check that the issue in :trac:`27139` is fixed::

            sage: R.<x,y,z,t> = PolynomialRing(AA, order='lex(2),lex(2)')               # needs sage.rings.number_field
            sage: x > y                                                                 # needs sage.rings.number_field
            True
        """
        key = tuple()
        n = 0
        for block in self:
            r = getattr(block, "sortkey_" + block.name())(f[n:n + len(block)])
            key += tuple(r)
            n += len(block)
        return key

    def greater_tuple_matrix(self,f,g):
        """
        Return the greater exponent tuple with respect to the matrix
        term order.

        INPUT:

        - ``f`` - exponent tuple

        - ``g`` - exponent tuple

        EXAMPLES::

            sage: P.<x,y> = PolynomialRing(QQbar, 2, order='m(1,3,1,0)')                # needs sage.rings.number_field
            sage: y > x^2 # indirect doctest                                            # needs sage.rings.number_field
            True
            sage: y > x^3                                                               # needs sage.rings.number_field
            False
        """
        for row in self._matrix:
            sf = sum(l*r for (l,r) in zip(row,f))
            sg = sum(l*r for (l,r) in zip(row,g))

            if sf > sg:
                return f
            elif sf < sg:
                return g
        return g

    def greater_tuple_lex(self,f,g):
        """
        Return the greater exponent tuple with respect to the
        lexicographical term order.

        INPUT:

        - ``f`` - exponent tuple

        - ``g`` - exponent tuple

        EXAMPLES::

            sage: P.<x,y,z> = PolynomialRing(QQbar, 3, order='lex')                     # needs sage.rings.number_field
            sage: f = x + y^2; f.lm() # indirect doctest                                # needs sage.rings.number_field
            x

        This method is called by the lm/lc/lt methods of
        ``MPolynomial_polydict``.
        """
        return f > g and f or g

    def greater_tuple_invlex(self,f,g):
        """
        Return the greater exponent tuple with respect to the inversed
        lexicographical term order.

        INPUT:

        - ``f`` - exponent tuple

        - ``g`` - exponent tuple

        EXAMPLES::

            sage: P.<x,y,z> = PolynomialRing(QQbar, 3, order='invlex')                  # needs sage.rings.number_field
            sage: f = x + y; f.lm() # indirect doctest                                  # needs sage.rings.number_field
            y
            sage: f = y + x^2; f.lm()                                                   # needs sage.rings.number_field
            y

        This method is called by the lm/lc/lt methods of
        ``MPolynomial_polydict``.
        """
        return f.reversed() > g.reversed() and f or g

    def greater_tuple_deglex(self,f,g):
        """
        Return the greater exponent tuple with respect to the total degree
        lexicographical term order.

        INPUT:

        - ``f`` - exponent tuple

        - ``g`` - exponent tuple

        EXAMPLES::

            sage: P.<x,y,z> = PolynomialRing(QQbar, 3, order='deglex')                  # needs sage.rings.number_field
            sage: f = x + y; f.lm() # indirect doctest                                  # needs sage.rings.number_field
            x
            sage: f = x + y^2*z; f.lm()                                                 # needs sage.rings.number_field
            y^2*z

        This method is called by the lm/lc/lt methods of
        ``MPolynomial_polydict``.
        """
        sf = sum(f.nonzero_values(sort=False))
        sg = sum(g.nonzero_values(sort=False))
        return ( sf > sg or ( sf == sg and f  > g )) and f or g

    def greater_tuple_degrevlex(self,f,g):
        """
        Return the greater exponent tuple with respect to the total degree
        reversed lexicographical term order.

        INPUT:

        - ``f`` - exponent tuple

        - ``g`` - exponent tuple

        EXAMPLES::

            sage: P.<x,y,z> = PolynomialRing(QQbar, 3, order='degrevlex')               # needs sage.rings.number_field
            sage: f = x + y; f.lm() # indirect doctest                                  # needs sage.rings.number_field
            x
            sage: f = x + y^2*z; f.lm()                                                 # needs sage.rings.number_field
            y^2*z

        This method is called by the lm/lc/lt methods of
        ``MPolynomial_polydict``.
        """
        sf = sum(f.nonzero_values(sort=False))
        sg = sum(g.nonzero_values(sort=False))
        return ( sf > sg or ( sf == sg and f.reversed() < g.reversed() )) and f or g

    def greater_tuple_negdegrevlex(self,f,g):
        """
        Return the greater exponent tuple with respect to the negative
        degree reverse lexicographical term order.

        INPUT:

        - ``f`` - exponent tuple

        - ``g`` - exponent tuple

        EXAMPLES::

            sage: # needs sage.rings.number_field
            sage: P.<x,y,z> = PolynomialRing(QQbar, 3, order='negdegrevlex')
            sage: f = x + y; f.lm() # indirect doctest
            x
            sage: f = x + x^2; f.lm()
            x
            sage: f = x^2*y*z^2 + x*y^3*z; f.lm()
            x*y^3*z

        This method is called by the lm/lc/lt methods of
        ``MPolynomial_polydict``.
        """
        sf = sum(f.nonzero_values(sort=False))
        sg = sum(g.nonzero_values(sort=False))
        return ( sf < sg or ( sf == sg and f.reversed() < g.reversed() )) and f or g

    def greater_tuple_negdeglex(self,f,g):
        """
        Return the greater exponent tuple with respect to the negative
        degree lexicographical term order.

        INPUT:

        - ``f`` - exponent tuple

        - ``g`` - exponent tuple

        EXAMPLES::

            sage: # needs sage.rings.number_field
            sage: P.<x,y,z> = PolynomialRing(QQbar, 3, order='negdeglex')
            sage: f = x + y; f.lm() # indirect doctest
            x
            sage: f = x + x^2; f.lm()
            x
            sage: f = x^2*y*z^2 + x*y^3*z; f.lm()
            x^2*y*z^2

        This method is called by the lm/lc/lt methods of
        ``MPolynomial_polydict``.
        """
        sf = sum(f.nonzero_values(sort=False))
        sg = sum(g.nonzero_values(sort=False))
        return ( sf < sg or ( sf == sg and f  > g )) and f or g

    def greater_tuple_degneglex(self,f,g):
        """
        Return the greater exponent tuple with respect to the degree negative
        lexicographical term order.

        INPUT:

        - ``f`` - exponent tuple

        - ``g`` - exponent tuple

        EXAMPLES::

            sage: P.<x,y,z> = PolynomialRing(QQbar, 3, order='degneglex')               # needs sage.rings.number_field
            sage: f = x + y; f.lm() # indirect doctest                                  # needs sage.rings.number_field
            y
            sage: f = x + y^2*z; f.lm()                                                 # needs sage.rings.number_field
            y^2*z

        This method is called by the lm/lc/lt methods of
        ``MPolynomial_polydict``.
        """
        sf = sum(f.nonzero_values(sort=False))
        sg = sum(g.nonzero_values(sort=False))
        return ( sf > sg or ( sf == sg and f < g )) and f or g

    def greater_tuple_neglex(self,f,g):
        """
        Return the greater exponent tuple with respect to the negative
        lexicographical term order.

        This method is called by the lm/lc/lt methods of
        ``MPolynomial_polydict``.

        INPUT:

        - ``f`` - exponent tuple

        - ``g`` - exponent tuple

        EXAMPLES::

            sage: P.<a,b,c,d,e,f> = PolynomialRing(QQbar, 6,                            # needs sage.rings.number_field
            ....:                                  order='degrevlex(3),degrevlex(3)')
            sage: f = a + c^4; f.lm() # indirect doctest                                # needs sage.rings.number_field
            c^4
            sage: g = a + e^4; g.lm()                                                   # needs sage.rings.number_field
            a
        """
        return (f < g) and f or g

    def greater_tuple_wdeglex(self,f,g):
        """
        Return the greater exponent tuple with respect to the weighted degree
        lexicographical term order.

        INPUT:

        - ``f`` - exponent tuple

        - ``g`` - exponent tuple

        EXAMPLES::

            sage: t = TermOrder('wdeglex',(1,2,3))
            sage: P.<x,y,z> = PolynomialRing(QQbar, 3, order=t)                         # needs sage.rings.number_field
            sage: f = x + y; f.lm() # indirect doctest                                  # needs sage.rings.number_field
            y
            sage: f = x*y + z; f.lm()                                                   # needs sage.rings.number_field
            x*y

        This method is called by the lm/lc/lt methods of
        ``MPolynomial_polydict``.
        """
        sf = sum(l*r for (l,r) in zip(f,self._weights))
        sg = sum(l*r for (l,r) in zip(g,self._weights))
        return (sf > sg or ( sf == sg and f  > g )) and f or g

    def greater_tuple_wdegrevlex(self,f,g):
        """
        Return the greater exponent tuple with respect to the weighted degree
        reverse lexicographical term order.

        INPUT:

        - ``f`` - exponent tuple

        - ``g`` - exponent tuple

        EXAMPLES::

            sage: t = TermOrder('wdegrevlex',(1,2,3))
            sage: P.<x,y,z> = PolynomialRing(QQbar, 3, order=t)                         # needs sage.rings.number_field
            sage: f = x + y; f.lm() # indirect doctest                                  # needs sage.rings.number_field
            y
            sage: f = x + y^2*z; f.lm()                                                 # needs sage.rings.number_field
            y^2*z

        This method is called by the lm/lc/lt methods of
        ``MPolynomial_polydict``.
        """
        sf = sum(l*r for (l,r) in zip(f,self._weights))
        sg = sum(l*r for (l,r) in zip(g,self._weights))
        return (sf > sg or ( sf == sg and f.reversed() < g.reversed())) and f or g

    def greater_tuple_negwdeglex(self,f,g):
        """
        Return the greater exponent tuple with respect to the negative
        weighted degree lexicographical term order.

        INPUT:

        - ``f`` - exponent tuple

        - ``g`` - exponent tuple

        EXAMPLES::

            sage: # needs sage.rings.number_field
            sage: t = TermOrder('negwdeglex',(1,2,3))
<<<<<<< HEAD
            sage: P.<x,y,z> = PolynomialRing(QQbar, 3, order=t)                         # needs sage.rings.number_field
            sage: f = x + y; f.lm() # indirect doctest                                  # needs sage.rings.number_field
            x
            sage: f = x + x^2; f.lm()                                                   # needs sage.rings.number_field
            x
            sage: f = x^3 + z; f.lm()                                                   # needs sage.rings.number_field
=======
            sage: P.<x,y,z> = PolynomialRing(QQbar, 3, order=t)
            sage: f = x + y; f.lm() # indirect doctest
            x
            sage: f = x + x^2; f.lm()
            x
            sage: f = x^3 + z; f.lm()
>>>>>>> fafd930c
            x^3

        This method is called by the lm/lc/lt methods of
        ``MPolynomial_polydict``.
        """
        sf = sum(l*r for (l,r) in zip(f,self._weights))
        sg = sum(l*r for (l,r) in zip(g,self._weights))
        return (sf < sg or ( sf == sg and f  > g )) and f or g

    def greater_tuple_negwdegrevlex(self,f,g):
        """
        Return the greater exponent tuple with respect to the negative
        weighted degree reverse lexicographical term order.

        INPUT:

        - ``f`` - exponent tuple

        - ``g`` - exponent tuple

        EXAMPLES::

            sage: # needs sage.rings.number_field
            sage: t = TermOrder('negwdegrevlex',(1,2,3))
<<<<<<< HEAD
            sage: P.<x,y,z> = PolynomialRing(QQbar, 3, order=t)                         # needs sage.rings.number_field
            sage: f = x + y; f.lm() # indirect doctest                                  # needs sage.rings.number_field
            x
            sage: f = x + x^2; f.lm()                                                   # needs sage.rings.number_field
            x
            sage: f = x^3 + z; f.lm()                                                   # needs sage.rings.number_field
=======
            sage: P.<x,y,z> = PolynomialRing(QQbar, 3, order=t)
            sage: f = x + y; f.lm() # indirect doctest
            x
            sage: f = x + x^2; f.lm()
            x
            sage: f = x^3 + z; f.lm()
>>>>>>> fafd930c
            x^3

        This method is called by the lm/lc/lt methods of
        ``MPolynomial_polydict``.
        """
        sf = sum(l*r for (l,r) in zip(f,self._weights))
        sg = sum(l*r for (l,r) in zip(g,self._weights))
        return (sf < sg or ( sf == sg and f.reversed() < g.reversed() )) and f or g

    def greater_tuple_block(self, f,g):
        """
        Return the greater exponent tuple with respect to the block
        order as specified when constructing this element.

        This method is called by the lm/lc/lt methods of
        ``MPolynomial_polydict``.

        INPUT:

        - ``f`` - exponent tuple

        - ``g`` - exponent tuple

        EXAMPLES::

            sage: P.<a,b,c,d,e,f> = PolynomialRing(QQbar, 6,                            # needs sage.rings.number_field
            ....:                                  order='degrevlex(3),degrevlex(3)')
            sage: f = a + c^4; f.lm() # indirect doctest                                # needs sage.rings.number_field
            c^4
            sage: g = a + e^4; g.lm()                                                   # needs sage.rings.number_field
            a
        """
        n = 0
        for block in self:
            keyfn = getattr(block, "sortkey_" + block.name())
            f_key = keyfn(f[n:n + len(block)])
            g_key = keyfn(g[n:n + len(block)])
            if f_key != g_key:
                if f_key < g_key:
                    return g
                else:
                    return f
            n += len(block)
        return f

    def tuple_weight(self, f):
        """
        Return the weight of tuple f.

        INPUT:

        - ``f`` - exponent tuple

        EXAMPLES::

            sage: t = TermOrder('wdeglex',(1,2,3))
            sage: P.<a,b,c> = PolynomialRing(QQbar, order=t)                            # needs sage.rings.number_field
            sage: P.term_order().tuple_weight([3,2,1])                                  # needs sage.rings.number_field
            10
        """
        return sum(l*r for (l,r) in zip(f,self._weights))

    def name(self):
        """
        EXAMPLES::

            sage: TermOrder('lex').name()
            'lex'
        """
        return self._name

    def _repr_(self):
        """
        EXAMPLES::

            sage: TermOrder('lex') # indirect doctest
            Lexicographic term order
        """
        if self._name == 'matrix':
            return 'Matrix term order with matrix\n%s'%(self._matrix,)
        elif self._name == 'block':
            s = []
            for t in self._blocks:
                if not t.is_weighted_degree_order():
                    s.append('%s of length %d'%(t,len(t)))
                else: # includes matrix order
                    s.append('%s'%(t,))
            return 'Block term order with blocks:\n(%s)'%(',\n '.join(s),)
        else:
            s = print_name_mapping.get(self._name,self._name) + ' term order'
            if self.is_weighted_degree_order():
                s = s + ' with weights %s'%(self._weights,)
            return s

    def singular_str(self):
        """
        Return a SINGULAR representation of ``self``.

        Used to convert polynomial rings to their SINGULAR representation.

        EXAMPLES::

            sage: P = PolynomialRing(GF(127), 10, names='x',
            ....:                    order='lex(3),deglex(5),lex(2)')
            sage: T = P.term_order()
            sage: T.singular_str()
            '(lp(3),Dp(5),lp(2))'
            sage: P._singular_()                                                        # needs sage.libs.singular
            polynomial ring, over a field, global ordering
            //   coefficients: ZZ/127
            //   number of vars : 10
            //        block   1 : ordering lp
            //                  : names    x0 x1 x2
            //        block   2 : ordering Dp
            //                  : names    x3 x4 x5 x6 x7
            //        block   3 : ordering lp
            //                  : names    x8 x9
            //        block   4 : ordering C

        The ``degneglex`` ordering is somehow special, it looks like a block
        ordering in SINGULAR::

            sage: T = TermOrder("degneglex", 2)
            sage: P = PolynomialRing(QQ,2, names='x', order=T)
            sage: T = P.term_order()
            sage: T.singular_str()
            '(a(1:2),ls(2))'

            sage: T = TermOrder("degneglex", 2) + TermOrder("degneglex", 2)
            sage: P = PolynomialRing(QQ,4, names='x', order=T)
            sage: T = P.term_order()
            sage: T.singular_str()
            '(a(1:2),ls(2),a(1:2),ls(2))'
            sage: P._singular_()                                                        # needs sage.libs.singular
            polynomial ring, over a field, global ordering
            //   coefficients: QQ
            //   number of vars : 4
            //        block   1 : ordering a
            //                  : names    x0 x1
            //                  : weights   1  1
            //        block   2 : ordering ls
            //                  : names    x0 x1
            //        block   3 : ordering a
            //                  : names    x2 x3
            //                  : weights   1  1
            //        block   4 : ordering ls
            //                  : names    x2 x3
            //        block   5 : ordering C

        The position of the ``ordering C`` block can be controlled by setting
        ``_singular_ringorder_column`` attribute to an integer::

            sage: T = TermOrder("degneglex", 2) + TermOrder("degneglex", 2)
            sage: T._singular_ringorder_column = 0
            sage: P = PolynomialRing(QQ, 4, names='x', order=T)
            sage: P._singular_()                                                        # needs sage.libs.singular
            polynomial ring, over a field, global ordering
            // coefficients: QQ
            // number of vars : 4
            //        block   1 : ordering C
            //        block   2 : ordering a
            //                  : names    x0 x1
            //                  : weights   1  1
            //        block   3 : ordering ls
            //                  : names    x0 x1
            //        block   4 : ordering a
            //                  : names    x2 x3
            //                  : weights   1  1
            //        block   5 : ordering ls
            //                  : names    x2 x3

            sage: T._singular_ringorder_column = 1
            sage: P = PolynomialRing(QQ, 4, names='y', order=T)
            sage: P._singular_()                                                        # needs sage.libs.singular
            polynomial ring, over a field, global ordering
            // coefficients: QQ
            // number of vars : 4
            //        block   1 : ordering c
            //        block   2 : ordering a
            //                  : names    y0 y1
            //                  : weights   1  1
            //        block   3 : ordering ls
            //                  : names    y0 y1
            //        block   4 : ordering a
            //                  : names    y2 y3
            //                  : weights   1  1
            //        block   5 : ordering ls
            //                  : names    y2 y3

            sage: T._singular_ringorder_column = 2
            sage: P = PolynomialRing(QQ, 4, names='z', order=T)
            sage: P._singular_()                                                        # needs sage.libs.singular
            polynomial ring, over a field, global ordering
            // coefficients: QQ
            // number of vars : 4
            //        block   1 : ordering a
            //                  : names    z0 z1
            //                  : weights   1  1
            //        block   2 : ordering C
            //        block   3 : ordering ls
            //                  : names    z0 z1
            //        block   4 : ordering a
            //                  : names    z2 z3
            //                  : weights   1  1
            //        block   5 : ordering ls
            //                  : names    z2 z3
        """
        if self._singular_ringorder_column is not None:
            singular_str = self._singular_str
            if singular_str.startswith('('):
                singular_str = singular_str[1:-1]  # remove parenthesis
            split_pattern = r"([^(),]+(?:\([^()]*\)[^(),]*)*)"  # regex to split by outermost commas
            singular_str_blocks = re.findall(split_pattern, singular_str)
            if (self._singular_ringorder_column < 0 or
                self._singular_ringorder_column >= 2*len(singular_str_blocks)+2):
                singular_str_blocks.append("C")
            else:
                singular_str_blocks.insert(self._singular_ringorder_column // 2,
                       "C" if self._singular_ringorder_column % 2 == 0 else "c")
            return "(" + ",".join(singular_str_blocks) + ")"
        else:
            return self._singular_str

    def singular_moreblocks(self):
        """
        Return a the number of additional blocks SINGULAR needs to allocate
        for handling non-native orderings like ``degneglex``.

        EXAMPLES::

            sage: P = PolynomialRing(GF(127), 10, names='x',
            ....:                    order='lex(3),deglex(5),lex(2)')
            sage: T = P.term_order()
            sage: T.singular_moreblocks()
            0
            sage: P = PolynomialRing(GF(127), 10, names='x',
            ....:                    order='lex(3),degneglex(5),lex(2)')
            sage: T = P.term_order()
            sage: T.singular_moreblocks()
            1
            sage: P = PolynomialRing(GF(127), 10, names='x',
            ....:                    order='degneglex(5),degneglex(5)')
            sage: T = P.term_order()
            sage: T.singular_moreblocks()
            2

        TESTS:

        The 'degneglex' ordering is somehow special: SINGULAR handles it
        using an extra weight vector block. ::

            sage: T = TermOrder("degneglex", 2)
            sage: P = PolynomialRing(QQ,2, names='x', order=T)
            sage: T = P.term_order()
            sage: T.singular_moreblocks()
            1
            sage: T = TermOrder("degneglex", 2) + TermOrder("degneglex", 2)
            sage: P = PolynomialRing(QQ,4, names='x', order=T)
            sage: T = P.term_order()
            sage: T.singular_moreblocks()
            2
        """
        return self._singular_moreblocks

    def macaulay2_str(self):
        """
        Return a Macaulay2 representation of ``self``.

        Used to convert polynomial rings to their Macaulay2
        representation.

        EXAMPLES::

<<<<<<< HEAD
            sage: P = PolynomialRing(GF(127), 8, names='x',
            ....:                    order='degrevlex(3),lex(5)')
            sage: T = P.term_order()
            sage: T.macaulay2_str()
            '{GRevLex => 3,Lex => 5}'
            sage: P._macaulay2_().options()['MonomialOrder']    # optional - macaulay2, needs sage.rings.finite_rings
=======
            sage: P = PolynomialRing(GF(127), 8, names='x', order='degrevlex(3),lex(5)')
            sage: T = P.term_order()
            sage: T.macaulay2_str()
            '{GRevLex => 3,Lex => 5}'
            sage: P._macaulay2_().options()['MonomialOrder']    # optional - macaulay2
>>>>>>> fafd930c
            {MonomialSize => 16  }
            {GRevLex => {1, 1, 1}}
            {Lex => 5            }
            {Position => Up      }
        """
        return self._macaulay2_str

    def magma_str(self):
        """
        Return a MAGMA representation of ``self``.

        Used to convert polynomial rings to their MAGMA representation.

        EXAMPLES::

            sage: P = PolynomialRing(GF(127), 10, names='x', order='degrevlex')
<<<<<<< HEAD
            sage: magma(P)                      # optional - magma                      # needs sage.rings.finite_rings
=======
            sage: magma(P)                                      # optional - magma
>>>>>>> fafd930c
            Polynomial ring of rank 10 over GF(127)
            Order: Graded Reverse Lexicographical
            Variables: x0, x1, x2, x3, x4, x5, x6, x7, x8, x9

        ::

            sage: T = P.term_order()
            sage: T.magma_str()
            '"grevlex"'
        """
        return self._magma_str

    def blocks(self):
        """
        Return the term order blocks of ``self``.

        NOTE:

        This method has been added in :trac:`11316`. There used
        to be an *attribute* of the same name and the same content.
        So, it is a backward incompatible syntax change.

        EXAMPLES::

            sage: t = TermOrder('deglex',2) + TermOrder('lex',2)
            sage: t.blocks()
            (Degree lexicographic term order, Lexicographic term order)
        """
        if self._blocks: # self is a block order
            return self._blocks
        else:
            return [self]

    def matrix(self):
        """
        Return the matrix defining matrix term order.

        EXAMPLES::

            sage: t = TermOrder("M(1,2,0,1)")                                           # needs sage.modules
            sage: t.matrix()                                                            # needs sage.modules
            [1 2]
            [0 1]

        """
        return self._matrix

    def weights(self):
        """
        Return the weights for weighted term orders.

        EXAMPLES::

            sage: t = TermOrder('wdeglex',(2,3))
            sage: t.weights()
            (2, 3)
        """
        return self._weights

    def __eq__(self, other):
        """
        Return ``True`` if ``self`` and ``other`` are equal.

        EXAMPLES::

            sage: TermOrder('lex') == TermOrder('lex',3)
            True

        ::

            sage: TermOrder('degrevlex') == TermOrder('lex')
            False

        ::

            sage: T1 = TermOrder('lex',2) + TermOrder('lex',3)
            sage: T2 = TermOrder('lex',3) + TermOrder('lex',2)
            sage: T1 == T2
            False

        ::

            sage: T1 = TermOrder('lex',2) + TermOrder('neglex',3)
            sage: T2 = TermOrder('lex',2) + TermOrder('neglex',3)
            sage: T1 == T2
            True

        TESTS:

        We assert that comparisons take into account the block size of
        orderings (cf. :trac:`24981`)::

            sage: R = PolynomialRing(QQ, 6, 'x', order="lex(1),degrevlex(5)")
            sage: S = R.change_ring(order="lex(2),degrevlex(4)")
            sage: R == S
            False
            sage: S.term_order() == R.term_order()
            False
            sage: S.term_order() == TermOrder('lex', 2) + TermOrder('degrevlex', 4)
            True
        """
        if not isinstance(other, TermOrder):
            try:
                other = TermOrder(other, force=True)
            except Exception:
                return False

        return (self._name == other._name
            and self._blocks == other._blocks
            and (not self.is_block_order()
                or all(len(t1) == len(t2) for (t1, t2) in zip(self._blocks, other._blocks)))
            and self._weights == other._weights
            and self._matrix == other._matrix
            and self._singular_ringorder_column == other._singular_ringorder_column)

    def __ne__(self, other):
        """
        Return ``True`` if ``self`` and ``other`` are not equal.

        EXAMPLES::

            sage: T1 = TermOrder('lex',2) + TermOrder('lex',3)
            sage: T2 = TermOrder('lex',3) + TermOrder('lex',2)
            sage: T1 != T2
            True
        """
        return not self == other

    def __add__(self, other):
        """
        Construct a block order combining self and other.

        INPUT:

        - ``other`` - a term order

        OUTPUT: a block order

        EXAMPLES::

            sage: from sage.rings.polynomial.term_order import TermOrder
            sage: TermOrder('deglex',2) + TermOrder('degrevlex(3),neglex(3)')
            Block term order with blocks:
            (Degree lexicographic term order of length 2,
             Degree reverse lexicographic term order of length 3,
             Negative lexicographic term order of length 3)
        """
        if isinstance(other, TermOrder):
            return TermOrder('block',[self,other])
        else:
            return self

    def __len__(self):
        """
        Return the length of this term order, i.e. the number of
        variables it covers. This may be zero for indefinitely many
        variables.

        EXAMPLES::

            sage: T = TermOrder('lex')
            sage: len(T)
            0
            sage: T = TermOrder('lex', 2) + TermOrder('degrevlex', 3)
            sage: len(T)
            5
        """
        return self._length

    def __getitem__(self, i):
        r"""
        Return the i-th block of this term order.

        INPUT:

        - ``i`` - index

        EXAMPLES::

            sage: T = TermOrder('lex')
            sage: T[0]
            Lexicographic term order

        ::

            sage: T = TermOrder('lex', 2) + TermOrder('degrevlex', 3)
            sage: T[1]
            Degree reverse lexicographic term order

        Note that ``len(self)`` does not count blocks but
        variables.

        ::

            sage: T = TermOrder('lex', 2) + TermOrder('degrevlex', 3)
            sage: T[len(T)-1]
            Traceback (most recent call last):
            \dots
            IndexError: tuple index out of range
        """
        return self.blocks()[i]

    def __iter__(self):
        r"""
        Iterate over the blocks of this term order.

        EXAMPLES::

            sage: T = TermOrder('lex')
            sage: list(T) # indirect doctest
            [Lexicographic term order]

        ::

            sage: T = TermOrder('lex', 2) + TermOrder('degrevlex', 3)
            sage: list(T)
            [Lexicographic term order, Degree reverse lexicographic term order]

        Note that ``len(self)`` and
        ``len(list(self))`` are not the same. The former counts
        the number of variables in ``self`` while the latter
        counts the number of blocks.
        """
        return iter(self.blocks())

    def is_global(self):
        r"""
        Return ``True`` if this term order is definitely
        global. Return false otherwise, which includes
        unknown term orders.

        EXAMPLES::

            sage: T = TermOrder('lex')
            sage: T.is_global()
            True
            sage: T = TermOrder('degrevlex', 3) + TermOrder('degrevlex', 3)
            sage: T.is_global()
            True
            sage: T = TermOrder('degrevlex', 3) + TermOrder('negdegrevlex', 3)
            sage: T.is_global()
            False
            sage: T = TermOrder('degneglex', 3)
            sage: T.is_global()
            True
            sage: T = TermOrder('invlex', 3)
            sage: T.is_global()
            True
        """
        if self.name() in ('lex', 'degrevlex', 'deglex', 'degneglex',
                           'wdegrevlex', 'wdeglex', 'invlex'):
            return True
        elif self.name() == 'block':
            return all(t.is_global() for t in self.blocks())
        else:
            return False

    def is_local(self):
        r"""
        Return ``True`` if this term order is definitely
        local. Return false otherwise, which includes
        unknown term orders.

        EXAMPLES::

            sage: T = TermOrder('lex')
            sage: T.is_local()
            False
            sage: T = TermOrder('negdeglex', 3) + TermOrder('negdegrevlex', 3)
            sage: T.is_local()
            True
            sage: T = TermOrder('degrevlex', 3) + TermOrder('negdegrevlex', 3)
            sage: T.is_local()
            False
        """
        if (self.name() in ('neglex', 'negdegrevlex', 'negdeglex',
                            'negwdegrevlex', 'negwdeglex') or
            self.singular_str() in ('ls', 'ds', 'Ds', 'ws', 'Ws')):
            return True
        elif self.name() == 'block':
            return all(t.is_local() for t in self.blocks())
        else:
            return False

    def is_block_order(self):
        """
        Return ``True`` if ``self`` is a block term order.

        EXAMPLES::

            sage: t = TermOrder('deglex',2) + TermOrder('lex',2)
            sage: t.is_block_order()
            True
        """
        return self._name == 'block'

    def is_weighted_degree_order(self):
        """
        Return ``True`` if ``self`` is a weighted degree term order.

        EXAMPLES::

            sage: t = TermOrder('wdeglex',(2,3))
            sage: t.is_weighted_degree_order()
            True
        """
        return self._weights is not None


def termorder_from_singular(S):
    """
    Return the Sage term order of the basering in the given Singular interface

    INPUT:

    An instance of the Singular interface.

    EXAMPLES::

        sage: from sage.rings.polynomial.term_order import termorder_from_singular
        sage: singular.eval('ring r1 = (9,x),(a,b,c,d,e,f),(M((1,2,3,0)),wp(2,3),lp)')  # needs sage.libs.singular
        ''
        sage: termorder_from_singular(singular)                                         # needs sage.libs.singular
        Block term order with blocks:
        (Matrix term order with matrix
           [1 2]
           [3 0],
         Weighted degree reverse lexicographic term order with weights (2, 3),
         Lexicographic term order of length 2)

    A term order in Singular also involves information on orders for modules.
    This information is reflected in ``_singular_ringorder_column`` attribute of
    the term order. ::

        sage: # needs sage.libs.singular
        sage: singular.ring(0, '(x,y,z,w)', '(C,dp(2),lp(2))')
        polynomial ring, over a field, global ordering
        // coefficients: QQ
        // number of vars : 4
        //        block   1 : ordering C
        //        block   2 : ordering dp
        //                  : names    x y
        //        block   3 : ordering lp
        //                  : names    z w
        sage: T = termorder_from_singular(singular)
        sage: T
        Block term order with blocks:
        (Degree reverse lexicographic term order of length 2,
         Lexicographic term order of length 2)
        sage: T._singular_ringorder_column
        0

        sage: # needs sage.libs.singular
        sage: singular.ring(0, '(x,y,z,w)', '(c,dp(2),lp(2))')
        polynomial ring, over a field, global ordering
        // coefficients: QQ
        // number of vars : 4
        //        block   1 : ordering c
        //        block   2 : ordering dp
        //                  : names    x y
        //        block   3 : ordering lp
        //                  : names    z w
        sage: T = termorder_from_singular(singular)
        sage: T
        Block term order with blocks:
        (Degree reverse lexicographic term order of length 2,
         Lexicographic term order of length 2)
        sage: T._singular_ringorder_column
        1

    TESTS:

    Check that ``degneglex`` term orders are converted correctly
    (:trac:`29635`)::

        sage: # needs sage.libs.singular
        sage: _ = singular.ring(0, '(x,y,z,w)', '(a(1:4),ls(4))')
        sage: termorder_from_singular(singular).singular_str()
        '(a(1:4),ls(4))'
        sage: _ = singular.ring(0, '(x,y,z,w)', '(a(1:2),ls(2),a(1:2),ls(2))')
        sage: termorder_from_singular(singular).singular_str()
        '(a(1:2),ls(2),a(1:2),ls(2))'
        sage: _ = singular.ring(0, '(x,y,z,w)', '(a(1:2),ls(2),C,a(1:2),ls(2))')
        sage: termorder_from_singular(singular).singular_str()
        '(a(1:2),ls(2),C,a(1:2),ls(2))'
        sage: PolynomialRing(QQ, 'x,y', order='degneglex')('x^2')._singular_().sage()
        x^2
    """
    from sage.rings.integer_ring import ZZ
    singular = S
    T = singular('ringlist(basering)[3]')
    order = []
    ringorder_column = None
    weights_one_block = False
    for idx, block in enumerate(T):
        blocktype = singular.eval('%s[1]'%block.name())
        if blocktype in ['a']:
            weights = list(block[2].sage())
            weights_one_block = all(w == 1 for w in weights)
            continue
        elif blocktype == 'c':
            ringorder_column = 2*idx + 1
        elif blocktype == 'C':
            if idx < len(T) - 1:  # skip Singular default
                ringorder_column = 2*idx
        elif blocktype == 'M':
            from sage.matrix.constructor import matrix
            coefs = list(block[2].sage())
            n = ZZ(len(coefs)).sqrt()
            order.append(TermOrder(matrix(n,coefs)))
        elif weights_one_block and blocktype == 'ls':
            # 'degneglex' is encoded as '(a(1:n),ls(n))'
            n = ZZ(singular.eval("size(%s[2])" % block.name()))
            order.append(TermOrder('degneglex', n))
        elif blocktype[0] in ['w','W']:
            order.append(TermOrder(inv_singular_name_mapping[blocktype], list(block[2].sage())))
        else:
            order.append(TermOrder(inv_singular_name_mapping[blocktype], ZZ(singular.eval("size(%s[2])"%block.name()))))
        weights_one_block = False

    if not order:
        raise ValueError("invalid term order in Singular")
    out = order.pop(0)
    while order:
        out = out + order.pop(0)

    if ringorder_column is not None:
        out._singular_ringorder_column = ringorder_column

    return out<|MERGE_RESOLUTION|>--- conflicted
+++ resolved
@@ -1518,21 +1518,12 @@
 
             sage: # needs sage.rings.number_field
             sage: t = TermOrder('negwdeglex',(1,2,3))
-<<<<<<< HEAD
-            sage: P.<x,y,z> = PolynomialRing(QQbar, 3, order=t)                         # needs sage.rings.number_field
-            sage: f = x + y; f.lm() # indirect doctest                                  # needs sage.rings.number_field
-            x
-            sage: f = x + x^2; f.lm()                                                   # needs sage.rings.number_field
-            x
-            sage: f = x^3 + z; f.lm()                                                   # needs sage.rings.number_field
-=======
             sage: P.<x,y,z> = PolynomialRing(QQbar, 3, order=t)
             sage: f = x + y; f.lm() # indirect doctest
             x
             sage: f = x + x^2; f.lm()
             x
             sage: f = x^3 + z; f.lm()
->>>>>>> fafd930c
             x^3
 
         This method is called by the lm/lc/lt methods of
@@ -1557,21 +1548,12 @@
 
             sage: # needs sage.rings.number_field
             sage: t = TermOrder('negwdegrevlex',(1,2,3))
-<<<<<<< HEAD
-            sage: P.<x,y,z> = PolynomialRing(QQbar, 3, order=t)                         # needs sage.rings.number_field
-            sage: f = x + y; f.lm() # indirect doctest                                  # needs sage.rings.number_field
-            x
-            sage: f = x + x^2; f.lm()                                                   # needs sage.rings.number_field
-            x
-            sage: f = x^3 + z; f.lm()                                                   # needs sage.rings.number_field
-=======
             sage: P.<x,y,z> = PolynomialRing(QQbar, 3, order=t)
             sage: f = x + y; f.lm() # indirect doctest
             x
             sage: f = x + x^2; f.lm()
             x
             sage: f = x^3 + z; f.lm()
->>>>>>> fafd930c
             x^3
 
         This method is called by the lm/lc/lt methods of
@@ -1845,20 +1827,11 @@
 
         EXAMPLES::
 
-<<<<<<< HEAD
-            sage: P = PolynomialRing(GF(127), 8, names='x',
-            ....:                    order='degrevlex(3),lex(5)')
-            sage: T = P.term_order()
-            sage: T.macaulay2_str()
-            '{GRevLex => 3,Lex => 5}'
-            sage: P._macaulay2_().options()['MonomialOrder']    # optional - macaulay2, needs sage.rings.finite_rings
-=======
             sage: P = PolynomialRing(GF(127), 8, names='x', order='degrevlex(3),lex(5)')
             sage: T = P.term_order()
             sage: T.macaulay2_str()
             '{GRevLex => 3,Lex => 5}'
             sage: P._macaulay2_().options()['MonomialOrder']    # optional - macaulay2
->>>>>>> fafd930c
             {MonomialSize => 16  }
             {GRevLex => {1, 1, 1}}
             {Lex => 5            }
@@ -1875,11 +1848,7 @@
         EXAMPLES::
 
             sage: P = PolynomialRing(GF(127), 10, names='x', order='degrevlex')
-<<<<<<< HEAD
-            sage: magma(P)                      # optional - magma                      # needs sage.rings.finite_rings
-=======
             sage: magma(P)                                      # optional - magma
->>>>>>> fafd930c
             Polynomial ring of rank 10 over GF(127)
             Order: Graded Reverse Lexicographical
             Variables: x0, x1, x2, x3, x4, x5, x6, x7, x8, x9
