--- conflicted
+++ resolved
@@ -66,11 +66,7 @@
     A more extensive example::
 
         sage: A.<T> = PolynomialRing(Integers(5), sparse=True)                          # optional - sage.libs.pari
-<<<<<<< HEAD
-        sage: f = T^2 + 1; B = A.quo(f)
-=======
         sage: f = T^2 + 1; B = A.quo(f)                                                 # optional - sage.libs.pari
->>>>>>> 189eb200
         sage: C.<s> = PolynomialRing(B)                                                 # optional - sage.libs.pari
         sage: C                                                                         # optional - sage.libs.pari
         Univariate Polynomial Ring in s over Univariate Quotient Polynomial Ring in Tbar
@@ -794,11 +790,7 @@
         Return the quotient and remainder of the Euclidean division of
         ``self`` and ``other``.
 
-<<<<<<< HEAD
-        Raises :class:`ZerodivisionError` if ``other`` is zero.
-=======
         Raises :class:`ZeroDivisionError` if ``other`` is zero.
->>>>>>> 189eb200
 
         Raises :class:`ArithmeticError` if ``other`` has a nonunit leading coefficient
         and this causes the Euclidean division to fail.
@@ -1069,11 +1061,7 @@
     @coerce_binop
     def quo_rem(self, other):
         """
-<<<<<<< HEAD
-        Returns a tuple ``(quotient, remainder)`` where
-=======
         Return a tuple ``(quotient, remainder)`` where
->>>>>>> 189eb200
         ``self = quotient * other + remainder``.
 
         EXAMPLES::
@@ -1245,11 +1233,7 @@
             sage: f(root)                                                               # optional - sage.rings.padics
             O(5^10)
 
-<<<<<<< HEAD
-            sage: g = (x^2 + 1)*(x - 7)                                                 # optional - sage.rings.padics
-=======
             sage: g = (x^2 + 1) * (x - 7)                                               # optional - sage.rings.padics
->>>>>>> 189eb200
             sage: g.hensel_lift(2)  # here, 2 is a multiple root modulo p               # optional - sage.rings.padics
             Traceback (most recent call last):
             ...
