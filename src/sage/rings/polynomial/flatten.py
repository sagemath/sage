# -*- coding: utf-8 -*-
r"""
Class to flatten polynomial rings over polynomial ring

For example ``QQ['a','b'],['x','y']`` flattens to ``QQ['a','b','x','y']``.

EXAMPLES::

    sage: R = QQ['x']['y']['s','t']['X']
    sage: from sage.rings.polynomial.flatten import FlatteningMorphism
    sage: phi = FlatteningMorphism(R); phi
    Flattening morphism:
      From: Univariate Polynomial Ring in X
            over Multivariate Polynomial Ring in s, t
            over Univariate Polynomial Ring in y
            over Univariate Polynomial Ring in x over Rational Field
      To:   Multivariate Polynomial Ring in x, y, s, t, X over Rational Field
    sage: phi('x*y*s + t*X').parent()
    Multivariate Polynomial Ring in x, y, s, t, X over Rational Field

Authors:

Vincent Delecroix, Ben Hutz (July 2016): initial implementation
"""

# ****************************************************************************
#                  Copyright (C) 2016
#
# This program is free software: you can redistribute it and/or modify
# it under the terms of the GNU General Public License as published by
# the Free Software Foundation, either version 2 of the License, or
# (at your option) any later version.
#                  https://www.gnu.org/licenses/
# ****************************************************************************

import itertools

from sage.categories.homset import Homset
from sage.categories.morphism import Morphism
from sage.misc.cachefunc import cached_method
from .polynomial_ring_constructor import PolynomialRing
from .polynomial_ring import is_PolynomialRing
from .multi_polynomial_ring_base import is_MPolynomialRing
from sage.rings.fraction_field import is_FractionField
from sage.rings.fraction_field_element import FractionFieldElement
from sage.rings.polynomial.polydict import ETuple


class FlatteningMorphism(Morphism):
    r"""
    EXAMPLES::

        sage: R = QQ['a','b']['x','y','z']['t1','t2']
        sage: from sage.rings.polynomial.flatten import FlatteningMorphism
        sage: f = FlatteningMorphism(R)
        sage: f.codomain()
        Multivariate Polynomial Ring in a, b, x, y, z, t1, t2 over Rational Field
        sage: p = R('(a+b)*x + (a^2-b)*t2*(z+y)')
        sage: p
        ((a^2 - b)*y + (a^2 - b)*z)*t2 + (a + b)*x
        sage: f(p)
        a^2*y*t2 + a^2*z*t2 - b*y*t2 - b*z*t2 + a*x + b*x
        sage: f(p).parent()
        Multivariate Polynomial Ring in a, b, x, y, z, t1, t2 over Rational Field

    Also works when univariate polynomial ring are involved::

        sage: R = QQ['x']['y']['s','t']['X']
        sage: from sage.rings.polynomial.flatten import FlatteningMorphism
        sage: f = FlatteningMorphism(R)
        sage: f.codomain()
        Multivariate Polynomial Ring in x, y, s, t, X over Rational Field
        sage: p = R('((x^2 + 1) + (x+2)*y + x*y^3)*(s+t) + x*y*X')
        sage: p
        x*y*X + (x*y^3 + (x + 2)*y + x^2 + 1)*s + (x*y^3 + (x + 2)*y + x^2 + 1)*t
        sage: f(p)
        x*y^3*s + x*y^3*t + x^2*s + x*y*s + x^2*t + x*y*t + x*y*X + 2*y*s + 2*y*t + s + t
        sage: f(p).parent()
        Multivariate Polynomial Ring in x, y, s, t, X over Rational Field
    """
    def __init__(self, domain):
        """
        The Python constructor

        EXAMPLES::

            sage: R = ZZ['a', 'b', 'c']['x', 'y', 'z']
            sage: from sage.rings.polynomial.flatten import FlatteningMorphism
            sage: FlatteningMorphism(R)
            Flattening morphism:
              From: Multivariate Polynomial Ring in x, y, z over Multivariate Polynomial Ring in a, b, c over Integer Ring
              To:   Multivariate Polynomial Ring in a, b, c, x, y, z over Integer Ring

        ::

            sage: R = ZZ['a']['b']['c']
            sage: from sage.rings.polynomial.flatten import FlatteningMorphism
            sage: FlatteningMorphism(R)
            Flattening morphism:
              From: Univariate Polynomial Ring in c over Univariate Polynomial Ring in b over Univariate Polynomial Ring in a over Integer Ring
              To:   Multivariate Polynomial Ring in a, b, c over Integer Ring

        ::

            sage: R = ZZ['a']['a','b']
            sage: from sage.rings.polynomial.flatten import FlatteningMorphism
            sage: FlatteningMorphism(R)
            Flattening morphism:
              From: Multivariate Polynomial Ring in a, b over Univariate Polynomial Ring in a over Integer Ring
              To:   Multivariate Polynomial Ring in a, a0, b over Integer Ring

        ::

<<<<<<< HEAD
            sage: K.<v> = NumberField(x^3 - 2)                                                                          # optional - sage.rings.number_field
            sage: R = K['x','y']['a','b']                                                                               # optional - sage.rings.number_field
            sage: from sage.rings.polynomial.flatten import FlatteningMorphism
            sage: f = FlatteningMorphism(R)                                                                             # optional - sage.rings.number_field
            sage: f(R('v*a*x^2 + b^2 + 1/v*y'))                                                                         # optional - sage.rings.number_field
=======
            sage: K.<v> = NumberField(x^3 - 2)                                          # optional - sage.rings.number_field
            sage: R = K['x','y']['a','b']                                               # optional - sage.rings.number_field
            sage: from sage.rings.polynomial.flatten import FlatteningMorphism
            sage: f = FlatteningMorphism(R)                                             # optional - sage.rings.number_field
            sage: f(R('v*a*x^2 + b^2 + 1/v*y'))                                         # optional - sage.rings.number_field
>>>>>>> a0e71766
            v*x^2*a + b^2 + (1/2*v^2)*y

        ::

<<<<<<< HEAD
            sage: R = QQbar['x','y']['a','b']                                                                           # optional - sage.rings.number_field
            sage: from sage.rings.polynomial.flatten import FlatteningMorphism
            sage: f = FlatteningMorphism(R)                                                                             # optional - sage.rings.number_field
            sage: f(R('QQbar(sqrt(2))*a*x^2 + b^2 + QQbar(I)*y'))                                                       # optional - sage.rings.number_field
=======
            sage: R = QQbar['x','y']['a','b']                                           # optional - sage.rings.number_field
            sage: from sage.rings.polynomial.flatten import FlatteningMorphism
            sage: f = FlatteningMorphism(R)                                             # optional - sage.rings.number_field
            sage: f(R('QQbar(sqrt(2))*a*x^2 + b^2 + QQbar(I)*y'))                       # optional - sage.rings.number_field
>>>>>>> a0e71766
            1.414213562373095?*x^2*a + b^2 + I*y

        ::

<<<<<<< HEAD
            sage: R.<z> = PolynomialRing(QQbar, 1)                                                                      # optional - sage.rings.number_field
            sage: from sage.rings.polynomial.flatten import FlatteningMorphism
            sage: f = FlatteningMorphism(R)                                                                             # optional - sage.rings.number_field
            sage: f.domain(), f.codomain()                                                                              # optional - sage.rings.number_field
=======
            sage: R.<z> = PolynomialRing(QQbar, 1)                                      # optional - sage.rings.number_field
            sage: from sage.rings.polynomial.flatten import FlatteningMorphism
            sage: f = FlatteningMorphism(R)                                             # optional - sage.rings.number_field
            sage: f.domain(), f.codomain()                                              # optional - sage.rings.number_field
>>>>>>> a0e71766
            (Multivariate Polynomial Ring in z over Algebraic Field,
             Multivariate Polynomial Ring in z over Algebraic Field)

        ::

<<<<<<< HEAD
            sage: R.<z> = PolynomialRing(QQbar)                                                                         # optional - sage.rings.number_field
            sage: from sage.rings.polynomial.flatten import FlatteningMorphism
            sage: f = FlatteningMorphism(R)                                                                             # optional - sage.rings.number_field
            sage: f.domain(), f.codomain()                                                                              # optional - sage.rings.number_field
=======
            sage: R.<z> = PolynomialRing(QQbar)                                         # optional - sage.rings.number_field
            sage: from sage.rings.polynomial.flatten import FlatteningMorphism
            sage: f = FlatteningMorphism(R)                                             # optional - sage.rings.number_field
            sage: f.domain(), f.codomain()                                              # optional - sage.rings.number_field
>>>>>>> a0e71766
            (Univariate Polynomial Ring in z over Algebraic Field,
             Univariate Polynomial Ring in z over Algebraic Field)

        TESTS::

            sage: Pol = QQ['x']['x0']['x']
            sage: fl = FlatteningMorphism(Pol)
            sage: fl
            Flattening morphism:
              From: Univariate Polynomial Ring in x over Univariate Polynomial Ring in x0 over Univariate Polynomial Ring in x over Rational Field
              To:   Multivariate Polynomial Ring in x, x0, x1 over Rational Field
            sage: p = Pol([[[1,2],[3,4]],[[5,6],[7,8]]])
            sage: fl.section()(fl(p)) == p
            True
        """
        if not is_PolynomialRing(domain) and not is_MPolynomialRing(domain):
            raise ValueError("domain should be a polynomial ring")

        ring = domain
        variables = []
        intermediate_rings = []

        while is_PolynomialRing(ring) or is_MPolynomialRing(ring):
            intermediate_rings.append(ring)
            v = ring.variable_names()
            variables.extend(reversed(v))
            ring = ring.base_ring()
        self._intermediate_rings = intermediate_rings
        variables.reverse()
        for i, a in enumerate(variables):
            if a in variables[:i]:
                for index in itertools.count():
                    b = a + str(index)
                    if b not in variables:  # not just variables[:i]!
                        break
                variables[i] = b
        if is_MPolynomialRing(domain):
            codomain = PolynomialRing(ring, variables, len(variables))
        else:
            codomain = PolynomialRing(ring, variables)

        hom = Homset(domain, codomain, base=ring, check=False)
        Morphism.__init__(self, hom)
        self._repr_type_str = 'Flattening'

    def _call_(self, p):
        r"""
        Evaluate a flattening morphism.

        EXAMPLES::

            sage: R = QQ['a','b','c']['x','y','z']
            sage: from sage.rings.polynomial.flatten import FlatteningMorphism
            sage: h = FlatteningMorphism(R)('2*a*x + b*z'); h
            2*a*x + b*z
            sage: h.parent()
            Multivariate Polynomial Ring in a, b, c, x, y, z over Rational Field

        TESTS::

            sage: R = QQ['x']['y']['s','t']
            sage: p = R('s*x + y*t + x^2*s + 1 + t')
            sage: from sage.rings.polynomial.flatten import FlatteningMorphism
            sage: f = FlatteningMorphism(R)
            sage: f._call_(p)
            x^2*s + x*s + y*t + t + 1
        """
        # If we are just specializing a univariate polynomial, then
        # the flattening morphism is the identity
        if self.codomain().ngens() == 1:
            return p

        p = {(): p}

        for ring in self._intermediate_rings:
            new_p = {}
            if is_PolynomialRing(ring):
                for mon, pp in p.items():
                    assert pp.parent() is ring
                    for i, j in pp.dict().items():
                        new_p[(i,)+(mon)] = j
            elif is_MPolynomialRing(ring):
                for mon, pp in p.items():
                    assert pp.parent() is ring
                    for mmon, q in pp.dict().items():
                        new_p[tuple(mmon)+mon] = q
            else:
                raise RuntimeError
            p = new_p

        return self.codomain()(p, check=False)

    @cached_method
    def section(self):
        """
        Inverse of this flattening morphism.

        EXAMPLES::

            sage: R = QQ['a','b','c']['x','y','z']
            sage: from sage.rings.polynomial.flatten import FlatteningMorphism
            sage: h = FlatteningMorphism(R)
            sage: h.section()
            Unflattening morphism:
              From: Multivariate Polynomial Ring in a, b, c, x, y, z over Rational Field
              To:   Multivariate Polynomial Ring in x, y, z
                    over Multivariate Polynomial Ring in a, b, c over Rational Field

        ::

            sage: R = ZZ['a']['b']['c']
            sage: from sage.rings.polynomial.flatten import FlatteningMorphism
            sage: FlatteningMorphism(R).section()
            Unflattening morphism:
              From: Multivariate Polynomial Ring in a, b, c over Integer Ring
              To:   Univariate Polynomial Ring in c over Univariate Polynomial Ring in b
                    over Univariate Polynomial Ring in a over Integer Ring
        """
        return UnflatteningMorphism(self.codomain(), self.domain())

    def inverse(self):
        """
        Return the inverse of this flattening morphism.

        This is the same as calling :meth:`section`.

        EXAMPLES::

            sage: f = QQ['x,y']['u,v'].flattening_morphism()
            sage: f.inverse()
            Unflattening morphism:
              From: Multivariate Polynomial Ring in x, y, u, v over Rational Field
              To:   Multivariate Polynomial Ring in u, v
                    over Multivariate Polynomial Ring in x, y over Rational Field
        """
        return self.section()


class UnflatteningMorphism(Morphism):
    r"""
    Inverses for :class:`FlatteningMorphism`

    EXAMPLES::

        sage: R = QQ['c','x','y','z']
        sage: S = QQ['c']['x','y','z']
        sage: from sage.rings.polynomial.flatten import UnflatteningMorphism
        sage: f = UnflatteningMorphism(R, S)
        sage: g = f(R('x^2 + c*y^2 - z^2'));g
        x^2 + c*y^2 - z^2
        sage: g.parent()
        Multivariate Polynomial Ring in x, y, z
         over Univariate Polynomial Ring in c over Rational Field

    ::

        sage: R = QQ['a','b', 'x','y']
        sage: S = QQ['a','b']['x','y']
        sage: from sage.rings.polynomial.flatten import UnflatteningMorphism
        sage: UnflatteningMorphism(R, S)
        Unflattening morphism:
          From: Multivariate Polynomial Ring in a, b, x, y over Rational Field
          To:   Multivariate Polynomial Ring in x, y
                over Multivariate Polynomial Ring in a, b over Rational Field
    """

    def __init__(self, domain, codomain):
        """
        The Python constructor

        EXAMPLES::

            sage: R = QQ['x']['y']['s','t']['X']
            sage: p = R.random_element()
            sage: from sage.rings.polynomial.flatten import FlatteningMorphism
            sage: f = FlatteningMorphism(R)
            sage: g = f.section()
            sage: g(f(p)) == p
            True

        ::

            sage: R = QQ['a','b','x','y']
            sage: S = ZZ['a','b']['x','z']
            sage: from sage.rings.polynomial.flatten import UnflatteningMorphism
            sage: UnflatteningMorphism(R, S)
            Traceback (most recent call last):
            ...
            ValueError: rings must have same base ring

        ::

            sage: R = QQ['a','b','x','y']
            sage: S = QQ['a','b']['x','z','w']
            sage: from sage.rings.polynomial.flatten import UnflatteningMorphism
            sage: UnflatteningMorphism(R, S)
            Traceback (most recent call last):
            ...
            ValueError: rings must have the same number of variables
        """
        if not is_MPolynomialRing(domain):
            raise ValueError("domain should be a multivariate polynomial ring")
        if not is_PolynomialRing(codomain) and not is_MPolynomialRing(codomain):
            raise ValueError("codomain should be a polynomial ring")

        ring = codomain
        intermediate_rings = []

        while True:
            is_polynomial_ring = is_PolynomialRing(ring)
            if not (is_polynomial_ring or is_MPolynomialRing(ring)):
                break
            intermediate_rings.append((ring, is_polynomial_ring))
            ring = ring.base_ring()

        if domain.base_ring() != intermediate_rings[-1][0].base_ring():
            raise ValueError("rings must have same base ring")
        if domain.ngens() != sum([R.ngens() for R, _ in intermediate_rings]):
            raise ValueError("rings must have the same number of variables")

        self._intermediate_rings = intermediate_rings

        hom = Homset(domain, codomain, base=ring, check=False)
        Morphism.__init__(self, hom)
        self._repr_type_str = 'Unflattening'

    def _call_(self, p):
        """
        Evaluate an unflattening morphism.

        TESTS::

            sage: from sage.rings.polynomial.flatten import FlatteningMorphism
            sage: rings = [ZZ['x']['y']['a,b,c']]
<<<<<<< HEAD
            sage: rings += [GF(4)['x','y']['a','b']]                                                                    # optional - sage.libs.pari
            sage: rings += [AA['x']['a','b']['y'], QQbar['a1','a2']['t']['X','Y']]                                      # optional - sage.rings.number_field
=======
            sage: rings += [GF(4)['x','y']['a','b']]                                    # optional - sage.rings.finite_rings
            sage: rings += [AA['x']['a','b']['y'], QQbar['a1','a2']['t']['X','Y']]      # optional - sage.rings.number_field
>>>>>>> a0e71766
            sage: for R in rings:
            ....:    f = FlatteningMorphism(R)
            ....:    g = f.section()
            ....:    for _ in range(10):
            ....:        p = R.random_element()
            ....:        assert p == g(f(p))
            ....:        z = R.zero()
            ....:        assert z == g(f(z))
        """
        index = [0]
        for R, _ in reversed(self._intermediate_rings):
            index.append(index[-1] + len(R.gens()))
        newpol = [{} for _ in self._intermediate_rings]
        expo = sorted(p.exponents(), key=lambda e: tuple(reversed(e)))
        for i in range(len(expo)):
            cur_exp = expo[i]
            for l in range(len(self._intermediate_rings)):
                R, univariate = self._intermediate_rings[-1 - l]
                idx = index[l + 1]
                sub_exp = (cur_exp[index[l]] if univariate
                           else cur_exp[index[l]:idx])
                if l == 0:
                    newpol[l][sub_exp] = p[cur_exp]
                else:
                    newpol[l][sub_exp] = newpol[l - 1]
                    newpol[l - 1] = {}
                if (i == len(expo) - 1 or expo[i + 1][idx:] != cur_exp[idx:]):
                    newpol[l] = R(newpol[l], check=False)
                else:
                    break
        return R(newpol[-1], check=False)


class SpecializationMorphism(Morphism):
    r"""
    Morphisms to specialize parameters in (stacked) polynomial rings

    EXAMPLES::

        sage: R.<c> = PolynomialRing(QQ)
        sage: S.<x,y,z> = PolynomialRing(R)
        sage: D = dict({c:1})
        sage: from sage.rings.polynomial.flatten import SpecializationMorphism
        sage: f = SpecializationMorphism(S, D)
        sage: g = f(x^2 + c*y^2 - z^2); g
        x^2 + y^2 - z^2
        sage: g.parent()
        Multivariate Polynomial Ring in x, y, z over Rational Field

    ::

        sage: R.<c> = PolynomialRing(QQ)
        sage: S.<z> = PolynomialRing(R)
        sage: from sage.rings.polynomial.flatten import SpecializationMorphism
        sage: xi = SpecializationMorphism(S, {c:0}); xi
        Specialization morphism:
          From: Univariate Polynomial Ring in z
                over Univariate Polynomial Ring in c over Rational Field
          To:   Univariate Polynomial Ring in z over Rational Field
        sage: xi(z^2+c)
        z^2

    ::

        sage: R1.<u,v> = PolynomialRing(QQ)
        sage: R2.<a,b,c> = PolynomialRing(R1)
        sage: S.<x,y,z> = PolynomialRing(R2)
        sage: D = dict({a:1, b:2, x:0, u:1})
        sage: from sage.rings.polynomial.flatten import SpecializationMorphism
        sage: xi = SpecializationMorphism(S, D); xi
        Specialization morphism:
          From: Multivariate Polynomial Ring in x, y, z
                over Multivariate Polynomial Ring in a, b, c
                over Multivariate Polynomial Ring in u, v over Rational Field
          To:   Multivariate Polynomial Ring in y, z over Univariate Polynomial Ring in c
                over Univariate Polynomial Ring in v over Rational Field
        sage: xi(a*(x*z+y^2)*u+b*v*u*(x*z+y^2)*y^2*c+c*y^2*z^2)
        2*v*c*y^4 + c*y^2*z^2 + y^2
    """

    def __init__(self, domain, D):
        """
        The Python constructor

        EXAMPLES::

            sage: S.<x,y> = PolynomialRing(QQ)
            sage: D = dict({x:1})
            sage: from sage.rings.polynomial.flatten import SpecializationMorphism
            sage: phi = SpecializationMorphism(S, D); phi
            Specialization morphism:
              From: Multivariate Polynomial Ring in x, y over Rational Field
              To:   Univariate Polynomial Ring in y over Rational Field
            sage: phi(x^2 + y^2)
            y^2 + 1

        ::

            sage: R.<a,b,c> = PolynomialRing(ZZ)
            sage: S.<x,y,z> = PolynomialRing(R)
            sage: from sage.rings.polynomial.flatten import SpecializationMorphism
            sage: xi = SpecializationMorphism(S, {a:1/2})
            Traceback (most recent call last):
            ...
            TypeError: no conversion of this rational to integer

        The following was fixed in :trac:`23811`::

            sage: R.<c> = RR[]
            sage: P.<z> = AffineSpace(R, 1)
            sage: H = End(P)
            sage: f = H([z^2 + c])
            sage: f.specialization({c:1})
            Scheme endomorphism of Affine Space of dimension 1 over Real Field with 53 bits of precision
              Defn: Defined on coordinates by sending (z) to
                    (z^2 + 1.00000000000000)
        """
        if not is_PolynomialRing(domain) and not is_MPolynomialRing(domain):
            raise TypeError("domain should be a polynomial ring")

        # use only the generators that are in the stack somewhere,
        # and ignore the rest
        all_gens = domain.gens_dict_recursive()
        new_D = {}
        for gen in D:
            if str(gen) in all_gens:
                new_D[gen] = D[gen]
        D = new_D

        # _sub_specialization is a specialization morphism (recursive)
        # which is applied to the base Fraction field, or None if it's
        # any other base ring

        self._sub_specialization = None

        # We use this composition where "flat" is a flattened
        # polynomial ring.
        #
        #            phi       D       psi
        #     domain  →  flat  →  flat  →  R
        #        │         │               │
        #        └─────────┴───────────────┘
        # _flattening_morph     _eval_morph
        #             = phi       = psi ∘ D

        phi = FlatteningMorphism(domain)
        flat = phi.codomain()
        base = flat.base_ring()

        # Change domain of D to "flat" and ensure that the values lie
        # in the base ring.
        D = {phi(k): base(D[k]) for k in D}

        # Construct unflattened codomain R
        new_vars = []
        R = domain
        while is_PolynomialRing(R) or is_MPolynomialRing(R) or is_FractionField(R):
            if is_FractionField(R):
                # We've hit base_ring, so set _sub_specialization and exit the loop
                field_over = R.base()
                applicable_vars = {key: val for key, val in D.items()
                                   if key not in flat.gens()}
                # If there are any variables in D to set in _sub_specialization
                if applicable_vars:
                    # Coerce the generators to be in the right ring
                    # This un-does changing the domain of D to be in the flat base ring
                    tmp = {}
                    for var, val in applicable_vars.items():
                        for gstr, gen in field_over.gens_dict_recursive().items():
                            if str(var) == gstr:
                                tmp[gen] = val
                                break
                        else:
                            # Should have been caught earlier
                            raise NameError("argument " + str(var) + " is not a generator anywhere in the polynomial tower")
                    applicable_vars = tmp
                    self._sub_specialization = FractionSpecializationMorphism(R, applicable_vars)
                break
            # We're still in the polynomials, so keep track of the tower
            old = R.gens()
            new = [t for t in old if t not in D]
            force_multivariate = ((len(old) == 1) and is_MPolynomialRing(R))
            new_vars.append((new, force_multivariate, old))
            R = R.base_ring()

        if self._sub_specialization:
            # The sub_specialization range will be different
            # if it applied some variables from D
            R = self._sub_specialization.codomain().fraction_field()

        # Construct unflattening map psi (only defined on the variables
        # of "flat" which are not involved in D)
        psi = dict()
        # Reconstruct the proper domain of this morphism
        # based on the sub_specialization domains
        new_domain = R
        for new, force_multivariate, old in reversed(new_vars):
            if self._sub_specialization:
                if force_multivariate:
                    new_domain = PolynomialRing(new_domain, old, len(old))
                else:
                    new_domain = PolynomialRing(new_domain, old)
            if not new:
                continue
            var_names = [str(var) for var in new]
            if force_multivariate:
                R = PolynomialRing(R, var_names, len(var_names))
            else:
                R = PolynomialRing(R, var_names)
            # Map variables in "new" to R
            psi.update(zip([phi(w) for w in new], R.gens()))

        # Fix domain of eval_morph
        # (note: phi's domain is correct)
        if self._sub_specialization:
            phi_prime = FlatteningMorphism(new_domain)
            flat_old = flat
            flat = phi_prime.codomain()
            base_prime = flat.base_ring()
            D = {phi(k): base_prime(D[k]) for k in D}
        else:
            # The bottom of our tower has not changed
            def flat_old(x):
                return x

        # Compose D with psi
        vals = []
        for t in flat.gens():
            if t in D:
                vals.append(R.coerce(D[t]))
            else:
                # Make sure keys are in the old domain
                # or else they won't match exactly
                vals.append(psi[flat_old(t)])

        self._flattening_morph = phi
        self._eval_morph = flat.hom(vals, R)
        self._repr_type_str = 'Specialization'
        Morphism.__init__(self, domain, R)

    def _call_(self, p):
        """
        Evaluate a specialization morphism.

        EXAMPLES::

            sage: R.<a,b,c> = PolynomialRing(ZZ)
            sage: S.<x,y,z> = PolynomialRing(R)
            sage: D = dict({a:1, b:2, c:3})
            sage: from sage.rings.polynomial.flatten import SpecializationMorphism
            sage: xi = SpecializationMorphism(S, D)
            sage: xi(a*x + b*y + c*z)
            x + 2*y + 3*z
        """
        flat = self._flattening_morph(p)
        if self._sub_specialization is not None:
            # The base_ring should be a fraction field, so
            # apply _sub_specialization to each coefficient
            # in the flattened polynomial
            tmp = {}
            for exponent, coefficient in flat.dict().items():
                # Fix the type of exponent from (a,) to a
                #     (necessary for R(tmp) later)
                if isinstance(exponent, ETuple) and len(exponent) == 1:
                    exponent = exponent[0]
                # Coefficient should be a fraction
                tmp[exponent] = self._sub_specialization._call_(coefficient)
            # tmp's parent should be the same construction as flat
            # but over _sub_specialization's codomain
            ring_constructor = flat.parent().construction()[0]
            fraction_type = self._sub_specialization.codomain()
            R = ring_constructor(fraction_type)
            flat = R(tmp)
        return self._eval_morph(flat)


class FractionSpecializationMorphism(Morphism):
    """
    A specialization morphism for fraction fields over (stacked) polynomial rings
    """
    def __init__(self, domain, D):
        """
        Initialize the morphism with a domain and dictionary of specializations

        EXAMPLES::

            sage: R.<a,c> = QQ[]
            sage: S.<x,y> = R[]
            sage: from sage.rings.polynomial.flatten import FractionSpecializationMorphism
            sage: phi = FractionSpecializationMorphism(Frac(S), {c:3})
            sage: phi
            Fraction Specialization morphism:
              From: Fraction Field of Multivariate Polynomial Ring in x, y
                    over Multivariate Polynomial Ring in a, c over Rational Field
              To:   Fraction Field of Multivariate Polynomial Ring in x, y
                    over Univariate Polynomial Ring in a over Rational Field
        """
        if not is_FractionField(domain):
            raise TypeError("domain must be a fraction field")
        self._specialization = SpecializationMorphism(domain.base(), D)
        self._repr_type_str = 'Fraction Specialization'
        Morphism.__init__(self, domain, self._specialization.codomain().fraction_field())

    def _call_(self, p):
        """
        Evaluate a fraction specialization morphism

        EXAMPLES::

            sage: R.<a,b,c> = QQ[]
            sage: S.<x,y,z> = R[]
            sage: from sage.rings.polynomial.flatten import FractionSpecializationMorphism
            sage: phi = FractionSpecializationMorphism(Frac(S), {a:3, b:2, c:-2})
            sage: spec = phi((a*x + b*y) / (c*z))
            sage: spec
            (3*x + 2*y)/(-2*z)
            sage: spec.parent()
            Fraction Field of Multivariate Polynomial Ring in x, y, z over Rational Field

        """
        if not isinstance(p, FractionFieldElement):
            raise TypeError("p must be a fraction field element")
        numerator = self._specialization._call_(p.numerator())
        denominator = self._specialization._call_(p.denominator())
        return numerator / denominator<|MERGE_RESOLUTION|>--- conflicted
+++ resolved
@@ -111,65 +111,36 @@
 
         ::
 
-<<<<<<< HEAD
-            sage: K.<v> = NumberField(x^3 - 2)                                                                          # optional - sage.rings.number_field
-            sage: R = K['x','y']['a','b']                                                                               # optional - sage.rings.number_field
-            sage: from sage.rings.polynomial.flatten import FlatteningMorphism
-            sage: f = FlatteningMorphism(R)                                                                             # optional - sage.rings.number_field
-            sage: f(R('v*a*x^2 + b^2 + 1/v*y'))                                                                         # optional - sage.rings.number_field
-=======
             sage: K.<v> = NumberField(x^3 - 2)                                          # optional - sage.rings.number_field
             sage: R = K['x','y']['a','b']                                               # optional - sage.rings.number_field
             sage: from sage.rings.polynomial.flatten import FlatteningMorphism
             sage: f = FlatteningMorphism(R)                                             # optional - sage.rings.number_field
             sage: f(R('v*a*x^2 + b^2 + 1/v*y'))                                         # optional - sage.rings.number_field
->>>>>>> a0e71766
             v*x^2*a + b^2 + (1/2*v^2)*y
 
         ::
 
-<<<<<<< HEAD
-            sage: R = QQbar['x','y']['a','b']                                                                           # optional - sage.rings.number_field
-            sage: from sage.rings.polynomial.flatten import FlatteningMorphism
-            sage: f = FlatteningMorphism(R)                                                                             # optional - sage.rings.number_field
-            sage: f(R('QQbar(sqrt(2))*a*x^2 + b^2 + QQbar(I)*y'))                                                       # optional - sage.rings.number_field
-=======
             sage: R = QQbar['x','y']['a','b']                                           # optional - sage.rings.number_field
             sage: from sage.rings.polynomial.flatten import FlatteningMorphism
             sage: f = FlatteningMorphism(R)                                             # optional - sage.rings.number_field
             sage: f(R('QQbar(sqrt(2))*a*x^2 + b^2 + QQbar(I)*y'))                       # optional - sage.rings.number_field
->>>>>>> a0e71766
             1.414213562373095?*x^2*a + b^2 + I*y
 
         ::
 
-<<<<<<< HEAD
-            sage: R.<z> = PolynomialRing(QQbar, 1)                                                                      # optional - sage.rings.number_field
-            sage: from sage.rings.polynomial.flatten import FlatteningMorphism
-            sage: f = FlatteningMorphism(R)                                                                             # optional - sage.rings.number_field
-            sage: f.domain(), f.codomain()                                                                              # optional - sage.rings.number_field
-=======
             sage: R.<z> = PolynomialRing(QQbar, 1)                                      # optional - sage.rings.number_field
             sage: from sage.rings.polynomial.flatten import FlatteningMorphism
             sage: f = FlatteningMorphism(R)                                             # optional - sage.rings.number_field
             sage: f.domain(), f.codomain()                                              # optional - sage.rings.number_field
->>>>>>> a0e71766
             (Multivariate Polynomial Ring in z over Algebraic Field,
              Multivariate Polynomial Ring in z over Algebraic Field)
 
         ::
 
-<<<<<<< HEAD
-            sage: R.<z> = PolynomialRing(QQbar)                                                                         # optional - sage.rings.number_field
-            sage: from sage.rings.polynomial.flatten import FlatteningMorphism
-            sage: f = FlatteningMorphism(R)                                                                             # optional - sage.rings.number_field
-            sage: f.domain(), f.codomain()                                                                              # optional - sage.rings.number_field
-=======
             sage: R.<z> = PolynomialRing(QQbar)                                         # optional - sage.rings.number_field
             sage: from sage.rings.polynomial.flatten import FlatteningMorphism
             sage: f = FlatteningMorphism(R)                                             # optional - sage.rings.number_field
             sage: f.domain(), f.codomain()                                              # optional - sage.rings.number_field
->>>>>>> a0e71766
             (Univariate Polynomial Ring in z over Algebraic Field,
              Univariate Polynomial Ring in z over Algebraic Field)
 
@@ -404,13 +375,8 @@
 
             sage: from sage.rings.polynomial.flatten import FlatteningMorphism
             sage: rings = [ZZ['x']['y']['a,b,c']]
-<<<<<<< HEAD
-            sage: rings += [GF(4)['x','y']['a','b']]                                                                    # optional - sage.libs.pari
-            sage: rings += [AA['x']['a','b']['y'], QQbar['a1','a2']['t']['X','Y']]                                      # optional - sage.rings.number_field
-=======
             sage: rings += [GF(4)['x','y']['a','b']]                                    # optional - sage.rings.finite_rings
             sage: rings += [AA['x']['a','b']['y'], QQbar['a1','a2']['t']['X','Y']]      # optional - sage.rings.number_field
->>>>>>> a0e71766
             sage: for R in rings:
             ....:    f = FlatteningMorphism(R)
             ....:    g = f.section()
