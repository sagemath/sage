r"""
Ring of Laurent Polynomials

If `R` is a commutative ring, then the ring of Laurent polynomials in `n`
variables over `R` is `R[x_1^{\pm 1}, x_2^{\pm 1}, \ldots, x_n^{\pm 1}]`.
We implement it as a quotient ring

.. MATH::

    R[x_1, y_1, x_2, y_2, \ldots, x_n, y_n] / (x_1 y_1 - 1, x_2 y_2 - 1, \ldots, x_n y_n - 1).

TESTS::

    sage: P.<q> = LaurentPolynomialRing(QQ)
    sage: qi = q^(-1)
    sage: qi in P
    True
    sage: P(qi)
    q^-1

    sage: A.<Y> = QQ[]
    sage: R.<X> = LaurentPolynomialRing(A)
    sage: matrix(R,2,2,[X,0,0,1])                                                       # needs sage.modules
    [X 0]
    [0 1]

AUTHORS:

- David Roe (2008-2-23): created
- David Loeffler (2009-07-10): cleaned up docstrings
"""
# ****************************************************************************
#       Copyright (C) 2008 David Roe <roed@math.harvard.edu>,
#                          William Stein <wstein@gmail.com>,
#                          Mike Hansen <mhansen@gmail.com>
#                          Vincent Delecroix <20100.delecroix@gmail.com>
#
# This program is free software: you can redistribute it and/or modify
# it under the terms of the GNU General Public License as published by
# the Free Software Foundation, either version 2 of the License, or
# (at your option) any later version.
#                  https://www.gnu.org/licenses/
# ****************************************************************************

from sage.misc.lazy_import import LazyImport
from sage.rings.polynomial.laurent_polynomial import LaurentPolynomial, LaurentPolynomial_univariate
from sage.rings.polynomial.laurent_polynomial_ring_base import LaurentPolynomialRing_generic
from sage.rings.polynomial.polynomial_ring_constructor import PolynomialRing
from sage.structure.element import parent


def is_LaurentPolynomialRing(R):
    """
    Return ``True`` if and only if R is a Laurent polynomial ring.

    EXAMPLES::

        sage: from sage.rings.polynomial.laurent_polynomial_ring import is_LaurentPolynomialRing
        sage: P = PolynomialRing(QQ, 2, 'x')
        sage: is_LaurentPolynomialRing(P)
        doctest:warning...
        DeprecationWarning: is_LaurentPolynomialRing is deprecated; use isinstance(...,
        sage.rings.polynomial.laurent_polynomial_ring_base.LaurentPolynomialRing_generic) instead
        See https://github.com/sagemath/sage/issues/35229 for details.
        False

        sage: R = LaurentPolynomialRing(QQ,3,'x')                                       # needs sage.modules
        sage: is_LaurentPolynomialRing(R)                                               # needs sage.modules
        True
    """
    from sage.misc.superseded import deprecation
    deprecation(35229,
                "is_LaurentPolynomialRing is deprecated; use "
                "isinstance(..., sage.rings.polynomial.laurent_polynomial_ring_base."
                "LaurentPolynomialRing_generic) instead")
    return isinstance(R, LaurentPolynomialRing_generic)


_cache = {}
def LaurentPolynomialRing(base_ring, *args, **kwds):
    r"""
    Return the globally unique univariate or multivariate Laurent polynomial
    ring with given properties and variable name or names.

    There are four ways to call the Laurent polynomial ring constructor:

    1. ``LaurentPolynomialRing(base_ring, name,    sparse=False)``
    2. ``LaurentPolynomialRing(base_ring, names,   order='degrevlex')``
    3. ``LaurentPolynomialRing(base_ring, name, n, order='degrevlex')``
    4. ``LaurentPolynomialRing(base_ring, n, name, order='degrevlex')``

    The optional arguments ``sparse`` and ``order`` *must* be explicitly
    named, and the other arguments must be given positionally.

    INPUT:

    - ``base_ring`` -- a commutative ring
    - ``name`` -- a string
    - ``names`` -- a list or tuple of names, or a comma separated string
    - ``n`` -- a positive integer
    - ``sparse`` -- bool (default: False), whether or not elements are sparse
    - ``order`` -- string or
      :class:`~sage.rings.polynomial.term_order.TermOrder`, e.g.,

      - ``'degrevlex'`` (default) -- degree reverse lexicographic
      - ``'lex'`` -- lexicographic
      - ``'deglex'`` -- degree lexicographic
      - ``TermOrder('deglex',3) + TermOrder('deglex',3)`` -- block ordering

    OUTPUT:

    ``LaurentPolynomialRing(base_ring, name, sparse=False)`` returns a
    univariate Laurent polynomial ring; all other input formats return a
    multivariate Laurent polynomial ring.

    UNIQUENESS and IMMUTABILITY: In Sage there is exactly one
    single-variate Laurent polynomial ring over each base ring in each choice
    of variable and sparseness.  There is also exactly one multivariate
    Laurent polynomial ring over each base ring for each choice of names of
    variables and term order.

    ::

        sage: R.<x,y> = LaurentPolynomialRing(QQ, 2); R                                 # needs sage.modules
        Multivariate Laurent Polynomial Ring in x, y over Rational Field
        sage: f = x^2 - 2*y^-2                                                          # needs sage.modules

    You can't just globally change the names of those variables.
    This is because objects all over Sage could have pointers to
    that polynomial ring.

    ::

        sage: R._assign_names(['z','w'])                                                # needs sage.modules
        Traceback (most recent call last):
        ...
        ValueError: variable names cannot be changed after object creation.


    EXAMPLES:

    1. ``LaurentPolynomialRing(base_ring, name, sparse=False)``

       ::

           sage: LaurentPolynomialRing(QQ, 'w')
           Univariate Laurent Polynomial Ring in w over Rational Field

       Use the diamond brackets notation to make the variable
       ready for use after you define the ring::

           sage: R.<w> = LaurentPolynomialRing(QQ)
           sage: (1 + w)^3
           1 + 3*w + 3*w^2 + w^3

       You must specify a name::

           sage: LaurentPolynomialRing(QQ)
           Traceback (most recent call last):
           ...
           TypeError: you must specify the names of the variables

           sage: R.<abc> = LaurentPolynomialRing(QQ, sparse=True); R
           Univariate Laurent Polynomial Ring in abc over Rational Field

           sage: R.<w> = LaurentPolynomialRing(PolynomialRing(GF(7),'k')); R
           Univariate Laurent Polynomial Ring in w over
            Univariate Polynomial Ring in k over Finite Field of size 7

       Rings with different variables are different::

           sage: LaurentPolynomialRing(QQ, 'x') == LaurentPolynomialRing(QQ, 'y')
           False

    2. ``LaurentPolynomialRing(base_ring, names,   order='degrevlex')``

       ::

           sage: R = LaurentPolynomialRing(QQ, 'a,b,c'); R                              # needs sage.modules
           Multivariate Laurent Polynomial Ring in a, b, c over Rational Field

           sage: S = LaurentPolynomialRing(QQ, ['a','b','c']); S                        # needs sage.modules
           Multivariate Laurent Polynomial Ring in a, b, c over Rational Field

           sage: T = LaurentPolynomialRing(QQ, ('a','b','c')); T                        # needs sage.modules
           Multivariate Laurent Polynomial Ring in a, b, c over Rational Field

       All three rings are identical.

       ::

           sage: (R is S) and  (S is T)                                                 # needs sage.modules
           True

       There is a unique Laurent polynomial ring with each term order::

           sage: # needs sage.modules
           sage: R = LaurentPolynomialRing(QQ, 'x,y,z', order='degrevlex'); R
           Multivariate Laurent Polynomial Ring in x, y, z over Rational Field
           sage: S = LaurentPolynomialRing(QQ, 'x,y,z', order='invlex'); S
           Multivariate Laurent Polynomial Ring in x, y, z over Rational Field
           sage: S is LaurentPolynomialRing(QQ, 'x,y,z', order='invlex')
           True
           sage: R == S
           False


    3. ``LaurentPolynomialRing(base_ring, name, n, order='degrevlex')``

       If you specify a single name as a string and a number of
       variables, then variables labeled with numbers are created.

       ::

           sage: LaurentPolynomialRing(QQ, 'x', 10)                                     # needs sage.modules
           Multivariate Laurent Polynomial Ring in x0, x1, x2, x3, x4, x5, x6, x7, x8, x9
            over Rational Field

           sage: LaurentPolynomialRing(GF(7), 'y', 5)                                   # needs sage.modules
           Multivariate Laurent Polynomial Ring in y0, y1, y2, y3, y4
            over Finite Field of size 7

           sage: LaurentPolynomialRing(QQ, 'y', 3, sparse=True)                         # needs sage.modules
           Multivariate Laurent Polynomial Ring in y0, y1, y2 over Rational Field

       By calling the
       :meth:`~sage.structure.category_object.CategoryObject.inject_variables`
       method, all those variable names are available for interactive use::

           sage: R = LaurentPolynomialRing(GF(7), 15, 'w'); R                           # needs sage.modules
           Multivariate Laurent Polynomial Ring in w0, w1, w2, w3, w4, w5, w6, w7,
            w8, w9, w10, w11, w12, w13, w14 over Finite Field of size 7
           sage: R.inject_variables()                                                   # needs sage.modules
           Defining w0, w1, w2, w3, w4, w5, w6, w7, w8, w9, w10, w11, w12, w13, w14
           sage: (w0 + 2*w8 + w13)^2                                                    # needs sage.modules
           w0^2 + 4*w0*w8 + 4*w8^2 + 2*w0*w13 + 4*w8*w13 + w13^2
    """
    from sage.rings.polynomial.polynomial_ring import is_PolynomialRing
    from sage.rings.polynomial.multi_polynomial_ring_base import is_MPolynomialRing

    R = PolynomialRing(base_ring, *args, **kwds)
    if R in _cache:
        return _cache[R]   # put () here to re-enable weakrefs

    if is_PolynomialRing(R):
        # univariate case
        P = LaurentPolynomialRing_univariate(R)
    else:
        assert is_MPolynomialRing(R)
        P = LaurentPolynomialRing_mpair(R)

    _cache[R] = P
    return P

def _split_dict_(D, indices, group_by=None):
    r"""
    Split the dictionary ``D`` by ``indices`` and ``group_by``.

    INPUT:

    - ``D`` -- a dictionary.

    - ``indices`` -- a tuple or list of nonnegative integers.

    - ``group_by`` -- a tuple or list of nonnegative integers.
      If this is ``None`` (default), then no grouping is done.

    OUTPUT:

    A dictionary.

    TESTS::

        sage: from sage.rings.polynomial.laurent_polynomial_ring import _split_dict_
        sage: D = {(0,0,0,0): 'a', (1,0,0,0): 'b',
        ....:      (1,0,0,2): 'c', (1,2,0,3): 'd'}
        sage: _split_dict_(D, [1,0,3])
        {(0, 0, 0): 'a', (0, 1, 0): 'b', (0, 1, 2): 'c', (2, 1, 3): 'd'}
        sage: _split_dict_(D, [2,3], [0,1])
        {(0, 0): {(0, 0): 'a'},
         (1, 0): {(0, 0): 'b', (0, 2): 'c'},
         (1, 2): {(0, 3): 'd'}}
        sage: _split_dict_(D, [3,1], [0])
        {(0,): {(0, 0): 'a'}, (1,): {(0, 0): 'b', (2, 0): 'c', (3, 2): 'd'}}

        sage: _split_dict_(D, [0,None,1,3])
        {(0, 0, 0, 0): 'a', (1, 0, 0, 0): 'b',
         (1, 0, 0, 2): 'c', (1, 0, 2, 3): 'd'}
        sage: _split_dict_(D, [0,1], [None,3,None])
        {(0, 0, 0): {(0, 0): 'a', (1, 0): 'b'},
         (0, 2, 0): {(1, 0): 'c'},
         (0, 3, 0): {(1, 2): 'd'}}
        sage: _split_dict_(D, [None,3,1], [0,None])
        {(0, 0): {(0, 0, 0): 'a'},
         (1, 0): {(0, 0, 0): 'b', (0, 2, 0): 'c',
                     (0, 3, 2): 'd'}}

        sage: _split_dict_(D, [0,1])
        Traceback (most recent call last):
        ...
        SplitDictError: split not possible
        sage: _split_dict_(D, [0], [1])
        Traceback (most recent call last):
        ...
        SplitDictError: split not possible
        sage: _split_dict_({}, [])
        {}
    """
    if not D:
        return {}
    if group_by is None:
        group_by = tuple()

    class SplitDictError(ValueError):
        pass

    def get(T, i):
        return T[i] if i is not None else 0

    def extract(T, indices):
        return tuple(get(T, i) for i in indices)

    remaining = sorted(set(range(len(next(iter(D)))))
                       - set(indices) - set(group_by))
    result = {}
    for K, V in D.items():
        if not all(r == 0 for r in extract(K, remaining)):
            raise SplitDictError('split not possible')
        G = extract(K, group_by)
        I = extract(K, indices)
        result.setdefault(G, dict()).update({I: V})
    if not group_by:
        return result.popitem()[1]
    else:
        return result

def _split_laurent_polynomial_dict_(P, M, d):
    r"""
    Helper function for splitting a multivariate Laurent polynomial
    during conversion.

    INPUT:

    - ``P`` -- the parent to which we want to convert.

    - ``M`` -- the parent from which we want to convert.

    - ``d`` -- a dictionary mapping tuples (representing the exponents)
      to their coefficients. This is the dictionary corresponding to
      an element of ``M``.

    OUTPUT:

    A dictionary corresponding to an element of ``P``.

    TESTS::

        sage: # needs sage.modules
        sage: L.<a, b, c, d> = LaurentPolynomialRing(ZZ)
        sage: M = LaurentPolynomialRing(ZZ, 'c, d')
        sage: N = LaurentPolynomialRing(M, 'a, b')
        sage: M(c/d + 1/c)  # indirect doctest
        c*d^-1 + c^-1
        sage: N(a + b/c/d + 1/b)  # indirect doctest
        a + (c^-1*d^-1)*b + b^-1
    """
    vars_P = P.variable_names()
    vars_M = M.variable_names()
    if not set(vars_M) & set(vars_P):
        raise TypeError('no common variables')

    def index(T, value):
        try:
            return T.index(value)
        except ValueError:
            return None

    def value(d, R):
        assert d
        if len(d) == 1:
            k, v = next(iter(d.items()))
            if all(i == 0 for i in k):
                return R(v)
        return R(M(d))

    group_by = tuple(index(vars_M, var) for var in vars_P)
    indices = list(range(len(vars_M)))
    for g in group_by:
        if g is not None:
            indices[g] = None
    D = _split_dict_(d, indices, group_by)
    try:
        return {k: value(v, P.base_ring()) for k, v in D.items()}
    except (ValueError, TypeError):
        pass
    return sum(P({k: 1}) * value(v, P) for k, v in D.items()).dict()

def from_fraction_field(L, x):
    r"""
    Helper function to construct a Laurent polynomial from an element of its
    parent's fraction field.

    INPUT:

    - ``L`` -- an instance of :class:`LaurentPolynomialRing_generic`
    - ``x`` -- an element of the fraction field of ``L``

    OUTPUT:

    An instance of the element class of ``L``. If the denominator fails to be
    a unit in ``L`` an error is raised.

    EXAMPLES::

        sage: # needs sage.modules
        sage: from sage.rings.polynomial.laurent_polynomial_ring import from_fraction_field
        sage: L.<x, y> = LaurentPolynomialRing(ZZ)
        sage: F = L.fraction_field()
        sage: xi = F(~x)
        sage: from_fraction_field(L, xi) == ~x
        True
    """
    d = L(x.denominator())
    if d.is_unit():
        n = L(x.numerator())
        return n * d.inverse_of_unit()
    else:
        raise TypeError("fraction must have unit denominator")


class LaurentPolynomialRing_univariate(LaurentPolynomialRing_generic):
    def __init__(self, R):
        """
        EXAMPLES::

            sage: L = LaurentPolynomialRing(QQ,'x')
            sage: type(L)
            <class 'sage.rings.polynomial.laurent_polynomial_ring.LaurentPolynomialRing_univariate_with_category'>
            sage: L == loads(dumps(L))
            True


        TESTS::

            sage: TestSuite(LaurentPolynomialRing(Zmod(4), 'y')).run()
            sage: TestSuite(LaurentPolynomialRing(ZZ, 'u')).run()
            sage: TestSuite(LaurentPolynomialRing(Zmod(4)['T'], 'u')).run()
        """
        if R.ngens() != 1:
            raise ValueError("must be 1 generator")
        LaurentPolynomialRing_generic.__init__(self, R)

    Element = LaurentPolynomial_univariate

    def _repr_(self):
        """
        TESTS::

            sage: LaurentPolynomialRing(QQ,'x')  # indirect doctest
            Univariate Laurent Polynomial Ring in x over Rational Field
        """
        return "Univariate Laurent Polynomial Ring in %s over %s"%(self._R.variable_name(), self._R.base_ring())

    def _element_constructor_(self, x):
        """
        EXAMPLES::

            sage: L = LaurentPolynomialRing(QQ, 'x')
            sage: L(1/2)
            1/2

            sage: L(x + 3/x)                                                            # needs sage.symbolic
            3*x^-1 + x

        ::

            sage: L(exp(x))                                                             # needs sage.symbolic
            Traceback (most recent call last):
            ...
            TypeError: unable to convert e^x to a rational

        ::

            sage: # needs sage.modules
            sage: U = LaurentPolynomialRing(QQ, 'a')
            sage: V = LaurentPolynomialRing(QQ, 'c')
<<<<<<< HEAD
            sage: L.<a, b, c, d> = LaurentPolynomialRing(QQ)                            # needs sage.modules
            sage: M = LaurentPolynomialRing(QQ, 'c, d')                                 # needs sage.modules
            sage: Mc, Md = M.gens()                                                     # needs sage.modules
            sage: N = LaurentPolynomialRing(M, 'a, b')                                  # needs sage.modules
            sage: Na, Nb = N.gens()                                                     # needs sage.modules
            sage: U(Na)                                                                 # needs sage.modules
            a
            sage: V(Mc)                                                                 # needs sage.modules
=======
            sage: L.<a, b, c, d> = LaurentPolynomialRing(QQ)
            sage: M = LaurentPolynomialRing(QQ, 'c, d')
            sage: Mc, Md = M.gens()
            sage: N = LaurentPolynomialRing(M, 'a, b')
            sage: Na, Nb = N.gens()
            sage: U(Na)
            a
            sage: V(Mc)
>>>>>>> fafd930c
            c

            sage: # needs sage.modules
            sage: M(L(0))
            0
            sage: N(L(0))
            0
            sage: L(M(0))
            0
            sage: L(N(0))
            0

        ::

            sage: A.<a> = LaurentPolynomialRing(QQ)
            sage: B.<b> = LaurentPolynomialRing(A)
            sage: B(a)
            a
            sage: C.<c> = LaurentPolynomialRing(B)
            sage: B(C(b))
            b
            sage: D.<d, e> = LaurentPolynomialRing(B)                                   # needs sage.modules
            sage: B(D(b))                                                               # needs sage.modules
            b

        TESTS:

        Check that conversion back from fraction field does work (:trac:`26425`)::

            sage: R.<t> = LaurentPolynomialRing(ZZ)
            sage: F = FractionField(R)
            sage: R(F(25/(5*t**2)))
            5*t^-2
            sage: R(F(1/(1+t**2)))
            Traceback (most recent call last):
            ...
            TypeError: fraction must have unit denominator
        """
        from sage.structure.element import Expression
        from sage.rings.fraction_field_element import FractionFieldElement
        from sage.rings.localization import LocalizationElement
        if isinstance(x, Expression):
            return x.laurent_polynomial(ring=self)

        elif isinstance(x, LaurentPolynomial):
            P = x.parent()
            if set(self.variable_names()) & set(P.variable_names()):
                if isinstance(x, LaurentPolynomial_univariate):
                    d = {(k,): v for k, v in x.dict().items()}
                else:
                    d = x.dict()
                x = _split_laurent_polynomial_dict_(self, P, d)
                x = {k[0]: v for k, v in x.items()}
            elif P is self.base_ring():
                x = {0: x}
            elif x.is_constant() and self.has_coerce_map_from(x.parent().base_ring()):
                return self(x.constant_coefficient())
            elif len(self.variable_names()) == len(P.variable_names()):
                x = x.dict()

        elif isinstance(x, FractionFieldElement):
            # since the field of fraction of self is defined corresponding to
            # the polynomial ring of self the conversion of its elements back
            # must be treated separately (:trac:`26425`).
            return from_fraction_field(self, x)

        elif isinstance(x, LocalizationElement):
            # see :trac:`33477`.
            F = self.fraction_field()
            return from_fraction_field(self, F(x))

        return self.element_class(self, x)

    def __reduce__(self):
        """
        Used in pickling.

        EXAMPLES::

            sage: L = LaurentPolynomialRing(QQ, 'x')
            sage: loads(dumps(L)) == L
            True
        """
        return LaurentPolynomialRing_univariate, (self._R,)


class LaurentPolynomialRing_mpair(LaurentPolynomialRing_generic):
    def __init__(self, R):
        """
        EXAMPLES::

            sage: L = LaurentPolynomialRing(QQ,2,'x')                                   # needs sage.modules
            sage: type(L)                                                               # needs sage.modules
            <class
            'sage.rings.polynomial.laurent_polynomial_ring.LaurentPolynomialRing_mpair_with_category'>
            sage: L == loads(dumps(L))                                                  # needs sage.modules
            True
        """
        if R.ngens() <= 0:
            raise ValueError("n must be positive")
        if not R.base_ring().is_integral_domain():
            raise ValueError("base ring must be an integral domain")
        LaurentPolynomialRing_generic.__init__(self, R)

    Element = LazyImport('sage.rings.polynomial.laurent_polynomial_mpair', 'LaurentPolynomial_mpair')

    def _repr_(self):
        """
        TESTS::

            sage: LaurentPolynomialRing(QQ,2,'x').__repr__()                            # needs sage.modules
            'Multivariate Laurent Polynomial Ring in x0, x1 over Rational Field'
            sage: LaurentPolynomialRing(QQ,1,'x').__repr__()                            # needs sage.modules
            'Multivariate Laurent Polynomial Ring in x over Rational Field'
        """
        return "Multivariate Laurent Polynomial Ring in %s over %s"%(", ".join(self._R.variable_names()), self._R.base_ring())

    def monomial(self, *args):
        r"""
        Return the monomial whose exponents are given in argument.

        EXAMPLES::

            sage: # needs sage.modules
            sage: L = LaurentPolynomialRing(QQ, 'x', 2)
            sage: L.monomial(-3, 5)
            x0^-3*x1^5
            sage: L.monomial(1, 1)
            x0*x1
            sage: L.monomial(0, 0)
            1
            sage: L.monomial(-2, -3)
            x0^-2*x1^-3

            sage: x0, x1 = L.gens()                                                     # needs sage.modules
            sage: L.monomial(-1, 2) == x0^-1 * x1^2                                     # needs sage.modules
            True

            sage: L.monomial(1, 2, 3)                                                   # needs sage.modules
            Traceback (most recent call last):
            ...
            TypeError: tuple key must have same length as ngens
        """
        if len(args) != self.ngens():
            raise TypeError("tuple key must have same length as ngens")

        from sage.rings.polynomial.polydict import ETuple
        m = ETuple(args, int(self.ngens()))
        return self.element_class(self, self.polynomial_ring().one(), m)

    def _element_constructor_(self, x, mon=None):
        """
        EXAMPLES::

            sage: L = LaurentPolynomialRing(QQ,2,'x')                                   # needs sage.modules
            sage: L(1/2)                                                                # needs sage.modules
            1/2

            sage: M = LaurentPolynomialRing(QQ, 'x, y')                                 # needs sage.modules
            sage: var('x, y')                                                           # needs sage.modules sage.symbolic
            (x, y)
            sage: M(x/y + 3/x)                                                          # needs sage.modules sage.symbolic
            x*y^-1 + 3*x^-1

        ::

            sage: M(exp(x))                                                             # needs sage.modules sage.symbolic
            Traceback (most recent call last):
            ...
            TypeError: unable to convert e^x to a rational

        ::

            sage: # needs sage.modules
            sage: L.<a, b, c, d> = LaurentPolynomialRing(QQ)
            sage: M = LaurentPolynomialRing(QQ, 'c, d')
            sage: Mc, Md = M.gens()
            sage: N = LaurentPolynomialRing(M, 'a, b')
            sage: Na, Nb = N.gens()
            sage: M(c/d)
            c*d^-1
            sage: N(a*b/c/d)
            (c^-1*d^-1)*a*b
            sage: N(c/d)
            c*d^-1
            sage: L(Mc)
            c
            sage: L(Nb)
            b

            sage: # needs sage.modules
            sage: M(L(0))
            0
            sage: N(L(0))
            0
            sage: L(M(0))
            0
            sage: L(N(0))
            0

            sage: # needs sage.modules
            sage: U = LaurentPolynomialRing(QQ, 'a')
            sage: Ua = U.gen()
            sage: V = LaurentPolynomialRing(QQ, 'c')
            sage: Vc = V.gen()
<<<<<<< HEAD
            sage: L(Ua)                                                                 # needs sage.modules
            a
            sage: L(Vc)                                                                 # needs sage.modules
            c
            sage: N(Ua)                                                                 # needs sage.modules
            a
            sage: M(Vc)                                                                 # needs sage.modules
            c

            sage: P = LaurentPolynomialRing(QQ, 'a, b')                                 # needs sage.modules
            sage: Q = LaurentPolynomialRing(P, 'c, d')                                  # needs sage.modules
            sage: Q(P.0)                                                                # needs sage.modules
=======
            sage: L(Ua)
            a
            sage: L(Vc)
            c
            sage: N(Ua)
            a
            sage: M(Vc)
            c

            sage: # needs sage.modules
            sage: P = LaurentPolynomialRing(QQ, 'a, b')
            sage: Q = LaurentPolynomialRing(P, 'c, d')
            sage: Q(P.0)
>>>>>>> fafd930c
            a

        ::

            sage: # needs sage.modules
            sage: A.<a> = LaurentPolynomialRing(QQ)
            sage: B.<b> = LaurentPolynomialRing(A)
<<<<<<< HEAD
            sage: C = LaurentPolynomialRing(QQ, 'a, b')                                 # needs sage.modules
            sage: C(B({1: a}))                                                          # needs sage.modules
            a*b
            sage: D.<d, e> = LaurentPolynomialRing(B)                                   # needs sage.modules
            sage: F.<f, g> = LaurentPolynomialRing(D)                                   # needs sage.modules
            sage: D(F(d*e))                                                             # needs sage.modules
=======
            sage: C = LaurentPolynomialRing(QQ, 'a, b')
            sage: C(B({1: a}))
            a*b
            sage: D.<d, e> = LaurentPolynomialRing(B)
            sage: F.<f, g> = LaurentPolynomialRing(D)
            sage: D(F(d*e))
>>>>>>> fafd930c
            d*e

        ::

            sage: # needs sage.modules
            sage: from sage.rings.polynomial.polydict import ETuple
            sage: R.<x,y,z> = LaurentPolynomialRing(QQ)
            sage: mon = ETuple({}, int(3))
            sage: P = R.polynomial_ring()
            sage: R(sum(P.gens()), mon)
            x + y + z
            sage: R(sum(P.gens()), (-1,-1,-1))
            y^-1*z^-1 + x^-1*z^-1 + x^-1*y^-1

        ::

<<<<<<< HEAD
            sage: RL = R.localization(x + 1)                                            # needs sage.modules
            sage: xi = RL(~x)                                                           # needs sage.modules
            sage: R(xi) == ~x     # indirect doctests                                   # needs sage.modules
=======
            sage: # needs sage.modules
            sage: RL = R.localization(x + 1)
            sage: xi = RL(~x)
            sage: R(xi) == ~x     # indirect doctests
>>>>>>> fafd930c
            True
        """
        from sage.structure.element import Expression
        from sage.rings.fraction_field_element import FractionFieldElement
        from sage.rings.localization import LocalizationElement

        if mon is not None:
            return self.element_class(self, x, mon)

        P = parent(x)
        if P is self.polynomial_ring():
            from sage.rings.polynomial.polydict import ETuple
            return self.element_class( self, x, mon=ETuple({}, int(self.ngens())) )

        elif isinstance(x, Expression):
            return x.laurent_polynomial(ring=self)

        elif isinstance(x, LaurentPolynomial):
            if self.variable_names() == P.variable_names():
                # No special processing needed here;
                #   handled by LaurentPolynomial_mpair.__init__
                pass
            elif set(self.variable_names()) & set(P.variable_names()):
                if isinstance(x, LaurentPolynomial_univariate):
                    d = {(k,): v for k, v in x.dict().items()}
                else:
                    d = x.dict()
                x = _split_laurent_polynomial_dict_(self, P, d)
            elif P is self.base_ring():
                from sage.rings.polynomial.polydict import ETuple
                mz = ETuple({}, int(self.ngens()))
                return self.element_class(self, {mz: x}, mz)
            elif x.is_constant() and self.has_coerce_map_from(P.base_ring()):
                return self(x.constant_coefficient())
            elif len(self.variable_names()) == len(P.variable_names()):
                x = x.dict()

        elif isinstance(x, FractionFieldElement):
            # since the field of fraction of self is defined corresponding to
            # the polynomial ring of self the conversion of its elements back
            # must be treated separately (:trac:`33477`).
            return from_fraction_field(self, x)

        elif isinstance(x, LocalizationElement):
            # see :trac:`33477`.
            F = self.fraction_field()
            return from_fraction_field(self, F(x))

        return self.element_class(self, x)

    def __reduce__(self):
        """
        Used in pickling.

        EXAMPLES::

            sage: L = LaurentPolynomialRing(QQ, 2, 'x')                                 # needs sage.modules
            sage: loads(dumps(L)) == L                                                  # needs sage.modules
            True
        """
        return LaurentPolynomialRing_mpair, (self._R,)<|MERGE_RESOLUTION|>--- conflicted
+++ resolved
@@ -484,16 +484,6 @@
             sage: # needs sage.modules
             sage: U = LaurentPolynomialRing(QQ, 'a')
             sage: V = LaurentPolynomialRing(QQ, 'c')
-<<<<<<< HEAD
-            sage: L.<a, b, c, d> = LaurentPolynomialRing(QQ)                            # needs sage.modules
-            sage: M = LaurentPolynomialRing(QQ, 'c, d')                                 # needs sage.modules
-            sage: Mc, Md = M.gens()                                                     # needs sage.modules
-            sage: N = LaurentPolynomialRing(M, 'a, b')                                  # needs sage.modules
-            sage: Na, Nb = N.gens()                                                     # needs sage.modules
-            sage: U(Na)                                                                 # needs sage.modules
-            a
-            sage: V(Mc)                                                                 # needs sage.modules
-=======
             sage: L.<a, b, c, d> = LaurentPolynomialRing(QQ)
             sage: M = LaurentPolynomialRing(QQ, 'c, d')
             sage: Mc, Md = M.gens()
@@ -502,7 +492,6 @@
             sage: U(Na)
             a
             sage: V(Mc)
->>>>>>> fafd930c
             c
 
             sage: # needs sage.modules
@@ -708,20 +697,6 @@
             sage: Ua = U.gen()
             sage: V = LaurentPolynomialRing(QQ, 'c')
             sage: Vc = V.gen()
-<<<<<<< HEAD
-            sage: L(Ua)                                                                 # needs sage.modules
-            a
-            sage: L(Vc)                                                                 # needs sage.modules
-            c
-            sage: N(Ua)                                                                 # needs sage.modules
-            a
-            sage: M(Vc)                                                                 # needs sage.modules
-            c
-
-            sage: P = LaurentPolynomialRing(QQ, 'a, b')                                 # needs sage.modules
-            sage: Q = LaurentPolynomialRing(P, 'c, d')                                  # needs sage.modules
-            sage: Q(P.0)                                                                # needs sage.modules
-=======
             sage: L(Ua)
             a
             sage: L(Vc)
@@ -735,7 +710,6 @@
             sage: P = LaurentPolynomialRing(QQ, 'a, b')
             sage: Q = LaurentPolynomialRing(P, 'c, d')
             sage: Q(P.0)
->>>>>>> fafd930c
             a
 
         ::
@@ -743,21 +717,12 @@
             sage: # needs sage.modules
             sage: A.<a> = LaurentPolynomialRing(QQ)
             sage: B.<b> = LaurentPolynomialRing(A)
-<<<<<<< HEAD
-            sage: C = LaurentPolynomialRing(QQ, 'a, b')                                 # needs sage.modules
-            sage: C(B({1: a}))                                                          # needs sage.modules
-            a*b
-            sage: D.<d, e> = LaurentPolynomialRing(B)                                   # needs sage.modules
-            sage: F.<f, g> = LaurentPolynomialRing(D)                                   # needs sage.modules
-            sage: D(F(d*e))                                                             # needs sage.modules
-=======
             sage: C = LaurentPolynomialRing(QQ, 'a, b')
             sage: C(B({1: a}))
             a*b
             sage: D.<d, e> = LaurentPolynomialRing(B)
             sage: F.<f, g> = LaurentPolynomialRing(D)
             sage: D(F(d*e))
->>>>>>> fafd930c
             d*e
 
         ::
@@ -774,16 +739,10 @@
 
         ::
 
-<<<<<<< HEAD
-            sage: RL = R.localization(x + 1)                                            # needs sage.modules
-            sage: xi = RL(~x)                                                           # needs sage.modules
-            sage: R(xi) == ~x     # indirect doctests                                   # needs sage.modules
-=======
             sage: # needs sage.modules
             sage: RL = R.localization(x + 1)
             sage: xi = RL(~x)
             sage: R(xi) == ~x     # indirect doctests
->>>>>>> fafd930c
             True
         """
         from sage.structure.element import Expression
