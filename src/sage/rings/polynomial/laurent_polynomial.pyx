--- conflicted
+++ resolved
@@ -2047,8 +2047,6 @@
         """
         return self.__u[-self.__n]
 
-<<<<<<< HEAD
-=======
     def _as_extended_polynomial(self):
         """
         This Laurent polynomial seen as a polynomial in twice as many variables,
@@ -2105,5 +2103,4 @@
         """
         p = self.polynomial_construction()[0]
         q = other.polynomial_construction()[0]
-        return p.divides(q)
->>>>>>> 6126d6f5
+        return p.divides(q)