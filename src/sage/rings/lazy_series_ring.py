--- conflicted
+++ resolved
@@ -620,7 +620,6 @@
 
         raise ValueError(f"unable to convert {x} into {self}")
 
-<<<<<<< HEAD
     def valuation(self):
         r"""
         Return the valuation on this power series ring.
@@ -640,10 +639,7 @@
         from sage.rings.series_valuation import SeriesValuation
         return SeriesValuation(self)
 
-    def undefined(self, valuation=None):
-=======
     def undefined(self, valuation=None, name=None):
->>>>>>> 9cd86e95
         r"""
         Return an uninitialized series.
 
