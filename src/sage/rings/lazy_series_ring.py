# sage_setup: distribution = sagemath-combinat
r"""
Lazy Series Rings

We provide lazy implementations for various `\NN`-graded rings.

.. csv-table::
    :class: contentstable
    :widths: 30, 70
    :delim: |

    :class:`LazyLaurentSeriesRing` | The ring of lazy Laurent series.
    :class:`LazyPowerSeriesRing` | The ring of (possibly multivariate) lazy Taylor series.
    :class:`LazyCompletionGradedAlgebra` | The completion of a graded algebra consisting of formal series.
    :class:`LazySymmetricFunctions` | The ring of (possibly multivariate) lazy symmetric functions.
    :class:`LazyDirichletSeriesRing` | The ring of lazy Dirichlet series.

.. SEEALSO::

    :class:`sage.rings.padics.generic_nodes.pAdicRelaxedGeneric`,
    :func:`sage.rings.padics.factory.ZpER`

AUTHORS:

- Kwankyu Lee (2019-02-24): initial version
- Tejasvi Chebrolu, Martin Rubey, Travis Scrimshaw (2021-08):
  refactored and expanded functionality
"""

# ****************************************************************************
#       Copyright (C) 2019 Kwankyu Lee <ekwankyu@gmail.com>
#                     2022 Martin Rubey <martin.rubey at tuwien.ac.at>
#                     2022 Travis Scrimshaw <tcscrims at gmail.com>
#
# This program is free software: you can redistribute it and/or modify
# it under the terms of the GNU General Public License as published by
# the Free Software Foundation, either version 2 of the License, or
# (at your option) any later version.
#                  https://www.gnu.org/licenses/
# ****************************************************************************

from sage.structure.unique_representation import UniqueRepresentation
from sage.structure.parent import Parent
from sage.structure.element import parent

from sage.categories.algebras import Algebras
from sage.categories.graded_algebras_with_basis import GradedAlgebrasWithBasis
from sage.categories.rings import Rings
from sage.categories.unique_factorization_domains import UniqueFactorizationDomains
from sage.categories.integral_domains import IntegralDomains
from sage.categories.fields import Fields
from sage.categories.complete_discrete_valuation import (CompleteDiscreteValuationFields,
                                                         CompleteDiscreteValuationRings)

from sage.misc.cachefunc import cached_method
from sage.misc.lazy_attribute import lazy_attribute

from sage.rings.integer_ring import ZZ
from sage.rings.polynomial.laurent_polynomial_ring import LaurentPolynomialRing
from sage.rings.polynomial.polynomial_ring_constructor import PolynomialRing
from sage.rings.lazy_series import (LazyModuleElement,
                                    LazyLaurentSeries,
                                    LazyPowerSeries,
                                    LazyPowerSeries_gcd_mixin,
                                    LazyCompletionGradedAlgebraElement,
                                    LazySymmetricFunction,
                                    LazyDirichletSeries)
from sage.structure.global_options import GlobalOptions

from sage.data_structures.stream import (
    Stream_zero,
    Stream_function,
    Stream_iterator,
    Stream_exact,
    Stream_uninitialized
)

from types import GeneratorType

class LazySeriesRing(UniqueRepresentation, Parent):
    """
    Abstract base class for lazy series.
    """
    # This will never be called directly (as it is an ABC), but we copy it
    #   for use in other subclasses.
    @staticmethod
    def __classcall_private__(cls, base_ring, names, sparse=True, *args, **kwds):
        """
        Normalize input to ensure a unique representation.

        EXAMPLES::

            sage: L.<z> = LazyLaurentSeriesRing(QQ)
            sage: Lp = LazyLaurentSeriesRing(QQ, 'z')
            sage: L is Lp
            True
        """
        from sage.structure.category_object import normalize_names
        names = normalize_names(-1, names)
        return super().__classcall__(cls, base_ring, names, sparse, *args, **kwds)

    def _element_constructor_(self, x=None, valuation=None, degree=None, constant=None, coefficients=None):
        r"""
        Construct a lazy series from ``x``.

        INPUT:

        - ``x`` -- data used to the define a series
        - ``valuation`` -- integer (optional); integer; a lower bound for
          the valuation of the series
        - ``degree`` -- (optional) the degree when the series is ``constant``
        - ``constant`` -- (optional) the eventual constant of the series
        - ``coefficients`` -- (optional) a callable that defines the
          coefficients of the series; must be ``None`` if ``x`` is provided;
          see note below

        If ``valuation`` is specified and ``x`` is convertible into
        an element of the underlying ring corresponding to series
        with finite support or ``x`` is a lazy series of the same
        parent, then the data is shifted so that the result has the
        specified valuation.

        .. WARNING::

            If ``valuation`` is specified and ``x`` is a lazy series, then
            the valuation will be computed. If the series ``x`` is not
            known to be zero, then this will run forever.

        .. NOTE::

            When working over a base ring that takes callables as valid
            input, then passing a function as ``x`` might be converted to
            the base ring. If instead the input is to be treated as the
            function giving the coefficients of the lazy series being
            constructed, then use the ``coefficients`` argument in this
            case and do not provide ``x``.

        .. WARNING::

            Polynomials, but also :class:`LazyLaurentSeries` and
            :class:`LazyDirichletSeries` are callable.  Therefore, an
            argument ``x`` which is not convertible into an element
            of the underlying ring corresponding to series with
            finite support is interpreted as a function providing the
            coefficients when evaluated at integers.  Examples are
            provided below.

        .. WARNING::

            If ``x`` is provided as a list, any trailing zeros are
            ignored, because ``x`` is immediately converted into a
            polynomial.

        EXAMPLES:

        If ``x`` can be converted into an element of the underlying
        Laurent polynomial ring, we do this::

<<<<<<< HEAD
            sage: L = LazyLaurentSeriesRing(GF(2), 'z')                                 # needs sage.rings.finite_rings
            sage: L(2)                                                                  # needs sage.rings.finite_rings
            0
            sage: L(3)                                                                  # needs sage.rings.finite_rings
=======
            sage: L = LazyLaurentSeriesRing(GF(2), 'z')
            sage: L(2)
            0
            sage: L(3)
>>>>>>> 89e4c05f
            1

        In particular, ``x`` can be a Laurent polynomial::

            sage: P.<x> = LaurentPolynomialRing(QQ)
            sage: p = x^-2 + 3*x^3
            sage: L.<x> = LazyLaurentSeriesRing(ZZ)
            sage: L(p)
            x^-2 + 3*x^3

            sage: L(p, valuation=0)
            1 + 3*x^5

            sage: L(p, valuation=1)
            x + 3*x^6

        If ``x`` is callable, its evaluation at the integers,
        beginning at ``valuation``, defines the coefficients of the series::

            sage: L.<z> = LazyLaurentSeriesRing(ZZ)
            sage: L(lambda i: i, valuation=5, constant=1, degree=10)
            5*z^5 + 6*z^6 + 7*z^7 + 8*z^8 + 9*z^9 + z^10 + z^11 + z^12 + O(z^13)
            sage: L(lambda i: i, valuation=5, constant=(1, 10))
            5*z^5 + 6*z^6 + 7*z^7 + 8*z^8 + 9*z^9 + z^10 + z^11 + z^12 + O(z^13)

            sage: def g(i):
            ....:     if i < 0:
            ....:         return 1
            ....:     return 1 + sum(range(i + 1))
            sage: e = L(g, valuation=-5); e
            z^-5 + z^-4 + z^-3 + z^-2 + z^-1 + 1 + 2*z + O(z^2)
            sage: f = e^-1; f
            z^5 - z^6 - z^11 + O(z^12)
            sage: f.coefficient(10)
            0
            sage: f[20]
            9
            sage: f[30]
            -219

        We can omit ``x``, when defining a series with constant coefficients::

            sage: X = L(constant=5, degree=2); X
            5*z^2 + 5*z^3 + 5*z^4 + O(z^5)
            sage: X.valuation()
            2

            sage: L(valuation=2, constant=1)
            z^2 + z^3 + z^4 + O(z^5)
            sage: L(constant=1)
            Traceback (most recent call last):
            ...
            ValueError: you must specify the degree for the polynomial 0

        Alternatively, ``x`` can be a list of elements of the base ring.
        Then these elements are read as coefficients of the terms of
        degrees starting from the ``valuation``. In this case, ``constant``
        may be just an element of the base ring instead of a tuple or can be
        simply omitted if it is zero::

            sage: f = L([1,2,3,4], valuation=-5)
            sage: f
            z^-5 + 2*z^-4 + 3*z^-3 + 4*z^-2
            sage: g = L([1,3,5,7,9], valuation=5, constant=-1)
            sage: g
            z^5 + 3*z^6 + 5*z^7 + 7*z^8 + 9*z^9 - z^10 - z^11 - z^12 + O(z^13)

        If ``x`` is explicitly passed as ``None``, the resulting
        series is undefined.  This can be used to define it
        implicitly, see
        :meth:`sage.rings.lazy_series.LazyModuleElement.define`::

            sage: f = L(None, valuation=-1)
            sage: f.define(z^-1 + z^2*f^2)
            sage: f
            z^-1 + 1 + 2*z + 5*z^2 + 14*z^3 + 42*z^4 + 132*z^5 + O(z^6)

        We construct a lazy Laurent series over another lazy Laurent series::

            sage: R.<s> = LazyLaurentSeriesRing(QQ)
            sage: L.<z> = LazyLaurentSeriesRing(R)
            sage: e = L(lambda n: 1/factorial(n), 0); e
            1 + z + 1/2*z^2 + 1/6*z^3 + 1/24*z^4 + 1/120*z^5 + 1/720*z^6 + O(z^7)
            sage: L(lambda n: 1/(1 + s^n), 0)
            1/2 + (1 - s + s^2 - s^3 + s^4 - s^5 + s^6 + O(s^7))*z
             + (1 - s^2 + s^4 - s^6 + O(s^7))*z^2
             + (1 - s^3 + s^6 + O(s^7))*z^3 + (1 - s^4 + O(s^7))*z^4
             + (1 - s^5 + O(s^7))*z^5 + (1 - s^6 + O(s^7))*z^6 + O(z^7)

        We note that ``e`` builds correctly because ``R`` additionally
        requires the valuation to be specified.

        In the next example the argument is interpreted as a constant
        polynomial, which happens to be a Dirichlet series::

            sage: D = LazyDirichletSeriesRing(QQ, "s")
            sage: L.<z> = LazyLaurentSeriesRing(D)
            sage: L(lambda n: 1/factorial(n), valuation=0)                              # needs sage.symbolic
            (1 + 1/2/2^s + 1/6/3^s + 1/24/4^s + 1/120/5^s + 1/720/6^s + 1/5040/7^s + O(1/(8^s)))

        We can also specify that the given function should be
        interpreted as the coefficients of the Laurent series::

            sage: L(coefficients=lambda n: 1/factorial(n), valuation=0)                 # needs sage.symbolic
            1 + z + 1/2*z^2 + 1/6*z^3 + 1/24*z^4 + 1/120*z^5 + 1/720*z^6 + O(z^7)

        When the argument ``x`` is callable and not convertible into
        an element of the underlying ring of series of finite
        support, it is evaluated at integers to compute the
        coefficients::

            sage: R.<q> = QQ[]
            sage: D = LazyDirichletSeriesRing(ZZ, 't')
            sage: D(1+2*q)                                                              # needs sage.symbolic
            3 + 5/2^t + 7/3^t + 9/4^t + 11/5^t + 13/6^t + 15/7^t + O(1/(8^t))

        In this example, the Dirichlet series ``m`` is considered as an
        element in the base ring::

            sage: m = D(moebius)
            sage: s = L(m, valuation=0)                                                 # needs sage.symbolic
            sage: s[0]
            1 - 1/(2^s) - 1/(3^s) - 1/(5^s) + 1/(6^s) - 1/(7^s) + O(1/(8^s))
            sage: s[1]
            0

        Converting various series from a univariate power series::

            sage: # needs sage.rings.finite_rings
            sage: L = LazyLaurentSeriesRing(GF(2), 'z')
            sage: R = LazyPowerSeriesRing(ZZ, 'z')
            sage: L.has_coerce_map_from(R)
            True
            sage: L(R(lambda n: n))
            z + z^3 + z^5 + z^7 + O(z^8)
            sage: L(R([2,4,6])) == L.zero()
            True
            sage: L(R([2,4,6], valuation=2, constant=4)) == L.zero()
            True
            sage: L(R([2,4,6], valuation=2, constant=5))
            z^5 + z^6 + z^7 + O(z^8)
            sage: L(R([2,3,4], valuation=2, constant=4))
            z^3
            sage: L(R([2,3,4], valuation=2, constant=5))
            z^3 + z^5 + z^6 + z^7 + O(z^8)

        Can only convert from known to be constant multivariate power series::

            sage: L = LazyLaurentSeriesRing(QQ, 'z')
            sage: R.<x,y> = LazyPowerSeriesRing(QQ)
            sage: L(R(2))
            2
            sage: L(R.zero())
            0
            sage: L(x)
            Traceback (most recent call last):
            ...
            ValueError: unable to convert ...
            sage: L(1 / (1 - x - y))
            Traceback (most recent call last):
            ...
            ValueError: unable to convert ...
            sage: P.<x,y> = QQ[]
            sage: f = R(lambda n: (x+y)^n if n == 0 else P.zero()); f
            1 + O(x,y)^7
            sage: L(f)
            Traceback (most recent call last):
            ...
            ValueError: unable to convert ...

        Converting from the corresponding rational functions::

            sage: L = LazyLaurentSeriesRing(QQ, 't')
            sage: tt = L.gen()
            sage: R.<t> = LaurentPolynomialRing(QQ)
            sage: f = (1 + t) / (1 + t + t^2); f
            (t + 1)/(t^2 + t + 1)
            sage: f.parent()
            Fraction Field of Univariate Polynomial Ring in t over Rational Field
            sage: L(f)
            1 - t^2 + t^3 - t^5 + t^6 + O(t^7)
            sage: L(f) == (1 + tt) / (1 + tt + tt^2)
            True
            sage: f = (3 + t) / (t^3 - t^5); f
            (-t - 3)/(t^5 - t^3)
            sage: f.parent()
            Fraction Field of Univariate Polynomial Ring in t over Rational Field
            sage: L(f)
            3*t^-3 + t^-2 + 3*t^-1 + 1 + 3*t + t^2 + 3*t^3 + O(t^4)
            sage: L(f) - (3 + tt) / (tt^3 - tt^5)
            O(t^4)

        TESTS:

        Checking the valuation is consistent::

            sage: L.<z> = LazyLaurentSeriesRing(ZZ)
            sage: L([0,0,2,3], valuation=-4)
            2*z^-4 + 3*z^-3
            sage: L(range(5), valuation=-4)
            z^-4 + 2*z^-3 + 3*z^-2 + 4*z^-1
            sage: P.<x> = ZZ[]
            sage: L(x^2 + x^5, valuation=-4)
            z^-4 + z^-1
            sage: L(1, valuation=-4)
            z^-4
            sage: L(L(1), valuation=-4)
            z^-4
            sage: L(1/(1-z), valuation=-4)
            z^-4 + z^-3 + z^-2 + O(z^-1)
            sage: L(z^-3/(1-z), valuation=-4)
            z^-4 + z^-3 + z^-2 + O(z^-1)
            sage: L(z^3/(1-z), valuation=-4)
            z^-4 + z^-3 + z^-2 + O(z^-1)

            sage: L(z^3/(1-z), valuation=0)
            1 + z + z^2 + O(z^3)

            sage: L(lambda n: 1/(n+1), degree=3)
            Traceback (most recent call last):
            ...
            ValueError: the valuation must be specified

            sage: L(5, valuation=3.1)
            Traceback (most recent call last):
            ...
            ValueError: the valuation must be an integer

            sage: L(5, valuation=6/2)
            5*z^3

        Checking that series are not interpreted as coefficients when
        they can be interpreted as series::

            sage: P.<s> = ZZ[]
            sage: L.<z> = LazyLaurentSeriesRing(ZZ)
            sage: M.<w> = LazyLaurentSeriesRing(QQ)
            sage: L(M(s^2 + s^5), valuation=-4)
            z^-4 + z^-1

            sage: D = LazyDirichletSeriesRing(ZZ, "s")
            sage: E = LazyDirichletSeriesRing(QQ, "t")
            sage: D(E([1,2,3]))                                                         # needs sage.symbolic
            1 + 2/2^s + 3/3^s

        This gives zero::

            sage: L = LazyLaurentSeriesRing(ZZ, 'z')
            sage: L(lambda n: 0, degree=3, valuation=0)
            0
            sage: L(L.zero(), degree=3)
            0
            sage: L(L.zero(), degree=3, valuation=2)
            0
            sage: L(L.zero(), degree=3, constant=0)
            0
            sage: L(L.zero(), degree=3, valuation=2, constant=0)
            0

        This does not::

            sage: L(lambda n: 0, degree=3, constant=1, valuation=0)
            z^3 + z^4 + z^5 + O(z^6)
            sage: L(L.zero(), degree=-3, constant=1)
            z^-3 + z^-2 + z^-1 + O(1)
            sage: L(L.zero(), valuation=2, constant=1)
            z^2 + z^3 + z^4 + O(z^5)

        This raises an error::

            sage: L(lambda n: 0, valuation=3, constant=1)
            Traceback (most recent call last):
            ...
            ValueError: constant may only be specified if the degree is specified

        We support the old input format for ``constant``::

            sage: f = L(lambda i: i, valuation=-3, constant=-1, degree=3)
            sage: g = L(lambda i: i, valuation=-3, constant=(-1,3))
            sage: f == g
            True
            sage: g = L(lambda i: i, -3, (-1,3))
            sage: f == g
            True

        We support passing a generator::

            sage: L(filter(is_odd, NN), -3)
            z^-3 + 3*z^-2 + 5*z^-1 + 7 + 9*z + 11*z^2 + 13*z^3 + O(z^4)
        """
        if valuation is not None and valuation not in ZZ:
            raise ValueError("the valuation must be an integer")

        if x is None and coefficients is None:
            if valuation is None:
                raise ValueError("the valuation must be specified")
            return self.element_class(self, Stream_uninitialized(valuation))

        # WARNING: if x is not explicitly specified as None, it is
        # set to 0 by Parent.__call__
        if coefficients is not None and (x is not None and (not isinstance(x, int) or x)):
            raise ValueError("coefficients must be None if x is provided")

        BR = self.base_ring()
        if isinstance(constant, (tuple, list)):
            constant, degree = constant
        if isinstance(degree, (tuple, list)):
            constant, degree = degree
        if constant is not None:
            constant = BR(constant)

        if coefficients is None:
            # Try to build stuff using the internal polynomial ring constructor
            R = self._internal_poly_ring

            try:
                x = R(x)
            except (TypeError, ValueError):
                pass

            # If x has been converted to the internal polynomial ring
            if parent(x) is R:
                if not x and not constant:
                    return self.zero()
                if x and valuation is not None:
                    x = x.shift(valuation - x.valuation())
                if degree is None and not x:
                    if valuation is None:
                        raise ValueError("you must specify the degree for the polynomial 0")
                    degree = valuation
                if x == R.zero():
                    coeff_stream = Stream_exact([], order=degree, constant=constant)
                    return self.element_class(self, coeff_stream)
                initial_coefficients = [x[i] for i in range(x.valuation(), x.degree() + 1)]
                coeff_stream = Stream_exact(initial_coefficients,
                                            order=x.valuation(), degree=degree, constant=constant)
                return self.element_class(self, coeff_stream)

            # Handle when it is a lazy series
            if isinstance(x, self.Element):
                # If x is known to be 0
                if isinstance(x._coeff_stream, Stream_zero):
                    if not constant:
                        if self is parent(x):
                            return x
                        return self.element_class(self, x._coeff_stream)
                    if degree is None:
                        if valuation is None:
                            raise ValueError("you must specify the degree for the polynomial 0")
                        degree = valuation
                    coeff_stream = Stream_exact([], order=degree, constant=constant)
                    return self.element_class(self, coeff_stream)

                # Make the result exact
                if degree is not None:
                    # truncate the series and then possibly make constant
                    x_val = x._coeff_stream.order()
                    if not valuation:
                        valuation = x_val
                    initial_coefficients = [x[x_val+i] for i in range(degree-valuation)]
                    if not any(initial_coefficients):
                        if not constant:
                            return self.zero()
                        # We learned some stuff about x; pass it along
                        x._coeff_stream._approximate_order += len(initial_coefficients)
                        initial_coefficients = []
                    coeff_stream = Stream_exact(initial_coefficients,
                                                order=valuation, degree=degree, constant=constant)
                    return self.element_class(self, coeff_stream)

                # We are just possibly shifting the result
                ret = self.element_class(self, x._coeff_stream)
                if valuation is None:
                    return ret
                return ret.shift(valuation - x._coeff_stream.order())

            # Handle when it is a power series
            if isinstance(x, LazyPowerSeries):
                stream = x._coeff_stream
                if isinstance(stream, Stream_zero):
                    return self.zero()
                elif isinstance(stream, Stream_exact):
                    BR = self.base_ring()
                    if x.parent()._arity != 1:
                        # Special case for constant series
                        if stream._degree == 1:
                            return self(BR(stream[0]))
                    else:
                        coeffs = [BR(val) for val in stream._initial_coefficients]
                        valuation = stream._approximate_order
                        for i, c in enumerate(coeffs):
                            if c:
                                valuation += i
                                coeffs = coeffs[i:]
                                break
                        else:
                            valuation += len(coeffs)
                            coeffs = []
                        return self(coeffs,
                                    degree=stream._degree,
                                    constant=BR(stream._constant),
                                    valuation=valuation)
                elif x.parent()._arity == 1:
                    return self.element_class(self, stream)
                raise ValueError(f"unable to convert {x} into {self}")

            # Check if we can realize the input as a rational function
            try:
                FF = self._laurent_poly_ring.fraction_field()
                x = FF(x)
            except (TypeError, ValueError, AttributeError):
                pass
            else:
                return self(x.numerator()) / self(x.denominator())

        else:
            x = coefficients

        if callable(x) or isinstance(x, (GeneratorType, map, filter)):
            if valuation is None:
                raise ValueError("the valuation must be specified")
            if degree is None:
                if constant is not None:
                    raise ValueError("constant may only be specified if the degree is specified")
                if callable(x):
                    coeff_stream = Stream_function(lambda i: BR(x(i)), self._sparse, valuation)
                else:
                    coeff_stream = Stream_iterator(map(BR, _skip_leading_zeros(x)), valuation)
                return self.element_class(self, coeff_stream)

            # degree is not None
            if constant is None:
                constant = BR.zero()
            if callable(x):
                p = [BR(x(i)) for i in range(valuation, degree)]
            else:
                p = [BR(c) for c, _ in zip(_skip_leading_zeros(x), range(valuation, degree))]
            if not any(p) and not constant:
                return self.zero()
            coeff_stream = Stream_exact(p, order=valuation, constant=constant, degree=degree)
            return self.element_class(self, coeff_stream)

        raise ValueError(f"unable to convert {x} into {self}")

    def undefined(self, valuation=None):
        r"""
        Return an uninitialized series.

        INPUT:

        - ``valuation`` -- integer; a lower bound for the valuation of the series

        Power series can be defined recursively (see
        :meth:`sage.rings.lazy_series.LazyModuleElement.define` for
        more examples).

        .. SEEALSO::

            :meth:`sage.rings.padics.generic_nodes.pAdicRelaxedGeneric.unknown`

        EXAMPLES::

            sage: L.<z> = LazyPowerSeriesRing(QQ)
            sage: s = L.undefined(1)
            sage: s.define(z + (s^2+s(z^2))/2)
            sage: s
            z + z^2 + z^3 + 2*z^4 + 3*z^5 + 6*z^6 + 11*z^7 + O(z^8)

        Alternatively::

            sage: L.<z> = LazyLaurentSeriesRing(QQ)
            sage: f = L(None, valuation=-1)
            sage: f.define(z^-1 + z^2*f^2)
            sage: f
            z^-1 + 1 + 2*z + 5*z^2 + 14*z^3 + 42*z^4 + 132*z^5 + O(z^6)
        """
        if valuation is None:
            valuation = self._minimal_valuation
        coeff_stream = Stream_uninitialized(valuation)
        return self.element_class(self, coeff_stream)

    unknown = undefined

    class options(GlobalOptions):
        r"""
        Set and display the options for lazy series.

        If no parameters are set, then the function returns a copy of
        the options dictionary.

        The ``options`` to lazy series can be accessed as using
        :class:`LazySeriesRing.options`.

        @OPTIONS@

        EXAMPLES::

            sage: LLS.<z> = LazyLaurentSeriesRing(QQ)
            sage: LLS.options
            Current options for lazy series rings
              - constant_length:   3
              - display_length:    7
              - halting_precision: None

            sage: LLS.options.display_length
            7
            sage: f = 1 / (1 + z)
            sage: f
            1 - z + z^2 - z^3 + z^4 - z^5 + z^6 + O(z^7)
            sage: LLS.options.display_length = 10
            sage: f
            1 - z + z^2 - z^3 + z^4 - z^5 + z^6 - z^7 + z^8 - z^9 + O(z^10)
            sage: g = LLS(lambda n: n^2, valuation=-2, degree=5, constant=42)
            sage: g
            4*z^-2 + z^-1 + z + 4*z^2 + 9*z^3 + 16*z^4 + 42*z^5 + 42*z^6 + 42*z^7 + O(z^8)
            sage: h = 1 / (1 - z)  # This is exact
            sage: h
            1 + z + z^2 + O(z^3)
            sage: LLS.options.constant_length = 1
            sage: g
            4*z^-2 + z^-1 + z + 4*z^2 + 9*z^3 + 16*z^4 + 42*z^5 + O(z^6)
            sage: h
            1 + O(z)
            sage: LazyLaurentSeriesRing.options._reset()
            sage: LazyLaurentSeriesRing.options.display_length
            7
        """
        NAME = 'lazy series rings'
        module = 'sage.rings.lazy_series_ring'
        display_length = dict(default=7,
                              description='the number of coefficients to display from the valuation',
                              checker=lambda x: x in ZZ and x > 0)
        constant_length = dict(default=3,
                               description='the number of coefficients to display for nonzero constant series',
                               checker=lambda x: x in ZZ and x > 0)
        halting_precision = dict(default=None,
                               description='the number of coefficients, beginning with the approximate valuation, to check in equality tests',
                               checker=lambda x: x is None or x in ZZ and x > 0)

    @cached_method
    def one(self):
        r"""
        Return the constant series `1`.

        EXAMPLES::

            sage: L = LazyLaurentSeriesRing(ZZ, 'z')
            sage: L.one()
            1

            sage: L = LazyPowerSeriesRing(ZZ, 'z')
            sage: L.one()
            1

            sage: m = SymmetricFunctions(ZZ).m()                                        # needs sage.modules
            sage: L = LazySymmetricFunctions(m)                                         # needs sage.modules
            sage: L.one()                                                               # needs sage.modules
            m[]

        """
        R = self.base_ring()
        coeff_stream = Stream_exact([R.one()], constant=R.zero(), order=0)
        return self.element_class(self, coeff_stream)

    @cached_method
    def zero(self):
        r"""
        Return the zero series.

        EXAMPLES::

            sage: L = LazyLaurentSeriesRing(ZZ, 'z')
            sage: L.zero()
            0

            sage: s = SymmetricFunctions(ZZ).s()                                        # needs sage.modules
            sage: L = LazySymmetricFunctions(s)                                         # needs sage.modules
            sage: L.zero()                                                              # needs sage.modules
            0

            sage: L = LazyDirichletSeriesRing(ZZ, 'z')
            sage: L.zero()
            0

            sage: L = LazyPowerSeriesRing(ZZ, 'z')
            sage: L.zero()
            0
        """
        return self.element_class(self, Stream_zero())

    def characteristic(self):
        """
        Return the characteristic of this lazy power series ring, which
        is the same as the characteristic of its base ring.

        EXAMPLES::

            sage: L.<t> = LazyLaurentSeriesRing(ZZ)
            sage: L.characteristic()
            0

<<<<<<< HEAD
            sage: R.<w> = LazyLaurentSeriesRing(GF(11)); R                              # needs sage.rings.finite_rings
            Lazy Laurent Series Ring in w over Finite Field of size 11
            sage: R.characteristic()                                                    # needs sage.rings.finite_rings
            11

            sage: R.<x, y> = LazyPowerSeriesRing(GF(7)); R                              # needs sage.rings.finite_rings
            Multivariate Lazy Taylor Series Ring in x, y over Finite Field of size 7
            sage: R.characteristic()                                                    # needs sage.rings.finite_rings
=======
            sage: R.<w> = LazyLaurentSeriesRing(GF(11)); R
            Lazy Laurent Series Ring in w over Finite Field of size 11
            sage: R.characteristic()
            11

            sage: R.<x, y> = LazyPowerSeriesRing(GF(7)); R
            Multivariate Lazy Taylor Series Ring in x, y over Finite Field of size 7
            sage: R.characteristic()
>>>>>>> 89e4c05f
            7

            sage: L = LazyDirichletSeriesRing(ZZ, "s")
            sage: L.characteristic()
            0
        """
        return self.base_ring().characteristic()

    def _coerce_map_from_(self, S):
        """
        Return ``True`` if a coercion from ``S`` exists.

        EXAMPLES::

<<<<<<< HEAD
            sage: L = LazyLaurentSeriesRing(GF(2), 'z')                                 # needs sage.rings.finite_rings
            sage: L.has_coerce_map_from(ZZ)                                             # needs sage.rings.finite_rings
            True
            sage: L.has_coerce_map_from(GF(2))                                          # needs sage.rings.finite_rings
            True
            sage: R = LazyPowerSeriesRing(ZZ, 'z')
            sage: L.has_coerce_map_from(R)                                              # needs sage.rings.finite_rings
=======
            sage: L = LazyLaurentSeriesRing(GF(2), 'z')
            sage: L.has_coerce_map_from(ZZ)
            True
            sage: L.has_coerce_map_from(GF(2))
            True
            sage: R = LazyPowerSeriesRing(ZZ, 'z')
            sage: L.has_coerce_map_from(R)
>>>>>>> 89e4c05f
            True

            sage: L = LazyLaurentSeriesRing(QQ, 'z')
            sage: R = LazyPowerSeriesRing(QQ, 'z')
            sage: L.has_coerce_map_from(R)
            True
            sage: R = LazyPowerSeriesRing(ZZ, 'z')
            sage: L.has_coerce_map_from(R)
            True
            sage: R = LazyPowerSeriesRing(ZZ['t'], 'z')
            sage: L.has_coerce_map_from(R)
            False

<<<<<<< HEAD
            sage: L = LazyPowerSeriesRing(GF(2), 'z')                                   # needs sage.rings.finite_rings
            sage: L.has_coerce_map_from(ZZ)                                             # needs sage.rings.finite_rings
            True
            sage: L.has_coerce_map_from(GF(2))                                          # needs sage.rings.finite_rings
=======
            sage: L = LazyPowerSeriesRing(GF(2), 'z')
            sage: L.has_coerce_map_from(ZZ)
            True
            sage: L.has_coerce_map_from(GF(2))
>>>>>>> 89e4c05f
            True

            sage: # needs sage.modules sage.rings.finite_rings
            sage: s = SymmetricFunctions(GF(2)).s()
            sage: L = LazySymmetricFunctions(s)
            sage: L.has_coerce_map_from(ZZ)
            True
            sage: L.has_coerce_map_from(GF(2))
            True
        """
        if self.base_ring().has_coerce_map_from(S):
            return True

        R = self._laurent_poly_ring
        if R.has_coerce_map_from(S):
            return True

        if (isinstance(S, LazySeriesRing)
            and self._laurent_poly_ring.has_coerce_map_from(S._laurent_poly_ring)):
            return True

        return None

    def _coerce_map_from_base_ring(self):
        """
        Return a coercion map from the base ring of ``self``.

        EXAMPLES::

            sage: L = LazyLaurentSeriesRing(QQ, 'z')
            sage: phi = L._coerce_map_from_base_ring()
            sage: phi(2)
            2
            sage: phi(2, valuation=-2)
            2*z^-2
            sage: phi(2, valuation=-2, constant=3, degree=1)
            2*z^-2 + 3*z + 3*z^2 + 3*z^3 + O(z^4)

            sage: L = LazyDirichletSeriesRing(QQ, 'z')
            sage: phi = L._coerce_map_from_base_ring()
            sage: m = phi(2)
            sage: m                                                                     # needs sage.symbolic
            2
            sage: m = phi(2, valuation=2)
            sage: m                                                                     # needs sage.symbolic
            2/2^z
            sage: m = phi(2, valuation=2, constant=4)
            sage: m                                                                     # needs sage.symbolic
            2/2^z + 4/3^z + 4/4^z + 4/5^z + O(1/(6^z))
        """
        # Return a DefaultConvertMap_unique; this can pass additional
        # arguments to _element_constructor_, unlike the map returned
        # by UnitalAlgebras.ParentMethods._coerce_map_from_base_ring.
        return self._generic_coerce_map(self.base_ring())

    def is_sparse(self):
        """
        Return whether ``self`` is sparse or not.

        EXAMPLES::

            sage: L = LazyLaurentSeriesRing(ZZ, 'z', sparse=False)
            sage: L.is_sparse()
            False

            sage: L = LazyLaurentSeriesRing(ZZ, 'z', sparse=True)
            sage: L.is_sparse()
            True
        """
        return self._sparse

    def is_exact(self):
        """
        Return if ``self`` is exact or not.

        EXAMPLES::

            sage: L = LazyLaurentSeriesRing(ZZ, 'z')
            sage: L.is_exact()
            True
            sage: L = LazyLaurentSeriesRing(RR, 'z')
            sage: L.is_exact()
            False
        """
        return self.base_ring().is_exact()

    def _test_invert(self, **options):
        """
        Test multiplicative inversion of elements of ``self``.

        INPUT:

        - ``options`` -- any keyword arguments accepted by :meth:`_tester`

        EXAMPLES::

            sage: LazyLaurentSeriesRing.options.halting_precision(5)
            sage: L = LazyLaurentSeriesRing(QQ, 'z')
            sage: L._test_invert()
            sage: LazyLaurentSeriesRing.options._reset()  # reset the options

        .. SEEALSO::

            :class:`TestSuite`
        """
        tester = self._tester(**options)

        elements = tester.some_elements()
        for x in elements:
            # because of laziness, creating the inverse of x should
            # always succeed except if the series is 'exact'
            if not x.is_unit():
                continue
            y = ~x
            e = y * x
            tester.assertFalse(x.is_zero(), "zero should not be invertible")
            tester.assertTrue(e.is_one(), "an element (%s) times its inverse should be 1" % x)
            tester.assertEqual(y.valuation(), -x.valuation(), "the valuation of the inverse should be the negative of the valuation of the element (%s)" % x)

    def _test_div(self, **options):
        r"""
        Test division of elements of this ring.

        INPUT:

        - ``options`` -- any keyword arguments accepted by :meth:`_tester`

        EXAMPLES::

            sage: LazyLaurentSeriesRing.options.halting_precision(5)
            sage: L = LazyLaurentSeriesRing(QQ, 'z')
            sage: L._test_div()
            sage: LazyLaurentSeriesRing.options._reset()  # reset the options

        .. SEEALSO::

            :class:`TestSuite`
        """
        from sage.misc.misc import some_tuples
        tester = self._tester(**options)

        elements = list(tester.some_elements())
        for x, y in some_tuples(elements, 2, tester._max_runs):
            # because of laziness, creating the inverse of x should
            # always succeed except if the series is 'exact'
            if not y.is_unit():
                continue
            z = x / y
            xx = z * y
            try:
                v_z = z.valuation()
            except Exception as error:
                raise ValueError("could not compute the valuation of the quotient (%s)/(%s): %s" % (x, y, error))
            else:
                v_x = x.valuation()
                v_y = y.valuation()
                tester.assertEqual(v_z, v_x - v_y, "the valuation of the quotient should be the difference of the valuations of the elements (%s and %s)" % (x, y))
                tester.assertEqual(xx, x, "the element (%s) should be the quotient times the divisor (%s)" % (x, y))

    def _test_revert(self, **options):
        """
        Test compositional inverse of elements of this ring.

        INPUT:

        - ``options`` -- any keyword arguments accepted by :meth:`_tester`

        EXAMPLES::

            sage: LazyLaurentSeriesRing.options.halting_precision(5)
            sage: L = LazyLaurentSeriesRing(QQ, 'z')
            sage: L._test_revert()
            sage: LazyLaurentSeriesRing.options._reset()

        .. SEEALSO::

            :class:`TestSuite`
        """
        if not hasattr(self.element_class, "revert") or self._arity != 1:
            return
        tester = self._tester(**options)

        elements = tester.some_elements()
        count = 0
        for x in elements:
            # because of laziness, creating the compositional inverse
            # of x should always succeed, except if the series is
            # 'exact' or if it has negative valuation
            vx = x.valuation()
            if (vx != 1
                and not (isinstance(x._coeff_stream, Stream_exact)
                         and ((vx == 0
                               and x._coeff_stream._degree == 2
                               and not x._coeff_stream._constant)
                              or (vx == -1
                                  and x._coeff_stream._degree == 0
                                  and not x._coeff_stream._constant)))):
                continue
            try:
                y = x.revert()
            except Exception as error:
                raise AssertionError("compositional inverse of %s should exist: %s" % (x, error))
            try:
                vy = y.valuation()
                _ = y[vy]
            except NotImplementedError:
                pass
            except (ValueError, TypeError):
                tester.assertFalse(vx == 1 and x[vx].is_unit(),
                                   ("the series %s should be reversible "
                                    "- its valuation is one and its leading coefficient is a unit") % x)
            else:
                count += 1
                e1 = y(x)
                e2 = x(y)
                tester.assertEqual(e1, e2, "y(x) and x(y) differ for x = %s and y = %s" %(x, y))
                # tester.assertEqual(e1, self.gen())
        # we want to test at least 2 elements
        tester.assertGreater(count, 1, msg="only %s elements in %s.some_elements() have a compositional inverse" % (count, self))

class LazyLaurentSeriesRing(LazySeriesRing):
    r"""
    The ring of lazy Laurent series.

    The ring of Laurent series over a ring with the usual arithmetic
    where the coefficients are computed lazily.

    INPUT:

    - ``base_ring`` -- base ring
    - ``names`` -- name of the generator
    - ``sparse`` -- (default: ``True``) whether the implementation of
      the series is sparse or not

    EXAMPLES::

        sage: L.<z> = LazyLaurentSeriesRing(QQ)
        sage: 1 / (1 - z)
        1 + z + z^2 + O(z^3)
        sage: 1 / (1 - z) == 1 / (1 - z)
        True
        sage: L in Fields
        True

    Lazy Laurent series ring over a finite field::

        sage: # needs sage.rings.finite_rings
        sage: L.<z> = LazyLaurentSeriesRing(GF(3)); L
        Lazy Laurent Series Ring in z over Finite Field of size 3
        sage: e = 1 / (1 + z)
        sage: e.coefficient(100)
        1
        sage: e.coefficient(100).parent()
        Finite Field of size 3

    Series can be defined by specifying a coefficient function
    and a valuation::

        sage: R.<x,y> = QQ[]
        sage: L.<z> = LazyLaurentSeriesRing(R)
        sage: def coeff(n):
        ....:     if n < 0:
        ....:         return -2 + n
        ....:     if n == 0:
        ....:         return 6
        ....:     return x + y^n
        sage: f = L(coeff, valuation=-5)
        sage: f
        -7*z^-5 - 6*z^-4 - 5*z^-3 - 4*z^-2 - 3*z^-1 + 6 + (x + y)*z + O(z^2)
        sage: 1 / (1 - f)
        1/7*z^5 - 6/49*z^6 + 1/343*z^7 + 8/2401*z^8 + 64/16807*z^9
         + 17319/117649*z^10 + (1/49*x + 1/49*y - 180781/823543)*z^11 + O(z^12)
        sage: L(coeff, valuation=-3, degree=3, constant=x)
        -5*z^-3 - 4*z^-2 - 3*z^-1 + 6 + (x + y)*z + (y^2 + x)*z^2
         + x*z^3 + x*z^4 + x*z^5 + O(z^6)

    We can also specify a polynomial or the initial coefficients.
    Additionally, we may specify that all coefficients are equal to a
    given constant, beginning at a given degree::

        sage: L([1, x, y, 0, x+y])
        1 + x*z + y*z^2 + (x + y)*z^4
        sage: L([1, x, y, 0, x+y], constant=2)
        1 + x*z + y*z^2 + (x + y)*z^4 + 2*z^5 + 2*z^6 + 2*z^7 + O(z^8)
        sage: L([1, x, y, 0, x+y], degree=7, constant=2)
        1 + x*z + y*z^2 + (x + y)*z^4 + 2*z^7 + 2*z^8 + 2*z^9 + O(z^10)
        sage: L([1, x, y, 0, x+y], valuation=-2)
        z^-2 + x*z^-1 + y + (x + y)*z^2
        sage: L([1, x, y, 0, x+y], valuation=-2, constant=3)
        z^-2 + x*z^-1 + y + (x + y)*z^2 + 3*z^3 + 3*z^4 + 3*z^5 + O(z^6)
        sage: L([1, x, y, 0, x+y], valuation=-2, degree=4, constant=3)
        z^-2 + x*z^-1 + y + (x + y)*z^2 + 3*z^4 + 3*z^5 + 3*z^6 + O(z^7)

    Some additional examples over the integer ring::

        sage: L.<z> = LazyLaurentSeriesRing(ZZ)
        sage: L in Fields
        False
        sage: 1 / (1 - 2*z)^3
        1 + 6*z + 24*z^2 + 80*z^3 + 240*z^4 + 672*z^5 + 1792*z^6 + O(z^7)

        sage: R.<x> = LaurentPolynomialRing(ZZ)
        sage: L(x^-2 + 3 + x)
        z^-2 + 3 + z
        sage: L(x^-2 + 3 + x, valuation=-5, constant=2)
        z^-5 + 3*z^-3 + z^-2 + 2*z^-1 + 2 + 2*z + O(z^2)
        sage: L(x^-2 + 3 + x, valuation=-5, degree=0, constant=2)
        z^-5 + 3*z^-3 + z^-2 + 2 + 2*z + 2*z^2 + O(z^3)

    We can truncate a series, shift its coefficients, or replace all
    coefficients beginning with a given degree by a constant::

        sage: f = 1 / (z + z^2)
        sage: f
        z^-1 - 1 + z - z^2 + z^3 - z^4 + z^5 + O(z^6)
        sage: L(f, valuation=2)
        z^2 - z^3 + z^4 - z^5 + z^6 - z^7 + z^8 + O(z^9)
        sage: L(f, degree=3)
        z^-1 - 1 + z - z^2
        sage: L(f, degree=3, constant=2)
        z^-1 - 1 + z - z^2 + 2*z^3 + 2*z^4 + 2*z^5 + O(z^6)
        sage: L(f, valuation=1, degree=4)
        z - z^2 + z^3
        sage: L(f, valuation=1, degree=4, constant=5)
        z - z^2 + z^3 + 5*z^4 + 5*z^5 + 5*z^6 + O(z^7)

    Power series can be defined recursively (see
    :meth:`sage.rings.lazy_series.LazyModuleElement.define` for
    more examples)::

        sage: L.<z> = LazyLaurentSeriesRing(ZZ)
        sage: s = L.undefined(valuation=0)
        sage: s.define(1 + z*s^2)
        sage: s
        1 + z + 2*z^2 + 5*z^3 + 14*z^4 + 42*z^5 + 132*z^6 + O(z^7)

    If the series is not specified by a finite number of initial
    coefficients and a constant for the remaining coefficients, then
    equality checking will depend on the coefficients which have
    already been computed.  If this information is not enough to
    check that two series are different we raise an error::

        sage: f = 1 / (z + z^2); f
        z^-1 - 1 + z - z^2 + z^3 - z^4 + z^5 + O(z^6)
        sage: f2 = f * 2  # currently no coefficients computed
        sage: f3 = f * 3  # currently no coefficients computed
        sage: f2 == f3
        Traceback (most recent call last):
        ...
        ValueError: undecidable
        sage: f2  # computes some of the coefficients of f2
        2*z^-1 - 2 + 2*z - 2*z^2 + 2*z^3 - 2*z^4 + 2*z^5 + O(z^6)
        sage: f3  # computes some of the coefficients of f3
        3*z^-1 - 3 + 3*z - 3*z^2 + 3*z^3 - 3*z^4 + 3*z^5 + O(z^6)
        sage: f2 == f3
        False

    The implementation of the ring can be either be a sparse or a dense one.
    The default is a sparse implementation::

        sage: L.<z> = LazyLaurentSeriesRing(ZZ)
        sage: L.is_sparse()
        True
        sage: L.<z> = LazyLaurentSeriesRing(ZZ, sparse=False)
        sage: L.is_sparse()
        False
    """
    Element = LazyLaurentSeries

    # Follow the "generic" normalization
    __classcall_private__ = LazySeriesRing.__classcall_private__

    def __init__(self, base_ring, names, sparse=True, category=None):
        """
        Initialize ``self``.

        TESTS::

            sage: LazyLaurentSeriesRing.options.halting_precision(12)

            sage: L = LazyLaurentSeriesRing(ZZ, 't')
            sage: TestSuite(L).run()
            sage: L.category()
            Category of infinite commutative no zero divisors algebras over
             (euclidean domains and infinite enumerated sets and metric spaces)

            sage: L = LazyLaurentSeriesRing(QQ, 't')
            sage: TestSuite(L).run()
            sage: L.category()
            Join of Category of complete discrete valuation fields
             and Category of commutative algebras over (number fields and quotient fields and metric spaces)
             and Category of infinite sets

            sage: L = LazyLaurentSeriesRing(ZZ['x, y'], 't')
            sage: TestSuite(L).run()                                                    # needs sage.libs.singular
            sage: L.category()
            Category of infinite commutative no zero divisors algebras over
             (unique factorization domains and commutative algebras over
              (euclidean domains and infinite enumerated sets and metric spaces)
              and infinite sets)

<<<<<<< HEAD
            sage: L = LazyLaurentSeriesRing(GF(5), 't')                                 # needs sage.rings.finite_rings
            sage: TestSuite(L).run()                                                    # needs sage.rings.finite_rings

            sage: L = LazyLaurentSeriesRing(GF(5)['x'], 't')                            # needs sage.rings.finite_rings
            sage: TestSuite(L).run()                                                    # needs sage.rings.finite_rings

            sage: L = LazyLaurentSeriesRing(GF(5)['x, y'], 't')                         # needs sage.rings.finite_rings
            sage: TestSuite(L).run()                                                    # needs sage.rings.finite_rings
=======
            sage: L = LazyLaurentSeriesRing(GF(5), 't')
            sage: TestSuite(L).run()

            sage: L = LazyLaurentSeriesRing(GF(5)['x'], 't')
            sage: TestSuite(L).run()

            sage: L = LazyLaurentSeriesRing(GF(5)['x, y'], 't')
            sage: TestSuite(L).run()
>>>>>>> 89e4c05f

            sage: L = LazyLaurentSeriesRing(Zmod(6), 't')
            sage: TestSuite(L).run(skip=['_test_revert'])
            sage: L.category()
            Category of infinite commutative algebras over
             (finite commutative rings and subquotients of monoids
              and quotients of semigroups and finite enumerated sets)

            sage: E.<x,y> = ExteriorAlgebra(QQ)                                         # needs sage.modules
            sage: L = LazyLaurentSeriesRing(E, 't')     # not tested                    # needs sage.modules

            sage: LazyLaurentSeriesRing.options._reset()  # reset the options
        """
        self._sparse = sparse
        if len(names) != 1:
            raise ValueError("only univariate lazy Laurent series are implemented")
        self._arity = 1
        self._minimal_valuation = None
        self._laurent_poly_ring = LaurentPolynomialRing(base_ring, names, sparse=sparse)
        self._internal_poly_ring = self._laurent_poly_ring

        category = Algebras(base_ring.category())
        if base_ring in Fields():
            category &= CompleteDiscreteValuationFields()
        elif base_ring in IntegralDomains():
            category &= IntegralDomains()
        elif "Commutative" in base_ring.category().axioms():
            category = category.Commutative()

        if base_ring.is_zero():
            category = category.Finite()
        else:
            category = category.Infinite()

        Parent.__init__(self, base=base_ring, names=names, category=category)

    def _repr_(self):
        """
        Return a string representation of ``self``.

        EXAMPLES::

<<<<<<< HEAD
            sage: LazyLaurentSeriesRing(GF(2), 'z')                                     # needs sage.rings.finite_rings
=======
            sage: LazyLaurentSeriesRing(GF(2), 'z')
>>>>>>> 89e4c05f
            Lazy Laurent Series Ring in z over Finite Field of size 2
        """
        return "Lazy Laurent Series Ring in {} over {}".format(self.variable_name(), self.base_ring())

    def _latex_(self):
        r"""
        Return a latex representation of ``self``.

        EXAMPLES::

<<<<<<< HEAD
            sage: L = LazyLaurentSeriesRing(GF(2), 'z')                                 # needs sage.rings.finite_rings
            sage: latex(L)                                                              # needs sage.rings.finite_rings
=======
            sage: L = LazyLaurentSeriesRing(GF(2), 'z')
            sage: latex(L)
>>>>>>> 89e4c05f
            \Bold{F}_{2} (\!(z)\!)
        """
        from sage.misc.latex import latex
        return latex(self.base_ring()) + r"(\!({})\!)".format(self.variable_name())

    @cached_method
    def gen(self, n=0):
        r"""
        Return the ``n``-th generator of ``self``.

        EXAMPLES::

            sage: L = LazyLaurentSeriesRing(ZZ, 'z')
            sage: L.gen()
            z
            sage: L.gen(3)
            Traceback (most recent call last):
            ...
            IndexError: there is only one generator
        """
        if n != 0:
            raise IndexError("there is only one generator")
        R = self.base_ring()
        coeff_stream = Stream_exact([R.one()], constant=R.zero(), order=1)
        return self.element_class(self, coeff_stream)

    def ngens(self):
        r"""
        Return the number of generators of ``self``.

        This is always 1.

        EXAMPLES::

            sage: L.<z> = LazyLaurentSeriesRing(ZZ)
            sage: L.ngens()
            1
        """
        return 1

    @cached_method
    def gens(self):
        """
        Return the generators of ``self``.

        EXAMPLES::

            sage: L.<z> = LazyLaurentSeriesRing(ZZ)
            sage: L.gens()
            (z,)
            sage: 1/(1 - z)
            1 + z + z^2 + O(z^3)
        """
        return tuple([self.gen(n) for n in range(self.ngens())])

    def _an_element_(self):
        """
        Return a Laurent series in ``self``.

        EXAMPLES::

            sage: L = LazyLaurentSeriesRing(ZZ, 'z')
            sage: L.an_element()
            z^-2 + z^3 + z^4 + z^5 + O(z^6)
        """
        return self(self._laurent_poly_ring.an_element(),
                    valuation=-2,
                    degree=3,
                    constant=self.base_ring().an_element())

    def some_elements(self):
        """
        Return a list of elements of ``self``.

        EXAMPLES::

            sage: L = LazyLaurentSeriesRing(ZZ, 'z')
            sage: L.some_elements()[:7]
            [0, 1, z,
             -3*z^-4 + z^-3 - 12*z^-2 - 2*z^-1 - 10 - 8*z + z^2 + z^3,
             z^-2 + z^3 + z^4 + z^5 + O(z^6),
             -2*z^-3 - 2*z^-2 + 4*z^-1 + 11 - z - 34*z^2 - 31*z^3 + O(z^4),
             4*z^-2 + z^-1 + z + 4*z^2 + 9*z^3 + 16*z^4 + O(z^5)]

<<<<<<< HEAD
            sage: L = LazyLaurentSeriesRing(GF(2), 'z')                                 # needs sage.rings.finite_rings
            sage: L.some_elements()[:7]                                                 # needs sage.rings.finite_rings
=======
            sage: L = LazyLaurentSeriesRing(GF(2), 'z')
            sage: L.some_elements()[:7]
>>>>>>> 89e4c05f
            [0, 1, z,
             z^-4 + z^-3 + z^2 + z^3,
             z^-2,
             1 + z + z^3 + z^4 + z^6 + O(z^7),
             z^-1 + z + z^3 + O(z^5)]

<<<<<<< HEAD
            sage: L = LazyLaurentSeriesRing(GF(3), 'z')                                 # needs sage.rings.finite_rings
            sage: L.some_elements()[:7]                                                 # needs sage.rings.finite_rings
=======
            sage: L = LazyLaurentSeriesRing(GF(3), 'z')
            sage: L.some_elements()[:7]
>>>>>>> 89e4c05f
            [0, 1, z,
             z^-3 + z^-1 + 2 + z + z^2 + z^3,
             z^-2,
             z^-3 + z^-2 + z^-1 + 2 + 2*z + 2*z^2 + O(z^3),
             z^-2 + z^-1 + z + z^2 + z^4 + O(z^5)]
        """
        z = self.gen()
        elts = [self.zero(), self.one(), z, (z-3)*(z**-2+2+z)**2, self.an_element(),
                (1 - 2*z**-3)/(1 - z + 3*z**2),
                self(lambda n: n**2, valuation=-2),
                self(lambda n: n**2, valuation=1),
                self([3, 2, 1], valuation=1, constant=1)]
        return elts

    def series(self, coefficient, valuation, degree=None, constant=None):
        r"""
        Return a lazy Laurent series.

        INPUT:

        - ``coefficient`` -- Python function that computes coefficients or a list
        - ``valuation`` -- integer; approximate valuation of the series
        - ``degree`` -- (optional) integer
        - ``constant`` -- (optional) an element of the base ring

        Let the coefficient of index `i` mean the coefficient of the term
        of the series with exponent `i`.

        Python function ``coefficient`` returns the value of the coefficient
        of index `i` from input `s` and `i` where `s` is the series itself.

        Let ``valuation`` be `n`. All coefficients of index below `n` are zero.
        If ``constant`` is not specified, then the ``coefficient`` function is
        responsible to compute the values of all coefficients of index `\ge n`.
        If ``degree`` or ``constant`` is a pair `(c,m)`, then the ``coefficient``
        function is responsible to compute the values of all coefficients of
        index `\ge n` and `< m` and all the coefficients of index `\ge m`
        is the constant `c`.

        EXAMPLES::

            sage: L = LazyLaurentSeriesRing(ZZ, 'z')
            sage: L.series(lambda s, i: i, 5, (1,10))
            5*z^5 + 6*z^6 + 7*z^7 + 8*z^8 + 9*z^9 + z^10 + z^11 + z^12 + O(z^13)

            sage: def g(s, i):
            ....:     if i < 0:
            ....:         return 1
            ....:     else:
            ....:         return s.coefficient(i - 1) + i
            sage: e = L.series(g, -5); e
            z^-5 + z^-4 + z^-3 + z^-2 + z^-1 + 1 + 2*z + O(z^2)
            sage: f = e^-1; f
            z^5 - z^6 - z^11 + O(z^12)
            sage: f.coefficient(10)
            0
            sage: f.coefficient(20)
            9
            sage: f.coefficient(30)
            -219

        Alternatively, the ``coefficient`` can be a list of elements of the
        base ring. Then these elements are read as coefficients of the terms of
        degrees starting from the ``valuation``. In this case, ``constant``
        may be just an element of the base ring instead of a tuple or can be
        simply omitted if it is zero. ::

            sage: L = LazyLaurentSeriesRing(ZZ, 'z')
            sage: f = L.series([1,2,3,4], -5); f
            z^-5 + 2*z^-4 + 3*z^-3 + 4*z^-2
            sage: g = L.series([1,3,5,7,9], 5, constant=-1); g
            z^5 + 3*z^6 + 5*z^7 + 7*z^8 + 9*z^9 - z^10 - z^11 - z^12 + O(z^13)
        """
        if valuation is not None and valuation not in ZZ:
            raise ValueError("the valuation must be an integer")

        if isinstance(constant, (list, tuple)):
            constant, degree = constant
        if isinstance(degree, (list, tuple)):
            constant, degree = degree

        if constant is not None:
            constant = self.base_ring()(constant)

        if isinstance(coefficient, (tuple, list)):
            if constant is None:
                constant = self.base_ring().zero()
            if degree is None:
                degree = valuation + len(coefficient)
            coeff_stream = Stream_exact(coefficient, order=valuation,
                                        constant=constant, degree=degree)
            return self.element_class(self, coeff_stream)

        if degree is not None and valuation > degree and constant:
            raise ValueError('inappropriate valuation')

        t = None
        t = self(lambda n: coefficient(t, n), valuation=valuation,
                 constant=constant, degree=degree)
        return t

    def _monomial(self, c, n):
        r"""
        Return the interpretation of the coefficient ``c`` at index ``n``.

        EXAMPLES::

            sage: L = LazyLaurentSeriesRing(ZZ, 'z')
            sage: L._monomial(1, 3)
            z^3
            sage: L._monomial(2, -4)
            2*z^-4
        """
        return self._laurent_poly_ring(c).shift(n)

    def uniformizer(self):
        """
        Return a uniformizer of ``self``..

        EXAMPLES::

            sage: L = LazyLaurentSeriesRing(QQ, 'z')
            sage: L.uniformizer()
            z
        """
        R = self.base_ring()
        if R not in Fields():
            raise TypeError("the base ring is not a field")
        return self.gen()

    def residue_field(self):
        """
        Return the residue field of the ring of integers of ``self``.

        EXAMPLES::

            sage: L = LazyLaurentSeriesRing(QQ, 'z')
            sage: L.residue_field()
            Rational Field
        """
        R = self.base_ring()
        if R not in Fields():
            raise TypeError("the base ring is not a field")
        return R

    # === special functions ===

    def q_pochhammer(self, q=None):
        r"""
        Return the infinite ``q``-Pochhammer symbol `(a; q)_{\infty}`,
        where `a` is the variable of ``self``.

        This is also one version of the quantum dilogarithm or
        the `q`-Exponential function.

        INPUT:

        - ``q`` -- (default: `q \in \QQ(q)`) the parameter `q`

        EXAMPLES::

            sage: q = ZZ['q'].fraction_field().gen()
            sage: L.<z> = LazyLaurentSeriesRing(q.parent())
            sage: qpoch = L.q_pochhammer(q)
            sage: qpoch
            1
             + (-1/(-q + 1))*z
             + (q/(q^3 - q^2 - q + 1))*z^2
             + (-q^3/(-q^6 + q^5 + q^4 - q^2 - q + 1))*z^3
             + (q^6/(q^10 - q^9 - q^8 + 2*q^5 - q^2 - q + 1))*z^4
             + (-q^10/(-q^15 + q^14 + q^13 - q^10 - q^9 - q^8 + q^7 + q^6 + q^5 - q^2 - q + 1))*z^5
             + (q^15/(q^21 - q^20 - q^19 + q^16 + 2*q^14 - q^12 - q^11 - q^10 - q^9 + 2*q^7 + q^5 - q^2 - q + 1))*z^6
             + O(z^7)

        We show that `(z; q)_n = \frac{(z; q)_{\infty}}{(q^n z; q)_{\infty}}`::

            sage: qpoch / qpoch(q*z)
            1 - z + O(z^7)
            sage: qpoch / qpoch(q^2*z)
            1 + (-q - 1)*z + q*z^2 + O(z^7)
            sage: qpoch / qpoch(q^3*z)
            1 + (-q^2 - q - 1)*z + (q^3 + q^2 + q)*z^2 - q^3*z^3 + O(z^7)
            sage: qpoch / qpoch(q^4*z)
            1 + (-q^3 - q^2 - q - 1)*z + (q^5 + q^4 + 2*q^3 + q^2 + q)*z^2
             + (-q^6 - q^5 - q^4 - q^3)*z^3 + q^6*z^4 + O(z^7)

        We can also construct part of Euler's function::

            sage: M.<a> = LazyLaurentSeriesRing(QQ)
            sage: phi = sum(qpoch[i](q=a)*a^i for i in range(10))
            sage: phi[:20] == M.euler()[:20]
            True

        TESTS::

            sage: R = ZZ['q'].fraction_field()
            sage: q = R.gen()
            sage: L.<z> = LazyLaurentSeriesRing(LazyDirichletSeriesRing(R, "s"))
            sage: z.q_pochhammer(q)                                                     # needs sage.symbolic
            1 + ((1/(q-1)))*z + ((q/(q^3-q^2-q+1)))*z^2 + ... + O(z^7)

        REFERENCES:

        - :wikipedia:`Q-Pochhammer_symbol`
        - :wikipedia:`Quantum_dilogarithm`
        - :wikipedia:`Q-exponential`
        """
        if q is None:
            q = ZZ['q'].fraction_field().gen()
        if q not in self.base_ring():
            raise ValueError("q must be in the base ring")
        from sage.arith.misc import binomial
        qP = q.parent()
        one = qP.one()

        def coeff(n):
            return (-1)**n * q**binomial(n, 2) / qP.prod(one - q**i for i in range(1, n+1))
        return self(coefficients=coeff, valuation=0)

    def euler(self):
        r"""
        Return the Euler function as an element of ``self``.

        The *Euler function* is defined as

        .. MATH::

            \phi(z) = (z; z)_{\infty}
            = \sum_{n=0}^{\infty} (-1)^n q^{(3n^2-n)/2}.

        EXAMPLES::

            sage: L.<q> = LazyLaurentSeriesRing(ZZ)
            sage: phi = q.euler()
            sage: phi
            1 - q - q^2 + q^5 + O(q^7)

        We verify that `1 / phi` gives the generating function
        for all partitions::

            sage: P = 1 / phi; P
            1 + q + 2*q^2 + 3*q^3 + 5*q^4 + 7*q^5 + 11*q^6 + O(q^7)
            sage: P[:20] == [Partitions(n).cardinality() for n in range(20)]            # needs sage.libs.flint
            True

        TESTS::

            sage: L.<q> = LazyLaurentSeriesRing(LazyDirichletSeriesRing(QQ, "s"))
            sage: q.euler()                                                             # needs sage.symbolic
            1 - q - q^2 + q^5 + O(q^7)

        REFERENCES:

        - :wikipedia:`Euler_function`
        """
        def coeff(n):
            k = ZZ(24 * n + 1)
            m, rem = k.sqrtrem()
            if rem:
                return ZZ.zero()
            return (-1) ** ((m + 1) // 6)
        return self(coefficients=coeff, valuation=0)

######################################################################


class LazyPowerSeriesRing(LazySeriesRing):
    """
    The ring of (possibly multivariate) lazy Taylor series.

    INPUT:

    - ``base_ring`` -- base ring of this Taylor series ring
    - ``names`` -- name(s) of the generator of this Taylor series ring
    - ``sparse`` -- (default: ``True``) whether this series is sparse or not

    EXAMPLES::

        sage: LazyPowerSeriesRing(ZZ, 't')
        Lazy Taylor Series Ring in t over Integer Ring

        sage: L.<x, y> = LazyPowerSeriesRing(QQ); L
        Multivariate Lazy Taylor Series Ring in x, y over Rational Field
    """
    Element = LazyPowerSeries

    # Follow the "generic" normalization
    __classcall_private__ = LazySeriesRing.__classcall_private__

    def __init__(self, base_ring, names, sparse=True, category=None):
        """
        Initialize ``self``.

        TESTS::

            sage: LazyPowerSeriesRing.options.halting_precision(12)

            sage: L = LazyPowerSeriesRing(ZZ, 't')
            sage: TestSuite(L).run(skip="_test_fraction_field")
            sage: L = LazyPowerSeriesRing(ZZ, 's, t')
            sage: TestSuite(L).run(skip="_test_fraction_field")

            sage: L = LazyPowerSeriesRing(QQ, 't')
            sage: TestSuite(L).run(skip="_test_fraction_field")
            sage: L = LazyPowerSeriesRing(QQ, 's, t')
            sage: TestSuite(L).run(skip="_test_fraction_field")

<<<<<<< HEAD
            sage: L = LazyPowerSeriesRing(GF(5), 't')                                   # needs sage.rings.finite_rings
            sage: TestSuite(L).run()                                                    # needs sage.rings.finite_rings

            sage: L = LazyPowerSeriesRing(GF(5), 's, t')                                # needs sage.rings.finite_rings
            sage: TestSuite(L).run(skip=['_test_fraction_field'])                       # needs sage.rings.finite_rings
=======
            sage: L = LazyPowerSeriesRing(GF(5), 't')
            sage: TestSuite(L).run()

            sage: L = LazyPowerSeriesRing(GF(5), 's, t')
            sage: TestSuite(L).run(skip=['_test_fraction_field'])
>>>>>>> 89e4c05f

            sage: L = LazyPowerSeriesRing(Zmod(6), 't')
            sage: TestSuite(L).run(skip=['_test_revert'])
            sage: L = LazyPowerSeriesRing(Zmod(6), 's, t')
            sage: TestSuite(L).run(skip=['_test_revert'])

            sage: L = LazyPowerSeriesRing(QQ['q'], 't')
            sage: TestSuite(L).run(skip="_test_fraction_field")
            sage: L = LazyPowerSeriesRing(QQ['q'], 's, t')
            sage: TestSuite(L).run(skip="_test_fraction_field")  # long time

            sage: L = LazyPowerSeriesRing(ZZ['q'], 't')
            sage: TestSuite(L).run(skip="_test_fraction_field")
            sage: L = LazyPowerSeriesRing(ZZ['q'], 's, t')
            sage: TestSuite(L).run(skip="_test_fraction_field")  # long time

            sage: LazyPowerSeriesRing.options._reset()  # reset the options

        Check that :trac:`34470` is fixed::

            sage: L.<t> = LazyPowerSeriesRing(QQ)
            sage: L in CompleteDiscreteValuationRings
            True
            sage: L.uniformizer()
            t
            sage: lcm(1/(1 - t^2) - 1, t)
            t^2

            sage: L.<t> = LazyPowerSeriesRing(ZZ)
            sage: L in PrincipalIdealDomains
            False

        The ideal generated by `s` and `t` is not principal::

            sage: L = LazyPowerSeriesRing(QQ, 's, t')
            sage: L in PrincipalIdealDomains
            False
        """
        self._sparse = sparse
        self._minimal_valuation = 0
        self._arity = len(names)
        if self._arity == 1:
            self._laurent_poly_ring = PolynomialRing(base_ring, names, sparse=sparse)
            self._internal_poly_ring = self._laurent_poly_ring
        else:
            self._laurent_poly_ring = PolynomialRing(base_ring, names)
            self._internal_poly_ring = PolynomialRing(self._laurent_poly_ring, "DUMMY_VARIABLE", sparse=sparse)
        category = Algebras(base_ring.category())
        mixin_gcd = False
        if self._arity == 1:
            if base_ring in Fields():
                category &= CompleteDiscreteValuationRings()
                mixin_gcd = True
        elif base_ring in Fields():
            category &= UniqueFactorizationDomains()
            mixin_gcd = True
        if base_ring in IntegralDomains():
            category &= IntegralDomains()
        elif base_ring in Rings().Commutative():
            category = category.Commutative()

        if mixin_gcd:
            from sage.structure.dynamic_class import dynamic_class
            self.Element = dynamic_class(
                f"{self.Element.__name__}_gcd",
                (self.Element, LazyPowerSeries_gcd_mixin),
                doccls=self.Element)

        if base_ring.is_zero():
            category = category.Finite()
        else:
            category = category.Infinite()
        Parent.__init__(self, base=base_ring, names=names,
                        category=category)

    def _repr_(self):
        """
        String representation of this Taylor series ring.

        EXAMPLES::

<<<<<<< HEAD
            sage: LazyPowerSeriesRing(GF(2), 'z')                                       # needs sage.rings.finite_rings
=======
            sage: LazyPowerSeriesRing(GF(2), 'z')
>>>>>>> 89e4c05f
            Lazy Taylor Series Ring in z over Finite Field of size 2
        """
        BR = self.base_ring()
        if len(self.variable_names()) == 1:
            return "Lazy Taylor Series Ring in {} over {}".format(self.variable_name(), BR)
        generators_rep = ", ".join(self.variable_names())
        return "Multivariate Lazy Taylor Series Ring in {} over {}".format(generators_rep, BR)

    def _latex_(self):
        r"""
        Return a latex representation of ``self``.

        EXAMPLES::

<<<<<<< HEAD
            sage: L = LazyPowerSeriesRing(GF(2), 'z')                                   # needs sage.rings.finite_rings
            sage: latex(L)                                                              # needs sage.rings.finite_rings
=======
            sage: L = LazyPowerSeriesRing(GF(2), 'z')
            sage: latex(L)
>>>>>>> 89e4c05f
            \Bold{F}_{2} [\![z]\!]
        """
        from sage.misc.latex import latex
        generators_rep = ", ".join(self.variable_names())
        return latex(self.base_ring()) + r"[\![{}]\!]".format(generators_rep)

    def _monomial(self, c, n):
        r"""
        Return the interpretation of the coefficient ``c`` at index ``n``.

        EXAMPLES::

            sage: L = LazyPowerSeriesRing(ZZ, 'z')
            sage: L._monomial(2, 3)
            2*z^3
        """
        m = len(self.variable_names())
        L = self._laurent_poly_ring
        if m == 1:
            return L(c) * L.gen() ** n
        return L(c)

    @cached_method
    def gen(self, n=0):
        """
        Return the ``n``-th generator of ``self``.

        EXAMPLES::

            sage: L = LazyPowerSeriesRing(ZZ, 'z')
            sage: L.gen()
            z
            sage: L.gen(3)
            Traceback (most recent call last):
            ...
            IndexError: there is only one generator
        """
        m = len(self.variable_names())
        if n > m:
            if m == 1:
                raise IndexError("there is only one generator")
            raise IndexError("there are only %s generators" % m)

        R = self._laurent_poly_ring
        BR = self.base_ring()
        if len(self.variable_names()) == 1:
            coeff_stream = Stream_exact([BR.one()], constant=BR.zero(), order=1)
        else:
            coeff_stream = Stream_exact([R.gen(n)], constant=BR.zero(), order=1)
        return self.element_class(self, coeff_stream)

    def ngens(self):
        r"""
        Return the number of generators of ``self``.

        EXAMPLES::

            sage: L.<z> = LazyPowerSeriesRing(ZZ)
            sage: L.ngens()
            1
        """
        return len(self.variable_names())

    @cached_method
    def gens(self):
        """
        Return the generators of ``self``.

        EXAMPLES::

            sage: L = LazyPowerSeriesRing(ZZ, 'x,y')
            sage: L.gens()
            (x, y)
        """
        return tuple([self.gen(n) for n in range(self.ngens())])

    def _element_constructor_(self, x=None, valuation=None, constant=None, degree=None, coefficients=None, check=True):
        """
        Construct a Taylor series from ``x``.

        INPUT:

        - ``x`` -- data used to the define a Taylor series
        - ``valuation`` -- integer (optional); integer; a lower bound for the valuation of the series
        - ``constant`` -- (optional) the eventual constant of the series
        - ``degree`` -- (optional) the degree when the series is ``constant``
        - ``check`` -- (optional) check that coefficients are homogeneous of the correct degree when they are retrieved

        .. WARNING::

            The behaviour of ``LazyPowerSeries(c)`` for a list ``c``
            with non-zero last element `e` changed with
            :trac:`32367`.  To obtain the old behaviour, use
            ``LazyPowerSeries(c, constant=e)``.

        EXAMPLES::

<<<<<<< HEAD
            sage: L = LazyPowerSeriesRing(GF(2), 'z')                                   # needs sage.rings.finite_rings
            sage: L(2)                                                                  # needs sage.rings.finite_rings
            0
            sage: L(3)                                                                  # needs sage.rings.finite_rings
=======
            sage: L = LazyPowerSeriesRing(GF(2), 'z')
            sage: L(2)
            0
            sage: L(3)
>>>>>>> 89e4c05f
            1

            sage: L = LazyPowerSeriesRing(ZZ, 'z')
            sage: L(lambda i: i, 5, 1, 10)
            5*z^5 + 6*z^6 + 7*z^7 + 8*z^8 + 9*z^9 + z^10 + z^11 + z^12 + O(z^13)
            sage: L(lambda i: i, 5, (1, 10))
            5*z^5 + 6*z^6 + 7*z^7 + 8*z^8 + 9*z^9 + z^10 + z^11 + z^12 + O(z^13)

            sage: X = L(constant=5, degree=2); X
            5*z^2 + 5*z^3 + 5*z^4 + O(z^5)
            sage: X.valuation()
            2

            sage: e = L(lambda n: n + 1); e
            1 + 2*z + 3*z^2 + 4*z^3 + 5*z^4 + 6*z^5 + 7*z^6 + O(z^7)
            sage: f = e^-1; f
            1 - 2*z + z^2 + O(z^7)
            sage: f.coefficient(10)
            0
            sage: f[20]
            0

            sage: L(valuation=2, constant=1)
            z^2 + z^3 + z^4 + O(z^5)
            sage: L(constant=1)
            1 + z + z^2 + O(z^3)

        Alternatively, ``x`` can be a list of elements of the base ring.
        Then these elements are read as coefficients of the terms of
        degrees starting from the ``valuation``. In this case, ``constant``
        may be just an element of the base ring instead of a tuple or can be
        simply omitted if it is zero::

            sage: f = L([1,2,3,4], 1); f
            z + 2*z^2 + 3*z^3 + 4*z^4

            sage: g = L([1,3,5,7,9], 5, -1); g
            z^5 + 3*z^6 + 5*z^7 + 7*z^8 + 9*z^9 - z^10 - z^11 - z^12 + O(z^13)

        Additionally, ``x`` can be a polynomial::

            sage: P.<x> = QQ[]
            sage: p = x + 3*x^2 + x^5
            sage: L.<x> = LazyPowerSeriesRing(ZZ)
            sage: L(p)
            x + 3*x^2 + x^5

            sage: L(p, valuation=0)
            1 + 3*x + x^4

            sage: P.<x, y> = QQ[]
            sage: p = x + y^2 + x*y
            sage: L.<x,y> = LazyPowerSeriesRing(ZZ)
            sage: L(p)
            x + (x*y+y^2)

        Finally ``x`` can be in the corresponding fraction field::

            sage: R.<a,b,c> = PolynomialRing(ZZ)
            sage: L = LazyPowerSeriesRing(ZZ, 'a,b,c')
            sage: aa, bb, cc = L.gens()
            sage: f = (1 + a + b) / (1 + a*b + c^3); f
            (a + b + 1)/(c^3 + a*b + 1)
            sage: f.parent()
            Fraction Field of Multivariate Polynomial Ring in a, b, c over Integer Ring
            sage: L(f)                                                                  # needs sage.libs.singular
            1 + (a+b) + (-a*b) + (-a^2*b-a*b^2-c^3) + (a^2*b^2-a*c^3-b*c^3)
             + (a^3*b^2+a^2*b^3+2*a*b*c^3) + (-a^3*b^3+2*a^2*b*c^3+2*a*b^2*c^3+c^6)
             + O(a,b,c)^7
            sage: L(f) == (1 + aa + bb) / (1 + aa*bb + cc^3)                            # needs sage.libs.singular
            True

        TESTS::

            sage: L.<x,y> = LazyPowerSeriesRing(ZZ)
            sage: L(constant=1)
            Traceback (most recent call last):
            ...
            ValueError: constant must be zero for multivariate Taylor series

            sage: L(lambda n: 0)
            O(x,y)^7

            sage: L(lambda n: n)[3];
            Traceback (most recent call last):
            ...
            ValueError: coefficient 3 at degree 3 is not a homogeneous polynomial

            sage: L([1, 2, 3]);
            Traceback (most recent call last):
            ...
            ValueError: unable to convert [1, 2, 3] into a lazy Taylor series

            sage: L(lambda n: n, degree=3);
            Traceback (most recent call last):
            ...
            ValueError: coefficients must be homogeneous polynomials of the correct degree

        """
        if valuation is not None:
            if valuation < 0:
                raise ValueError("the valuation of a Taylor series must be non-negative")
            # TODO: the following is nonsense, think of an iterator
            if self._arity > 1:
                raise ValueError("valuation must not be specified for multivariate Taylor series")
        if self._arity > 1:
            valuation = 0

        R = self._laurent_poly_ring
        BR = self.base_ring()
        if x is None:
            assert degree is None
            coeff_stream = Stream_uninitialized(valuation)
            return self.element_class(self, coeff_stream)

        try:
            # Try to build stuff using the polynomial ring constructor
            x = R(x)
        except (TypeError, ValueError):
            pass
        if isinstance(constant, (tuple, list)):
            constant, degree = constant
        if constant is not None:
            if self._arity > 1 and constant:
                raise ValueError("constant must be zero for multivariate Taylor series")
            constant = BR(constant)

        if x in R:
            if not x and not constant:
                coeff_stream = Stream_zero()
            else:
                if not x:
                    coeff_stream = Stream_exact([],
                                                order=valuation,
                                                degree=degree,
                                                constant=constant)
                    return self.element_class(self, coeff_stream)

                if self._arity == 1:
                    v = x.valuation()
                    d = x.degree()
                    p_list = [x[i] for i in range(v, d + 1)]
                    if valuation is not None:
                        v = valuation
                else:
                    p_dict = x.homogeneous_components()
                    v = min(p_dict.keys())
                    d = max(p_dict.keys())
                    p_list = [p_dict.get(i, 0) for i in range(v, d + 1)]

                coeff_stream = Stream_exact(p_list,
                                            order=v,
                                            constant=constant,
                                            degree=degree)
            return self.element_class(self, coeff_stream)

        if isinstance(x, LazyPowerSeries):
            stream = x._coeff_stream
            if isinstance(stream, Stream_exact):
                if self._arity == 1:
                    BR = self.base_ring()
                else:
                    BR = self._laurent_poly_ring
                coeffs = [BR(val) for val in stream._initial_coefficients]
                valuation = stream._approximate_order
                for i, c in enumerate(coeffs):
                    if c:
                        valuation += i
                        coeffs = coeffs[i:]
                        break
                else:
                    valuation += len(coeffs)
                    coeffs = []
                return self(coeffs,
                            degree=stream._degree,
                            constant=self.base_ring()(stream._constant),
                            valuation=valuation)
            return self.element_class(self, stream)

        # Check if we can realize the input as a rational function
        try:
            FF = self._laurent_poly_ring.fraction_field()
            x = FF(x)
        except (TypeError, ValueError, AttributeError):
            pass
        else:
            return self(x.numerator()) / self(x.denominator())

        if callable(x) or isinstance(x, (GeneratorType, map, filter)):
            if valuation is None:
                valuation = 0
            if degree is not None:
                if constant is None:
                    constant = ZZ.zero()
                if callable(x):
                    p = [x(i) for i in range(valuation, degree)]
                else:
                    p = [c for c, _ in zip(_skip_leading_zeros(x), range(valuation, degree))]
                if self._arity == 1:
                    p = [BR(c) for c in p]
                else:
                    p = [R(c) for c in p]
                    if not all(e.is_homogeneous() and e.degree() == i
                               for i, e in enumerate(p, valuation)):
                        raise ValueError("coefficients must be homogeneous polynomials of the correct degree")
                coeff_stream = Stream_exact(p,
                                            order=valuation,
                                            constant=constant,
                                            degree=degree)
                return self.element_class(self, coeff_stream)
            if check and self._arity > 1:
                if callable(x):
                    def y(n):
                        e = R(x(n))
                        if not e or e.is_homogeneous() and e.degree() == n:
                            return e
                        raise ValueError("coefficient %s at degree %s is not a homogeneous polynomial" % (e, n))
                    coeff_stream = Stream_function(y, self._sparse, valuation)
                else:
                    coeff_stream = Stream_iterator(map(R, _skip_leading_zeros(x)), valuation)
            else:
                if callable(x):
                    coeff_stream = Stream_function(lambda i: BR(x(i)), self._sparse, valuation)
                else:
                    coeff_stream = Stream_iterator(map(BR, _skip_leading_zeros(x)), valuation)
            return self.element_class(self, coeff_stream)
        raise ValueError(f"unable to convert {x} into a lazy Taylor series")

    def _an_element_(self):
        """
        Return a Taylor series in ``self``.

        EXAMPLES::

            sage: L = LazyPowerSeriesRing(ZZ, 'z')
            sage: L.an_element()
            z + z^2 + z^3 + O(z^4)

            sage: L = LazyPowerSeriesRing(ZZ, 'x, y')
            sage: L.an_element()
            x
        """
        if self._arity == 1:
            return self(self._laurent_poly_ring.an_element(),
                        constant=self.base_ring().an_element())
        return self(self._laurent_poly_ring.an_element())

    def uniformizer(self):
        """
        Return a uniformizer of ``self``.

        EXAMPLES::

            sage: L = LazyPowerSeriesRing(QQ, 'x')
            sage: L.uniformizer()
            x
        """
        R = self.base_ring()
        if R not in Fields():
            raise TypeError("the base ring is not a field")
        if self._arity != 1:
            raise TypeError("the arity must be one")
        return self.gen()

    def residue_field(self):
        """
        Return the residue field of the ring of integers of ``self``.

        EXAMPLES::

            sage: L = LazyPowerSeriesRing(QQ, 'x')
            sage: L.residue_field()
            Rational Field
        """
        R = self.base_ring()
        if R not in Fields():
            raise TypeError("the base ring is not a field")
        if self._arity != 1:
            raise TypeError("the arity must be one")
        return R

    def fraction_field(self):
        """
        Return the fraction field of ``self``.

        If this is with a single variable over a field, then the fraction
        field is the field of (lazy) formal Laurent series.

        .. TODO::

            Implement other fraction fields.

        EXAMPLES::

            sage: L.<x> = LazyPowerSeriesRing(QQ)
            sage: L.fraction_field()
            Lazy Laurent Series Ring in x over Rational Field
        """
        if self not in IntegralDomains():
            raise TypeError("must be an integral domain")
        R = self.base_ring()
        if self._arity == 1 and R in Fields():
            return LazyLaurentSeriesRing(R, names=self.variable_names())
        raise NotImplementedError("the fraction field is not yet implemented")

    def some_elements(self):
        """
        Return a list of elements of ``self``.

        EXAMPLES::

            sage: L = LazyPowerSeriesRing(ZZ, 'z')
            sage: L.some_elements()[:6]
            [0, 1, z + z^2 + z^3 + O(z^4),
             -12 - 8*z + z^2 + z^3,
             1 + z - 2*z^2 - 7*z^3 - z^4 + 20*z^5 + 23*z^6 + O(z^7),
             z + 4*z^2 + 9*z^3 + 16*z^4 + 25*z^5 + 36*z^6 + O(z^7)]

<<<<<<< HEAD
            sage: L = LazyPowerSeriesRing(GF(3)["q"], 'z')                              # needs sage.rings.finite_rings
            sage: L.some_elements()[:6]                                                 # needs sage.rings.finite_rings
=======
            sage: L = LazyPowerSeriesRing(GF(3)["q"], 'z')
            sage: L.some_elements()[:6]
>>>>>>> 89e4c05f
            [0, 1, z + q*z^2 + q*z^3 + q*z^4 + O(z^5),
             z + z^2 + z^3,
             1 + z + z^2 + 2*z^3 + 2*z^4 + 2*z^5 + O(z^6),
             z + z^2 + z^4 + z^5 + O(z^7)]

<<<<<<< HEAD
            sage: L = LazyPowerSeriesRing(GF(3), 'q, t')                                # needs sage.rings.finite_rings
            sage: L.some_elements()[:6]                                                 # needs sage.rings.finite_rings
=======
            sage: L = LazyPowerSeriesRing(GF(3), 'q, t')
            sage: L.some_elements()[:6]
>>>>>>> 89e4c05f
            [0, 1, q,
             q + q^2 + q^3,
             1 + q + q^2 + (-q^3) + (-q^4) + (-q^5) + (-q^6) + O(q,t)^7,
             1 + (q+t) + (q^2-q*t+t^2) + (q^3+t^3)
               + (q^4+q^3*t+q*t^3+t^4)
               + (q^5-q^4*t+q^3*t^2+q^2*t^3-q*t^4+t^5)
               + (q^6-q^3*t^3+t^6) + O(q,t)^7]
        """
        z = self.gen(0)
        elts = [self.zero(), self.one(), self.an_element()]
        if self._arity == 1:
            elts.extend([(z-3)*(2+z)**2, (1 - 2*z**3)/(1 - z + 3*z**2), self(lambda n: n**2)])
        else:
            PR = self._laurent_poly_ring
            sum_gens = PR.sum(PR.gens())
            elts.extend([(z-3)*(2+z)**2, (1 - 2*z**3)/(1 - z + 3*z**2), self(lambda n: sum_gens**n)])
        return elts

######################################################################


class LazyCompletionGradedAlgebra(LazySeriesRing):
    r"""
    The completion of a graded algebra consisting of formal series.

    For a graded algebra `A`, we can form a completion of `A` consisting of
    all formal series of `A` such that each homogeneous component is
    a finite linear combination of basis elements of `A`.

    INPUT:

    - ``basis`` -- a graded algebra
    - ``names`` -- name(s) of the alphabets
    - ``sparse`` -- (default: ``True``) whether we use a sparse or
      a dense representation

    EXAMPLES::

<<<<<<< HEAD
        sage: NCSF = NonCommutativeSymmetricFunctions(QQ)                               # needs sage.modules
        sage: S = NCSF.Complete()                                                       # needs sage.modules
        sage: L = S.formal_series_ring(); L                                             # needs sage.modules
        Lazy completion of Non-Commutative Symmetric Functions
         over the Rational Field in the Complete basis

        sage: # needs sage.modules
=======
        sage: # needs sage.modules
        sage: NCSF = NonCommutativeSymmetricFunctions(QQ)
        sage: S = NCSF.Complete()
        sage: L = S.formal_series_ring(); L
        Lazy completion of Non-Commutative Symmetric Functions
         over the Rational Field in the Complete basis
>>>>>>> 89e4c05f
        sage: f = 1 / (1 - L(S[1])); f
        S[] + S[1] + (S[1,1]) + (S[1,1,1]) + (S[1,1,1,1]) + (S[1,1,1,1,1])
         + (S[1,1,1,1,1,1]) + O^7
        sage: g = 1 / (1 - L(S[2])); g
        S[] + S[2] + (S[2,2]) + (S[2,2,2]) + O^7
        sage: f * g
        S[] + S[1] + (S[1,1]+S[2]) + (S[1,1,1]+S[1,2])
         + (S[1,1,1,1]+S[1,1,2]+S[2,2]) + (S[1,1,1,1,1]+S[1,1,1,2]+S[1,2,2])
         + (S[1,1,1,1,1,1]+S[1,1,1,1,2]+S[1,1,2,2]+S[2,2,2]) + O^7
        sage: g * f
        S[] + S[1] + (S[1,1]+S[2]) + (S[1,1,1]+S[2,1])
         + (S[1,1,1,1]+S[2,1,1]+S[2,2]) + (S[1,1,1,1,1]+S[2,1,1,1]+S[2,2,1])
         + (S[1,1,1,1,1,1]+S[2,1,1,1,1]+S[2,2,1,1]+S[2,2,2]) + O^7
        sage: f * g - g * f
        (S[1,2]-S[2,1]) + (S[1,1,2]-S[2,1,1])
         + (S[1,1,1,2]+S[1,2,2]-S[2,1,1,1]-S[2,2,1])
         + (S[1,1,1,1,2]+S[1,1,2,2]-S[2,1,1,1,1]-S[2,2,1,1]) + O^7
    """
    Element = LazyCompletionGradedAlgebraElement

    def __init__(self, basis, sparse=True, category=None):
        """
        Initialize ``self``.

        TESTS::

            sage: LazySymmetricFunctions.options.halting_precision(6)

<<<<<<< HEAD
            sage: s = SymmetricFunctions(QQ).s()                                        # needs sage.modules
            sage: L = LazySymmetricFunctions(s)                                         # needs sage.modules
            sage: TestSuite(L).run()                                                    # needs sage.modules

            sage: p = SymmetricFunctions(GF(5)).p()                                     # needs sage.modules sage.rings.finite_rings
            sage: L = LazySymmetricFunctions(p)                                         # needs sage.modules sage.rings.finite_rings
            sage: TestSuite(L).run()                                                    # needs sage.modules sage.rings.finite_rings

        Reversion will only work when the base ring is a field::

            sage: s = SymmetricFunctions(ZZ).s()                                        # needs sage.modules
            sage: L = LazySymmetricFunctions(s)                                         # needs sage.modules
            sage: TestSuite(L).run(skip=['_test_revert'])                               # needs sage.modules

            sage: s = SymmetricFunctions(QQ["q"]).s()                                   # needs sage.modules
            sage: L = LazySymmetricFunctions(s)                                         # needs sage.modules
            sage: TestSuite(L).run(skip=['_test_revert'])                               # needs sage.modules
=======
            sage: # needs sage.modules
            sage: s = SymmetricFunctions(QQ).s()
            sage: L = LazySymmetricFunctions(s)
            sage: TestSuite(L).run()                                                    # needs lrcalc_python
            sage: p = SymmetricFunctions(GF(5)).p()
            sage: L = LazySymmetricFunctions(p)
            sage: TestSuite(L).run()

        Reversion will only work when the base ring is a field::

            sage: # needs sage.modules
            sage: s = SymmetricFunctions(ZZ).s()
            sage: L = LazySymmetricFunctions(s)
            sage: TestSuite(L).run(skip=['_test_revert'])                               # needs lrcalc_python
            sage: s = SymmetricFunctions(QQ["q"]).s()
            sage: L = LazySymmetricFunctions(s)
            sage: TestSuite(L).run(skip=['_test_revert'])                               # needs lrcalc_python
>>>>>>> 89e4c05f

        Options are remembered across doctests::

            sage: LazySymmetricFunctions.options._reset()

        Check that :trac:`34470` is fixed.  The ideal generated by
        `p[1]` and `p[2]` is not principal::

            sage: p = SymmetricFunctions(QQ).p()                                        # needs sage.modules
            sage: L = LazySymmetricFunctions(s)                                         # needs sage.modules
            sage: L in PrincipalIdealDomains                                            # needs sage.modules
            False

        Check that a basis which is not graded is not enough::

            sage: ht = SymmetricFunctions(ZZ).ht()                                      # needs sage.modules
            sage: L = LazySymmetricFunctions(ht)                                        # needs sage.modules
            Traceback (most recent call last):
            ...
            ValueError: basis should be in GradedAlgebrasWithBasis

        """
        base_ring = basis.base_ring()
        self._minimal_valuation = 0
        if basis in Algebras.TensorProducts:
            self._arity = len(basis._sets)
        else:
            if basis not in GradedAlgebrasWithBasis:
                raise ValueError("basis should be in GradedAlgebrasWithBasis")
            self._arity = 1
        category = Algebras(base_ring.category())
        if base_ring in IntegralDomains():
            category &= IntegralDomains()
        elif base_ring in Rings().Commutative():
            category = category.Commutative()

        if base_ring.is_zero():
            category = category.Finite()
        else:
            category = category.Infinite()
        Parent.__init__(self, base=base_ring, category=category)
        self._sparse = sparse
        self._laurent_poly_ring = basis
        if self._laurent_poly_ring not in Rings().Commutative():
            from sage.algebras.free_algebra import FreeAlgebra
            self._internal_poly_ring = FreeAlgebra(self._laurent_poly_ring, 1, "DUMMY_VARIABLE")
        else:
            self._internal_poly_ring = PolynomialRing(self._laurent_poly_ring, "DUMMY_VARIABLE", sparse=sparse)

    def _repr_(self):
        """
        String representation of the lazy symmetric functions ring.

        EXAMPLES::

<<<<<<< HEAD
            sage: s = SymmetricFunctions(GF(2)).s()                                     # needs sage.modules sage.rings.finite_rings
            sage: LazySymmetricFunctions(s)                                             # needs sage.modules sage.rings.finite_rings
=======
            sage: s = SymmetricFunctions(GF(2)).s()                                     # needs sage.modules
            sage: LazySymmetricFunctions(s)                                             # needs sage.modules
>>>>>>> 89e4c05f
            Lazy completion of Symmetric Functions over Finite Field of size 2 in the Schur basis
        """
        return "Lazy completion of {}".format(self._laurent_poly_ring)

    def _latex_(self):
        r"""
        Return a latex representation of ``self``.

        EXAMPLES::

<<<<<<< HEAD
            sage: s = SymmetricFunctions(GF(2)).s()                                     # needs sage.modules sage.rings.finite_rings
            sage: L = LazySymmetricFunctions(s)                                         # needs sage.modules sage.rings.finite_rings
            sage: latex(L)                                                              # needs sage.modules sage.rings.finite_rings
=======
            sage: s = SymmetricFunctions(GF(2)).s()                                     # needs sage.modules
            sage: L = LazySymmetricFunctions(s)                                         # needs sage.modules
            sage: latex(L)                                                              # needs sage.modules
>>>>>>> 89e4c05f
            \text{\texttt{Symmetric{ }Functions{ }over{ }Finite{ }Field{ }of{ }size{ }2{ }in{ }the{ }Schur{ }basis}}
        """
        from sage.misc.latex import latex
        return latex(self._laurent_poly_ring)

    def _monomial(self, c, n):
        r"""
        Return the interpretation of the coefficient ``c`` at index ``n``.

        EXAMPLES::

            sage: # needs sage.modules
            sage: m = SymmetricFunctions(ZZ).m()
            sage: s = SymmetricFunctions(ZZ).s()
            sage: L = LazySymmetricFunctions(m)
            sage: L._monomial(s[2,1], 3)
            2*m[1, 1, 1] + m[2, 1]
        """
        L = self._laurent_poly_ring
        return L(c)

    def _element_constructor_(self, x=None, valuation=None, degree=None, constant=None, check=True):
        r"""
        Construct a lazy element in ``self`` from ``x``.

        INPUT:

        - ``x`` -- data used to the define a lazy element
        - ``valuation`` -- integer (optional); integer; a lower bound for
          the valuation of the series
        - ``degree`` -- (optional) the degree when the lazy element
          has finite support
        - ``check`` -- (optional) check that coefficients are homogeneous of
          the correct degree when they are retrieved

        EXAMPLES::

<<<<<<< HEAD
            sage: # needs sage.modules sage.rings.finite_rings
=======
            sage: # needs sage.modules
>>>>>>> 89e4c05f
            sage: m = SymmetricFunctions(GF(2)).m()
            sage: L = LazySymmetricFunctions(m)
            sage: L(2)
            0
            sage: L(3)
            m[]

<<<<<<< HEAD
            sage: m = SymmetricFunctions(ZZ).m()                                        # needs sage.modules
            sage: L = LazySymmetricFunctions(m)                                         # needs sage.modules
            sage: f = L(lambda i: m([i]), valuation=5, degree=10); f                    # needs sage.modules
            m[5] + m[6] + m[7] + m[8] + m[9]

            sage: f.coefficient(6)                                                      # needs sage.modules
=======
            sage: # needs sage.modules
            sage: m = SymmetricFunctions(ZZ).m()
            sage: L = LazySymmetricFunctions(m)
            sage: f = L(lambda i: m([i]), valuation=5, degree=10); f
            m[5] + m[6] + m[7] + m[8] + m[9]
            sage: f.coefficient(6)
>>>>>>> 89e4c05f
            m[6]
            sage: f[20]                                                                 # needs sage.modules
            0

        Alternatively, ``x`` can be a list of elements of the base ring.
        Then these elements are read as coefficients of the terms of
        degrees starting from the ``valuation``::

            sage: f = L([m[1],m[2],m[3]], valuation=1); f                               # needs sage.modules
            m[1] + m[2] + m[3]

        Finally, ``x`` can be a symmetric function::

            sage: # needs sage.modules
            sage: m = SymmetricFunctions(ZZ).m()
            sage: s = SymmetricFunctions(ZZ).s()
            sage: L = LazySymmetricFunctions(m)
            sage: L(s.an_element())
            2*m[] + 2*m[1] + (3*m[1,1]+3*m[2])

        TESTS::

            sage: # needs sage.modules
            sage: e = SymmetricFunctions(ZZ).e()
            sage: h = SymmetricFunctions(ZZ).h()
            sage: L = LazySymmetricFunctions(tensor([h, e]))
            sage: L(lambda n: 0)
            O^7

<<<<<<< HEAD
            sage: L(lambda n: tensor([h[n], e([])]) + tensor([h([]), e[n]]), degree=3)  # needs sage.modules
            (2*h[]#e[]) + (h[]#e[1]+h[1]#e[]) + (h[]#e[2]+h[2]#e[])

            sage: L(lambda n: n)[3];                                                    # needs sage.modules
=======
            sage: # needs sage.modules
            sage: L(lambda n: tensor([h[n], e([])]) + tensor([h([]), e[n]]), degree=3)
            (2*h[]#e[]) + (h[]#e[1]+h[1]#e[]) + (h[]#e[2]+h[2]#e[])
            sage: L(lambda n: n)[3];
>>>>>>> 89e4c05f
            Traceback (most recent call last):
            ...
            ValueError: coefficient 3*h[] # e[] should be an element
            of homogeneous degree 3 but has degree 0
<<<<<<< HEAD

            sage: L([1, 2, 3]);                                                         # needs sage.modules
=======
            sage: L([1, 2, 3]);
>>>>>>> 89e4c05f
            Traceback (most recent call last):
            ...
            ValueError: coefficient 2*h[] # e[] should be an element
            of homogeneous degree 1 but has degree 0
<<<<<<< HEAD

            sage: L(lambda n: n, degree=3);                                             # needs sage.modules
=======
            sage: L(lambda n: n, degree=3);
>>>>>>> 89e4c05f
            Traceback (most recent call last):
            ...
            ValueError: coefficient h[] # e[] should be an element
            of homogeneous degree 1 but has degree 0
        """
        if valuation is None:
            valuation = 0
        if valuation < 0:
            raise ValueError("the valuation of a lazy completion element must be nonnegative")

        R = self._laurent_poly_ring
        if x is None:
            assert degree is None
            coeff_stream = Stream_uninitialized(valuation)
            return self.element_class(self, coeff_stream)
        try:
            # Try to build stuff using the polynomial ring constructor
            x = R(x)
        except (TypeError, ValueError, NotImplementedError):
            pass
        if x in R:
            if not x:
                coeff_stream = Stream_zero()
            else:
                p_dict = {}
                if self._arity == 1:
                    for f in x.terms():
                        d = f.degree()
                        p_dict[d] = p_dict.get(d, 0) + f
                else:
                    for f in x.terms():
                        try:
                            d = f.degree()
                        except (TypeError, ValueError, AttributeError):
                            # FIXME: Fallback for symmetric functions in multiple variables
                            d = sum(sum(mu.size() for mu in p) for p in f.support())
                        p_dict[d] = p_dict.get(d, 0) + f
                v = min(p_dict)
                d = max(p_dict)
                p_list = [p_dict.get(i, 0) for i in range(v, d + 1)]

                coeff_stream = Stream_exact(p_list,
                                            order=v,
                                            constant=0,
                                            degree=degree)
            return self.element_class(self, coeff_stream)

        if isinstance(x, self.Element):
            return self.element_class(self, x._coeff_stream)

        if self._arity == 1:
            def check_homogeneous_of_degree(f, d):
                if not f:
                    return
                try:
                    d1 = f.homogeneous_degree()
                    if d1 == d:
                        return
                except ValueError:
                    raise ValueError("coefficient %s should be an element of homogeneous degree %s" % (f, d))
                raise ValueError("coefficient %s should be an element of homogeneous degree %s but has degree %s" % (f, d, d1))
        else:
            def check_homogeneous_of_degree(f, d):
                if not f:
                    return
                for m in f.monomials():
                    try:
                        d1 = m.degree()
                    except AttributeError:
                        # FIXME: Fallback for symmetric functions in multiple variables
                        for t in m.support():
                            d1 = sum(p.size() for p in t)
                            if d1 != d:
                                raise ValueError("coefficient %s should be an element of homogeneous degree %s but has degree %s" % (f, d, d1))
                    except (TypeError, ValueError):
                        raise ValueError("coefficient %s is not homogeneous")
                    if d1 != d:
                        raise ValueError("coefficient %s should be an element of homogeneous degree %s but has degree %s" % (f, d, d1))

        if isinstance(x, (tuple, list)):
            if degree is None:
                degree = valuation + len(x)
            p = [R(e) for e in x]
            for i, e in enumerate(p, valuation):
                check_homogeneous_of_degree(e, i)
            coeff_stream = Stream_exact(p,
                                        order=valuation,
                                        constant=0,
                                        degree=degree)
            return self.element_class(self, coeff_stream)
        if callable(x):
            if degree is not None:
                p = [R(x(i)) for i in range(valuation, degree)]
                for i, e in enumerate(p, valuation):
                    check_homogeneous_of_degree(e, i)
                coeff_stream = Stream_exact(p,
                                            order=valuation,
                                            constant=0,
                                            degree=degree)
                return self.element_class(self, coeff_stream)
            if check:
                def y(n):
                    e = R(x(n))
                    check_homogeneous_of_degree(e, n)
                    return e

                coeff_stream = Stream_function(y, self._sparse, valuation)
            else:
                coeff_stream = Stream_function(x, self._sparse, valuation)
            return self.element_class(self, coeff_stream)
        raise ValueError(f"unable to convert {x} into a lazy completion element")

    def _an_element_(self):
        """
        Return a lazy symmetric function in ``self``.

        EXAMPLES::

            sage: m = SymmetricFunctions(ZZ).m()                                        # needs sage.modules
            sage: L = LazySymmetricFunctions(m)                                         # needs sage.modules
            sage: L.an_element()                                                        # needs sage.modules
            2*m[] + 2*m[1] + 3*m[2]
        """
        return self(self._laurent_poly_ring.an_element())

    def some_elements(self):
        """
        Return a list of elements of ``self``.

        EXAMPLES::

<<<<<<< HEAD
            sage: m = SymmetricFunctions(GF(5)).m()                                     # needs sage.modules sage.rings.finite_rings
            sage: L = LazySymmetricFunctions(m)                                         # needs sage.modules sage.rings.finite_rings
            sage: L.some_elements()[:5]                                                 # needs sage.modules sage.rings.finite_rings
=======
            sage: m = SymmetricFunctions(GF(5)).m()                                     # needs sage.modules
            sage: L = LazySymmetricFunctions(m)                                         # needs sage.modules
            sage: L.some_elements()[:5]                                                 # needs sage.modules
>>>>>>> 89e4c05f
            [0, m[], 2*m[] + 2*m[1] + 3*m[2], 2*m[1] + 3*m[2],
             3*m[] + 2*m[1] + (m[1,1]+m[2])
                   + (2*m[1,1,1]+m[3])
                   + (2*m[1,1,1,1]+4*m[2,1,1]+2*m[2,2])
                   + (3*m[2,1,1,1]+3*m[3,1,1]+4*m[3,2]+m[5])
                   + (2*m[2,2,1,1]+m[2,2,2]+2*m[3,2,1]+2*m[3,3]+m[4,1,1]+3*m[4,2]+4*m[5,1]+4*m[6])
                   + O^7]

            sage: # needs sage.modules
            sage: NCSF = NonCommutativeSymmetricFunctions(QQ)
            sage: S = NCSF.Complete()
            sage: L = S.formal_series_ring()
            sage: L.some_elements()[:4]
            [0, S[], 2*S[] + 2*S[1] + (3*S[1,1]), 2*S[1] + (3*S[1,1])]

        """
        elt = self.an_element()
        elts = [self.zero(), self.one(), elt]
        # an element with no constant term
        elts.append(elt - elt[0])
        # the inverse of an element
        try:
            if elt.is_unit():
                elts.append(~elt)
            else:
                elts.append(~(1 - elt[0] + elt))
        except NotImplementedError:
            pass
        # an element with no constant term and an invertible
        # coefficient of the linear term
        it = iter(self._laurent_poly_ring.basis())
        temp = self.sum(b for _ in range(4) if (b := next(it)).degree())
        if temp:
            elts.append(temp)

        return elts

######################################################################

class LazySymmetricFunctions(LazyCompletionGradedAlgebra):
    """
    The ring of lazy symmetric functions.

    INPUT:

    - ``basis`` -- the ring of symmetric functions
    - ``names`` -- name(s) of the alphabets
    - ``sparse`` -- (default: ``True``) whether we use a sparse or a dense representation

    EXAMPLES::

        sage: s = SymmetricFunctions(ZZ).s()                                            # needs sage.modules
        sage: LazySymmetricFunctions(s)                                                 # needs sage.modules
        Lazy completion of Symmetric Functions over Integer Ring in the Schur basis

        sage: m = SymmetricFunctions(ZZ).m()                                            # needs sage.modules
        sage: LazySymmetricFunctions(tensor([s, m]))                                    # needs sage.modules
        Lazy completion of
         Symmetric Functions over Integer Ring in the Schur basis
          # Symmetric Functions over Integer Ring in the monomial basis
    """
    Element = LazySymmetricFunction


######################################################################

class LazyDirichletSeriesRing(LazySeriesRing):
    r"""
    The ring of lazy Dirichlet series.

    INPUT:

    - ``base_ring`` -- base ring of this Dirichlet series ring
    - ``names`` -- name of the generator of this Dirichlet series ring
    - ``sparse`` -- (default: ``True``) whether this series is sparse or not

    Unlike formal univariate Laurent/power series (over a field),
    the ring of formal Dirichlet series is not a
    :wikipedia:`discrete_valuation_ring`.  On the other hand, it
    is a :wikipedia:`local_ring`.  The unique maximal ideal
    consists of all non-invertible series, i.e., series with
    vanishing constant term.

    .. TODO::

        According to the answers in
        https://mathoverflow.net/questions/5522/dirichlet-series-with-integer-coefficients-as-a-ufd,
        (which, in particular, references :arxiv:`math/0105219`)
        the ring of formal Dirichlet series is actually a
        :wikipedia:`Unique_factorization_domain` over `\ZZ`.

    .. NOTE::

        An interesting valuation is described in Emil Daniel
        Schwab; Gheorghe Silberberg *A note on some discrete
        valuation rings of arithmetical functions*, Archivum
        Mathematicum, Vol. 36 (2000), No. 2, 103-109,
        http://dml.cz/dmlcz/107723.  Let `J_k` be the ideal of
        Dirichlet series whose coefficient `f[n]` of `n^s`
        vanishes if `n` has less than `k` prime factors, counting
        multiplicities.  For any Dirichlet series `f`, let `D(f)`
        be the largest integer `k` such that `f` is in `J_k`.
        Then `D` is surjective, `D(f g) = D(f) + D(g)` for
        nonzero `f` and `g`, and `D(f + g) \geq \min(D(f), D(g))`
        provided that `f + g` is nonzero.

        For example, `J_1` are series with no constant term, and
        `J_2` are series such that `f[1]` and `f[p]` for prime
        `p` vanish.

        Since this is a chain of increasing ideals, the ring of
        formal Dirichlet series is not a
        :wikipedia:`Noetherian_ring`.

        Evidently, this valuation cannot be computed for a given
        series.

    EXAMPLES::

        sage: LazyDirichletSeriesRing(ZZ, 't')
        Lazy Dirichlet Series Ring in t over Integer Ring

    The ideal generated by `2^-s` and `3^-s` is not principal::

        sage: L = LazyDirichletSeriesRing(QQ, 's')
        sage: L in PrincipalIdealDomains
        False
    """
    Element = LazyDirichletSeries

    # Follow the "generic" normalization
    __classcall_private__ = LazySeriesRing.__classcall_private__

    @lazy_attribute
    def _laurent_poly_ring(self):
        r"""
        Return the symbolic ring.

        .. TODO::

            It would be good to have something better than the symbolic ring.

        TESTS::

            sage: L = LazyDirichletSeriesRing(ZZ, 't')
            sage: L._laurent_poly_ring is SR                                            # needs sage.symbolic
            True
        """
        from sage.symbolic.ring import SR
        return SR

    def __init__(self, base_ring, names, sparse=True, category=None):
        r"""
        Initialize the ring.

        TESTS::

            sage: LazyDirichletSeriesRing.options.halting_precision(12)

            sage: L = LazyDirichletSeriesRing(ZZ, 't')
            sage: TestSuite(L).run()                                                    # needs sage.symbolic

            sage: L = LazyDirichletSeriesRing(QQ, 't')
            sage: TestSuite(L).run()                                                    # needs sage.symbolic

            sage: LazyDirichletSeriesRing.options._reset()  # reset the options

        """
        if base_ring.characteristic() > 0:
            raise ValueError("positive characteristic not allowed for Dirichlet series")

        self._sparse = sparse
        self._minimal_valuation = 1
        self._arity = 1
        self._internal_poly_ring = PolynomialRing(base_ring, names, sparse=sparse)

        category = Algebras(base_ring.category())
        if base_ring in IntegralDomains():
            category &= IntegralDomains()
        elif base_ring in Rings().Commutative():
            category = category.Commutative()
        category = category.Infinite()
        Parent.__init__(self, base=base_ring, names=names,
                        category=category)

    def _repr_(self):
        """
        String representation of this Dirichlet series ring.

        EXAMPLES::

            sage: LazyDirichletSeriesRing(QQbar, 'z')                                   # needs sage.rings.number_field
            Lazy Dirichlet Series Ring in z over Algebraic Field
        """
        return "Lazy Dirichlet Series Ring in {} over {}".format(self.variable_name(), self.base_ring())

    @cached_method
    def one(self):
        r"""
        Return the constant series `1`.

        EXAMPLES::

            sage: L = LazyDirichletSeriesRing(ZZ, 'z')
            sage: L.one()                                                               # needs sage.symbolic
            1
            sage: ~L.one()                                                              # needs sage.symbolic
            1 + O(1/(8^z))
        """
        R = self.base_ring()
        coeff_stream = Stream_exact([R.one()], constant=R.zero(), order=1)
        return self.element_class(self, coeff_stream)

    def _coerce_map_from_(self, S):
        """
        Return ``True`` if a coercion from ``S`` exists.

        EXAMPLES::

            sage: L = LazyDirichletSeriesRing(ZZ, 'z')
            sage: L.has_coerce_map_from(ZZ)
            True
            sage: L.has_coerce_map_from(QQ)
            False
        """
        if self.base_ring().has_coerce_map_from(S):
            return True
        return False

    def _element_constructor_(self, x=None, valuation=None, degree=None, constant=None, coefficients=None):
        r"""
        Construct a Dirichlet series from ``x``.

        INPUT:

        - ``x`` -- data used to the define a Dirichlet series
        - ``valuation`` -- integer (optional); integer; a lower bound for
          the exp of the valuation of the series
        - ``degree`` -- (optional) the degree when the series is ``constant``
        - ``constant`` -- (optional) the eventual constant of the series

        EXAMPLES::

            sage: L = LazyDirichletSeriesRing(ZZ, 'z')
            sage: R = L(3)
            sage: R                                                                     # needs sage.symbolic
            3
            sage: S = L(lambda i: i, constant=1, degree=6)
            sage: S                                                                     # needs sage.symbolic
            1 + 2/2^z + 3/3^z + 4/4^z + 5/5^z + 1/(6^z) + 1/(7^z) + 1/(8^z) + O(1/(9^z))

            sage: X = L(constant=5, degree=3)
            sage: X                                                                     # needs sage.symbolic
            5/3^z + 5/4^z + 5/5^z + O(1/(6^z))
            sage: X.valuation()                                                         # needs sage.symbolic
            log(3)
            sage: e = L(moebius)
            sage: e                                                                     # needs sage.symbolic
            1 - 1/(2^z) - 1/(3^z) - 1/(5^z) + 1/(6^z) - 1/(7^z) + O(1/(8^z))

            sage: T = L([0], constant=1)
            sage: T                                                                     # needs sage.symbolic
            1/(2^z) + 1/(3^z) + 1/(4^z) + O(1/(5^z))

            sage: U = L(constant=1)
            sage: U                                                                     # needs sage.symbolic
            1 + 1/(2^z) + 1/(3^z) + O(1/(4^z))

            sage: V = L(lambda i: i, valuation=3)
            sage: V                                                                     # needs sage.symbolic
            3/3^z + 4/4^z + 5/5^z + 6/6^z + 7/7^z + 8/8^z + 9/9^z + O(1/(10^z))

        Alternatively, ``x`` can be a list of elements of the base ring.
        Then these elements are read as coefficients of the terms of
        degrees starting from the ``valuation``. In this case, ``constant``
        may be just an element of the base ring instead of a tuple or can be
        simply omitted if it is zero::

            sage: f = L([1,2,3,4], 4)
            sage: f                                                                     # needs sage.symbolic
            1/(4^z) + 2/5^z + 3/6^z + 4/7^z
            sage: g = L([1,3,5,7,9], 6, constant=-1)
            sage: g                                                                     # needs sage.symbolic
            1/(6^z) + 3/7^z + 5/8^z + 7/9^z + 9/10^z - 1/(11^z) - 1/(12^z)
             - 1/(13^z) + O(1/(14^z))

        TESTS::

<<<<<<< HEAD
            sage: L = LazyDirichletSeriesRing(GF(2), 'z')                               # needs sage.rings.finite_rings
=======
            sage: L = LazyDirichletSeriesRing(GF(2), 'z')
>>>>>>> 89e4c05f
            Traceback (most recent call last):
            ...
            ValueError: positive characteristic not allowed for Dirichlet series

            sage: L.<z> = LazyLaurentSeriesRing(QQ)
            sage: D = LazyDirichletSeriesRing(QQ, 't')
<<<<<<< HEAD
            sage: d = D(L.one())
=======
            sage: d = D(L.one())                                                        # needs sage.symbolic
>>>>>>> 89e4c05f
            sage: d                                                                     # needs sage.symbolic
            1 + 1/(2^t) + 1/(3^t) + 1/(4^t) + 1/(5^t) + 1/(6^t) + 1/(7^t) + O(1/(8^t))

            sage: R.<z> = LaurentPolynomialRing(QQ)
            sage: D = LazyDirichletSeriesRing(QQ, 't')
            sage: dd = D(coefficients=z + z^2)
            sage: dd                                                                    # needs sage.symbolic
            2 + 6/2^t + 12/3^t + 20/4^t + 30/5^t + 42/6^t + 56/7^t + O(1/(8^t))

            sage: s = D(lambda n: n)
<<<<<<< HEAD
            sage: d2 = D(s, valuation=2)
=======
            sage: d2 = D(s, valuation=2)                                                # needs sage.symbolic
>>>>>>> 89e4c05f
            sage: d2                                                                    # needs sage.symbolic
            1/(2^t) + 2/3^t + 3/4^t + 4/5^t + 5/6^t + 6/7^t + 7/8^t + O(1/(9^t))

            sage: Ds = LazyDirichletSeriesRing(ZZ, 's')
            sage: m = Ds(moebius, valuation=2)
            sage: m                                                                     # needs sage.symbolic
            -1/(2^s) - 1/(3^s) - 1/(5^s) + 1/(6^s) - 1/(7^s) + O(1/(9^s))
            sage: D = LazyDirichletSeriesRing(QQ, 't')
<<<<<<< HEAD
            sage: dm = D(m)
            sage: dm                                                                    # needs sage.symbolic
=======
            sage: dm = D(m)                                                             # needs sage.libs.pari
            sage: dm                                                                    # needs sage.libs.pari sage.symbolic
>>>>>>> 89e4c05f
            -1/(2^t) - 1/(3^t) - 1/(5^t) + 1/(6^t) - 1/(7^t) + O(1/(9^t))
        """
        if isinstance(x, (list, tuple)):
            p = self._internal_poly_ring(x)
            if valuation is None:
                if not p:
                    valuation = 1 + len(x)
                    x = p
                else:
                    x = p.shift(1)
        else:
            if coefficients is not None:
                if valuation is None:
                    valuation = 1
                return super()._element_constructor_(x, valuation, degree, constant, coefficients)

            BR = self.base_ring()
            if x in BR:
                if valuation is None:
                    valuation = 1
                x = BR(x)

            elif not isinstance(x, LazyDirichletSeries):
                if valuation is None:
                    valuation = 1

                if isinstance(x, LazyModuleElement) or callable(x):
                    if coefficients is not None:
                        raise ValueError("coefficients must be None if x is provided")
                    coefficients = x
                    x = None

        if valuation is not None and (valuation not in ZZ or valuation <= 0):
            raise ValueError("the valuation must be a positive integer")

        return super()._element_constructor_(x, valuation, degree, constant, coefficients)

    def _an_element_(self):
        """
        Return a Dirichlet series in this ring.

        EXAMPLES::

            sage: L = LazyDirichletSeriesRing(ZZ, 'z')
            sage: m = L.an_element()
            sage: m                                                                     # needs sage.symbolic
            1/(4^z) + 1/(5^z) + 1/(6^z) + O(1/(7^z))
        """
        c = self.base_ring().an_element()
        return self.element_class(self, Stream_exact([], constant=c, order=4))

    def some_elements(self):
        """
        Return a list of elements of ``self``.

        EXAMPLES::

            sage: L = LazyDirichletSeriesRing(ZZ, 'z')
            sage: l = L.some_elements()
            sage: l                                                                     # needs sage.symbolic
            [0, 1,
             1/(4^z) + 1/(5^z) + 1/(6^z) + O(1/(7^z)),
             1/(2^z) - 1/(3^z) + 2/4^z - 2/5^z + 3/6^z - 3/7^z + 4/8^z - 4/9^z,
             1/(2^z) - 1/(3^z) + 2/4^z - 2/5^z + 3/6^z - 3/7^z + 4/8^z - 4/9^z + 1/(10^z) + 1/(11^z) + 1/(12^z) + O(1/(13^z)),
             1 + 4/2^z + 9/3^z + 16/4^z + 25/5^z + 36/6^z + 49/7^z + O(1/(8^z))]

            sage: L = LazyDirichletSeriesRing(QQ, 'z')
            sage: l = L.some_elements()
            sage: l                                                                     # needs sage.symbolic
            [0, 1,
             1/2/4^z + 1/2/5^z + 1/2/6^z + O(1/(7^z)),
             1/2 - 1/2/2^z + 2/3^z - 2/4^z + 1/(6^z) - 1/(7^z) + 42/8^z + 2/3/9^z,
             1/2 - 1/2/2^z + 2/3^z - 2/4^z + 1/(6^z) - 1/(7^z) + 42/8^z + 2/3/9^z + 1/2/10^z + 1/2/11^z + 1/2/12^z + O(1/(13^z)),
             1 + 4/2^z + 9/3^z + 16/4^z + 25/5^z + 36/6^z + 49/7^z + O(1/(8^z))]
        """
        R = self.base_ring()
        some_numbers = [c for c, _ in zip(R.some_elements(), range(9))]
        elts = [self.zero(), self.one(), self.an_element(),
                self(some_numbers),
                self(some_numbers, constant=R.an_element()),
                self(lambda n: n**2)]
        return elts

    def _monomial(self, c, n):
        r"""
        Return the interpretation of the coefficient ``c`` at index ``n``.

        EXAMPLES::

            sage: L = LazyDirichletSeriesRing(ZZ, 'z')
            sage: m = L._monomial(5, 3); m                                              # needs sage.symbolic
            5/3^z
        """
        try:
            L = self._laurent_poly_ring
            return L(c) * L(n) ** -L(self.variable_name())
        except (ValueError, TypeError):
            return '({})/{}^{}'.format(self.base_ring()(c), n, self.variable_name())

def _skip_leading_zeros(iterator):
    """
    Return an iterator which discards all leading zeros.

    EXAMPLES::

        sage: from sage.rings.lazy_series_ring import _skip_leading_zeros
        sage: it = map(lambda x: 0 if x < 10 else x, NN)
        sage: [x for x, _ in zip(_skip_leading_zeros(it), range(10))]
        [10, 11, 12, 13, 14, 15, 16, 17, 18, 19]

        sage: # needs sage.rings.finite_rings
        sage: it = map(GF(3), NN)
        sage: [x for x, _ in zip(it, range(10))]
        [0, 1, 2, 0, 1, 2, 0, 1, 2, 0]
        sage: it = map(GF(3), NN)
        sage: [x for x, _ in zip(_skip_leading_zeros(it), range(10))]
        [1, 2, 0, 1, 2, 0, 1, 2, 0, 1]
    """
    while True:
        c = next(iterator)
        if c:
            yield c
            break
    yield from iterator<|MERGE_RESOLUTION|>--- conflicted
+++ resolved
@@ -156,17 +156,10 @@
         If ``x`` can be converted into an element of the underlying
         Laurent polynomial ring, we do this::
 
-<<<<<<< HEAD
-            sage: L = LazyLaurentSeriesRing(GF(2), 'z')                                 # needs sage.rings.finite_rings
-            sage: L(2)                                                                  # needs sage.rings.finite_rings
-            0
-            sage: L(3)                                                                  # needs sage.rings.finite_rings
-=======
             sage: L = LazyLaurentSeriesRing(GF(2), 'z')
             sage: L(2)
             0
             sage: L(3)
->>>>>>> 89e4c05f
             1
 
         In particular, ``x`` can be a Laurent polynomial::
@@ -768,16 +761,6 @@
             sage: L.characteristic()
             0
 
-<<<<<<< HEAD
-            sage: R.<w> = LazyLaurentSeriesRing(GF(11)); R                              # needs sage.rings.finite_rings
-            Lazy Laurent Series Ring in w over Finite Field of size 11
-            sage: R.characteristic()                                                    # needs sage.rings.finite_rings
-            11
-
-            sage: R.<x, y> = LazyPowerSeriesRing(GF(7)); R                              # needs sage.rings.finite_rings
-            Multivariate Lazy Taylor Series Ring in x, y over Finite Field of size 7
-            sage: R.characteristic()                                                    # needs sage.rings.finite_rings
-=======
             sage: R.<w> = LazyLaurentSeriesRing(GF(11)); R
             Lazy Laurent Series Ring in w over Finite Field of size 11
             sage: R.characteristic()
@@ -786,7 +769,6 @@
             sage: R.<x, y> = LazyPowerSeriesRing(GF(7)); R
             Multivariate Lazy Taylor Series Ring in x, y over Finite Field of size 7
             sage: R.characteristic()
->>>>>>> 89e4c05f
             7
 
             sage: L = LazyDirichletSeriesRing(ZZ, "s")
@@ -801,15 +783,6 @@
 
         EXAMPLES::
 
-<<<<<<< HEAD
-            sage: L = LazyLaurentSeriesRing(GF(2), 'z')                                 # needs sage.rings.finite_rings
-            sage: L.has_coerce_map_from(ZZ)                                             # needs sage.rings.finite_rings
-            True
-            sage: L.has_coerce_map_from(GF(2))                                          # needs sage.rings.finite_rings
-            True
-            sage: R = LazyPowerSeriesRing(ZZ, 'z')
-            sage: L.has_coerce_map_from(R)                                              # needs sage.rings.finite_rings
-=======
             sage: L = LazyLaurentSeriesRing(GF(2), 'z')
             sage: L.has_coerce_map_from(ZZ)
             True
@@ -817,7 +790,6 @@
             True
             sage: R = LazyPowerSeriesRing(ZZ, 'z')
             sage: L.has_coerce_map_from(R)
->>>>>>> 89e4c05f
             True
 
             sage: L = LazyLaurentSeriesRing(QQ, 'z')
@@ -831,17 +803,10 @@
             sage: L.has_coerce_map_from(R)
             False
 
-<<<<<<< HEAD
-            sage: L = LazyPowerSeriesRing(GF(2), 'z')                                   # needs sage.rings.finite_rings
-            sage: L.has_coerce_map_from(ZZ)                                             # needs sage.rings.finite_rings
-            True
-            sage: L.has_coerce_map_from(GF(2))                                          # needs sage.rings.finite_rings
-=======
             sage: L = LazyPowerSeriesRing(GF(2), 'z')
             sage: L.has_coerce_map_from(ZZ)
             True
             sage: L.has_coerce_map_from(GF(2))
->>>>>>> 89e4c05f
             True
 
             sage: # needs sage.modules sage.rings.finite_rings
@@ -1243,16 +1208,6 @@
               (euclidean domains and infinite enumerated sets and metric spaces)
               and infinite sets)
 
-<<<<<<< HEAD
-            sage: L = LazyLaurentSeriesRing(GF(5), 't')                                 # needs sage.rings.finite_rings
-            sage: TestSuite(L).run()                                                    # needs sage.rings.finite_rings
-
-            sage: L = LazyLaurentSeriesRing(GF(5)['x'], 't')                            # needs sage.rings.finite_rings
-            sage: TestSuite(L).run()                                                    # needs sage.rings.finite_rings
-
-            sage: L = LazyLaurentSeriesRing(GF(5)['x, y'], 't')                         # needs sage.rings.finite_rings
-            sage: TestSuite(L).run()                                                    # needs sage.rings.finite_rings
-=======
             sage: L = LazyLaurentSeriesRing(GF(5), 't')
             sage: TestSuite(L).run()
 
@@ -1261,7 +1216,6 @@
 
             sage: L = LazyLaurentSeriesRing(GF(5)['x, y'], 't')
             sage: TestSuite(L).run()
->>>>>>> 89e4c05f
 
             sage: L = LazyLaurentSeriesRing(Zmod(6), 't')
             sage: TestSuite(L).run(skip=['_test_revert'])
@@ -1304,11 +1258,7 @@
 
         EXAMPLES::
 
-<<<<<<< HEAD
-            sage: LazyLaurentSeriesRing(GF(2), 'z')                                     # needs sage.rings.finite_rings
-=======
             sage: LazyLaurentSeriesRing(GF(2), 'z')
->>>>>>> 89e4c05f
             Lazy Laurent Series Ring in z over Finite Field of size 2
         """
         return "Lazy Laurent Series Ring in {} over {}".format(self.variable_name(), self.base_ring())
@@ -1319,13 +1269,8 @@
 
         EXAMPLES::
 
-<<<<<<< HEAD
-            sage: L = LazyLaurentSeriesRing(GF(2), 'z')                                 # needs sage.rings.finite_rings
-            sage: latex(L)                                                              # needs sage.rings.finite_rings
-=======
             sage: L = LazyLaurentSeriesRing(GF(2), 'z')
             sage: latex(L)
->>>>>>> 89e4c05f
             \Bold{F}_{2} (\!(z)\!)
         """
         from sage.misc.latex import latex
@@ -1410,26 +1355,16 @@
              -2*z^-3 - 2*z^-2 + 4*z^-1 + 11 - z - 34*z^2 - 31*z^3 + O(z^4),
              4*z^-2 + z^-1 + z + 4*z^2 + 9*z^3 + 16*z^4 + O(z^5)]
 
-<<<<<<< HEAD
-            sage: L = LazyLaurentSeriesRing(GF(2), 'z')                                 # needs sage.rings.finite_rings
-            sage: L.some_elements()[:7]                                                 # needs sage.rings.finite_rings
-=======
             sage: L = LazyLaurentSeriesRing(GF(2), 'z')
             sage: L.some_elements()[:7]
->>>>>>> 89e4c05f
             [0, 1, z,
              z^-4 + z^-3 + z^2 + z^3,
              z^-2,
              1 + z + z^3 + z^4 + z^6 + O(z^7),
              z^-1 + z + z^3 + O(z^5)]
 
-<<<<<<< HEAD
-            sage: L = LazyLaurentSeriesRing(GF(3), 'z')                                 # needs sage.rings.finite_rings
-            sage: L.some_elements()[:7]                                                 # needs sage.rings.finite_rings
-=======
             sage: L = LazyLaurentSeriesRing(GF(3), 'z')
             sage: L.some_elements()[:7]
->>>>>>> 89e4c05f
             [0, 1, z,
              z^-3 + z^-1 + 2 + z + z^2 + z^3,
              z^-2,
@@ -1737,19 +1672,11 @@
             sage: L = LazyPowerSeriesRing(QQ, 's, t')
             sage: TestSuite(L).run(skip="_test_fraction_field")
 
-<<<<<<< HEAD
-            sage: L = LazyPowerSeriesRing(GF(5), 't')                                   # needs sage.rings.finite_rings
-            sage: TestSuite(L).run()                                                    # needs sage.rings.finite_rings
-
-            sage: L = LazyPowerSeriesRing(GF(5), 's, t')                                # needs sage.rings.finite_rings
-            sage: TestSuite(L).run(skip=['_test_fraction_field'])                       # needs sage.rings.finite_rings
-=======
             sage: L = LazyPowerSeriesRing(GF(5), 't')
             sage: TestSuite(L).run()
 
             sage: L = LazyPowerSeriesRing(GF(5), 's, t')
             sage: TestSuite(L).run(skip=['_test_fraction_field'])
->>>>>>> 89e4c05f
 
             sage: L = LazyPowerSeriesRing(Zmod(6), 't')
             sage: TestSuite(L).run(skip=['_test_revert'])
@@ -1831,11 +1758,7 @@
 
         EXAMPLES::
 
-<<<<<<< HEAD
-            sage: LazyPowerSeriesRing(GF(2), 'z')                                       # needs sage.rings.finite_rings
-=======
             sage: LazyPowerSeriesRing(GF(2), 'z')
->>>>>>> 89e4c05f
             Lazy Taylor Series Ring in z over Finite Field of size 2
         """
         BR = self.base_ring()
@@ -1850,13 +1773,8 @@
 
         EXAMPLES::
 
-<<<<<<< HEAD
-            sage: L = LazyPowerSeriesRing(GF(2), 'z')                                   # needs sage.rings.finite_rings
-            sage: latex(L)                                                              # needs sage.rings.finite_rings
-=======
             sage: L = LazyPowerSeriesRing(GF(2), 'z')
             sage: latex(L)
->>>>>>> 89e4c05f
             \Bold{F}_{2} [\![z]\!]
         """
         from sage.misc.latex import latex
@@ -1954,17 +1872,10 @@
 
         EXAMPLES::
 
-<<<<<<< HEAD
-            sage: L = LazyPowerSeriesRing(GF(2), 'z')                                   # needs sage.rings.finite_rings
-            sage: L(2)                                                                  # needs sage.rings.finite_rings
-            0
-            sage: L(3)                                                                  # needs sage.rings.finite_rings
-=======
             sage: L = LazyPowerSeriesRing(GF(2), 'z')
             sage: L(2)
             0
             sage: L(3)
->>>>>>> 89e4c05f
             1
 
             sage: L = LazyPowerSeriesRing(ZZ, 'z')
@@ -2283,25 +2194,15 @@
              1 + z - 2*z^2 - 7*z^3 - z^4 + 20*z^5 + 23*z^6 + O(z^7),
              z + 4*z^2 + 9*z^3 + 16*z^4 + 25*z^5 + 36*z^6 + O(z^7)]
 
-<<<<<<< HEAD
-            sage: L = LazyPowerSeriesRing(GF(3)["q"], 'z')                              # needs sage.rings.finite_rings
-            sage: L.some_elements()[:6]                                                 # needs sage.rings.finite_rings
-=======
             sage: L = LazyPowerSeriesRing(GF(3)["q"], 'z')
             sage: L.some_elements()[:6]
->>>>>>> 89e4c05f
             [0, 1, z + q*z^2 + q*z^3 + q*z^4 + O(z^5),
              z + z^2 + z^3,
              1 + z + z^2 + 2*z^3 + 2*z^4 + 2*z^5 + O(z^6),
              z + z^2 + z^4 + z^5 + O(z^7)]
 
-<<<<<<< HEAD
-            sage: L = LazyPowerSeriesRing(GF(3), 'q, t')                                # needs sage.rings.finite_rings
-            sage: L.some_elements()[:6]                                                 # needs sage.rings.finite_rings
-=======
             sage: L = LazyPowerSeriesRing(GF(3), 'q, t')
             sage: L.some_elements()[:6]
->>>>>>> 89e4c05f
             [0, 1, q,
              q + q^2 + q^3,
              1 + q + q^2 + (-q^3) + (-q^4) + (-q^5) + (-q^6) + O(q,t)^7,
@@ -2340,22 +2241,12 @@
 
     EXAMPLES::
 
-<<<<<<< HEAD
-        sage: NCSF = NonCommutativeSymmetricFunctions(QQ)                               # needs sage.modules
-        sage: S = NCSF.Complete()                                                       # needs sage.modules
-        sage: L = S.formal_series_ring(); L                                             # needs sage.modules
-        Lazy completion of Non-Commutative Symmetric Functions
-         over the Rational Field in the Complete basis
-
-        sage: # needs sage.modules
-=======
         sage: # needs sage.modules
         sage: NCSF = NonCommutativeSymmetricFunctions(QQ)
         sage: S = NCSF.Complete()
         sage: L = S.formal_series_ring(); L
         Lazy completion of Non-Commutative Symmetric Functions
          over the Rational Field in the Complete basis
->>>>>>> 89e4c05f
         sage: f = 1 / (1 - L(S[1])); f
         S[] + S[1] + (S[1,1]) + (S[1,1,1]) + (S[1,1,1,1]) + (S[1,1,1,1,1])
          + (S[1,1,1,1,1,1]) + O^7
@@ -2384,25 +2275,6 @@
 
             sage: LazySymmetricFunctions.options.halting_precision(6)
 
-<<<<<<< HEAD
-            sage: s = SymmetricFunctions(QQ).s()                                        # needs sage.modules
-            sage: L = LazySymmetricFunctions(s)                                         # needs sage.modules
-            sage: TestSuite(L).run()                                                    # needs sage.modules
-
-            sage: p = SymmetricFunctions(GF(5)).p()                                     # needs sage.modules sage.rings.finite_rings
-            sage: L = LazySymmetricFunctions(p)                                         # needs sage.modules sage.rings.finite_rings
-            sage: TestSuite(L).run()                                                    # needs sage.modules sage.rings.finite_rings
-
-        Reversion will only work when the base ring is a field::
-
-            sage: s = SymmetricFunctions(ZZ).s()                                        # needs sage.modules
-            sage: L = LazySymmetricFunctions(s)                                         # needs sage.modules
-            sage: TestSuite(L).run(skip=['_test_revert'])                               # needs sage.modules
-
-            sage: s = SymmetricFunctions(QQ["q"]).s()                                   # needs sage.modules
-            sage: L = LazySymmetricFunctions(s)                                         # needs sage.modules
-            sage: TestSuite(L).run(skip=['_test_revert'])                               # needs sage.modules
-=======
             sage: # needs sage.modules
             sage: s = SymmetricFunctions(QQ).s()
             sage: L = LazySymmetricFunctions(s)
@@ -2420,7 +2292,6 @@
             sage: s = SymmetricFunctions(QQ["q"]).s()
             sage: L = LazySymmetricFunctions(s)
             sage: TestSuite(L).run(skip=['_test_revert'])                               # needs lrcalc_python
->>>>>>> 89e4c05f
 
         Options are remembered across doctests::
 
@@ -2476,13 +2347,8 @@
 
         EXAMPLES::
 
-<<<<<<< HEAD
-            sage: s = SymmetricFunctions(GF(2)).s()                                     # needs sage.modules sage.rings.finite_rings
-            sage: LazySymmetricFunctions(s)                                             # needs sage.modules sage.rings.finite_rings
-=======
             sage: s = SymmetricFunctions(GF(2)).s()                                     # needs sage.modules
             sage: LazySymmetricFunctions(s)                                             # needs sage.modules
->>>>>>> 89e4c05f
             Lazy completion of Symmetric Functions over Finite Field of size 2 in the Schur basis
         """
         return "Lazy completion of {}".format(self._laurent_poly_ring)
@@ -2493,15 +2359,9 @@
 
         EXAMPLES::
 
-<<<<<<< HEAD
-            sage: s = SymmetricFunctions(GF(2)).s()                                     # needs sage.modules sage.rings.finite_rings
-            sage: L = LazySymmetricFunctions(s)                                         # needs sage.modules sage.rings.finite_rings
-            sage: latex(L)                                                              # needs sage.modules sage.rings.finite_rings
-=======
             sage: s = SymmetricFunctions(GF(2)).s()                                     # needs sage.modules
             sage: L = LazySymmetricFunctions(s)                                         # needs sage.modules
             sage: latex(L)                                                              # needs sage.modules
->>>>>>> 89e4c05f
             \text{\texttt{Symmetric{ }Functions{ }over{ }Finite{ }Field{ }of{ }size{ }2{ }in{ }the{ }Schur{ }basis}}
         """
         from sage.misc.latex import latex
@@ -2539,11 +2399,7 @@
 
         EXAMPLES::
 
-<<<<<<< HEAD
-            sage: # needs sage.modules sage.rings.finite_rings
-=======
             sage: # needs sage.modules
->>>>>>> 89e4c05f
             sage: m = SymmetricFunctions(GF(2)).m()
             sage: L = LazySymmetricFunctions(m)
             sage: L(2)
@@ -2551,21 +2407,12 @@
             sage: L(3)
             m[]
 
-<<<<<<< HEAD
-            sage: m = SymmetricFunctions(ZZ).m()                                        # needs sage.modules
-            sage: L = LazySymmetricFunctions(m)                                         # needs sage.modules
-            sage: f = L(lambda i: m([i]), valuation=5, degree=10); f                    # needs sage.modules
-            m[5] + m[6] + m[7] + m[8] + m[9]
-
-            sage: f.coefficient(6)                                                      # needs sage.modules
-=======
             sage: # needs sage.modules
             sage: m = SymmetricFunctions(ZZ).m()
             sage: L = LazySymmetricFunctions(m)
             sage: f = L(lambda i: m([i]), valuation=5, degree=10); f
             m[5] + m[6] + m[7] + m[8] + m[9]
             sage: f.coefficient(6)
->>>>>>> 89e4c05f
             m[6]
             sage: f[20]                                                                 # needs sage.modules
             0
@@ -2595,37 +2442,20 @@
             sage: L(lambda n: 0)
             O^7
 
-<<<<<<< HEAD
-            sage: L(lambda n: tensor([h[n], e([])]) + tensor([h([]), e[n]]), degree=3)  # needs sage.modules
-            (2*h[]#e[]) + (h[]#e[1]+h[1]#e[]) + (h[]#e[2]+h[2]#e[])
-
-            sage: L(lambda n: n)[3];                                                    # needs sage.modules
-=======
             sage: # needs sage.modules
             sage: L(lambda n: tensor([h[n], e([])]) + tensor([h([]), e[n]]), degree=3)
             (2*h[]#e[]) + (h[]#e[1]+h[1]#e[]) + (h[]#e[2]+h[2]#e[])
             sage: L(lambda n: n)[3];
->>>>>>> 89e4c05f
             Traceback (most recent call last):
             ...
             ValueError: coefficient 3*h[] # e[] should be an element
             of homogeneous degree 3 but has degree 0
-<<<<<<< HEAD
-
-            sage: L([1, 2, 3]);                                                         # needs sage.modules
-=======
             sage: L([1, 2, 3]);
->>>>>>> 89e4c05f
             Traceback (most recent call last):
             ...
             ValueError: coefficient 2*h[] # e[] should be an element
             of homogeneous degree 1 but has degree 0
-<<<<<<< HEAD
-
-            sage: L(lambda n: n, degree=3);                                             # needs sage.modules
-=======
             sage: L(lambda n: n, degree=3);
->>>>>>> 89e4c05f
             Traceback (most recent call last):
             ...
             ValueError: coefficient h[] # e[] should be an element
@@ -2757,15 +2587,9 @@
 
         EXAMPLES::
 
-<<<<<<< HEAD
-            sage: m = SymmetricFunctions(GF(5)).m()                                     # needs sage.modules sage.rings.finite_rings
-            sage: L = LazySymmetricFunctions(m)                                         # needs sage.modules sage.rings.finite_rings
-            sage: L.some_elements()[:5]                                                 # needs sage.modules sage.rings.finite_rings
-=======
             sage: m = SymmetricFunctions(GF(5)).m()                                     # needs sage.modules
             sage: L = LazySymmetricFunctions(m)                                         # needs sage.modules
             sage: L.some_elements()[:5]                                                 # needs sage.modules
->>>>>>> 89e4c05f
             [0, m[], 2*m[] + 2*m[1] + 3*m[2], 2*m[1] + 3*m[2],
              3*m[] + 2*m[1] + (m[1,1]+m[2])
                    + (2*m[1,1,1]+m[3])
@@ -3054,22 +2878,14 @@
 
         TESTS::
 
-<<<<<<< HEAD
-            sage: L = LazyDirichletSeriesRing(GF(2), 'z')                               # needs sage.rings.finite_rings
-=======
             sage: L = LazyDirichletSeriesRing(GF(2), 'z')
->>>>>>> 89e4c05f
             Traceback (most recent call last):
             ...
             ValueError: positive characteristic not allowed for Dirichlet series
 
             sage: L.<z> = LazyLaurentSeriesRing(QQ)
             sage: D = LazyDirichletSeriesRing(QQ, 't')
-<<<<<<< HEAD
-            sage: d = D(L.one())
-=======
             sage: d = D(L.one())                                                        # needs sage.symbolic
->>>>>>> 89e4c05f
             sage: d                                                                     # needs sage.symbolic
             1 + 1/(2^t) + 1/(3^t) + 1/(4^t) + 1/(5^t) + 1/(6^t) + 1/(7^t) + O(1/(8^t))
 
@@ -3080,11 +2896,7 @@
             2 + 6/2^t + 12/3^t + 20/4^t + 30/5^t + 42/6^t + 56/7^t + O(1/(8^t))
 
             sage: s = D(lambda n: n)
-<<<<<<< HEAD
-            sage: d2 = D(s, valuation=2)
-=======
             sage: d2 = D(s, valuation=2)                                                # needs sage.symbolic
->>>>>>> 89e4c05f
             sage: d2                                                                    # needs sage.symbolic
             1/(2^t) + 2/3^t + 3/4^t + 4/5^t + 5/6^t + 6/7^t + 7/8^t + O(1/(9^t))
 
@@ -3093,13 +2905,8 @@
             sage: m                                                                     # needs sage.symbolic
             -1/(2^s) - 1/(3^s) - 1/(5^s) + 1/(6^s) - 1/(7^s) + O(1/(9^s))
             sage: D = LazyDirichletSeriesRing(QQ, 't')
-<<<<<<< HEAD
-            sage: dm = D(m)
-            sage: dm                                                                    # needs sage.symbolic
-=======
             sage: dm = D(m)                                                             # needs sage.libs.pari
             sage: dm                                                                    # needs sage.libs.pari sage.symbolic
->>>>>>> 89e4c05f
             -1/(2^t) - 1/(3^t) - 1/(5^t) + 1/(6^t) - 1/(7^t) + O(1/(9^t))
         """
         if isinstance(x, (list, tuple)):
