--- conflicted
+++ resolved
@@ -1534,11 +1534,7 @@
 
         EXAMPLES::
 
-<<<<<<< HEAD
-            sage: gap(QQ) # indirect doctest                                            # needs sage.libs.gap
-=======
             sage: gap(QQ)  # indirect doctest                                           # needs sage.libs.gap
->>>>>>> 89e4c05f
             Rationals
         """
         return 'Rationals'
@@ -1653,22 +1649,6 @@
 
             sage: # needs sage.libs.pari
             sage: R.<x> = QQ[]
-<<<<<<< HEAD
-            sage: QQ._factor_univariate_polynomial(x)                                   # needs sage.libs.pari
-            x
-            sage: QQ._factor_univariate_polynomial(2*x)                                 # needs sage.libs.pari
-            (2) * x
-            sage: QQ._factor_univariate_polynomial((x^2 - 1/4)^4)                       # needs sage.libs.pari
-            (x - 1/2)^4 * (x + 1/2)^4
-            sage: QQ._factor_univariate_polynomial((2*x + 1) * (3*x^2 - 5)^2)           # needs sage.libs.pari
-            (18) * (x + 1/2) * (x^2 - 5/3)^2
-            sage: f = prod((k^2*x^k + k)^(k-1) for k in primes(10))                     # needs sage.libs.pari
-            sage: QQ._factor_univariate_polynomial(f)                                   # needs sage.libs.pari
-            (1751787911376562500) * (x^2 + 1/2) * (x^3 + 1/3)^2 * (x^5 + 1/5)^4 * (x^7 + 1/7)^6
-            sage: QQ._factor_univariate_polynomial(10*x^5 - 1)                          # needs sage.libs.pari
-            (10) * (x^5 - 1/10)
-            sage: QQ._factor_univariate_polynomial(10*x^5 - 10)                         # needs sage.libs.pari
-=======
             sage: QQ._factor_univariate_polynomial(x)
             x
             sage: QQ._factor_univariate_polynomial(2*x)
@@ -1683,7 +1663,6 @@
             sage: QQ._factor_univariate_polynomial(10*x^5 - 1)
             (10) * (x^5 - 1/10)
             sage: QQ._factor_univariate_polynomial(10*x^5 - 10)
->>>>>>> 89e4c05f
             (10) * (x - 1) * (x^4 + x^3 + x^2 + x + 1)
 
         """
