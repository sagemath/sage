--- conflicted
+++ resolved
@@ -849,12 +849,6 @@
         from sage.matrix.constructor import matrix
         from sage.modules.free_module import VectorSpace
         from sage.rings.finite_rings.finite_field_constructor import FiniteField as GF
-<<<<<<< HEAD
-        from sage.modules.free_module import VectorSpace
-        from sage.matrix.constructor import matrix
-=======
-        from sage.rings.padics.factory import Qp
->>>>>>> 2bad7721
         from sage.sets.primes import Primes
 
         # input checks
