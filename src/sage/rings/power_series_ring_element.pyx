"""
Power Series

Sage provides an implementation of dense and sparse power series
over any Sage base ring. This is the base class of the implementations
of univariate and multivariate power series ring elements in Sage
(see also :doc:`power_series_poly`, :doc:`multi_power_series_ring_element`).

AUTHORS:

- William Stein
- David Harvey (2006-09-11): added solve_linear_de() method
- Robert Bradshaw (2007-04): sqrt, rmul, lmul, shifting
- Robert Bradshaw (2007-04): Cython version
- Simon King (2012-08): use category and coercion framework, :issue:`13412`

EXAMPLES::

    sage: R.<x> = PowerSeriesRing(ZZ)
    sage: TestSuite(R).run()
    sage: R([1,2,3])
    1 + 2*x + 3*x^2
    sage: R([1,2,3], 10)
    1 + 2*x + 3*x^2 + O(x^10)
    sage: f = 1 + 2*x - 3*x^3 + O(x^4); f
    1 + 2*x - 3*x^3 + O(x^4)
    sage: f^10
    1 + 20*x + 180*x^2 + 930*x^3 + O(x^4)
    sage: g = 1/f; g
    1 - 2*x + 4*x^2 - 5*x^3 + O(x^4)
    sage: g * f
    1 + O(x^4)

In Python (as opposed to Sage) create the power series ring and
its generator as follows::

    sage: R = PowerSeriesRing(ZZ, 'x')
    sage: x = R.gen()
    sage: parent(x)
    Power Series Ring in x over Integer Ring

EXAMPLES:

This example illustrates that coercion for power
series rings is consistent with coercion for polynomial rings.

::

    sage: poly_ring1.<gen1> = PolynomialRing(QQ)
    sage: poly_ring2.<gen2> = PolynomialRing(QQ)
    sage: huge_ring.<x> = PolynomialRing(poly_ring1)

The generator of the first ring gets coerced in as itself, since it
is the base ring.

::

    sage: huge_ring(gen1)
    gen1

The generator of the second ring gets mapped via the natural map
sending one generator to the other.

::

    sage: huge_ring(gen2)
    x

With power series the behavior is the same.

::

    sage: power_ring1.<gen1> = PowerSeriesRing(QQ)
    sage: power_ring2.<gen2> = PowerSeriesRing(QQ)
    sage: huge_power_ring.<x> = PowerSeriesRing(power_ring1)
    sage: huge_power_ring(gen1)
    gen1
    sage: huge_power_ring(gen2)
    x
"""

# ****************************************************************************
#       Copyright (C) 2005 William Stein <wstein@gmail.com>
#                     2017 Vincent Delecroix <20100.delecroix@gmail.com>
#
#  Distributed under the terms of the GNU General Public License (GPL)
#
#    This code is distributed in the hope that it will be useful,
#    but WITHOUT ANY WARRANTY; without even the implied warranty of
#    MERCHANTABILITY or FITNESS FOR A PARTICULAR PURPOSE.  See the GNU
#    General Public License for more details.
#
#  The full text of the GPL is available at:
#
#                  https://www.gnu.org/licenses/
# ****************************************************************************

from cpython.object cimport Py_EQ, Py_NE
from sage.rings.infinity import infinity, InfinityElement

from sage.rings.rational_field import QQ

from sage.rings.polynomial.polynomial_ring_constructor import PolynomialRing
import sage.misc.misc
import sage.arith.all as arith
import sage.misc.latex
<<<<<<< HEAD
from sage.structure.element import parent
from .integer import Integer
=======
from sage.rings.integer import Integer
>>>>>>> 4cdd703f
from sage.rings.finite_rings.integer_mod_ring import IntegerModRing

from sage.categories.fields import Fields
_Fields = Fields()

from sage.misc.derivative import multi_derivative
from sage.structure.element cimport AlgebraElement, RingElement
from sage.structure.richcmp cimport richcmp


def is_PowerSeries(x):
    """
    Return ``True`` if ``x`` is an instance of a univariate
    or multivariate power series.

    EXAMPLES::

        sage: R.<x> = PowerSeriesRing(ZZ)
        sage: from sage.rings.power_series_ring_element import is_PowerSeries
        sage: is_PowerSeries(1 + x^2)
        doctest:warning...
        DeprecationWarning: The function is_PowerSeries is deprecated; use 'isinstance(..., PowerSeries)' instead.
        See https://github.com/sagemath/sage/issues/38266 for details.
        True
        sage: is_PowerSeries(x - x)
        True
        sage: is_PowerSeries(0)
        False
        sage: var('x')                                                                  # needs sage.symbolic
        x
        sage: is_PowerSeries(1 + x^2)                                                   # needs sage.symbolic
        False
    """
    from sage.misc.superseded import deprecation_cython
    deprecation_cython(38266,
                       "The function is_PowerSeries is deprecated; "
                       "use 'isinstance(..., PowerSeries)' instead.")
    return isinstance(x, PowerSeries)


cdef class PowerSeries(AlgebraElement):
    """
    A power series. Base class of univariate and
    multivariate power series. The following methods
    are available with both types of objects.
    """
    def __init__(self, parent, prec, is_gen=False):
        """
        Initialize a power series. Not for public use.
        It gets called by the ``PowerSeries_poly`` and
        ``MPowerSeries`` constructors.

        EXAMPLES::

            sage: PowerSeriesRing(CC, 'q')                                              # needs sage.rings.real_mpfr
            Power Series Ring in q over Complex Field with 53 bits of precision
            sage: T = PowerSeriesRing(GF(3), 5, 't'); T
            Multivariate Power Series Ring in t0, t1, t2, t3, t4
             over Finite Field of size 3
        """
        AlgebraElement.__init__(self, parent)
        self._is_gen = is_gen
        self._prec = prec

    def __hash__(self):
        """
        Compute a hash of ``self``.

        EXAMPLES::

            sage: R.<x> = PowerSeriesRing(ZZ)
            sage: (1+x^2).__hash__()     # random
            15360174650385709
        """
        return hash(self.polynomial())

    def __reduce__(self):
        """
        EXAMPLES::

            sage: K.<t> = PowerSeriesRing(QQ, 5)
            sage: f = 1 + t - t^3 + O(t^12)
            sage: loads(dumps(f)) == f
            True
        """
        return make_element_from_parent_v0, (self._parent, self.polynomial(), self.prec())

    def is_sparse(self):
        """
        EXAMPLES::

            sage: R.<t> = PowerSeriesRing(ZZ)
            sage: t.is_sparse()
            False
            sage: R.<t> = PowerSeriesRing(ZZ, sparse=True)
            sage: t.is_sparse()
            True
        """
        return self._parent.is_sparse()

    def is_dense(self):
        """
        EXAMPLES::

            sage: R.<t> = PowerSeriesRing(ZZ)
            sage: t.is_dense()
            True
            sage: R.<t> = PowerSeriesRing(ZZ, sparse=True)
            sage: t.is_dense()
            False
        """
        return self._parent.is_dense()

    def is_gen(self):
        """
        Return ``True`` if this is the generator (the variable) of the power
        series ring.

        EXAMPLES::

            sage: R.<t> = QQ[[]]
            sage: t.is_gen()
            True
            sage: (1 + 2*t).is_gen()
            False

        Note that this only returns ``True`` on the actual generator, not on
        something that happens to be equal to it.

        ::

            sage: (1*t).is_gen()
            False
            sage: 1*t == t
            True
        """
        return bool(self._is_gen)

    def _im_gens_(self, codomain, im_gens, base_map=None):
        """
        Return the image of this series under the map that sends the
        generators to ``im_gens``. This is used internally for computing
        homomorphisms.

        EXAMPLES::

            sage: R.<t> = QQ[[]]
            sage: f = 1 + t + t^2
            sage: f._im_gens_(ZZ, [3])
            13
        """
        if base_map is None:
            return codomain(self(im_gens[0]))
        else:
            raise NotImplementedError

    cpdef base_extend(self, R):
        """
        Return a copy of this power series but with coefficients in R.

        The following coercion uses ``base_extend`` implicitly::

            sage: R.<t> = ZZ[['t']]
            sage: (t - t^2) * Mod(1, 3)
            t + 2*t^2
        """
        S = self._parent.base_extend(R)
        return S(self)

    def change_ring(self, R):
        """
        Change if possible the coefficients of ``self`` to lie in R.

        EXAMPLES::

            sage: R.<T> = QQ[[]]; R
            Power Series Ring in T over Rational Field
            sage: f = 1 - 1/2*T + 1/3*T^2 + O(T^3)
            sage: f.base_extend(GF(5))
            Traceback (most recent call last):
            ...
            TypeError: no base extension defined
            sage: f.change_ring(GF(5))
            1 + 2*T + 2*T^2 + O(T^3)
            sage: f.change_ring(GF(3))
            Traceback (most recent call last):
            ...
            ZeroDivisionError: inverse of Mod(0, 3) does not exist

        We can only change the ring if there is a ``__call__`` coercion
        defined. The following succeeds because ``ZZ(K(4))`` is defined.

        ::

            sage: K.<a> = NumberField(cyclotomic_polynomial(3), 'a')                    # needs sage.rings.number_field
            sage: R.<t> = K[['t']]                                                      # needs sage.rings.number_field
            sage: (4*t).change_ring(ZZ)                                                 # needs sage.rings.number_field
            4*t

        This does not succeed because ``ZZ(K(a+1))`` is not defined.

        ::

            sage: K.<a> = NumberField(cyclotomic_polynomial(3), 'a')                    # needs sage.rings.number_field
            sage: R.<t> = K[['t']]                                                      # needs sage.rings.number_field
            sage: ((a+1)*t).change_ring(ZZ)                                             # needs sage.rings.number_field
            Traceback (most recent call last):
            ...
            TypeError: Unable to coerce a + 1 to an integer
        """
        S = self._parent.change_ring(R)
        return S(self)

    cpdef _richcmp_(self, right, int op):
        r"""
        Comparison of ``self`` and ``right``.

        We say two approximate power series are equal if they agree for
        all coefficients up to the *minimum* of the precisions of each.
        Thus, e.g., `f = 1 + q + O(q^2)` is equal to `g = 1 + O(q)`.

        This is how PARI defines equality of power series, but not how
        Magma defines equality. (Magma would declare `f` and `g` unequal.)
        The PARI/Sage convention is consistent with the idea that
        comparison should take place after coercing both elements into
        a common parent.  Hence, in the above example `f` is truncated
        to `f + O(q)`, which is considered to be equal to `g`, even
        though the coefficients of `q` are unknown for both series in
        that comparison.

        Comparison is done in dictionary order from lowest degree to
        highest degree coefficients.  This is different than polynomial
        comparison.

        EXAMPLES::

            sage: R.<q> = ZZ[[ ]]; R
            Power Series Ring in q over Integer Ring
            sage: f=1+q+O(q^2); g = 1+O(q)
            sage: f == g
            True
            sage: 1 - 2*q + q^2 +O(q^3) == 1 - 2*q^2 + q^2 + O(q^4)
            False

        ::

            sage: R.<t> = ZZ[[]]
            sage: 1 + t^2 < 2 - t
            True
            sage: f = 1 + t + t^7 - 5*t^10
            sage: g = 1 + t + t^7 - 5*t^10 + O(t^15)
            sage: f == f
            True
            sage: f < g
            False
            sage: f == g
            True

        TESTS:

        :issue:`9457` is fixed::

            sage: A.<t> = PowerSeriesRing(ZZ)
            sage: g = t + t^3 + t^5 + O(t^6); g
            t + t^3 + t^5 + O(t^6)
            sage: [g == g.add_bigoh(i) for i in range(7)]
            [True, True, True, True, True, True, True]
            sage: A(g.polynomial()) == g
            True

            sage: f = t + t^2 + O(t^10)
            sage: f == f.truncate()
            True
        """
        if op == Py_EQ:
            return not (self-right)
        if op == Py_NE:
            return bool(self-right)
        prec = self.common_prec(right)
        x = self.list()
        y = right.list()
        if not (prec is infinity):
            x += [0]*(prec - len(x)) # self.list() does not include trailing zeroes
            x = x[:prec] # truncate x to common prec
            y += [0]*(prec - len(y))
            y = y[:prec]
        return richcmp(x, y, op)

    def __call__(self, x):
        """
        Implementations *MUST* override this in the derived class.

        EXAMPLES::

            sage: from sage.rings.power_series_ring_element import PowerSeries
            sage: R.<x> = PowerSeriesRing(ZZ)
            sage: PowerSeries.__call__(1+x^2,x)
            Traceback (most recent call last):
            ...
            NotImplementedError
        """
        raise NotImplementedError

    def coefficients(self):
        """
        Return the nonzero coefficients of ``self``.

        EXAMPLES::

            sage: R.<t> = PowerSeriesRing(QQ)
            sage: f = t + t^2 - 10/3*t^3
            sage: f.coefficients()
            [1, 1, -10/3]
        """
        zero = self.parent().base_ring().zero()
        return [c for c in self.list() if c != zero]

    def exponents(self):
        """
        Return the exponents appearing in ``self`` with nonzero coefficients.

        EXAMPLES::

            sage: R.<t> = PowerSeriesRing(QQ)
            sage: f = t + t^2 - 10/3*t^3
            sage: f.exponents()
            [1, 2, 3]
        """
        zero = self.parent().base_ring().zero()
        l = self.list()
        return [i for i in range(len(l)) if l[i] != zero]

    def list(self):
        """
        See this method in derived classes:

        - :meth:`sage.rings.power_series_poly.PowerSeries_poly.list`,

        - :meth:`sage.rings.multi_power_series_ring_element.MPowerSeries.list`

        Implementations *MUST* override this in the derived class.

        EXAMPLES::

            sage: from sage.rings.power_series_ring_element import PowerSeries
            sage: R.<x> = PowerSeriesRing(ZZ)
            sage: PowerSeries.list(1 + x^2)
            Traceback (most recent call last):
            ...
            NotImplementedError
        """
        raise NotImplementedError

    def polynomial(self):
        """
        See this method in derived classes:

        - :meth:`sage.rings.power_series_poly.PowerSeries_poly.polynomial`,

        - :meth:`sage.rings.multi_power_series_ring_element.MPowerSeries.polynomial`

        Implementations *MUST* override this in the derived class.

        EXAMPLES::

            sage: from sage.rings.power_series_ring_element import PowerSeries
            sage: R.<x> = PowerSeriesRing(ZZ)
            sage: PowerSeries.polynomial(1 + x^2)
            Traceback (most recent call last):
            ...
            NotImplementedError
        """
        raise NotImplementedError

    def lift_to_precision(self, absprec=None):
        """
        Return a congruent power series with absolute precision at least
        ``absprec``.

        INPUT:

        - ``absprec`` -- integer or ``None`` (default: ``None``); the
          absolute precision of the result. If ``None``, lifts to an exact
          element.

        EXAMPLES::

            sage: A.<t> = PowerSeriesRing(GF(5))
            sage: x = t + t^2 + O(t^5)
            sage: x.lift_to_precision(10)
            t + t^2 + O(t^10)
            sage: x.lift_to_precision()
            t + t^2
        """
        if absprec is not None and absprec <= self.precision_absolute():
            return self

        exact = self._parent(self.list())
        if absprec is None:
            return exact
        else:
            return exact.add_bigoh(absprec)

    def __copy__(self):
        """
        Return this power series. Power series are immutable so copy can
        safely just return the same polynomial.

        EXAMPLES::

            sage: R.<q> = ZZ[[ ]]; R
            Power Series Ring in q over Integer Ring
            sage: f = 1 + 3*q + O(q^10)
            sage: copy(f) is f       # !!! ok since power series are immutable.
            True
        """
        return self

    def base_ring(self):
        """
        Return the base ring that this power series is defined over.

        EXAMPLES::

            sage: R.<t> = GF(49,'alpha')[[]]                                            # needs sage.rings.finite_rings
            sage: (t^2 + O(t^3)).base_ring()                                            # needs sage.rings.finite_rings
            Finite Field in alpha of size 7^2
        """
        return self._parent.base_ring()

    def padded_list(self, n=None):
        """
        Return a list of coefficients of ``self`` up to (but not including)
        `q^n`.

        Includes 0s in the list on the right so that the list has length `n`.

        INPUT:

        - ``n`` -- (optional) an integer that is at least 0. If ``n`` is
          not given, it will be taken to be the precision of ``self``,
          unless this is ``+Infinity``, in which case we just return
          ``self.list()``.

        EXAMPLES::

            sage: R.<q> = PowerSeriesRing(QQ)
            sage: f = 1 - 17*q + 13*q^2 + 10*q^4 + O(q^7)
            sage: f.list()
            [1, -17, 13, 0, 10]
            sage: f.padded_list(7)
            [1, -17, 13, 0, 10, 0, 0]
            sage: f.padded_list(10)
            [1, -17, 13, 0, 10, 0, 0, 0, 0, 0]
            sage: f.padded_list(3)
            [1, -17, 13]
            sage: f.padded_list()
            [1, -17, 13, 0, 10, 0, 0]
            sage: g = 1 - 17*q + 13*q^2 + 10*q^4
            sage: g.list()
            [1, -17, 13, 0, 10]
            sage: g.padded_list()
            [1, -17, 13, 0, 10]
            sage: g.padded_list(10)
            [1, -17, 13, 0, 10, 0, 0, 0, 0, 0]
        """
        if n is None:
            if self._prec is infinity:
                return self.list()
            else:
                n = self._prec
        if n < 0:
            raise ValueError("n must be at least 0")
        v = self.list()
        if len(v) < n:
            z = self._parent.base_ring()(0)
            return v + [z]*(n - len(v))
        else:
            return v[:int(n)]

    def prec(self):
        """
        The precision of `...+O(x^r)` is by definition
        `r`.

        EXAMPLES::

            sage: R.<t> = ZZ[[]]
            sage: (t^2 + O(t^3)).prec()
            3
            sage: (1 - t^2 + O(t^100)).prec()
            100
        """
        return self._prec

    def precision_absolute(self):
        """
        Return the absolute precision of this series.

        By definition, the absolute precision of
        `...+O(x^r)` is `r`.

        EXAMPLES::

            sage: R.<t> = ZZ[[]]
            sage: (t^2 + O(t^3)).precision_absolute()
            3
            sage: (1 - t^2 + O(t^100)).precision_absolute()
            100
        """
        return self.prec()

    def precision_relative(self):
        """
        Return the relative precision of this series, that
        is the difference between its absolute precision
        and its valuation.

        By convention, the relative precision of `0` (or
        `O(x^r)` for any `r`) is `0`.

        EXAMPLES::

            sage: R.<t> = ZZ[[]]
            sage: (t^2 + O(t^3)).precision_relative()
            1
            sage: (1 - t^2 + O(t^100)).precision_relative()
            100
            sage: O(t^4).precision_relative()
            0
        """
        if self.is_zero():
            return 0
        else:
            return self.prec() - self.valuation()

    def _repr_(self):
        """
        Return the string representation of this power series.

        EXAMPLES::

            sage: R.<t> = ZZ[[]]
            sage: (t^2 + O(t^3))._repr_()
            't^2 + O(t^3)'

        ::

            sage: R.<t> = QQ[[]]
            sage: 1 / (1+2*t +O(t^5))
            1 - 2*t + 4*t^2 - 8*t^3 + 16*t^4 + O(t^5)

        ::

            sage: R.<t> = PowerSeriesRing(QQ, sparse=True)
            sage: 1 / (1+2*t +O(t^5))
            1 - 2*t + 4*t^2 - 8*t^3 + 16*t^4 + O(t^5)
            sage: -13/2 * t^3  + 5*t^5 + O(t^10)
            -13/2*t^3 + 5*t^5 + O(t^10)
        """
        if self.is_zero():
            if self.prec() is infinity:
                return "0"
            else:
                return "O(%s^%s)" % (self._parent.variable_name(), self.prec())

        atomic_repr = self._parent.base_ring()._repr_option('element_is_atomic')
        X = self._parent.variable_name()

        s = " "
        if self.is_sparse():
            f = self.polynomial()
            m = f.degree() + 1
            d = f._dict_unsafe()
            coeffs = sorted(d.items())
            for (n, x) in coeffs:
                x = repr(x)
                if x != '0':
                    if s != ' ':
                        s += " + "
                    if not atomic_repr and n > 0 and (x.find("+") != -1 or x.find("-") != -1):
                        x = "(%s)" % x
                    if n > 1:
                        var = "*%s^%s" % (X, n)
                    elif n==1:
                        var = "*%s" % X
                    else:
                        var = ""
                    s += "%s%s" % (x, var)
        else:
            v = self.list()
            m = len(v)
            first = True
            for n in range(m):
                x = v[n]
                x = repr(x)
                if x != '0':
                    if not first:
                        s += " + "
                    if not atomic_repr and n > 0 and (x[1:].find("+") != -1 or x[1:].find("-") != -1):
                        x = "(%s)" % x
                    if n > 1:
                        var = "*%s^%s" % (X, n)
                    elif n==1:
                        var = "*%s" % X
                    else:
                        var = ""
                    s += "%s%s" % (x, var)
                    first = False
        # end

        s = s.replace(" + -", " - ")
        s = s.replace(" 1*"," ")
        s = s.replace(" -1*", " -")
        if not (self._prec is infinity):
            if self._prec == 0:
                bigoh = "O(1)"
            elif self._prec == 1:
                bigoh = "O(%s)" % self._parent.variable_name()
            else:
                bigoh = "O(%s^%s)" % (self._parent.variable_name(),self._prec)
            if s==" ":
                return bigoh
            s += " + %s" % bigoh
        return s[1:]

    def _latex_(self):
        r"""
        Return the latex representation of this power series.

        EXAMPLES::

            sage: R.<t> = QQ[[]]
            sage: f = -1/2 * t + 2/3*t^2 - 9/7 * t^15 + O(t^20); f
            -1/2*t + 2/3*t^2 - 9/7*t^15 + O(t^20)
            sage: latex(f)
            -\frac{1}{2} t + \frac{2}{3} t^{2} - \frac{9}{7} t^{15} + O(t^{20})

        Check that :issue:`26606` is fixed::

            sage: R.<beta> = QQ[]
            sage: S.<x> = R[[]]
            sage: latex(beta*x)
            \beta x
        """
        if self.is_zero():
            if self.prec() is infinity:
                return "0"
            else:
                return "0 + \\cdots"
        s = " "
        v = self.list()
        m = len(v)
        X = self._parent.latex_variable_names()[0]
        atomic_repr = self._parent.base_ring()._repr_option('element_is_atomic')
        first = True
        for n in range(m):
            x = v[n]
            x = sage.misc.latex.latex(x)
            if x != '0':
                if not first:
                    s += " + "
                if not atomic_repr and n > 0 and (x[1:].find("+") != -1 or x[1:].find("-") != -1):
                    x = "\\left(%s\\right)" % x
                if n > 1:
                    var = "%s^{%s}" % (X, n)
                elif n==1:
                    var = "%s" % X
                else:
                    var = ""
                if n > 0:
                    s += "%s| %s" % (x, var)
                else:
                    s += repr(x)
                first = False

        s = s.replace(" + -", " - ")
        s = s.replace(" -1|", " -")
        s = s.replace(" 1|"," ")
        s = s.replace("|","")
        if not (self._prec is infinity):
            if self._prec == 0:
                bigoh = "O(1)"
            elif self._prec == 1:
                bigoh = "O(%s)" % (X,)
            else:
                bigoh = "O(%s^{%s})" % (X, self._prec)
            if s == " ":
                return bigoh
            s += " + %s" % bigoh
        return s.lstrip(" ")

    def truncate(self, prec=infinity):
        """
        The polynomial obtained from power series by truncation.

        EXAMPLES::

            sage: R.<I> = GF(2)[[]]
            sage: f = 1/(1+I+O(I^8)); f
            1 + I + I^2 + I^3 + I^4 + I^5 + I^6 + I^7 + O(I^8)
            sage: f.truncate(5)
            I^4 + I^3 + I^2 + I + 1
        """
        if prec is infinity:
            prec = self._prec
        a = self.list()
        v = [a[i] for i in range(min(prec, len(a)))]
        return self._parent._poly_ring()(v)

    cdef _inplace_truncate(self, long prec):
        return self.truncate(prec)

    def add_bigoh(self, prec):
        r"""
        Return the power series of precision at most ``prec`` got by adding
        `O(q^\text{prec})` to `f`, where `q` is the variable.

        EXAMPLES::

            sage: R.<A> = RDF[[]]
            sage: f = (1+A+O(A^5))^5; f
            1.0 + 5.0*A + 10.0*A^2 + 10.0*A^3 + 5.0*A^4 + O(A^5)
            sage: f.add_bigoh(3)
            1.0 + 5.0*A + 10.0*A^2 + O(A^3)
            sage: f.add_bigoh(5)
            1.0 + 5.0*A + 10.0*A^2 + 10.0*A^3 + 5.0*A^4 + O(A^5)
        """
        if prec is infinity or prec > self.prec():
            return self
        a = self.list()
        v = [a[i] for i in range(min(prec, len(a)))]
        return self._parent(v, prec)

    def __getitem__(self, n):
        r"""
        Return the coefficient of `t^n` in this power series, where
        `t` is the indeterminate of the power series ring.

        If `n` is negative return 0. If `n` is beyond the precision, raise an
        :exc:`IndexError`.

        EXAMPLES::

            sage: # needs sage.rings.complex_double sage.symbolic
            sage: R.<m> = CDF[[]]
            sage: f = CDF(pi)^2 + m^3 + CDF(e)*m^4 + O(m^10); f   # abs tol 5e-16
            9.869604401089358 + 0.0*m + 0.0*m^2 + 1.0*m^3 + 2.718281828459045*m^4 + O(m^10)
            sage: f[-5]
            0.0
            sage: f[0]
            9.869604401089358
            sage: f[4]   # abs tol 5e-16
            2.718281828459045
            sage: f[9]
            0.0
            sage: f[10]
            Traceback (most recent call last):
            ...
            IndexError: coefficient not known
            sage: f[1000]
            Traceback (most recent call last):
            ...
            IndexError: coefficient not known
        """
        if n<0:
            return self.base_ring()(0)
        c = self.list()
        if n >= len(c):
            if self._prec > n:
                return self.base_ring()(0)
            else:
                raise IndexError("coefficient not known")
        return c[n]

    def common_prec(self, f):
        r"""
        Return minimum precision of `f` and ``self``.

        EXAMPLES::

            sage: R.<t> = PowerSeriesRing(QQ)

        ::

            sage: f = t + t^2 + O(t^3)
            sage: g = t + t^3 + t^4 + O(t^4)
            sage: f.common_prec(g)
            3
            sage: g.common_prec(f)
            3

        ::

            sage: f = t + t^2 + O(t^3)
            sage: g = t^2
            sage: f.common_prec(g)
            3
            sage: g.common_prec(f)
            3

        ::

            sage: f = t + t^2
            sage: f = t^2
            sage: f.common_prec(g)
            +Infinity
        """
        if self.prec() is infinity:
            return f.prec()
        elif f.prec() is infinity:
            return self.prec()
        return min(self.prec(), f.prec())

    cdef common_prec_c(self, PowerSeries f):
        if self._prec is infinity:
            return f._prec
        elif f._prec is infinity:
            return self._prec
        elif self._prec < f._prec:
            return self._prec
        else:
            return f._prec

    def _mul_prec(self, RingElement right_r):
        cdef PowerSeries right = <PowerSeries>right_r
        sp = self._prec
        rp = right._prec
        if sp is infinity:
            if rp is infinity:
                prec = infinity
            else:
                prec = rp + self.valuation()
        else:  # sp != infinity
            if rp is infinity:
                prec = sp + right.valuation()
            else:
                prec = min(rp + self.valuation(), sp + right.valuation())
        # endif
        return prec

    def __bool__(self):
        """
        Return ``True`` if this power series is not equal to 0.

        EXAMPLES::

            sage: R.<q> = ZZ[[ ]]; R
            Power Series Ring in q over Integer Ring
            sage: f = 1 + 3*q + O(q^10)
            sage: f.is_zero()
            False
            sage: (0 + O(q^2)).is_zero()
            True
            sage: R(0).is_zero()
            True
            sage: (0 + O(q^1000)).is_zero()
            True
        """
        return not not self.polynomial()

    def is_unit(self):
        """
        Return ``True`` if this power series is invertible.

        A power series is invertible precisely when the
        constant term is invertible.

        EXAMPLES::

            sage: R.<t> = PowerSeriesRing(ZZ)
            sage: (-1 + t - t^5).is_unit()
            True
            sage: (3 + t - t^5).is_unit()
            False
            sage: O(t^0).is_unit()
            False

        AUTHORS:

        - David Harvey (2006-09-03)
        """
        # Return False for O(t^0) (the only power-series-ring element with precision_absolute == 0).
        if self.precision_absolute() == 0:
            return False
        return self[0].is_unit()

    def inverse(self):
        """
        Return the inverse of self, i.e., self^(-1).

        EXAMPLES::

            sage: R.<t> = PowerSeriesRing(QQ, sparse=True)
            sage: t.inverse()
            t^-1
            sage: type(_)
            <class 'sage.rings.laurent_series_ring_element.LaurentSeries'>
            sage: (1-t).inverse()
            1 + t + t^2 + t^3 + t^4 + t^5 + t^6 + t^7 + t^8 + ...
        """
        return ~self

    def valuation_zero_part(self):
        r"""
        Factor ``self`` as `q^n \cdot (a_0 + a_1 q + \cdots)` with
        `a_0` nonzero. Then this function returns
        `a_0 + a_1 q + \cdots` .

        .. NOTE::

           This valuation zero part need not be a unit if, e.g.,
           `a_0` is not invertible in the base ring.

        EXAMPLES::

            sage: R.<t> = PowerSeriesRing(QQ)
            sage: ((1/3)*t^5*(17-2/3*t^3)).valuation_zero_part()
            17/3 - 2/9*t^3

        In this example the valuation 0 part is not a unit::

            sage: R.<t> = PowerSeriesRing(ZZ, sparse=True)
            sage: u = (-2*t^5*(17-t^3)).valuation_zero_part(); u
            -34 + 2*t^3
            sage: u.is_unit()
            False
            sage: u.valuation()
            0
        """
        if self.is_zero():
            raise ValueError("power series has no valuation 0 part")
        n = self.valuation()
        if n == 0:
            return self
        elif self.is_dense():
            v = self.list()[int(n):]
        else:
            n = int(n)
            v = {}
            for k, x in self.monomial_coefficients().items():
                if k >= n:
                    v[k-n] = x
        return self._parent(v, self.prec()-n)

    cpdef _div_(self, denom_r):
        """
        EXAMPLES::

            sage: k.<t> = QQ[[]]
            sage: t/t
            1
            sage: (t/(t^3 + 1)) * (t^3 + 1)
            t + O(t^21)
            sage: (t^5/(t^2 - 2)) * (t^2 -2 )
            t^5 + O(t^25)

        TESTS:

        The following tests against bugs that were fixed in :issue:`8972`::

            sage: P.<t> = ZZ[]
            sage: R.<x> = P[[]]
            sage: 1/(t*x)
            1/t*x^-1
            sage: R.<x> = ZZ[[]]
            sage: (1/x).parent()
            Laurent Series Ring in x over Rational Field
            sage: F = FractionField(R)
            sage: 1/x in F
            True
            sage: (1/(2*x)).parent()
            Laurent Series Ring in x over Rational Field
        """
        denom = <PowerSeries>denom_r
        if denom.is_zero():
            raise ZeroDivisionError("Can't divide by something indistinguishable from 0")
        u = denom.valuation_zero_part()
        inv = ~u  # inverse

        v = denom.valuation()
        if v > self.valuation():
            try:
                R = self._parent.fraction_field()
            except (TypeError, NotImplementedError):  # no integral domain
                R = self._parent.laurent_series_ring()
            return R(self) / R(denom)

        # Algorithm: Cancel common factors of q from top and bottom,
        # then invert the denominator.  We do the cancellation first
        # because we can only invert a unit (and remain in the ring
        # of power series).

        if v > 0:
            num = self >> v
        else:
            num = self
        return num*inv

    def __mod__(self, other):
        """
        EXAMPLES::

            sage: R.<T> = Qp(7)[[]]                                                     # needs sage.rings.padics
            sage: f = (48*67 + 46*67^2)*T + (1 + 42*67 + 5*67^3)*T^2 + O(T^3)           # needs sage.rings.padics
            sage: f % 67                                                                # needs sage.rings.padics
            T^2 + O(T^3)
        """
        from sage.rings.power_series_ring import PowerSeriesRing
        if isinstance(other, (int, Integer)):
            return PowerSeriesRing(IntegerModRing(other), self.variable())(self)
        raise NotImplementedError("Mod on power series ring elements not defined except modulo an integer.")

    def __pow__(self, r, dummy):
        """
        EXAMPLES::

            sage: x = QQ[['x']].0
            sage: f = x^2 + x^4 + O(x^6)
            sage: f^(1/2)
            x + 1/2*x^3 + O(x^5)
            sage: f^7
            x^14 + 7*x^16 + O(x^18)
            sage: f^(7/2)
            x^7 + 7/2*x^9 + O(x^11)
            sage: h = x^2 + 2*x^4 + x^6
            sage: h^(1/2)
            x + x^3
            sage: O(x^4)^(1/2)
            O(x^2)
<<<<<<< HEAD

            sage: R.<x,t> = QQ[[]]
            sage: f = (1+x)^(1+t)
            sage: f.O(5)
            1 + x + x*t + 1/2*x^2*t - 1/6*x^3*t + 1/2*x^2*t^2 + O(x, t)^5

            sage: R.<x> = QQ[[]]
            sage: (e^(e^x - 1)).O(5)
            1 + x + x^2 + 5/6*x^3 + 5/8*x^4 + O(x^5)
            sage: e^e^x
            Traceback (most recent call last):
            ...
            ArithmeticError: constant term of power series does not support exponentiation

            sage: R.<x> = QQ[[]]
            sage: S.<t> = QQ[] # a polynomial ring
            sage: (1+x)^(1+t)
            Traceback (most recent call last):
            ...
            ValueError: exponent must be a rational number or power series

=======
>>>>>>> 4cdd703f
        """
        if parent(r) is self.parent() or QQ.has_coerce_map_from(parent(r)):
            try:
                right = QQ.coerce(r)
            except TypeError:    
                right = r
                return (right * self.log()).exp()
        else:
            raise ValueError("exponent must be a rational number or power series")

        if right.denominator() == 1:
            right = right.numerator()
            return super().__pow__(right, dummy)

        if self.is_zero():
            return self.parent()(0).O((self.prec()*right).floor())

        d = right.denominator()
        n = right.numerator()

        return self.nth_root(d)**n

    def shift(self, n):
        r"""
        Return this power series multiplied by the power `t^n`.

        If `n` is negative, terms below `t^{-n}` are discarded.

        This power series is left unchanged.

        .. NOTE::

           Despite the fact that higher order terms are printed to the
           right in a power series, right shifting decreases the
           powers of `t`, while left shifting increases them.
           This is to be consistent with polynomials, integers, etc.

        EXAMPLES::

            sage: R.<t> = PowerSeriesRing(QQ['y'], 't', 5)
            sage: f = ~(1+t); f
            1 - t + t^2 - t^3 + t^4 + O(t^5)
            sage: f.shift(3)
            t^3 - t^4 + t^5 - t^6 + t^7 + O(t^8)
            sage: f >> 2
            1 - t + t^2 + O(t^3)
            sage: f << 10
            t^10 - t^11 + t^12 - t^13 + t^14 + O(t^15)
            sage: t << 29
            t^30

        AUTHORS:

        - Robert Bradshaw (2007-04-18)
        """
        if not n:
            return self
        prec = max(0, self.prec() + Integer(n))
        return self._parent(self.polynomial().shift(n), prec)

    def __lshift__(self, n):
        """
        Left-shift this power series by `n`, i.e., multiply by `t^n`.

        EXAMPLES::

            sage: # needs sage.libs.pari
            sage: R.<x> = PowerSeriesRing(QQ, implementation='pari')
            sage: f = exp(x) + O(x^7); f
            1 + x + 1/2*x^2 + 1/6*x^3 + 1/24*x^4 + 1/120*x^5 + 1/720*x^6 + O(x^7)
            sage: f << 2
            x^2 + x^3 + 1/2*x^4 + 1/6*x^5 + 1/24*x^6 + 1/120*x^7 + 1/720*x^8 + O(x^9)
            sage: (f << 99) >> 99
            1 + x + 1/2*x^2 + 1/6*x^3 + 1/24*x^4 + 1/120*x^5 + 1/720*x^6 + O(x^7)
        """
        return self.shift(n)

    def __rshift__(self, n):
        """
        Right-shift this power series by `n`, i.e., divide by `t^n`.

        Terms below `t^n` are discarded.

        EXAMPLES::

            sage: # needs sage.libs.pari
            sage: R.<x> = PowerSeriesRing(QQ, implementation='pari')
            sage: f = exp(x) + O(x^7)
            sage: f >> 3
            1/6 + 1/24*x + 1/120*x^2 + 1/720*x^3 + O(x^4)
            sage: f >> 7
            O(x^0)
            sage: f >> 99
            O(x^0)
            sage: (f >> 99) << 99
            O(x^99)
        """
        return self.shift(-n)

    def is_monomial(self):
        """
        Return ``True`` if this element is a monomial.  That is, if ``self`` is
        `x^n` for some nonnegative integer `n`.

        EXAMPLES::

            sage: k.<z> = PowerSeriesRing(QQ, 'z')
            sage: z.is_monomial()
            True
            sage: k(1).is_monomial()
            True
            sage: (z+1).is_monomial()
            False
            sage: (z^2909).is_monomial()
            True
            sage: (3*z^2909).is_monomial()
            False
        """

        return self.polynomial().is_monomial()

    def map_coefficients(self, f, new_base_ring=None):
        r"""
        Return the series obtained by applying ``f`` to the nonzero
        coefficients of ``self``.

        If ``f`` is a :class:`sage.categories.map.Map`, then the resulting
        series will be defined over the codomain of ``f``. Otherwise, the
        resulting polynomial will be over the same ring as ``self``. Set
        ``new_base_ring`` to override this behaviour.

        INPUT:

        - ``f`` -- a callable that will be applied to the coefficients of ``self``

        - ``new_base_ring`` -- (optional) if given, the resulting polynomial
          will be defined over this ring

        EXAMPLES::

            sage: R.<x> = SR[[]]                                                        # needs sage.symbolic
            sage: f = (1+I)*x^2 + 3*x - I                                               # needs sage.symbolic
            sage: f.map_coefficients(lambda z: z.conjugate())                           # needs sage.symbolic
            I + 3*x + (-I + 1)*x^2
            sage: R.<x> = ZZ[[]]
            sage: f = x^2 + 2
            sage: f.map_coefficients(lambda a: a + 42)
            44 + 43*x^2

        Examples with different base ring::

            sage: R.<x> = ZZ[[]]
            sage: k = GF(2)
            sage: residue = lambda x: k(x)
            sage: f = 4*x^2+x+3
            sage: g = f.map_coefficients(residue); g
            1 + x
            sage: g.parent()
            Power Series Ring in x over Integer Ring
            sage: g = f.map_coefficients(residue, new_base_ring=k); g
            1 + x
            sage: g.parent()
            Power Series Ring in x over Finite Field of size 2
            sage: residue = k.coerce_map_from(ZZ)
            sage: g = f.map_coefficients(residue); g
            1 + x
            sage: g.parent()
            Power Series Ring in x over Finite Field of size 2

        Tests other implementations::

            sage: # needs sage.libs.pari
            sage: R.<q> = PowerSeriesRing(GF(11), implementation='pari')
            sage: f = q - q^3 + O(q^10)
            sage: f.map_coefficients(lambda c: c - 2)
            10*q + 8*q^3 + O(q^10)
        """
        pol = self.polynomial()
        res = pol.map_coefficients(f, new_base_ring)
        if res.base_ring() != pol.base_ring():
            return self.parent().change_ring(res.base_ring())(res, self.prec())
        else:
            return self.parent()(res, self.prec())

    def jacobi_continued_fraction(self):
        r"""
        Return the Jacobi continued fraction of ``self``.

        The J-fraction or Jacobi continued fraction of a power series
        is a continued fraction expansion with steps of size two. We use
        the following convention

        .. MATH::

            1 / (1 + A_0 t + B_0 t^2 / (1 + A_1 t + B_1 t^2 / (1 + \cdots)))

        OUTPUT:

        tuple of pairs `(A_n, B_n)` for `n \geq 0`

        The expansion is done as long as possible given the precision.
        Whenever the expansion is not well-defined, because it would
        require to divide by zero, an exception is raised.

        See section 2.7 of [Kra1999det]_ for the close relationship
        of this kind of expansion with Hankel determinants and
        orthogonal polynomials.

        EXAMPLES::

            sage: t = PowerSeriesRing(QQ, 't').gen()
            sage: s = sum(factorial(k) * t**k for k in range(12)).O(12)
            sage: s.jacobi_continued_fraction()
            ((-1, -1), (-3, -4), (-5, -9), (-7, -16), (-9, -25))

        Another example::

            sage: (log(1+t)/t).jacobi_continued_fraction()
            ((1/2, -1/12),
             (1/2, -1/15),
             (1/2, -9/140),
             (1/2, -4/63),
             (1/2, -25/396),
             (1/2, -9/143),
             (1/2, -49/780),
             (1/2, -16/255),
             (1/2, -81/1292))

        TESTS::

             sage: (t).jacobi_continued_fraction()
             Traceback (most recent call last):
             ...
             ValueError: vanishing constant term, no expansion
             sage: (1/(1+3*t)).jacobi_continued_fraction()
             Traceback (most recent call last):
             ...
             ValueError: vanishing term, no further expansion
        """
        t = self.parent().gen()
        if self[0] == 0:
            raise ValueError('vanishing constant term, no expansion')
        serie = self / self[0]
        resu = []
        while serie.prec() >= 3:
            u = serie.inverse()
            A, B = u[1], u[2]
            resu.append((A, B))
            if B == 0:
                raise ValueError('vanishing term, no further expansion')
            serie = (u - 1 - A * t) / (B * t ** 2)
        return tuple(resu)

    def super_delta_fraction(self, delta):
        r"""
        Return the super delta continued fraction of ``self``.

        This is a continued fraction of the following shape:

        .. MATH::

            \cfrac{v_0 x^{k_0}} {U_1(x) -
            \cfrac{v_1 x^{k_0 + k_1 + \delta}} {U_2(x) -
            \cfrac{v_2 x^{k_0 + k_1 + k_2 + \delta}} {U_3(x) - \cdots} } }

        where each `U_j(x) = 1 + u_j(x) x`.

        INPUT:

        - ``delta`` -- positive integer, usually 2

        OUTPUT: list of `(v_j, k_j, U_{j+1}(x))_{j \geq 0}`

        REFERENCES:

        - [Han2016]_

        EXAMPLES::

            sage: deg = 30
            sage: PS = PowerSeriesRing(QQ, 'q', default_prec=deg+1)
            sage: q = PS.gen()
            sage: F = prod([(1+q**k).add_bigoh(deg+1) for k in range(1,deg)])
            sage: F.super_delta_fraction(2)
            [(1, 0, -q + 1),
             (1, 1, q + 1),
             (-1, 2, -q^3 + q^2 - q + 1),
             (1, 1, q^2 + q + 1),
             (-1, 0, -q + 1),
             (-1, 1, q^2 + q + 1),
             (-1, 0, -q + 1),
             (1, 1, 3*q^2 + 2*q + 1),
             (-4, 0, -q + 1)]

        A Jacobi continued fraction::

            sage: t = PowerSeriesRing(QQ, 't').gen()
            sage: s = sum(factorial(k) * t**k for k in range(12)).O(12)
            sage: s.super_delta_fraction(2)
            [(1, 0, -t + 1),
            (1, 0, -3*t + 1),
            (4, 0, -5*t + 1),
            (9, 0, -7*t + 1),
            (16, 0, -9*t + 1),
            (25, 0, -11*t + 1)]
        """
        q = self.parent().gen()
        Gi, Gj = self.parent().one(), self
        deg = self.prec()

        list_vkU = []
        di = Gi.valuation()
        ci = Gi[di]

        while deg >= 0:
            dj = Gj.valuation()
            cj = Gj[dj]
            k, v = dj - di, cj / ci
            c = v * q**k
            gi = Gi.add_bigoh(dj + delta)
            gj = Gj.add_bigoh(k + dj + delta)
            U = (c * gi / gj).truncate()
            Gk = (U * Gj - Gi * c) >> (k + delta)
            deg -= 2 * k + delta
            if deg < 0:
                break
            list_vkU.append((v, k, U))
            if deg == 0 or Gk.degree() == -1:
                break
            di, ci, Gi, Gj = dj, cj, Gj, Gk

        return list_vkU

    def stieltjes_continued_fraction(self):
        r"""
        Return the Stieltjes continued fraction of ``self``.

        The S-fraction or Stieltjes continued fraction of a power series
        is a continued fraction expansion with steps of size one. We use
        the following convention

        .. MATH::

            1 / (1 - A_1 t / (1 - A_2 t / (1 - A_3 t / (1 - \cdots))))

        OUTPUT: `A_n` for `n \geq 1`

        The expansion is done as long as possible given the precision.
        Whenever the expansion is not well-defined, because it would
        require to divide by zero, an exception is raised.

        EXAMPLES::

            sage: t = PowerSeriesRing(QQ, 't').gen()
            sage: s = sum(catalan_number(k) * t**k for k in range(12)).O(12)
            sage: s.stieltjes_continued_fraction()
            (1, 1, 1, 1, 1, 1, 1, 1, 1, 1, 1)

        Another example::

            sage: (exp(t)).stieltjes_continued_fraction()
            (1,
             -1/2,
             1/6,
             -1/6,
             1/10,
             -1/10,
             1/14,
             -1/14,
             1/18,
             -1/18,
             1/22,
             -1/22,
             1/26,
             -1/26,
             1/30,
             -1/30,
             1/34,
             -1/34,
             1/38)

        TESTS::

             sage: (t).stieltjes_continued_fraction()
             Traceback (most recent call last):
             ...
             ValueError: vanishing constant term, no expansion
             sage: (1/(1+3*t)).stieltjes_continued_fraction()
             Traceback (most recent call last):
             ...
             ValueError: vanishing term, no further expansion
        """
        t = self.parent().gen()
        if self[0] == 0:
            raise ValueError('vanishing constant term, no expansion')
        serie = self / self[0]
        resu = []
        while serie.prec() >= 2:
            u = serie.inverse()
            A = -u[1]
            resu.append(A)
            if A == 0:
                raise ValueError('vanishing term, no further expansion')
            serie = (u - 1) / (-A * t)
        return tuple(resu)

    def is_square(self):
        """
        Return ``True`` if this function has a square root in this ring, e.g.,
        there is an element `y` in ``self.parent()``
        such that `y^2` equals ``self``.

        ALGORITHM: If the base ring is a field, this is true whenever the
        power series has even valuation and the leading coefficient is a
        perfect square.

        For an integral domain, it attempts the square root in the
        fraction field and tests whether or not the result lies in the
        original ring.

        EXAMPLES::

            sage: K.<t> = PowerSeriesRing(QQ, 't', 5)
            sage: (1+t).is_square()
            True
            sage: (2+t).is_square()
            False
            sage: (2+t.change_ring(RR)).is_square()
            True
            sage: t.is_square()
            False
            sage: K.<t> = PowerSeriesRing(ZZ, 't', 5)
            sage: (1+t).is_square()
            False
            sage: f = (1+t)^100
            sage: f.is_square()
            True
        """
        val = self.valuation()
        if val is not infinity and val % 2 == 1:
            return False
        elif not self[val].is_square():
            return False
        elif self.base_ring() in _Fields:
            return True
        else:
            try:
                self.parent()(self.sqrt())
                return True
            except TypeError:
                return False

    def sqrt(self, prec=None, extend=False, all=False, name=None):
        r"""
        Return a square root of ``self``.

        INPUT:

          - ``prec`` -- integer (default: ``None``); if not ``None`` and the
            series has infinite precision, truncates series at precision ``prec``

          - ``extend`` -- boolean (default: ``False``); if ``True``, return a
            square root in an extension ring, if necessary. Otherwise, raise
            a :exc:`ValueError` if the square root is not in the base power series
            ring. For example, if ``extend`` is ``True``, the square root of a
            power series with odd degree leading coefficient is
            defined as an element of a formal extension ring.

          - ``name`` -- string; if ``extend`` is ``True``, you must also
            specify the print name of the formal square root

          - ``all`` -- boolean (default: ``False``); if ``True``, return all
            square roots of ``self``, instead of just one

        ALGORITHM: Newton's method

        .. MATH::

           x_{i+1} = \frac{1}{2}( x_i + \mathrm{self}/x_i )

        EXAMPLES::

            sage: K.<t> = PowerSeriesRing(QQ, 't', 5)
            sage: sqrt(t^2)
            t
            sage: sqrt(1 + t)
            1 + 1/2*t - 1/8*t^2 + 1/16*t^3 - 5/128*t^4 + O(t^5)
            sage: sqrt(4 + t)
            2 + 1/4*t - 1/64*t^2 + 1/512*t^3 - 5/16384*t^4 + O(t^5)
            sage: u = sqrt(2 + t, prec=2, extend=True, name = 'alpha'); u
            alpha
            sage: u^2
            2 + t
            sage: u.parent()
            Univariate Quotient Polynomial Ring in alpha
             over Power Series Ring in t over Rational Field
             with modulus x^2 - 2 - t
            sage: K.<t> = PowerSeriesRing(QQ, 't', 50)
            sage: sqrt(1 + 2*t + t^2)
            1 + t
            sage: sqrt(t^2 + 2*t^4 + t^6)
            t + t^3
            sage: sqrt(1 + t + t^2 + 7*t^3)^2
            1 + t + t^2 + 7*t^3 + O(t^50)
            sage: sqrt(K(0))
            0
            sage: sqrt(t^2)
            t

        ::

            sage: # needs sage.rings.complex_double
            sage: K.<t> = PowerSeriesRing(CDF, 5)
            sage: v = sqrt(-1 + t + t^3, all=True); v
            [1.0*I - 0.5*I*t - 0.125*I*t^2 - 0.5625*I*t^3 - 0.2890625*I*t^4 + O(t^5),
             -1.0*I + 0.5*I*t + 0.125*I*t^2 + 0.5625*I*t^3 + 0.2890625*I*t^4 + O(t^5)]
            sage: [a^2 for a in v]
            [-1.0 + 1.0*t + 0.0*t^2 + 1.0*t^3 + O(t^5), -1.0 + 1.0*t + 0.0*t^2 + 1.0*t^3 + O(t^5)]

        A formal square root::

            sage: K.<t> = PowerSeriesRing(QQ, 5)
            sage: f = 2*t + t^3 + O(t^4)
            sage: s = f.sqrt(extend=True, name='sqrtf'); s
            sqrtf
            sage: s^2
            2*t + t^3 + O(t^4)
            sage: parent(s)
            Univariate Quotient Polynomial Ring in sqrtf
             over Power Series Ring in t over Rational Field
             with modulus x^2 - 2*t - t^3 + O(t^4)

        TESTS::

            sage: R.<x> = QQ[[]]
            sage: (x^10/2).sqrt()
            Traceback (most recent call last):
            ...
            ValueError: unable to take the square root of 1/2

        Check :issue:`30655`::

            sage: t = polygen(QQ, 't')
            sage: x = t.parent()[['x']].0
            sage: W = (t*x + 1 - x).O(3)
            sage: W.sqrt()
            1 + (1/2*t - 1/2)*x + (-1/8*t^2 + 1/4*t - 1/8)*x^2 + O(x^3)

        AUTHORS:

        - Robert Bradshaw

        - William Stein
        """
        if self.is_zero():
            ans = self._parent(0).O(self.prec()/2)
            if all:
                return [ans]
            else:
                return ans

        if all and not self.base_ring().is_integral_domain():
            raise NotImplementedError('all roots not implemented over a non-integral domain')

        formal_sqrt = False
        u = self.valuation_zero_part()
        # TODO, fix underlying element sqrt()
        try:
            try:
                s = u[0].sqrt(extend=False)
            except TypeError:
                s = u[0].sqrt()
        except ValueError:
            formal_sqrt = True
        if self.degree() == 0:
            if not formal_sqrt:
                a = self.parent()([s], self.prec())
                if all:
                    return [a, -a]
                else:
                    return a

        val = self.valuation()

        if formal_sqrt or val % 2:
            if extend:
                if name is None:
                    raise ValueError("the square root generates an extension, so you must specify the name of the square root")
                R = self._parent['x']
                S = R.quotient(R([-self, 0, 1]), names=name)
                a = S.gen()
                if all:
                    if not self.base_ring().is_integral_domain():
                        raise NotImplementedError('all roots not implemented over a non-integral domain')
                    return [a, -a]
                else:
                    return a
            elif formal_sqrt:
                raise ValueError("unable to take the square root of %s" % u[0])
            else:
                raise ValueError("power series does not have a square root since it has odd valuation.")

        pr = self.prec()
        if pr == infinity:
            test_exact = True
            if prec is None:
                pr = self._parent.default_prec()
            else:
                pr = prec
        else:
            test_exact = False
        prec = pr

        R = s.parent()
        a = self.valuation_zero_part()
        P = self._parent
        if not P.base_ring().has_coerce_map_from(R):
            a = a.change_ring(R)
        half = ~R(2)

        s = a.parent()([s])
        for cur_prec in sage.misc.misc.newton_method_sizes(prec)[1:]:
            (<PowerSeries>s)._prec = cur_prec
            s = half * (s + a/s)

        ans = s
        if val != 0:
            ans *= P.gen(0) ** (val // 2)
        if test_exact and ans.degree() < prec/2:
            if ans*ans == self:
                (<PowerSeries>ans)._prec = infinity

        if all:
            return [ans, -ans]  # since over an integral domain
        else:
            return ans

    def square_root(self):
        """
        Return the square root of ``self`` in this ring. If this cannot be done,
        then an error will be raised.

        This function succeeds if and only if
        ``self``. :meth:`.is_square`

        EXAMPLES::

            sage: K.<t> = PowerSeriesRing(QQ, 't', 5)
            sage: (1 + t).square_root()
            1 + 1/2*t - 1/8*t^2 + 1/16*t^3 - 5/128*t^4 + O(t^5)
            sage: (2 + t).square_root()
            Traceback (most recent call last):
            ...
            ValueError: Square root does not live in this ring.
            sage: (2 + t.change_ring(RR)).square_root()                                 # needs sage.rings.real_mpfr
            1.41421356237309 + 0.353553390593274*t - 0.0441941738241592*t^2
             + 0.0110485434560398*t^3 - 0.00345266983001244*t^4 + O(t^5)
            sage: t.square_root()
            Traceback (most recent call last):
            ...
            ValueError: Square root not defined for power series of odd valuation.
            sage: K.<t> = PowerSeriesRing(ZZ, 't', 5)
            sage: f = (1+t)^20
            sage: f.square_root()
            1 + 10*t + 45*t^2 + 120*t^3 + 210*t^4 + O(t^5)
            sage: f = 1 + t
            sage: f.square_root()
            Traceback (most recent call last):
            ...
            ValueError: Square root does not live in this ring.

        AUTHORS:

        - Robert Bradshaw
        """
        val = self.valuation()
        if val is not infinity and val % 2 == 1:
            raise ValueError("Square root not defined for power series of odd valuation.")
        elif not self[val].is_square():
            raise ValueError("Square root does not live in this ring.")
        elif self.base_ring() in _Fields:
            return self.sqrt()
        else:
            try:
                return self.parent()(self.sqrt())
            except TypeError:
                raise ValueError("Square root does not live in this ring.")

    def nth_root(self, n, prec=None):
        r"""
        Return the ``n``-th root of this power series.

        INPUT:

        - ``n`` -- integer

        - ``prec`` -- integer (optional); precision of the result. Though, if
          this series has finite precision, then the result cannot have larger
          precision.

        EXAMPLES::

            sage: R.<x> = QQ[[]]
            sage: (1+x).nth_root(5)
            1 + 1/5*x - 2/25*x^2 + ... + 12039376311816/2384185791015625*x^19 + O(x^20)

            sage: (1 + x + O(x^5)).nth_root(5)
            1 + 1/5*x - 2/25*x^2 + 6/125*x^3 - 21/625*x^4 + O(x^5)

        Check that the results are consistent with taking log and exponential::

            sage: R.<x> = PowerSeriesRing(QQ, default_prec=100)
            sage: p = (1 + 2*x - x^4)**200
            sage: p1 = p.nth_root(1000, prec=100)
            sage: p2 = (p.log()/1000).exp()
            sage: p1.prec() == p2.prec() == 100
            True
            sage: p1.polynomial() == p2.polynomial()
            True

        Positive characteristic::

            sage: R.<u> = GF(3)[[]]
            sage: p = 1 + 2 * u^2
            sage: p.nth_root(4)
            1 + 2*u^2 + u^6 + 2*u^8 + u^12 + 2*u^14 + O(u^20)
            sage: p.nth_root(4)**4
            1 + 2*u^2 + O(u^20)

        TESTS:

        Check that exact roots show infinite precision::

            sage: ((1+x)^5).nth_root(5)
            1 + x

        Check precision on `O(x^r)`::

            sage: O(x^4).nth_root(2)
            O(x^2)
            sage: O(x^4).nth_root(3)
            O(x^1)
            sage: O(x^4).nth_root(4)
            O(x^1)

        Check precision on higher valuation series::

            sage: (x^5+x^6+O(x^7)).nth_root(5)
            x + 1/5*x^2 + O(x^3)
        """

        val = self.valuation()

        if self.is_zero():
            if val is infinity:
                return self
            else:
                return self.parent()(0).O(val // n)

        if val is not infinity and val % n != 0:
            raise ValueError("power series valuation is not a multiple of %s" % n)

        maxprec = (val // n) + self.precision_relative()

        if prec is None:
            prec = maxprec
            if prec == infinity:
                prec = self.parent().default_prec()
        else:
            prec = min(maxprec, prec)

        p = self.polynomial()
        q = p._nth_root_series(n, prec)
        ans = self.parent()(q)
        if not (self.prec() == infinity and q.degree() * n <= prec and q**n == p):
            ans = ans.add_bigoh(prec)
        return ans

    def cos(self, prec=infinity):
        r"""
        Apply cos to the formal power series.

        INPUT:

        - ``prec`` -- integer or ``infinity``; the degree to truncate
          the result to

        OUTPUT: a new power series

        EXAMPLES:

        For one variable::

            sage: t = PowerSeriesRing(QQ, 't').gen()
            sage: f = (t + t**2).O(4)
            sage: cos(f)
            1 - 1/2*t^2 - t^3 + O(t^4)

        For several variables::

            sage: T.<a,b> = PowerSeriesRing(ZZ,2)
            sage: f = a + b + a*b + T.O(3)
            sage: cos(f)
            1 - 1/2*a^2 - a*b - 1/2*b^2 + O(a, b)^3
            sage: f.cos()
            1 - 1/2*a^2 - a*b - 1/2*b^2 + O(a, b)^3
            sage: f.cos(prec=2)
            1 + O(a, b)^2

        If the power series has a nonzero constant coefficient `c`,
        one raises an error::

            sage: g = 2+f
            sage: cos(g)
            Traceback (most recent call last):
            ...
            ValueError: can only apply cos to formal power series with zero constant term

        If no precision is specified, the default precision is used::

            sage: T.default_prec()
            12
            sage: cos(a)
            1 - 1/2*a^2 + 1/24*a^4 - 1/720*a^6 + 1/40320*a^8 - 1/3628800*a^10 + O(a, b)^12
            sage: a.cos(prec=5)
            1 - 1/2*a^2 + 1/24*a^4 + O(a, b)^5
            sage: cos(a + T.O(5))
            1 - 1/2*a^2 + 1/24*a^4 + O(a, b)^5

        TESTS::

            sage: cos(a^2 + T.O(5))
            1 - 1/2*a^4 + O(a, b)^5
        """
        R = self.parent()

        c = self[0]
        if not c.is_zero():
            raise ValueError('can only apply cos to formal power '
                             'series with zero constant term')
        x = self
        val = x.valuation()
        assert val >= 1

        prec = min(prec, self.prec())
        if isinstance(prec, InfinityElement):
            prec = R.default_prec()
        n_inv_factorial = R.base_ring().one()
        x_pow_n = R.one()
        x2 = x ** 2
        cos_x = R.one().add_bigoh(prec)
        for n in range(2, prec // val + 1, 2):
            x_pow_n = (x_pow_n * x2).add_bigoh(prec)
            n_inv_factorial /= - n * (n - 1)
            cos_x += x_pow_n * n_inv_factorial
        result_bg = cos_x

        if result_bg.base_ring() is not self.base_ring():
            R = R.change_ring(self.base_ring().fraction_field())
        return R(result_bg, prec=prec)

    def sin(self, prec=infinity):
        r"""
        Apply sin to the formal power series.

        INPUT:

        - ``prec`` -- integer or ``infinity``; the degree to truncate
          the result to

        OUTPUT: a new power series

        EXAMPLES:

        For one variable::

            sage: t = PowerSeriesRing(QQ, 't').gen()
            sage: f = (t + t**2).O(4)
            sage: sin(f)
            t + t^2 - 1/6*t^3 + O(t^4)

        For several variables::

            sage: T.<a,b> = PowerSeriesRing(ZZ,2)
            sage: f = a + b + a*b + T.O(3)
            sage: sin(f)
            a + b + a*b + O(a, b)^3
            sage: f.sin()
            a + b + a*b + O(a, b)^3
            sage: f.sin(prec=2)
            a + b + O(a, b)^2

        If the power series has a nonzero constant coefficient `c`,
        one raises an error::

            sage: g = 2+f
            sage: sin(g)
            Traceback (most recent call last):
            ...
            ValueError: can only apply sin to formal power series with zero constant term

        If no precision is specified, the default precision is used::

            sage: T.default_prec()
            12
            sage: sin(a)
            a - 1/6*a^3 + 1/120*a^5 - 1/5040*a^7 + 1/362880*a^9 - 1/39916800*a^11 + O(a, b)^12
            sage: a.sin(prec=5)
            a - 1/6*a^3 + O(a, b)^5
            sage: sin(a + T.O(5))
            a - 1/6*a^3 + O(a, b)^5

        TESTS::

            sage: sin(a^2 + T.O(5))
            a^2 + O(a, b)^5
        """
        R = self.parent()

        c = self[0]
        if not c.is_zero():
            raise ValueError('can only apply sin to formal power '
                             'series with zero constant term')
        val = self.valuation()
        assert val >= 1

        x = self

        prec = min(prec, self.prec())
        if isinstance(prec, InfinityElement):
            prec = R.default_prec()
        n_inv_factorial = R.base_ring().one()
        x_pow_n = x
        x2 = x ** 2
        sin_x = x.add_bigoh(prec)
        for n in range(3, prec // val + 1, 2):
            x_pow_n = (x_pow_n * x2).add_bigoh(prec)
            n_inv_factorial /= - n * (n - 1)
            sin_x += x_pow_n * n_inv_factorial
        result_bg = sin_x

        if result_bg.base_ring() is not self.base_ring():
            R = R.change_ring(self.base_ring().fraction_field())
        return R(result_bg, prec=prec)

    def tan(self, prec=infinity):
        r"""
        Apply tan to the formal power series.

        INPUT:

        - ``prec`` -- integer or ``infinity``; the degree to truncate
          the result to

        OUTPUT: a new power series

        EXAMPLES:

        For one variable::

            sage: t = PowerSeriesRing(QQ, 't').gen()
            sage: f = (t + t**2).O(4)
            sage: tan(f)
            t + t^2 + 1/3*t^3 + O(t^4)

        For several variables::

            sage: T.<a,b> = PowerSeriesRing(ZZ,2)
            sage: f = a + b + a*b + T.O(3)
            sage: tan(f)
            a + b + a*b + O(a, b)^3
            sage: f.tan()
            a + b + a*b + O(a, b)^3
            sage: f.tan(prec=2)
            a + b + O(a, b)^2

        If the power series has a nonzero constant coefficient `c`,
        one raises an error::

            sage: g = 2 + f
            sage: tan(g)
            Traceback (most recent call last):
            ...
            ValueError: can only apply tan to formal power series with zero constant term

        If no precision is specified, the default precision is used::

            sage: T.default_prec()
            12
            sage: tan(a)
            a + 1/3*a^3 + 2/15*a^5 + 17/315*a^7 + 62/2835*a^9 + 1382/155925*a^11 + O(a, b)^12
            sage: a.tan(prec=5)
            a + 1/3*a^3 + O(a, b)^5
            sage: tan(a + T.O(5))
            a + 1/3*a^3 + O(a, b)^5

        TESTS::

            sage: tan(a^2 + T.O(5))
            a^2 + O(a, b)^5
        """
        if not self[0].is_zero():
            raise ValueError('can only apply tan to formal power '
                             'series with zero constant term')
        assert self.valuation() >= 1
        return self.sin(prec) / self.cos(prec)

    def sinh(self, prec=infinity):
        r"""
        Apply sinh to the formal power series.

        INPUT:

        - ``prec`` -- integer or ``infinity``; the degree to truncate
          the result to

        OUTPUT: a new power series

        EXAMPLES:

        For one variable::

            sage: t = PowerSeriesRing(QQ, 't').gen()
            sage: f = (t + t**2).O(4)
            sage: sinh(f)
            t + t^2 + 1/6*t^3 + O(t^4)

        For several variables::

            sage: T.<a,b> = PowerSeriesRing(ZZ,2)
            sage: f = a + b + a*b + T.O(3)
            sage: sinh(f)
            a + b + a*b + O(a, b)^3
            sage: f.sinh()
            a + b + a*b + O(a, b)^3
            sage: f.sinh(prec=2)
            a + b + O(a, b)^2

        If the power series has a nonzero constant coefficient `c`,
        one raises an error::

            sage: g = 2 + f
            sage: sinh(g)
            Traceback (most recent call last):
            ...
            ValueError: can only apply sinh to formal power series with zero
            constant term

        If no precision is specified, the default precision is used::

            sage: T.default_prec()
            12
            sage: sinh(a)
            a + 1/6*a^3 + 1/120*a^5 + 1/5040*a^7 + 1/362880*a^9 +
             1/39916800*a^11 + O(a, b)^12
            sage: a.sinh(prec=5)
            a + 1/6*a^3 + O(a, b)^5
            sage: sinh(a + T.O(5))
            a + 1/6*a^3 + O(a, b)^5

        TESTS::

            sage: sinh(a^2 + T.O(5))
            a^2 + O(a, b)^5
        """
        R = self.parent()

        c = self[0]
        if not c.is_zero():
            raise ValueError('can only apply sinh to formal power '
                             'series with zero constant term')
        val = self.valuation()
        assert val >= 1

        x = self

        prec = min(prec, self.prec())
        if isinstance(prec, InfinityElement):
            prec = R.default_prec()
        n_inv_factorial = R.base_ring().one()
        x_pow_n = x
        x2 = x ** 2
        sinh_x = x.add_bigoh(prec)
        for n in range(3, prec // val + 1, 2):
            x_pow_n = (x_pow_n * x2).add_bigoh(prec)
            n_inv_factorial /= n * (n - 1)
            sinh_x += x_pow_n * n_inv_factorial
        result_bg = sinh_x

        if result_bg.base_ring() is not self.base_ring():
            R = R.change_ring(self.base_ring().fraction_field())
        return R(result_bg, prec=prec)

    def cosh(self, prec=infinity):
        r"""
        Apply cosh to the formal power series.

        INPUT:

        - ``prec`` -- integer or ``infinity``; the degree to truncate
          the result to

        OUTPUT: a new power series

        EXAMPLES:

        For one variable::

            sage: t = PowerSeriesRing(QQ, 't').gen()
            sage: f = (t + t**2).O(4)
            sage: cosh(f)
            1 + 1/2*t^2 + t^3 + O(t^4)

        For several variables::

            sage: T.<a,b> = PowerSeriesRing(ZZ,2)
            sage: f = a + b + a*b + T.O(3)
            sage: cosh(f)
            1 + 1/2*a^2 + a*b + 1/2*b^2 + O(a, b)^3
            sage: f.cosh()
            1 + 1/2*a^2 + a*b + 1/2*b^2 + O(a, b)^3
            sage: f.cosh(prec=2)
            1 + O(a, b)^2

        If the power series has a nonzero constant coefficient `c`,
        one raises an error::

            sage: g = 2 + f
            sage: cosh(g)
            Traceback (most recent call last):
            ...
            ValueError: can only apply cosh to formal power series with zero
            constant term

        If no precision is specified, the default precision is used::

            sage: T.default_prec()
            12
            sage: cosh(a)
            1 + 1/2*a^2 + 1/24*a^4 + 1/720*a^6 + 1/40320*a^8 + 1/3628800*a^10 +
             O(a, b)^12
            sage: a.cosh(prec=5)
            1 + 1/2*a^2 + 1/24*a^4 + O(a, b)^5
            sage: cosh(a + T.O(5))
            1 + 1/2*a^2 + 1/24*a^4 + O(a, b)^5

        TESTS::

            sage: cosh(a^2 + T.O(5))
            1 + 1/2*a^4 + O(a, b)^5
        """
        R = self.parent()

        c = self[0]
        if not c.is_zero():
            raise ValueError('can only apply cosh to formal power '
                             'series with zero constant term')
        x = self
        val = x.valuation()
        assert val >= 1

        prec = min(prec, self.prec())
        if isinstance(prec, InfinityElement):
            prec = R.default_prec()
        n_inv_factorial = R.base_ring().one()
        x_pow_n = R.one()
        x2 = x ** 2
        cosh_x = R.one().add_bigoh(prec)
        for n in range(2, prec // val + 1, 2):
            x_pow_n = (x_pow_n * x2).add_bigoh(prec)
            n_inv_factorial /= n * (n - 1)
            cosh_x += x_pow_n * n_inv_factorial
        result_bg = cosh_x

        if result_bg.base_ring() is not self.base_ring():
            R = R.change_ring(self.base_ring().fraction_field())
        return R(result_bg, prec=prec)

    def tanh(self, prec=infinity):
        r"""
        Apply tanh to the formal power series.

        INPUT:

        - ``prec`` -- integer or ``infinity``; the degree to truncate
          the result to

        OUTPUT: a new power series

        EXAMPLES:

        For one variable::

            sage: t = PowerSeriesRing(QQ, 't').gen()
            sage: f = (t + t**2).O(4)
            sage: tanh(f)
            t + t^2 - 1/3*t^3 + O(t^4)

        For several variables::

            sage: T.<a,b> = PowerSeriesRing(ZZ,2)
            sage: f = a + b + a*b + T.O(3)
            sage: tanh(f)
            a + b + a*b + O(a, b)^3
            sage: f.tanh()
            a + b + a*b + O(a, b)^3
            sage: f.tanh(prec=2)
            a + b + O(a, b)^2

        If the power series has a nonzero constant coefficient `c`,
        one raises an error::

            sage: g = 2 + f
            sage: tanh(g)
            Traceback (most recent call last):
            ...
            ValueError: can only apply tanh to formal power series with zero
             constant term

        If no precision is specified, the default precision is used::

            sage: T.default_prec()
            12
            sage: tanh(a)
            a - 1/3*a^3 + 2/15*a^5 - 17/315*a^7 + 62/2835*a^9 -
            1382/155925*a^11 + O(a, b)^12
            sage: a.tanh(prec=5)
            a - 1/3*a^3 + O(a, b)^5
            sage: tanh(a + T.O(5))
            a - 1/3*a^3 + O(a, b)^5

        TESTS::

            sage: tanh(a^2 + T.O(5))
            a^2 + O(a, b)^5
        """
        if not self[0].is_zero():
            raise ValueError('can only apply tanh to formal power '
                             'series with zero constant term')
        assert self.valuation() >= 1
        return self.sinh(prec) / self.cosh(prec)

    def O(self, prec):
        r"""
        Return this series plus `O(x^\text{prec})`. Does not change
        ``self``.

        EXAMPLES::

            sage: R.<x> = PowerSeriesRing(ZZ)
            sage: p = 1 + x^2 + x^10; p
            1 + x^2 + x^10
            sage: p.O(15)
            1 + x^2 + x^10 + O(x^15)
            sage: p.O(5)
            1 + x^2 + O(x^5)
            sage: p.O(-5)
            Traceback (most recent call last):
            ...
            ValueError: prec (= -5) must be nonnegative
        """
        if prec is infinity or prec >= self.prec():
            return self
        coeffs = self[:prec]
        return self._parent(coeffs, prec)

    def solve_linear_de(self, prec=infinity, b=None, f0=None):
        r"""
        Obtain a power series solution to an inhomogeneous linear
        differential equation of the form:

        .. MATH::

              f'(t) = a(t) f(t) + b(t).

        INPUT:

        - ``self`` -- the power series `a(t)`

        - ``b`` -- the power series `b(t)` (default: zero)

        - ``f0`` -- the constant term of `f` ("initial condition")
          (default: 1)

        - ``prec`` -- desired precision of result (this will be
          reduced if either a or b have less precision available)

        OUTPUT: the power series `f`, to indicated precision

        ALGORITHM: A divide-and-conquer strategy; see the source code.
        Running time is approximately `M(n) \log n`, where
        `M(n)` is the time required for a polynomial multiplication
        of length `n` over the coefficient ring. (If you're working
        over something like `\QQ`, running time analysis can be a
        little complicated because the coefficients tend to explode.)

        .. NOTE::

           - If the coefficient ring is a field of characteristic
             zero, then the solution will exist and is unique.

           - For other coefficient rings, things are more
             complicated. A solution may not exist, and if it does it
             may not be unique. Generally, by the time the `n`-th term
             has been computed, the algorithm will have attempted
             divisions by `n!` in the coefficient ring. So if
             your coefficient ring has enough 'precision', and if your
             coefficient ring can perform divisions even when the
             answer is not unique, and if you know in advance that a
             solution exists, then this function will find a solution
             (otherwise it will probably crash).

        AUTHORS:

        - David Harvey (2006-09-11): factored functionality out from
          exp() function, cleaned up precision tests a bit

        EXAMPLES::

            sage: R.<t> = PowerSeriesRing(QQ, default_prec=10)

        ::

            sage: a = 2 - 3*t + 4*t^2 + O(t^10)
            sage: b = 3 - 4*t^2 + O(t^7)
            sage: f = a.solve_linear_de(prec=5, b=b, f0=3/5)
            sage: f
             3/5 + 21/5*t + 33/10*t^2 - 38/15*t^3 + 11/24*t^4 + O(t^5)
            sage: f.derivative() - a*f - b
             O(t^4)

        ::

            sage: a = 2 - 3*t + 4*t^2
            sage: b = b = 3 - 4*t^2
            sage: f = a.solve_linear_de(b=b, f0=3/5)
            Traceback (most recent call last):
            ...
            ValueError: cannot solve differential equation to infinite precision

        ::

            sage: a.solve_linear_de(prec=5, b=b, f0=3/5)
             3/5 + 21/5*t + 33/10*t^2 - 38/15*t^3 + 11/24*t^4 + O(t^5)
        """
        if b is None:
            b = self._parent(0)

        if f0 is None:
            f0 = 1
        f0 = self.base_ring()(f0)

        # reduce precision to whatever is available from a and b
        prec = min(prec, self.prec() + 1, b.prec() + 1)
        if prec is infinity:
            raise ValueError("cannot solve differential equation to infinite precision")
        prec = int(prec)
        if prec == 0:
            return self._parent(0, 0)
        if prec < 0:
            raise ValueError("prec (=%s) must be a nonnegative integer" % prec)

        base_ring = self._parent.base_ring()
        R = PolynomialRing(base_ring, self._parent.variable_name())

        a_list = self.list()
        b_list = [base_ring(0)]
        b_list.extend(b.list())
        while len(b_list) < prec:
            b_list.append(base_ring(0))
        f = _solve_linear_de(R, 0, prec, a_list, b_list, f0)
        return self._parent(f, prec)

    def exp(self, prec=None):
        r"""
        Return exp of this power series to the indicated precision.

        INPUT:

        - ``prec`` -- integer (default: ``self.parent().default_prec``)

        ALGORITHM: See :meth:`.solve_linear_de`.

        .. NOTE::

           - Screwy things can happen if the coefficient ring is not a
             field of characteristic zero. See :meth:`.solve_linear_de`.

        AUTHORS:

        - David Harvey (2006-09-08): rewrote to use simplest possible "lazy" algorithm.

        - David Harvey (2006-09-10): rewrote to use divide-and-conquer
          strategy.

        - David Harvey (2006-09-11): factored functionality out to
          solve_linear_de().

        - Sourav Sen Gupta, David Harvey (2008-11): handle constant
          term

        EXAMPLES::

            sage: R.<t> = PowerSeriesRing(QQ, default_prec=10)

        Check that `\exp(t)` is, well, `\exp(t)`::

            sage: (t + O(t^10)).exp()
            1 + t + 1/2*t^2 + 1/6*t^3 + 1/24*t^4 + 1/120*t^5 + 1/720*t^6
              + 1/5040*t^7 + 1/40320*t^8 + 1/362880*t^9 + O(t^10)

        Check that `\exp(\log(1+t))` is `1+t`::

            sage: (sum([-(-t)^n/n for n in range(1, 10)]) + O(t^10)).exp()
            1 + t + O(t^10)

        Check that `\exp(2t + t^2 - t^5)` is whatever it is::

            sage: (2*t + t^2 - t^5 + O(t^10)).exp()
            1 + 2*t + 3*t^2 + 10/3*t^3 + 19/6*t^4 + 8/5*t^5 - 7/90*t^6
              - 538/315*t^7 - 425/168*t^8 - 30629/11340*t^9 + O(t^10)

        Check requesting lower precision::

            sage: (t + t^2 - t^5 + O(t^10)).exp(5)
            1 + t + 3/2*t^2 + 7/6*t^3 + 25/24*t^4 + O(t^5)

        Can't get more precision than the input::

            sage: (t + t^2 + O(t^3)).exp(10)
            1 + t + 3/2*t^2 + O(t^3)

        Check some boundary cases::

            sage: (t + O(t^2)).exp(1)
            1 + O(t)
            sage: (t + O(t^2)).exp(0)
            O(t^0)

        Handle nonzero constant term (fixes :issue:`4477`)::

            sage: # needs sage.rings.real_mpfr
            sage: R.<x> = PowerSeriesRing(RR)
            sage: (1 + x + x^2 + O(x^3)).exp()
            2.71828182845905 + 2.71828182845905*x + 4.07742274268857*x^2 + O(x^3)

        ::

            sage: R.<x> = PowerSeriesRing(ZZ)
            sage: (1 + x + O(x^2)).exp()                                                # needs sage.symbolic
            Traceback (most recent call last):
            ...
            ArithmeticError: exponential of constant term does not belong
            to coefficient ring (consider working in a larger ring)

        ::

            sage: R.<x> = PowerSeriesRing(GF(5))
            sage: (1 + x + O(x^2)).exp()
            Traceback (most recent call last):
            ...
            ArithmeticError: constant term of power series does not support exponentiation
        """
        if prec is None:
            prec = self._parent.default_prec()

        t = self.derivative().solve_linear_de(prec)

        if not self[0].is_zero():
            try:
                C = self[0].exp()
            except AttributeError:
                raise ArithmeticError("constant term of power series does not support exponentiation")

            if C.parent() is not self.base_ring():
                raise ArithmeticError("exponential of constant term does not belong to coefficient ring (consider working in a larger ring)")

            t = C * t

        return t

    def log(self, prec=None):
        r"""
        Return log of this power series to the indicated precision.

        This works only if the constant term of the power series is 1
        or the base ring can take the logarithm of the constant coefficient.

        INPUT:

        - ``prec`` -- integer (default: ``self.parent().default_prec()``)

        ALGORITHM: See :meth:`solve_linear_de()`.

        .. WARNING::

            Screwy things can happen if the coefficient ring is not a
            field of characteristic zero. See :meth:`solve_linear_de()`.

        EXAMPLES::

            sage: R.<t> = PowerSeriesRing(QQ, default_prec=10)
            sage: (1 + t + O(t^10)).log()
            t - 1/2*t^2 + 1/3*t^3 - 1/4*t^4 + 1/5*t^5 - 1/6*t^6 + 1/7*t^7
              - 1/8*t^8 + 1/9*t^9 + O(t^10)

            sage: t.exp().log()
            t + O(t^10)

            sage: (1 + t).log().exp()
            1 + t + O(t^10)

            sage: (-1 + t + O(t^10)).log()
            Traceback (most recent call last):
            ...
            ArithmeticError: constant term of power series is not 1

            sage: # needs sage.rings.real_mpfr
            sage: R.<t> = PowerSeriesRing(RR)
            sage: (2 + t).log().exp()
            2.00000000000000 + 1.00000000000000*t + O(t^20)
        """
        if prec is None:
            prec = self._parent.default_prec()

        zero = self.parent().zero()
        const_off = zero

        if not self[0].is_one():
            if self.base_ring() in _Fields and self[0] > 0:
                const_off = self[0].log()
            else:
                raise ArithmeticError("constant term of power series is not 1")

        t = zero.solve_linear_de(prec,b=self.derivative()/self,f0=0)
        return t + const_off

    def V(self, n):
        r"""
        If `f = \sum a_m x^m`, then this function returns
        `\sum a_m x^{nm}`.

        EXAMPLES::

            sage: R.<x> = PowerSeriesRing(ZZ)
            sage: p = 1 + x^2 + x^10; p
            1 + x^2 + x^10
            sage: p.V(3)
            1 + x^6 + x^30
            sage: (p + O(x^20)).V(3)
            1 + x^6 + x^30 + O(x^60)
        """
        v = self.list()
        m = 0
        w = []
        zero = self.base_ring().zero()
        for i in range(len(v) * n):
            if i % n != 0:
                w.append(zero)
            else:
                w.append(v[m])
                m += 1
        return self._parent(w, self.prec() * n)

    def valuation(self):
        """
        Return the valuation of this power series.

        This is equal to the valuation of the underlying polynomial.

        EXAMPLES:

        Sparse examples::

            sage: R.<t> = PowerSeriesRing(QQ, sparse=True)
            sage: f = t^100000 + O(t^10000000)
            sage: f.valuation()
            100000
            sage: R(0).valuation()
            +Infinity

        Dense examples::

            sage: R.<t> = PowerSeriesRing(ZZ)
            sage: f = 17*t^100 + O(t^110)
            sage: f.valuation()
            100
            sage: t.valuation()
            1
        """
        return self.polynomial().valuation()

    def variable(self):
        """
        Return a string with the name of the variable
        of this power series.

        EXAMPLES::

            sage: R.<x> = PowerSeriesRing(Rationals())
            sage: f = x^2 + 3*x^4 + O(x^7)
            sage: f.variable()
            'x'

        AUTHORS:

        - David Harvey (2006-08-08)
        """
        return self._parent.variable_name()

    def degree(self):
        """
        Return the degree of this power series, which is by definition the
        degree of the underlying polynomial.

        EXAMPLES::

            sage: R.<t> = PowerSeriesRing(QQ, sparse=True)
            sage: f = t^100000 + O(t^10000000)
            sage: f.degree()
            100000
        """
        return self.polynomial().degree()

    def derivative(self, *args):
        r"""
        The formal derivative of this power series, with respect to
        variables supplied in args.

        Multiple variables and iteration counts may be supplied; see
        documentation for the global derivative() function for more
        details.

        .. SEEALSO::

           :meth:`_derivative`

        EXAMPLES::

            sage: R.<x> = PowerSeriesRing(QQ)
            sage: g = -x + x^2/2 - x^4 + O(x^6)
            sage: g.derivative()
            -1 + x - 4*x^3 + O(x^5)
            sage: g.derivative(x)
            -1 + x - 4*x^3 + O(x^5)
            sage: g.derivative(x, x)
            1 - 12*x^2 + O(x^4)
            sage: g.derivative(x, 2)
            1 - 12*x^2 + O(x^4)
        """
        return multi_derivative(self, args)

    def __setitem__(self, n, value):
        """
        Called when an attempt is made to change a power series.

        EXAMPLES::

            sage: R.<t> = ZZ[[]]
            sage: f = 3 - t^3 + O(t^5)
            sage: f[1] = 5
            Traceback (most recent call last):
            ...
            IndexError: power series are immutable
        """
        raise IndexError("power series are immutable")

    def laurent_series(self):
        """
        Return the Laurent series associated to this power series, i.e.,
        this series considered as a Laurent series.

        EXAMPLES::

            sage: k.<w> = QQ[[]]
            sage: f = 1 + 17*w + 15*w^3 + O(w^5)
            sage: parent(f)
            Power Series Ring in w over Rational Field
            sage: g = f.laurent_series(); g
            1 + 17*w + 15*w^3 + O(w^5)
        """
        return self._parent.laurent_series_ring()(self)

    def egf_to_ogf(self):
        r"""
        Return the ordinary generating function power series,
        assuming ``self`` is an exponential generating function power series.

        This is a formal Laplace transform.

        This function is known as :pari:`serlaplace` in PARI/GP.

        .. SEEALSO:: :meth:`ogf_to_egf` for the inverse method.

        EXAMPLES::

            sage: R.<t> = PowerSeriesRing(QQ)
            sage: f = t + t^2/factorial(2) + 2*t^3/factorial(3)
            sage: f.egf_to_ogf()
            t + t^2 + 2*t^3
        """
        return self.parent()([self[i] * arith.factorial(i) for i in range(self.degree() + 1)])

    def ogf_to_egf(self):
        r"""
        Return the exponential generating function power series,
        assuming ``self`` is an ordinary generating function power series.

        This is a formal Borel transform.

        This can also be computed as ``serconvol(f,exp(t))`` in PARI/GP.

        .. SEEALSO:: :meth:`egf_to_ogf` for the inverse method.

        EXAMPLES::

            sage: R.<t> = PowerSeriesRing(QQ)
            sage: f = t + t^2 + 2*t^3
            sage: f.ogf_to_egf()
            t + 1/2*t^2 + 1/3*t^3
        """
        return self.parent()([self[i] / arith.factorial(i) for i in range(self.degree() + 1)])

    def __pari__(self):
        """
        Return a PARI representation of this series.

        There are currently limits to the possible base rings over which this
        function works.  See the documentation for
        :meth:`~sage.rings.polynomial.polynomial_element.Polynomial.__pari__`

        EXAMPLES::

            sage: k.<w> = QQ[[]]
            sage: f = 1 + 17*w + 15*w^3 + O(w^5)
            sage: pari(f)  # indirect doctest                                           # needs sage.libs.pari
            1 + 17*w + 15*w^3 + O(w^5)
            sage: pari(1 - 19*w + w^5)  # indirect doctest                              # needs sage.libs.pari
            w^5 - 19*w + 1
            sage: R.<x> = Zmod(6)[[]]
            sage: pari(1 + x + 8*x^3 + O(x^8))  # indirect doctest                      # needs sage.libs.pari
            Mod(1, 6) + Mod(1, 6)*x + Mod(2, 6)*x^3 + O(x^8)

        TESTS::

            sage: pari(1 + O(x^1))                                                      # needs sage.libs.pari
            Mod(1, 6) + O(x)
            sage: pari(O(x^1))                                                          # needs sage.libs.pari
            O(x)
            sage: pari(O(x^0))                                                          # needs sage.libs.pari
            O(x^0)
        """
        n = self.prec()
        s = self.truncate().__pari__()  # PARI polynomial
        if n is not infinity:
            v = s.variable()
            s = s.Ser(v, n - s.valuation(v) if s else n)
        return s


def _solve_linear_de(R, N, L, a, b, f0):
    r"""
    Internal function used by ``PowerSeries.solve_linear_de()``.

    INPUT:

    - ``R`` -- a PolynomialRing

    - ``N`` -- integer >= 0

    - ``L`` -- integer >= 1

    - ``a`` -- list of coefficients of `a`, any length, all coefficients should
      belong to base ring of `R`

    - ``b`` -- list of coefficients of `b`, length at least `L` (only first `L`
      coefficients are used), all coefficients should belong to base ring of `R`

    - ``f0`` -- constant term of `f` (only used if ``N == 0``), should belong
      to base ring of `R`

    OUTPUT: list of coefficients of `f` (length exactly `L`), where `f` is a
    solution to the linear inhomogeneous differential equation:

    .. MATH::

         (t^N f)'  =  a t^N f  +  t^{N-1} b  +  O(t^{N+L-1}).


    The constant term of `f` is taken to be f0 if `N == 0`, and otherwise is
    determined by `N f_0 = b_0`.

    ALGORITHM: The algorithm implemented here is inspired by the "fast
    lazy multiplication algorithm" described in the paper "Lazy
    multiplication of formal power series" by J van der Hoeven (1997
    ISSAC conference).

    Our situation is a bit simpler than the one described there,
    because only one of the series being multiplied needs the lazy
    treatment; the other one is known fully in advance. I have
    reformulated the algorithm as an explicit divide-and-conquer
    recursion. Possibly it is slower than the one described by van der
    Hoeven, by a constant factor, but it seems easier to implement.
    Also, because we repeatedly split in half starting at the top
    level, instead of repeatedly doubling in size from the bottom
    level, it's easier to avoid problems with "overshooting" in the
    last iteration.

    The idea is to split the problem into two instances with
    `L` about half the size. Take `L'` to be the
    ceiling of `(L/2)`. First recursively find `g`
    modulo `t^{L'}` such that

    .. MATH::

         (t^N g)'  =  a t^N g  +  t^{N-1} b  +  O(t^{N+L'-1}).

    Next we want to find `h` modulo `t^{L-L'}` such
    that `f = g + t^{L'} h` is a solution of the original
    equation. We can find a suitable `h` by recursively solving
    another differential equation of the same form, namely

    .. MATH::

         (t^{N+L'} h)'  =  a t^{N+L'} h  +  c t^{N+L'-1} + O(t^{N+L'-1}),


    where `c` is determined by

    .. MATH::

         (t^N g)' - a t^N g - t^{N-1} b  =  -c t^{N+L'-1} + O(t^{N+L-1}).


    Once `g` is known, `c` can be recovered from this
    relation by computing the coefficients of `t^j` of the
    product `a g` for `j` in the range
    `L'-1 \leq j < L-1`.

    At the bottom of the recursion we have `L = 1`, in which
    case the solution is simply given by `f_0 = b_0/N` (or by
    the supplied initial condition `f_0` when
    `N == 0`).

    The algorithm has to do one multiplication of length `N`,
    two of length `N/2`, four of length `N/4`, etc,
    hence giving runtime `O(M(N) \log N)`.

    AUTHORS:

    - David Harvey (2006-09-11): factored out of PowerSeries.exp().
    """
    if L == 1:
        # base case
        if N == 0:
            return [f0]
        else:
            return [b[0] / N]

    L2 = (L + 1) >> 1    # ceil(L/2)

    g = _solve_linear_de(R, N, L2, a, b, f0)

    term1 = R(g)  # we must not have check=False, since otherwise [..., 0, 0] is not stripped
    term2 = R(a[:L])  # , check=False)
    product = (term1 * term2).list()

    # todo: perhaps next loop could be made more efficient
    c = b[L2:L]
    for j in range(L2 - 1, min(L-1, len(product))):
        c[j - (L2-1)] = c[j - (L2-1)] + product[j]

    h = _solve_linear_de(R, N + L2, L - L2, a, c, f0)

    g.extend(h)
    return g


def make_powerseries_poly_v0(parent,  f, prec, is_gen):
    # This is only used to unpickle old pickles. The new pickling
    # works differently!
    from sage.rings import power_series_poly
    return power_series_poly.PowerSeries_poly(parent, f, prec, 0, is_gen)


def make_element_from_parent_v0(parent, *args):
    # This is only used to unpickle old pickles. The new pickling
    # works differently!
    return parent(*args)<|MERGE_RESOLUTION|>--- conflicted
+++ resolved
@@ -104,12 +104,8 @@
 import sage.misc.misc
 import sage.arith.all as arith
 import sage.misc.latex
-<<<<<<< HEAD
 from sage.structure.element import parent
-from .integer import Integer
-=======
 from sage.rings.integer import Integer
->>>>>>> 4cdd703f
 from sage.rings.finite_rings.integer_mod_ring import IntegerModRing
 
 from sage.categories.fields import Fields
@@ -1140,7 +1136,6 @@
             x + x^3
             sage: O(x^4)^(1/2)
             O(x^2)
-<<<<<<< HEAD
 
             sage: R.<x,t> = QQ[[]]
             sage: f = (1+x)^(1+t)
@@ -1161,9 +1156,6 @@
             Traceback (most recent call last):
             ...
             ValueError: exponent must be a rational number or power series
-
-=======
->>>>>>> 4cdd703f
         """
         if parent(r) is self.parent() or QQ.has_coerce_map_from(parent(r)):
             try:
