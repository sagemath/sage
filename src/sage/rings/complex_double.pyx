--- conflicted
+++ resolved
@@ -316,11 +316,7 @@
             2.0 - 3.0*I
             sage: CDF(4.5) # indirect doctest
             4.5
-<<<<<<< HEAD
-            sage: CDF(1+I) # indirect doctest                                           # needs sage.symbolic
-=======
             sage: CDF(1+I)  # indirect doctest                                          # needs sage.symbolic
->>>>>>> 89e4c05f
             1.0 + 1.0*I
             sage: CDF(pari(1))                                                          # needs sage.libs.pari
             1.0
@@ -900,15 +896,9 @@
             sage: # optional - magma
             sage: CDF((1.2, 0.3))._magma_init_(magma)
             'ComplexField(53 : Bits := true)![1.2, 0.3]'
-<<<<<<< HEAD
-            sage: magma(CDF(1.2, 0.3))
-            1.20000000000000 + 0.300000000000000*$.1
-            sage: s = magma(CDF(1.2, 0.3)).sage(); s
-=======
             sage: magma(CDF(1.2, 0.3))                  # indirect doctest
             1.20000000000000 + 0.300000000000000*$.1
             sage: s = magma(CDF(1.2, 0.3)).sage(); s    # indirect doctest
->>>>>>> 89e4c05f
             1.20000000000000 + 0.300000000000000*I
             sage: s.parent()
             Complex Field with 53 bits of precision
@@ -2560,11 +2550,7 @@
             1.0 + 2.0*I
             sage: CDF('i') # indirect doctest
             1.0*I
-<<<<<<< HEAD
-            sage: CDF(2+i) # indirect doctest                                           # needs sage.symbolic
-=======
             sage: CDF(2+i)  # indirect doctest                                          # needs sage.symbolic
->>>>>>> 89e4c05f
             2.0 + 1.0*I
         """
         cdef ComplexDoubleElement z = <ComplexDoubleElement>ComplexDoubleElement.__new__(ComplexDoubleElement)
