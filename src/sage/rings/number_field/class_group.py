--- conflicted
+++ resolved
@@ -115,11 +115,8 @@
 from sage.groups.abelian_gps.abelian_group import AbelianGroup_class
 from sage.groups.abelian_gps.abelian_group_element import AbelianGroupElement
 from sage.structure.element import MonoidElement
-<<<<<<< HEAD
 from sage.rings.integer_ring import ZZ
-=======
 from sage.rings.finite_rings.finite_field_constructor import GF
-from sage.rings.all import ZZ
 from sage.libs.pari.all import pari
 
 
@@ -274,7 +271,6 @@
 
     def infinite_part(self):
         return self._infinite
->>>>>>> d3b2b34e
 
     def finite_factors(self):
         try:
@@ -489,11 +485,7 @@
         sage: K.<w> = QuadraticField(-23)
         sage: OK = K.ring_of_integers()
         sage: C = OK.class_group()
-<<<<<<< HEAD
-        sage: P2a, P2b = [P for P, e in (2*K).factor()]
-=======
         sage: P2a, P2b = [P for P,e in (2*OK).factor()]
->>>>>>> d3b2b34e
         sage: c = C(P2a); c
         Fractional ideal class (2, 1/2*w - 1/2)
         sage: c.gens()
@@ -677,11 +669,7 @@
             sage: K.<w> = QuadraticField(-23)
             sage: OK = K.ring_of_integers()
             sage: C = OK.class_group()
-<<<<<<< HEAD
-            sage: P2a, P2b = [P for P, e in (2*K).factor()]
-=======
             sage: P2a, P2b = [P for P,e in (2*OK).factor()]
->>>>>>> d3b2b34e
             sage: c = C(P2a); c
             Fractional ideal class (2, 1/2*w - 1/2)
             sage: c.ideal()
@@ -737,11 +725,7 @@
                 return P
         raise RuntimeError("No prime of norm less than %s found in class %s" % (norm_bound, c))
 
-<<<<<<< HEAD
     def gens(self) -> tuple:
-=======
-    def gens(self):
->>>>>>> d3b2b34e
         r"""
         Return generators for a representative ideal in this
         (`S`-)ideal class.
@@ -751,11 +735,7 @@
             sage: K.<w> = QuadraticField(-23)
             sage: OK = K.ring_of_integers()
             sage: C = OK.class_group()
-<<<<<<< HEAD
-            sage: P2a, P2b = [P for P, e in (2*K).factor()]
-=======
             sage: P2a, P2b = [P for P,e in (2*OK).factor()]
->>>>>>> d3b2b34e
             sage: c = C(P2a); c
             Fractional ideal class (2, 1/2*w - 1/2)
             sage: c.gens()
@@ -764,28 +744,6 @@
         return self.ideal().gens()
 
 
-<<<<<<< HEAD
-class SFractionalIdealClass(FractionalIdealClass):
-    r"""
-    An `S`-fractional ideal class in a number field for a tuple `S` of primes.
-
-    EXAMPLES::
-
-        sage: K.<a> = QuadraticField(-14)
-        sage: I = K.ideal(2, a)
-        sage: S = (I,)
-        sage: CS = K.S_class_group(S)
-        sage: J = K.ideal(7, a)
-        sage: G = K.ideal(3, a + 1)
-        sage: CS(I)
-        Trivial S-ideal class
-        sage: CS(J)
-        Trivial S-ideal class
-        sage: CS(G)
-        Fractional S-ideal class (3, a + 1)
-
-    ::
-=======
 class RayClassGroupElement(AbelianGroupElement):
     #@@def __init__(self, parent, element, ideal=None):
         #@@if element is None:
@@ -910,7 +868,28 @@
     #def reduce(self):
     #    nf = self.parent()._number_field.pari_nf()
     #    return RayClassGroupElement(self.parent(), self.exponents(), nf.idealred(self.value()))
->>>>>>> d3b2b34e
+
+
+class SFractionalIdealClass(FractionalIdealClass):
+    r"""
+    An `S`-fractional ideal class in a number field for a tuple `S` of primes.
+
+    EXAMPLES::
+
+        sage: K.<a> = QuadraticField(-14)
+        sage: I = K.ideal(2, a)
+        sage: S = (I,)
+        sage: CS = K.S_class_group(S)
+        sage: J = K.ideal(7, a)
+        sage: G = K.ideal(3, a + 1)
+        sage: CS(I)
+        Trivial S-ideal class
+        sage: CS(J)
+        Trivial S-ideal class
+        sage: CS(G)
+        Fractional S-ideal class (3, a + 1)
+
+    ::
 
         sage: K.<a> = QuadraticField(-14)
         sage: I = K.ideal(2, a)
@@ -925,7 +904,6 @@
         sage: CS(G).ideal()
         Fractional ideal (3, a + 1)
 
-<<<<<<< HEAD
     ::
 
         sage: K.<a> = QuadraticField(-14)
@@ -933,45 +911,6 @@
         sage: S = (I,)
         sage: CS = K.S_class_group(S)
         sage: G = K.ideal(3, a + 1)
-=======
-class SFractionalIdealClass(FractionalIdealClass):
-    r"""
-    An S-fractional ideal class in a number field for a tuple of primes S.
-
-    EXAMPLES::
-
-        sage: K.<a> = QuadraticField(-14)
-        sage: I = K.ideal(2,a)
-        sage: S = (I,)
-        sage: CS = K.S_class_group(S)
-        sage: J = K.ideal(7,a)
-        sage: G = K.ideal(3,a+1)
-        sage: CS(I)
-        Trivial S-ideal class
-        sage: CS(J)
-        Trivial S-ideal class
-        sage: CS(G)
-        Fractional S-ideal class (3, a + 1)
-
-        sage: K.<a> = QuadraticField(-14)
-        sage: I = K.ideal(2,a)
-        sage: S = (I,)
-        sage: CS = K.S_class_group(S)
-        sage: J = K.ideal(7,a)
-        sage: G = K.ideal(3,a+1)
-        sage: CS(I).ideal()
-        Fractional ideal (2, a)
-        sage: CS(J).ideal()
-        Fractional ideal (7, a)
-        sage: CS(G).ideal()
-        Fractional ideal (3, a + 1)
-
-        sage: K.<a> = QuadraticField(-14)
-        sage: I = K.ideal(2,a)
-        sage: S = (I,)
-        sage: CS = K.S_class_group(S)
-        sage: G = K.ideal(3,a+1)
->>>>>>> d3b2b34e
         sage: CS(G).inverse()
         Fractional S-ideal class (3, a + 2)
 
@@ -1456,8 +1395,6 @@
     def number_field(self):
         return self._number_field
 
-<<<<<<< HEAD
-=======
     def pari_bnr(self):
         return self._bnr
 
@@ -1465,7 +1402,6 @@
         return self._bnr[4][2]
 
 
->>>>>>> d3b2b34e
 class SClassGroup(ClassGroup):
     r"""
     The `S`-class group of a number field.
