--- conflicted
+++ resolved
@@ -8788,47 +8788,10 @@
         polynomials are supported (:issue:`252`)::
 
             sage: K.<a> = NumberField(2*x^4 + 6*x^2 + 1/2)
-<<<<<<< HEAD
-            sage: sorted(K.subfields(), key=lambda x: x[0].discriminant())
-            [(Number Field in a3 with defining polynomial x^2 + 2,
-              Ring morphism:
-                From: Number Field in a3 with defining polynomial x^2 + 2
-                To:   Number Field in a with defining polynomial 2*x^4 + 6*x^2 + 1/2
-                Defn: a3 |--> -2*a^3 - 5*a,
-              None),
-             (Number Field in a2 with defining polynomial x^2 + 4,
-              Ring morphism:
-                From: Number Field in a2 with defining polynomial x^2 + 4
-                To:   Number Field in a with defining polynomial 2*x^4 + 6*x^2 + 1/2
-                Defn: a2 |--> 2*a^3 + 7*a,
-              None),
-             (Number Field in a0 with defining polynomial x,
-              Ring morphism:
-                From: Number Field in a0 with defining polynomial x
-                To:   Number Field in a with defining polynomial 2*x^4 + 6*x^2 + 1/2
-                Defn: 0 |--> 0,
-              None),
-             (Number Field in a1 with defining polynomial x^2 - 2,
-              Ring morphism:
-                From: Number Field in a1 with defining polynomial x^2 - 2
-                To:   Number Field in a with defining polynomial 2*x^4 + 6*x^2 + 1/2
-                Defn: a1 |--> -a^2 - 3/2,
-              None),
-             (Number Field in a4 with defining polynomial x^4 + 1,
-              Ring morphism:
-                From: Number Field in a4 with defining polynomial x^4 + 1
-                To:   Number Field in a with defining polynomial 2*x^4 + 6*x^2 + 1/2
-                Defn: a4 |--> -a^3 - 1/2*a^2 - 5/2*a - 3/4,
-              Ring morphism:
-                From: Number Field in a with defining polynomial 2*x^4 + 6*x^2 + 1/2
-                To:   Number Field in a4 with defining polynomial x^4 + 1
-                Defn: a |--> 1/2*a4^3 + a4^2 + 1/2*a4)]
-=======
             sage: K
             Number Field in a with defining polynomial 2*x^4 + 6*x^2 + 1/2
             sage: sorted([F.discriminant() for F, _, _ in K.subfields()])
             [-8, -4, 1, 8, 256]
->>>>>>> 1eb72a04
         """
         return self._subfields_helper(degree=degree, name=name,
                                       both_maps=True, optimize=False)
