--- conflicted
+++ resolved
@@ -100,14 +100,11 @@
 
 from sage.misc.latex import latex_variable_name
 
-<<<<<<< HEAD
 from .unit_group import UnitGroup
 from .class_group import ClassGroup
 from .class_group import SClassGroup
 from .class_group import RayClassGroup
 
-=======
->>>>>>> 11baeed4
 from sage.structure.element import Element
 from sage.structure.parent import Parent
 from sage.structure.sequence import Sequence
@@ -6895,19 +6892,10 @@
             Number Field in a with defining polynomial x^2 - 3
             with a = 1.732050807568878?
         """
-        from sage.groups.abelian_gps.abelian_group import AbelianGroup
-
-        proof = proof_flag(proof)
-<<<<<<< HEAD
-        try:
-            return self.__narrow_class_group
-        except AttributeError:
-            r1 = self.signature()[0]
-            if r1 == 0:
-                self.__narrow_class_group = self.class_group()
-            else:
-                self.__narrow_class_group = self.ray_class_group(self.ideal(1).modulus(range(r1)))
-        return self.__narrow_class_group
+        r1 = self.signature()[0]
+        if r1 == 0:
+            return self.class_group()
+        return self.ray_class_group(self.ideal(1).modulus(range(r1)))
 
     def narrow_class_number(self, proof=None):
         """
@@ -6919,11 +6907,6 @@
             [1, 2, 1, 2, 2]
         """
         return self.narrow_class_group(proof=proof).order()
-=======
-        k = self.pari_bnf(proof)
-        s = k.bnfnarrow().sage()
-        return AbelianGroup(s[1])
->>>>>>> 11baeed4
 
     def ngens(self):
         """
