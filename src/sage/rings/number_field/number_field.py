<<<<<<< HEAD
# sage_setup: distribution = sagemath-flint
=======
>>>>>>> ffa0785a
# sage.doctest: needs sage.libs.linbox
r"""
Number Fields

AUTHORS:

- William Stein (2004, 2005): initial version

- Steven Sivek (2006-05-12): added support for relative extensions

- William Stein (2007-09-04): major rewrite and documentation

- Robert Bradshaw (2008-10): specified embeddings into ambient fields

- Simon King (2010-05): Improve coercion from GAP

- Jeroen Demeyer (2010-07, 2011-04): Upgrade PARI (:trac:`9343`, :trac:`10430`, :trac:`11130`)

- Robert Harron (2012-08): added is_CM(), complex_conjugation(), and
  maximal_totally_real_subfield()

- Christian Stump (2012-11): added conversion to universal cyclotomic field

- Julian Rueth (2014-04-03): absolute number fields are unique parents

- Vincent Delecroix (2015-02): comparisons/floor/ceil using embeddings

- Kiran Kedlaya (2016-05): relative number fields hash based on relative polynomials

- Peter Bruin (2016-06): make number fields fully satisfy unique representation

- John Jones (2017-07): improve check for is_galois(), add is_abelian(), building on work in patch by Chris Wuthrich

- Anna Haensch (2018-03): added :meth:`quadratic_defect`

- Michael Daub, Chris Wuthrich (2020-09-01): adding Dirichlet characters for abelian fields


.. note::

   Unlike in PARI/GP, class group computations *in Sage* do *not* by default
   assume the Generalized Riemann Hypothesis. To do class groups computations
   not provably correctly you must often pass the flag ``proof=False`` to
   functions or call the function ``proof.number_field(False)``. It can easily
   take 1000's of times longer to do computations with ``proof=True`` (the
   default).

This example follows one in the Magma reference manual::

    sage: x = polygen(ZZ, 'x')
    sage: K.<y> = NumberField(x^4 - 420*x^2 + 40000)
    sage: z = y^5/11; z
    420/11*y^3 - 40000/11*y
    sage: R.<y> = PolynomialRing(K)
    sage: f = y^2 + y + 1
    sage: L.<a> = K.extension(f); L
    Number Field in a with defining polynomial y^2 + y + 1 over its base field
    sage: KL.<b> = NumberField([x^4 - 420*x^2 + 40000, x^2 + x + 1]); KL
    Number Field in b0 with defining polynomial x^4 - 420*x^2 + 40000 over its base field

We do some arithmetic in a tower of relative number fields::

    sage: K.<cuberoot2> = NumberField(x^3 - 2)
    sage: L.<cuberoot3> = K.extension(x^3 - 3)
    sage: S.<sqrt2> = L.extension(x^2 - 2)
    sage: S
    Number Field in sqrt2 with defining polynomial x^2 - 2 over its base field
    sage: sqrt2 * cuberoot3
    cuberoot3*sqrt2
    sage: (sqrt2 + cuberoot3)^5
    (20*cuberoot3^2 + 15*cuberoot3 + 4)*sqrt2 + 3*cuberoot3^2 + 20*cuberoot3 + 60
    sage: cuberoot2 + cuberoot3
    cuberoot3 + cuberoot2
    sage: cuberoot2 + cuberoot3 + sqrt2
    sqrt2 + cuberoot3 + cuberoot2
    sage: (cuberoot2 + cuberoot3 + sqrt2)^2
    (2*cuberoot3 + 2*cuberoot2)*sqrt2 + cuberoot3^2 + 2*cuberoot2*cuberoot3 + cuberoot2^2 + 2
    sage: cuberoot2 + sqrt2
    sqrt2 + cuberoot2
    sage: a = S(cuberoot2); a
    cuberoot2
    sage: a.parent()
    Number Field in sqrt2 with defining polynomial x^2 - 2 over its base field

TESTS:

Check that :trac:`23459` is fixed::

    sage: QuadraticField(4**1000+1)
    Number Field ...

.. warning::

   Doing arithmetic in towers of relative fields that depends on
   canonical coercions is currently VERY SLOW. It is much better to
   explicitly coerce all elements into a common field, then do
   arithmetic with them there (which is quite fast).
"""
# ****************************************************************************
#       Copyright (C) 2004-2007 William Stein <wstein@gmail.com>
#                     2014-2022 Julian Rüth <julian.rueth@fsfe.org>
#
#  Distributed under the terms of the GNU General Public License (GPL)
#  as published by the Free Software Foundation; either version 2 of
#  the License, or (at your option) any later version.
#                  https://www.gnu.org/licenses/
# ****************************************************************************
from __future__ import annotations
from sage.misc.cachefunc import cached_method
from sage.misc.superseded import (deprecation,
                                  deprecated_function_alias)


import sage.libs.ntl.all as ntl

import sage.rings.complex_mpfr
from sage.rings.polynomial.polynomial_element import Polynomial
import sage.rings.real_mpfr
import sage.rings.real_mpfi
import sage.rings.complex_double
import sage.rings.real_double
import sage.rings.real_lazy

from sage.arith.misc import euler_phi, factor, gcd, next_prime
from sage.misc.fast_methods import WithEqualityById
from sage.misc.functional import is_odd, lift
from sage.misc.lazy_import import lazy_import
from sage.misc.misc_c import prod
from sage.misc.sage_eval import sage_eval
from sage.rings.infinity import Infinity
from sage.rings.finite_rings.integer_mod import mod
from sage.categories.number_fields import NumberFields

import sage.rings.ring
from sage.misc.latex import latex_variable_name

from .unit_group import UnitGroup
from .class_group import ClassGroup
from .class_group import SClassGroup

from sage.structure.element import is_Element
from sage.structure.sequence import Sequence
from sage.structure.factorization import Factorization
from sage.structure.category_object import normalize_names
import sage.structure.parent_gens
import sage.structure.coerce_exceptions

from sage.structure.proof.proof import get_flag
from . import maps
from . import structure
from . import number_field_morphisms
from itertools import count
from collections import Counter
from builtins import zip

from sage.categories.homset import Hom
from sage.categories.sets_cat import Sets
from sage.modules.free_module import VectorSpace
from sage.modules.free_module_element import vector
from sage.rings.real_mpfr import RR

from sage.interfaces.abc import GapElement

lazy_import('sage.libs.gap.element', 'GapElement', as_='LibGapElement')
lazy_import('sage.rings.universal_cyclotomic_field', 'UniversalCyclotomicFieldElement')


_NumberFields = NumberFields()


from sage.rings.number_field.morphism import RelativeNumberFieldHomomorphism_from_abs


def is_NumberFieldHomsetCodomain(codomain):
    """
    Return whether ``codomain`` is a valid codomain for a number
    field homset. This is used by NumberField._Hom_ to determine
    whether the created homsets should be a
    :class:`sage.rings.number_field.homset.NumberFieldHomset`.

    EXAMPLES:

    This currently accepts any parent (CC, RR, ...) in :class:`Fields`::

        sage: from sage.rings.number_field.number_field import is_NumberFieldHomsetCodomain
        sage: is_NumberFieldHomsetCodomain(QQ)
        True
        sage: x = polygen(ZZ, 'x')
        sage: is_NumberFieldHomsetCodomain(NumberField(x^2 + 1, 'x'))
        True
        sage: is_NumberFieldHomsetCodomain(ZZ)
        False
        sage: is_NumberFieldHomsetCodomain(3)
        False
        sage: is_NumberFieldHomsetCodomain(MatrixSpace(QQ, 2))
        False
        sage: is_NumberFieldHomsetCodomain(InfinityRing)
        False

    Question: should, for example, QQ-algebras be accepted as well?

    Caveat: Gap objects are not (yet) in :class:`Fields`, and therefore
    not accepted as number field homset codomains::

        sage: is_NumberFieldHomsetCodomain(gap.Rationals)                               # needs sage.libs.gap
        False
    """
    from sage.categories.fields import Fields
    return codomain in Fields()


def proof_flag(t):
    """
    Used for easily determining the correct proof flag to use.

    Return ``t`` if ``t`` is not ``None``, otherwise return the system-wide
    proof-flag for number fields (default: ``True``).

    EXAMPLES::

        sage: from sage.rings.number_field.number_field import proof_flag
        sage: proof_flag(True)
        True
        sage: proof_flag(False)
        False
        sage: proof_flag(None)
        True
        sage: proof_flag("banana")
        'banana'
    """
    return get_flag(t, "number_field")


from sage.misc.latex import latex

import sage.rings.infinity as infinity
from sage.rings.rational import Rational
from sage.rings.integer import Integer
import sage.rings.polynomial.polynomial_element as polynomial_element
import sage.groups.abelian_gps.abelian_group
import sage.rings.complex_interval_field

from sage.structure.parent_gens import ParentWithGens
from sage.structure.factory import UniqueFactory
from . import number_field_element
from . import number_field_element_quadratic
from .number_field_ideal import is_NumberFieldIdeal, NumberFieldFractionalIdeal
from sage.libs.pari.all import pari, pari_gen

from sage.rings.rational_field import QQ
from sage.rings.integer_ring import ZZ
from sage.rings.real_mpfi import RIF
from sage.rings.cif import CIF
from sage.rings.real_double import RDF
from sage.rings.complex_double import CDF
from sage.rings.real_lazy import RLF, CLF
from sage.rings.finite_rings.integer_mod_ring import IntegerModRing


def NumberField(polynomial, name=None, check=True, names=None, embedding=None,
                latex_name=None, assume_disc_small=False, maximize_at_primes=None, structure=None,
                *, latex_names=None, **kwds):
    r"""
    Return *the* number field (or tower of number fields) defined by the
    irreducible ``polynomial``.

    INPUT:

    - ``polynomial`` -- a polynomial over `\QQ` or a number field, or a list
      of such polynomials.
    - ``names`` (or ``name``) - a string or a list of strings, the names of
      the generators
    - ``check`` -- a boolean (default: ``True``); do type checking and
      irreducibility checking.
    - ``embedding`` -- ``None``, an element, or a list of elements, the
      images of the generators in an ambient field (default: ``None``)
    - ``latex_names`` (or ``latex_name``) - ``None``, a string, or a
      list of strings (default: ``None``), how the generators are printed
      for latex output
    - ``assume_disc_small`` -- a boolean (default: ``False``); if ``True``,
      assume that no square of a prime greater than PARI's primelimit
      (which should be 500000); only applies for absolute fields at
      present.
    - ``maximize_at_primes`` -- ``None`` or a list of primes (default:
      ``None``); if not ``None``, then the maximal order is computed by
      maximizing only at the primes in this list, which completely avoids
      having to factor the discriminant, but of course can lead to wrong
      results; only applies for absolute fields at present.
    - ``structure`` -- ``None``, a list or an instance of
      :class:`structure.NumberFieldStructure` (default: ``None``),
      internally used to pass in additional structural information, e.g.,
      about the field from which this field is created as a subfield.

    We accept ``implementation`` and ``prec`` attributes for compatibility
    with :class:`~sage.categories.pushout.AlgebraicExtensionFunctor`
    but we ignore them as they are not used.

    EXAMPLES::

        sage: z = QQ['z'].0
        sage: K = NumberField(z^2 - 2, 's'); K
        Number Field in s with defining polynomial z^2 - 2
        sage: s = K.0; s
        s
        sage: s*s
        2
        sage: s^2
        2

    Constructing a relative number field::

        sage: x = polygen(ZZ, 'x')
        sage: K.<a> = NumberField(x^2 - 2)
        sage: R.<t> = K[]
        sage: L.<b> = K.extension(t^3 + t + a); L
        Number Field in b with defining polynomial t^3 + t + a over its base field
        sage: L.absolute_field('c')
        Number Field in c with defining polynomial x^6 + 2*x^4 + x^2 - 2
        sage: a*b
        a*b
        sage: L(a)
        a
        sage: L.lift_to_base(b^3 + b)
        -a

    Constructing another number field::

        sage: k.<i> = NumberField(x^2 + 1)
        sage: R.<z> = k[]
        sage: m.<j> = NumberField(z^3 + i*z + 3)
        sage: m
        Number Field in j with defining polynomial z^3 + i*z + 3 over its base field

    Number fields are globally unique::

        sage: K.<a> = NumberField(x^3 - 5)
        sage: a^3
        5
        sage: L.<a> = NumberField(x^3 - 5)
        sage: K is L
        True

    Equality of number fields depends on the variable name of the
    defining polynomial::

        sage: x = polygen(QQ, 'x'); y = polygen(QQ, 'y')
        sage: k.<a> = NumberField(x^2 + 3)
        sage: m.<a> = NumberField(y^2 + 3)
        sage: k
        Number Field in a with defining polynomial x^2 + 3
        sage: m
        Number Field in a with defining polynomial y^2 + 3
        sage: k == m
        False

    In case of conflict of the generator name with the name given by the preparser, the name given by the preparser takes precedence::

        sage: K.<b> = NumberField(x^2 + 5, 'a'); K
        Number Field in b with defining polynomial x^2 + 5

    One can also define number fields with specified embeddings, may be used
    for arithmetic and deduce relations with other number fields which would
    not be valid for an abstract number field. ::

        sage: K.<a> = NumberField(x^3 - 2, embedding=1.2)
        sage: RR.coerce_map_from(K)
        Composite map:
          From: Number Field in a with defining polynomial x^3 - 2 with a = 1.259921049894873?
          To:   Real Field with 53 bits of precision
          Defn:   Generic morphism:
                  From: Number Field in a with defining polynomial x^3 - 2
                        with a = 1.259921049894873?
                  To:   Real Lazy Field
                  Defn: a -> 1.259921049894873?
                then
                  Conversion via _mpfr_ method map:
                  From: Real Lazy Field
                  To:   Real Field with 53 bits of precision
        sage: RR(a)
        1.25992104989487
        sage: 1.1 + a
        2.35992104989487
        sage: b = 1/(a+1); b
        1/3*a^2 - 1/3*a + 1/3
        sage: RR(b)
        0.442493334024442
        sage: L.<b> = NumberField(x^6 - 2, embedding=1.1)
        sage: L(a)
        b^2
        sage: a + b
        b^2 + b

    Note that the image only needs to be specified to enough precision
    to distinguish roots, and is exactly computed to any needed
    precision::

        sage: RealField(200)(a)
        1.2599210498948731647672106072782283505702514647015079800820

    One can embed into any other field::

        sage: K.<a> = NumberField(x^3-2, embedding=CC.gen()-0.6)
        sage: CC(a)
        -0.629960524947436 + 1.09112363597172*I
        sage: L = Qp(5)                                                                 # needs sage.rings.padics
        sage: f = polygen(L)^3 - 2
        sage: K.<a> = NumberField(x^3-2, embedding=f.roots()[0][0])
        sage: a + L(1)
        4 + 2*5^2 + 2*5^3 + 3*5^4 + 5^5 + 4*5^6 + 2*5^8 + 3*5^9 + 4*5^12
         + 4*5^14 + 4*5^15 + 3*5^16 + 5^17 + 5^18 + 2*5^19 + O(5^20)
        sage: L.<b> = NumberField(x^6-x^2+1/10, embedding=1)
        sage: K.<a> = NumberField(x^3-x+1/10, embedding=b^2)
        sage: a+b
        b^2 + b
        sage: CC(a) == CC(b)^2
        True
        sage: K.coerce_embedding()
        Generic morphism:
          From: Number Field in a with defining polynomial x^3 - x + 1/10 with a = b^2
          To:   Number Field in b with defining polynomial x^6 - x^2 + 1/10
                with b = 0.9724449978911874?
          Defn: a -> b^2

    The ``QuadraticField`` and ``CyclotomicField`` constructors
    create an embedding by default unless otherwise specified::

        sage: K.<zeta> = CyclotomicField(15)
        sage: CC(zeta)
        0.913545457642601 + 0.406736643075800*I
        sage: L.<sqrtn3> = QuadraticField(-3)
        sage: K(sqrtn3)
        2*zeta^5 + 1
        sage: sqrtn3 + zeta
        2*zeta^5 + zeta + 1

    Comparison depends on the (real) embedding specified (or the one selected by default).
    Note that the codomain of the embedding must be ``QQbar`` or ``AA`` for this to work
    (see :trac:`20184`)::

        sage: N.<g> = NumberField(x^3 + 2,embedding=1)
        sage: 1 < g
        False
        sage: g > 1
        False
        sage: RR(g)
        -1.25992104989487

    If no embedding is specified or is complex, the comparison is not returning something
    meaningful.::

        sage: N.<g> = NumberField(x^3 + 2)
        sage: 1 < g
        False
        sage: g > 1
        True

    Since SageMath 6.9, number fields may be defined by polynomials
    that are not necessarily integral or monic.  The only notable
    practical point is that in the PARI interface, a monic integral
    polynomial defining the same number field is computed and used::

        sage: K.<a> = NumberField(2*x^3 + x + 1)
        sage: K.pari_polynomial()
        x^3 - x^2 - 2

    Elements and ideals may be converted to and from PARI as follows::

        sage: pari(a)
        Mod(-1/2*y^2 + 1/2*y, y^3 - y^2 - 2)
        sage: K(pari(a))
        a
        sage: I = K.ideal(a); I
        Fractional ideal (a)
        sage: I.pari_hnf()
        [1, 0, 0; 0, 1, 0; 0, 0, 1/2]
        sage: K.ideal(I.pari_hnf())
        Fractional ideal (a)

    Here is an example where the field has non-trivial class group::

        sage: L.<b> = NumberField(3*x^2 - 1/5)
        sage: L.pari_polynomial()
        x^2 - 15
        sage: J = L.primes_above(2)[0]; J
        Fractional ideal (2, 15*b + 1)
        sage: J.pari_hnf()
        [2, 1; 0, 1]
        sage: L.ideal(J.pari_hnf())
        Fractional ideal (2, 15*b + 1)

    An example involving a variable name that defines a function in
    PARI::

        sage: theta = polygen(QQ, 'theta')
        sage: M.<z> = NumberField([theta^3 + 4, theta^2 + 3]); M
        Number Field in z0 with defining polynomial theta^3 + 4 over its base field

    TESTS::

        sage: x = QQ['x'].gen()
        sage: y = ZZ['y'].gen()
        sage: K = NumberField(x^3 + x + 3, 'a'); K
        Number Field in a with defining polynomial x^3 + x + 3
        sage: K.defining_polynomial().parent()
        Univariate Polynomial Ring in x over Rational Field

    ::

        sage: L = NumberField(y^3 + y + 3, 'a'); L
        Number Field in a with defining polynomial y^3 + y + 3
        sage: L.defining_polynomial().parent()
        Univariate Polynomial Ring in y over Rational Field

    ::

        sage: W1 = NumberField(x^2 + 1,'a')
        sage: K.<x> = CyclotomicField(5)[]
        sage: W.<a> = NumberField(x^2 + 1); W
        Number Field in a with defining polynomial x^2 + 1 over its base field

    The following has been fixed in :trac:`8800`::

        sage: P.<x> = QQ[]
        sage: K.<a> = NumberField(x^3 - 5,embedding=0)
        sage: L.<b> = K.extension(x^2 + a)
        sage: F, R = L.construction()
        sage: F(R) == L    # indirect doctest
        True

    Check that :trac:`11670` has been fixed::

        sage: K.<a> = NumberField(x^2 - x - 1)
        sage: loads(dumps(K)) is K
        True
        sage: K.<a> = NumberField(x^3 - x - 1)
        sage: loads(dumps(K)) is K
        True
        sage: K.<a> = CyclotomicField(7)
        sage: loads(dumps(K)) is K
        True

    Another problem that was found while working on :trac:`11670`,
    ``maximize_at_primes`` and ``assume_disc_small`` were lost when pickling::

        sage: # needs sage.symbolic
        sage: K.<a> = NumberField(x^3 - 2, assume_disc_small=True,
        ....:                     maximize_at_primes=[2],
        ....:                     latex_name='\\alpha', embedding=2^(1/3))
        sage: L = loads(dumps(K))
        sage: L._assume_disc_small
        True
        sage: L._maximize_at_primes
        (2,)

    It is an error not to specify the generator::

        sage: K = NumberField(x^2 - 2)
        Traceback (most recent call last):
        ...
        TypeError: You must specify the name of the generator.

    Check that we can construct morphisms to matrix space (:trac:`23418`)::

        sage: t = polygen(QQ)
        sage: K = NumberField(t^4 - 2, 'a')
        sage: K.hom([K.gen().matrix()])
        Ring morphism:
          From: Number Field in a with defining polynomial x^4 - 2
          To:   Full MatrixSpace of 4 by 4 dense matrices over Rational Field
          Defn: a |--> [0 1 0 0]
                       [0 0 1 0]
                       [0 0 0 1]
                       [2 0 0 0]
    """
    if names is not None:
        name = names
    if latex_names is not None:
        latex_name = latex_names
    for key, val in kwds.items():
        if key not in ['implementation', 'prec']:
            raise TypeError("NumberField() got an unexpected keyword argument '%s'" % key)
        if not (val is None or isinstance(val, list) and all(c is None for c in val)):
            raise NotImplementedError("Number field with prescribed %s is not implemented" % key)
    if isinstance(polynomial, (list, tuple)):
        return NumberFieldTower(polynomial, names=name, check=check, embeddings=embedding, latex_names=latex_name, assume_disc_small=assume_disc_small, maximize_at_primes=maximize_at_primes, structures=structure)

    return NumberField_version2(polynomial=polynomial, name=name, check=check, embedding=embedding, latex_name=latex_name, assume_disc_small=assume_disc_small, maximize_at_primes=maximize_at_primes, structure=structure)


class NumberFieldFactory(UniqueFactory):
    r"""
    Factory for number fields.

    This should usually not be called directly, use :meth:`NumberField`
    instead.

    INPUT:

    - ``polynomial`` -- a polynomial over `\QQ` or a number field.
    - ``name`` -- a string (default: ``'a'``), the name of the generator
    - ``check`` -- a boolean (default: ``True``); do type checking and
      irreducibility checking.
    - ``embedding`` -- ``None`` or an element, the images of the generator
      in an ambient field (default: ``None``)
    - ``latex_name`` -- ``None`` or a string (default: ``None``), how the
      generator is printed for latex output
    - ``assume_disc_small`` -- a boolean (default: ``False``); if ``True``,
      assume that no square of a prime greater than PARI's primelimit
      (which should be 500000); only applies for absolute fields at
      present.
    - ``maximize_at_primes`` -- ``None`` or a list of primes (default:
      ``None``); if not ``None``, then the maximal order is computed by
      maximizing only at the primes in this list, which completely avoids
      having to factor the discriminant, but of course can lead to wrong
      results; only applies for absolute fields at present.
    - ``structure`` -- ``None`` or an instance of
      :class:`structure.NumberFieldStructure` (default: ``None``),
      internally used to pass in additional structural information, e.g.,
      about the field from which this field is created as a subfield.

    TESTS::

        sage: from sage.rings.number_field.number_field import NumberFieldFactory
        sage: nff = NumberFieldFactory("number_field_factory")
        sage: R.<x> = QQ[]
        sage: nff(x^2 + 1, name='a', check=False, embedding=None, latex_name=None,
        ....:     assume_disc_small=False, maximize_at_primes=None, structure=None)
        Number Field in a with defining polynomial x^2 + 1

    Pickling preserves the ``structure()`` of a number field::

        sage: K.<a> = QuadraticField(2)
        sage: L.<b> = K.change_names()
        sage: M = loads(dumps(L))
        sage: M.structure()
        (Isomorphism given by variable name change map:
           From: Number Field in b with defining polynomial x^2 - 2
           To:   Number Field in a with defining polynomial x^2 - 2 with a = 1.414213562373095?,
         Isomorphism given by variable name change map:
           From: Number Field in a with defining polynomial x^2 - 2 with a = 1.414213562373095?
           To:   Number Field in b with defining polynomial x^2 - 2)

    """
    def create_key_and_extra_args(self, polynomial, name, check, embedding, latex_name, assume_disc_small, maximize_at_primes, structure):
        r"""
        Create a unique key for the number field specified by the parameters.

        TESTS::

            sage: from sage.rings.number_field.number_field import NumberFieldFactory
            sage: nff = NumberFieldFactory("number_field_factory")
            sage: R.<x> = QQ[]
            sage: nff.create_key_and_extra_args(x^2+1, name='a', check=False, embedding=None,
            ....:     latex_name=None, assume_disc_small=False, maximize_at_primes=None, structure=None)
            ((Rational Field, x^2 + 1, ('a',), None, 'a', None, False, None),
             {'check': False})

        """
        if name is None:
            raise TypeError("You must specify the name of the generator.")
        name = normalize_names(1, name)

        if not isinstance(polynomial, Polynomial):
            try:
                polynomial = polynomial.polynomial(QQ)
            except (AttributeError, TypeError):
                raise TypeError("polynomial (=%s) must be a polynomial." % polynomial)

        # convert polynomial to a polynomial over a field
        polynomial = polynomial.change_ring(polynomial.base_ring().fraction_field())

        # normalize embedding
        if isinstance(embedding, (list, tuple)):
            if len(embedding) != 1:
                raise TypeError("embedding must be a list of length 1")
            embedding = embedding[0]
        if embedding is not None:
            x = number_field_morphisms.root_from_approx(polynomial, embedding)
            embedding = (x.parent(), x)

        # normalize latex_name
        if isinstance(latex_name, (list, tuple)):
            if len(latex_name) != 1:
                raise TypeError("latex_name must be a list of length 1")
            latex_name = latex_name[0]

        if latex_name is None:
            latex_name = latex_variable_name(name[0])

        if maximize_at_primes is not None:
            maximize_at_primes = tuple(maximize_at_primes)

        # normalize structure
        if isinstance(structure, (list, tuple)):
            if len(structure) != 1:
                raise TypeError("structure must be a list of length 1")
            structure = structure[0]

        return (polynomial.base_ring(), polynomial, name, embedding, latex_name, maximize_at_primes, assume_disc_small, structure), {"check": check}

    def create_object(self, version, key, check):
        r"""
        Create the unique number field defined by ``key``.

        TESTS::

            sage: from sage.rings.number_field.number_field import NumberFieldFactory
            sage: nff = NumberFieldFactory("number_field_factory")
            sage: R.<x> = QQ[]
            sage: nff.create_object(None, (QQ, x^2 + 1, ('a',), None, None, None, False, None), check=False)
            Number Field in a with defining polynomial x^2 + 1

        """
        base, polynomial, name, embedding, latex_name, maximize_at_primes, assume_disc_small, structure = key

        if isinstance(base, NumberField_generic):
            from sage.rings.number_field.number_field_rel import NumberField_relative
            # Relative number fields do not support embeddings.
            return NumberField_relative(base, polynomial, name[0], latex_name,
                                        check=check, embedding=None,
                                        structure=structure)
        if polynomial.degree() == 2:
            return NumberField_quadratic(polynomial, name, latex_name, check, embedding, assume_disc_small=assume_disc_small, maximize_at_primes=maximize_at_primes, structure=structure)
        else:
            return NumberField_absolute(polynomial, name, latex_name, check, embedding, assume_disc_small=assume_disc_small, maximize_at_primes=maximize_at_primes, structure=structure)


NumberField_version2 = NumberFieldFactory("sage.rings.number_field.number_field.NumberField_version2")


def NumberFieldTower(polynomials, names, check=True, embeddings=None, latex_names=None, assume_disc_small=False, maximize_at_primes=None, structures=None):
    r"""
    Create the tower of number fields defined by the polynomials in the list
    ``polynomials``.

    INPUT:

    - ``polynomials`` -- a list of polynomials. Each entry must be polynomial
      which is irreducible over the number field generated by the roots of the
      following entries.
    - ``names`` -- a list of strings or a string, the names of the generators of
      the relative number fields. If a single string, then names are generated
      from that string.
    - ``check`` -- a boolean (default: ``True``), whether to check that the
      polynomials are irreducible
    - ``embeddings`` -- a list of elements or ``None`` (default: ``None``),
      embeddings of the relative number fields in an ambient field.
    - ``latex_names`` -- a list of strings or ``None`` (default: ``None``), names
      used to print the generators for latex output.
    - ``assume_disc_small`` -- a boolean (default: ``False``); if ``True``,
      assume that no square of a prime greater than PARI's ``primelimit``
      (which should be 500000); only applies for absolute fields at
      present.
    - ``maximize_at_primes`` -- ``None`` or a list of primes (default:
      ``None``); if not ``None``, then the maximal order is computed by
      maximizing only at the primes in this list, which completely avoids
      having to factor the discriminant, but of course can lead to wrong
      results; only applies for absolute fields at present.
    - ``structures`` -- ``None`` or a list (default: ``None``), internally used
      to provide additional information about the number field such as the
      field from which it was created.

    OUTPUT:

    The relative number field generated by a root of the first entry of
    ``polynomials`` over the relative number field generated by root of the
    second entry of ``polynomials`` ... over the number field over which the
    last entry of ``polynomials`` is defined.

    EXAMPLES::

        sage: x = polygen(ZZ, 'x')
        sage: k.<a,b,c> = NumberField([x^2 + 1, x^2 + 3, x^2 + 5]); k  # indirect doctest
        Number Field in a with defining polynomial x^2 + 1 over its base field
        sage: a^2
        -1
        sage: b^2
        -3
        sage: c^2
        -5
        sage: (a+b+c)^2
        (2*b + 2*c)*a + 2*c*b - 9

    The Galois group is a product of 3 groups of order 2::

        sage: k.absolute_field(names='c').galois_group()                                # needs sage.groups
        Galois group 8T3 (2[x]2[x]2) with order 8 of x^8 + 36*x^6 + 302*x^4 + 564*x^2 + 121

    Repeatedly calling base_field allows us to descend the internally
    constructed tower of fields::

        sage: k.base_field()
        Number Field in b with defining polynomial x^2 + 3 over its base field
        sage: k.base_field().base_field()
        Number Field in c with defining polynomial x^2 + 5
        sage: k.base_field().base_field().base_field()
        Rational Field

    In the following example the second polynomial is reducible over
    the first, so we get an error::

        sage: v = NumberField([x^3 - 2, x^3 - 2], names='a')
        Traceback (most recent call last):
        ...
        ValueError: defining polynomial (x^3 - 2) must be irreducible

    We mix polynomial parent rings::

        sage: k.<y> = QQ[]
        sage: m = NumberField([y^3 - 3, x^2 + x + 1, y^3 + 2], 'beta'); m
        Number Field in beta0 with defining polynomial y^3 - 3 over its base field
        sage: m.base_field ()
        Number Field in beta1 with defining polynomial x^2 + x + 1 over its base field

    A tower of quadratic fields::

        sage: K.<a> = NumberField([x^2 + 3, x^2 + 2, x^2 + 1]); K
        Number Field in a0 with defining polynomial x^2 + 3 over its base field
        sage: K.base_field()
        Number Field in a1 with defining polynomial x^2 + 2 over its base field
        sage: K.base_field().base_field()
        Number Field in a2 with defining polynomial x^2 + 1

    LaTeX versions of generator names can be specified either as::

        sage: K = NumberField([x^3 - 2, x^3 - 3, x^3 - 5], names=['a', 'b', 'c'],
        ....:                 latex_names=[r'\alpha', r'\beta', r'\gamma'])
        sage: K.inject_variables(verbose=False)
        sage: latex(a + b + c)
        \alpha + \beta + \gamma

    or as::

        sage: K = NumberField([x^3 - 2, x^3 - 3, x^3 - 5], names='a', latex_names=r'\alpha')
        sage: K.inject_variables()
        Defining a0, a1, a2
        sage: latex(a0 + a1 + a2)
        \alpha_{0} + \alpha_{1} + \alpha_{2}

    A bigger tower of quadratic fields::

        sage: K.<a2,a3,a5,a7> = NumberField([x^2 + p for p in [2,3,5,7]]); K
        Number Field in a2 with defining polynomial x^2 + 2 over its base field
        sage: a2^2
        -2
        sage: a3^2
        -3
        sage: (a2+a3+a5+a7)^3
        ((6*a5 + 6*a7)*a3 + 6*a7*a5 - 47)*a2 + (6*a7*a5 - 45)*a3 - 41*a5 - 37*a7

    The function can also be called by name::

        sage: NumberFieldTower([x^2 + 1, x^2 + 2], ['a','b'])
        Number Field in a with defining polynomial x^2 + 1 over its base field
    """
    try:
        names = normalize_names(len(polynomials), names)
    except IndexError:
        names = normalize_names(1, names)
        if len(polynomials) > 1:
            names = ['%s%s' % (names[0], i) for i in range(len(polynomials))]

    if embeddings is None:
        embeddings = [None] * len(polynomials)
    if latex_names is None:
        latex_names = [None] * len(polynomials)
    elif isinstance(latex_names, str):
        latex_names = ['%s_{%s}' % (latex_names, i) for i in range(len(polynomials))]
    if structures is None:
        structures = [None] * len(polynomials)

    if not isinstance(polynomials, (list, tuple)):
        raise TypeError("polynomials must be a list or tuple")

    if len(polynomials) == 0:
        return QQ
    if len(polynomials) == 1:
        return NumberField(polynomials[0], names=names, check=check, embedding=embeddings[0], latex_name=latex_names[0], assume_disc_small=assume_disc_small, maximize_at_primes=maximize_at_primes, structure=structures[0])

    # create the relative number field defined by f over the tower defined by polynomials[1:]
    f = polynomials[0]
    name = names[0]
    w = NumberFieldTower(polynomials[1:], names=names[1:], check=check, embeddings=embeddings[1:], latex_names=latex_names[1:], assume_disc_small=assume_disc_small, maximize_at_primes=maximize_at_primes, structures=structures[1:])
    var = f.variable_name() if isinstance(f, Polynomial) else 'x'

    R = w[var]  # polynomial ring
    return w.extension(R(f), name, check=check, embedding=embeddings[0], structure=structures[0], latex_name=latex_names[0])  # currently, extension does not accept assume_disc_small, or maximize_at_primes


def QuadraticField(D, name='a', check=True, embedding=True, latex_name='sqrt', **args):
    r"""
    Return a quadratic field obtained by adjoining a square root of
    `D` to the rational numbers, where `D` is not a
    perfect square.

    INPUT:

    - ``D`` -- a rational number

    - ``name`` -- variable name (default: ``'a'``)

    - ``check`` -- bool (default: ``True``)

    - ``embedding`` -- bool or square root of `D` in an
      ambient field (default: ``True``)

    - ``latex_name`` -- latex variable name (default: `\sqrt{D}`)


    OUTPUT: A number field defined by a quadratic polynomial. Unless
    otherwise specified, it has an embedding into `\RR` or
    `\CC` by sending the generator to the positive
    or upper-half-plane root.

    EXAMPLES::

        sage: QuadraticField(3, 'a')
        Number Field in a with defining polynomial x^2 - 3 with a = 1.732050807568878?
        sage: K.<theta> = QuadraticField(3); K
        Number Field in theta with defining polynomial x^2 - 3 with theta = 1.732050807568878?
        sage: RR(theta)
        1.73205080756888
        sage: QuadraticField(9, 'a')
        Traceback (most recent call last):
        ...
        ValueError: D must not be a perfect square.
        sage: QuadraticField(9, 'a', check=False)
        Number Field in a with defining polynomial x^2 - 9 with a = 3

    Quadratic number fields derive from general number fields.

    ::

        sage: from sage.rings.number_field.number_field_base import NumberField
        sage: type(K)
        <class 'sage.rings.number_field.number_field.NumberField_quadratic_with_category'>
        sage: isinstance(K, NumberField)
        True

    Quadratic number fields are cached::

        sage: QuadraticField(-11, 'a') is QuadraticField(-11, 'a')
        True

    By default, quadratic fields come with a nice latex representation::

        sage: K.<a> = QuadraticField(-7)
        sage: latex(K)
        \Bold{Q}(\sqrt{-7})
        sage: latex(a)
        \sqrt{-7}
        sage: latex(1/(1+a))
        -\frac{1}{8} \sqrt{-7} + \frac{1}{8}
        sage: list(K.latex_variable_names())
        ['\\sqrt{-7}']

    We can provide our own name as well::

        sage: K.<a> = QuadraticField(next_prime(10^10), latex_name=r'\sqrt{D}')
        sage: 1 + a
        a + 1
        sage: latex(1 + a)
        \sqrt{D} + 1
        sage: latex(QuadraticField(-1, 'a', latex_name=None).gen())
        a

    The name of the generator does not interfere with Sage preparser, see :trac:`1135`::

        sage: K1 = QuadraticField(5, 'x')
        sage: K2.<x> = QuadraticField(5)
        sage: K3.<x> = QuadraticField(5, 'x')
        sage: K1 is K2
        True
        sage: K1 is K3
        True
        sage: K1
        Number Field in x with defining polynomial x^2 - 5 with x = 2.236067977499790?


    Note that, in presence of two different names for the generator,
    the name given by the preparser takes precedence::

        sage: K4.<y> = QuadraticField(5, 'x'); K4
        Number Field in y with defining polynomial x^2 - 5 with y = 2.236067977499790?
        sage: K1 == K4
        False

    TESTS::

        sage: QuadraticField(-11, 'a') is QuadraticField(-11, 'a', latex_name='Z')
        False
        sage: QuadraticField(-11, 'a') is QuadraticField(-11, 'a', latex_name=None)
        False

    Check quadratic fields without embedding (:trac:`28932`)::

        sage: QuadraticField(3, embedding=False)
        Number Field in a with defining polynomial x^2 - 3
    """
    D = QQ(D)
    if check:
        if D.is_square():
            raise ValueError("D must not be a perfect square.")
    R = QQ['x']
    f = R([-D, 0, 1])
    if embedding is True:
        if D > 0:
            embedding = RLF(D).sqrt()
        else:
            embedding = CLF(D).sqrt()
    elif embedding is False:
        embedding = None
    if latex_name == 'sqrt':
        latex_name = r'\sqrt{%s}' % D
    return NumberField(f, name, check=False, embedding=embedding, latex_name=latex_name, **args)


def GaussianField():
    r"""
    The field `\QQ[i]`.

    TESTS::

        sage: from sage.rings.number_field.number_field import GaussianField
        sage: QQi = GaussianField()
        sage: QQi.coerce_embedding()
        Generic morphism:
          From: Number Field in I with defining polynomial x^2 + 1 with I = 1*I
          To:   Complex Lazy Field
          Defn: I -> 1*I
        sage: (I + 1/2).parent() is GaussianField()
        True
    """
    return QuadraticField(-1, 'I', latex_name='i')


def is_AbsoluteNumberField(x):
    r"""
    Return ``True`` if ``x`` is an absolute number field.

    EXAMPLES::

        sage: from sage.rings.number_field.number_field import is_AbsoluteNumberField
        sage: x = polygen(ZZ, 'x')
        sage: is_AbsoluteNumberField(NumberField(x^2 + 1, 'a'))
        True
        sage: is_AbsoluteNumberField(NumberField([x^3 + 17, x^2 + 1], 'a'))
        False

    The rationals are a number field, but they're not of the absolute
    number field class.

    ::

        sage: is_AbsoluteNumberField(QQ)
        False
    """
    return isinstance(x, NumberField_absolute)


class CyclotomicFieldFactory(UniqueFactory):
    r"""
    Return the `n`-th cyclotomic field, where n is a positive integer,
    or the universal cyclotomic field if ``n==0``.

    For the documentation of the universal cyclotomic field, see
    :class:`~sage.rings.universal_cyclotomic_field.UniversalCyclotomicField`.

    INPUT:

    -  ``n`` -- a nonnegative integer, default: ``0``

    -  ``names`` -- name of generator (optional - defaults to zetan)

    - ``bracket`` -- Defines the brackets in the case of ``n==0``, and
      is ignored otherwise. Can be any even length string, with ``"()"`` being the default.

    -  ``embedding`` -- bool or `n`-th root of unity in an
       ambient field (default True)

    EXAMPLES:

    If called without a parameter, we get the :class:`universal cyclotomic
    field<sage.rings.universal_cyclotomic_field.UniversalCyclotomicField>`::

        sage: CyclotomicField()                                                         # needs sage.libs.gap
        Universal Cyclotomic Field

    We create the `7`\th cyclotomic field
    `\QQ(\zeta_7)` with the default generator name.

    ::

        sage: k = CyclotomicField(7); k
        Cyclotomic Field of order 7 and degree 6
        sage: k.gen()
        zeta7

    The default embedding sends the generator to the complex primitive
    `n^{th}` root of unity of least argument.

    ::

        sage: CC(k.gen())
        0.623489801858734 + 0.781831482468030*I

    Cyclotomic fields are of a special type.

    ::

        sage: type(k)
        <class 'sage.rings.number_field.number_field.NumberField_cyclotomic_with_category'>

    We can specify a different generator name as follows.

    ::

        sage: k.<z7> = CyclotomicField(7); k
        Cyclotomic Field of order 7 and degree 6
        sage: k.gen()
        z7

    The `n` must be an integer.

    ::

        sage: CyclotomicField(3/2)
        Traceback (most recent call last):
        ...
        TypeError: no conversion of this rational to integer

    The degree must be nonnegative.

    ::

        sage: CyclotomicField(-1)
        Traceback (most recent call last):
        ...
        ValueError: n (=-1) must be a positive integer

    The special case `n=1` does *not* return the rational
    numbers::

        sage: CyclotomicField(1)
        Cyclotomic Field of order 1 and degree 1

    Due to their default embedding into `\CC`,
    cyclotomic number fields are all compatible.

    ::

        sage: cf30 = CyclotomicField(30)
        sage: cf5 = CyclotomicField(5)
        sage: cf3 = CyclotomicField(3)
        sage: cf30.gen() + cf5.gen() + cf3.gen()
        zeta30^6 + zeta30^5 + zeta30 - 1
        sage: cf6 = CyclotomicField(6) ; z6 = cf6.0
        sage: cf3 = CyclotomicField(3) ; z3 = cf3.0
        sage: cf3(z6)
        zeta3 + 1
        sage: cf6(z3)
        zeta6 - 1
        sage: cf9 = CyclotomicField(9) ; z9 = cf9.0
        sage: cf18 = CyclotomicField(18) ; z18 = cf18.0
        sage: cf18(z9)
        zeta18^2
        sage: cf9(z18)
        -zeta9^5
        sage: cf18(z3)
        zeta18^3 - 1
        sage: cf18(z6)
        zeta18^3
        sage: cf18(z6)**2
        zeta18^3 - 1
        sage: cf9(z3)
        zeta9^3
    """
    def create_key(self, n=0, names=None, embedding=True):
        r"""
        Create the unique key for the cyclotomic field specified by the
        parameters.

        TESTS::

            sage: CyclotomicField.create_key()
            (0, None, True)
        """
        n = ZZ(n)
        if n < 0:
            raise ValueError("n (=%s) must be a positive integer" % n)
        if n > 0:
            if embedding is True:
                embedding = (CLF, (2 * CLF.pi() * CLF.gen() / n).exp())
            elif embedding is not None:
                x = number_field_morphisms.root_from_approx(QQ['x'].cyclotomic_polynomial(n), embedding)
                embedding = (x.parent(), x)
            if names is None:
                names = "zeta%s" % n
            names = normalize_names(1, names)

        return n, names, embedding

    def create_object(self, version, key, **extra_args):
        r"""
        Create the unique cyclotomic field defined by ``key``.

        TESTS::

            sage: CyclotomicField.create_object(None, (0, None, True))                  # needs sage.libs.gap
            Universal Cyclotomic Field
        """
        n, names, embedding = key
        if n == 0:
            from sage.rings.universal_cyclotomic_field import UniversalCyclotomicField
            return UniversalCyclotomicField()
        else:
            return NumberField_cyclotomic(n, names, embedding=embedding)


CyclotomicField = CyclotomicFieldFactory("sage.rings.number_field.number_field.CyclotomicField")


from . import number_field_base


is_NumberField = number_field_base.is_NumberField


class NumberField_generic(WithEqualityById, number_field_base.NumberField):
    r"""
    Generic class for number fields defined by an irreducible
    polynomial over `\QQ`.

    EXAMPLES::

        sage: x = polygen(ZZ, 'x')
        sage: K.<a> = NumberField(x^3 - 2); K
        Number Field in a with defining polynomial x^3 - 2
        sage: TestSuite(K).run()

    TESTS::

        sage: k.<a> = NumberField(x^3 + 2); m.<b> = NumberField(x^3 + 2)
        sage: k == QQ
        False
        sage: k.<a> = NumberField(x^3 + 2); m.<a> = NumberField(x^3 + 2)
        sage: k is m
        True
        sage: loads(dumps(k)) is k
        True

        sage: x = QQ['x'].gen()
        sage: y = ZZ['y'].gen()
        sage: K = NumberField(x^3 + x + 3, 'a'); K
        Number Field in a with defining polynomial x^3 + x + 3
        sage: K.defining_polynomial().parent()
        Univariate Polynomial Ring in x over Rational Field

        sage: L = NumberField(y^3 + y + 3, 'a'); L
        Number Field in a with defining polynomial y^3 + y + 3
        sage: L.defining_polynomial().parent()
        Univariate Polynomial Ring in y over Rational Field
        sage: L == K
        False

        sage: NumberField(ZZ['x'].0^4 + 23, 'a') == NumberField(ZZ['y'].0^4 + 23, 'a')
        False
        sage: NumberField(ZZ['x'].0^4 + 23, 'a') == NumberField(QQ['y'].0^4 + 23, 'a')
        False
        sage: NumberField(QQ['x'].0^4 + 23, 'a') == NumberField(QQ['y'].0^4 + 23, 'a')
        False

        sage: x = polygen(QQ); y = ZZ['y'].gen()
        sage: NumberField(x^3 + x + 5, 'a') == NumberField(y^3 + y + 5, 'a')
        False
        sage: NumberField(x^3 + x + 5, 'a') == NumberField(y^4 + y + 5, 'a')
        False
        sage: NumberField(x^3 + x + 5, 'a') == NumberField(x^3 + x + 5, 'b')
        False
        sage: QuadraticField(2, 'a', embedding=2) == QuadraticField(2, 'a', embedding=-2)
        False

        sage: K.<a> = QuadraticField(2)
        sage: R.<x> = K[]
        sage: L.<b> = K.extension(x^2 + 1)
        sage: M.<b> = L.absolute_field()
        sage: M == L
        False
        sage: M['x'] == L['x']
        False

        sage: R.<x> = QQ[]
        sage: R.<y> = QQ[]
        sage: K.<a> = NumberField(x^2 + 1)
        sage: L.<a> = NumberField(y^2 + 1)
        sage: K == L
        False
        sage: hash(K) == hash(L)
        False

    Two relative number fields which are isomorphic as absolute
    fields, but which are not presented the same way, are not
    considered equal (see :trac:`18942`)::

        sage: F.<omega> = NumberField(x^2 + x + 1)
        sage: y = polygen(F)
        sage: K = F.extension(y^3 + 3*omega + 2, 'alpha')
        sage: L = F.extension(y^3 - 3*omega - 1, 'alpha')
        sage: K == L
        False
        sage: K.is_isomorphic(L)
        True
        sage: hash(K) == hash(L)
        False

    This example illustrates the issue resolved in :trac:`18942`::

        sage: F.<omega> = NumberField(x^2 + x + 1)
        sage: xx = polygen(F)
        sage: ps = [p for p, _ in F(7).factor()]
        sage: for mu in ps:
        ....:     K = F.extension(xx^3 - mu, 'alpha')
        ....:     print(K.defining_polynomial().roots(K))
        [(alpha, 1), ((-omega - 1)*alpha, 1), (omega*alpha, 1)]
        [(alpha, 1), (omega*alpha, 1), ((-omega - 1)*alpha, 1)]
        sage: for mu in ps:
        ....:     K = F.extension(xx^3 - mu, 'alpha')
        ....:     print(K.defining_polynomial().roots(K))
        [(alpha, 1), ((-omega - 1)*alpha, 1), (omega*alpha, 1)]
        [(alpha, 1), (omega*alpha, 1), ((-omega - 1)*alpha, 1)]

    This example was suggested on sage-nt; see :trac:`18942`::

        sage: G = DirichletGroup(80)                                                    # needs sage.modular
<<<<<<< HEAD
        sage: for chi in G:             # long time
=======
        sage: for chi in G:             # long time                                     # needs sage.modular
>>>>>>> ffa0785a
        ....:     D = ModularSymbols(chi, 2, -1).cuspidal_subspace().new_subspace().decomposition()
        ....:     for f in D:
        ....:         elt = f.q_eigenform(10, 'alpha')[3]
        ....:         assert elt.is_integral()

    """
    def __init__(self, polynomial, name, latex_name,
                 check=True, embedding=None, category=None,
                 assume_disc_small=False, maximize_at_primes=None, structure=None):
        """
        Create a number field.

        EXAMPLES::

            sage: x = polygen(ZZ, 'x')
            sage: NumberField(x^97 - 19, 'a')
            Number Field in a with defining polynomial x^97 - 19

        The defining polynomial must be irreducible::

            sage: K.<a> = NumberField(x^2 - 1)
            Traceback (most recent call last):
            ...
            ValueError: defining polynomial (x^2 - 1) must be irreducible

        If you use ``check=False``, you avoid checking irreducibility of the
        defining polynomial, which can save time.

        ::

            sage: K.<a> = NumberField(x^2 - 1, check=False)

        It can also be dangerous::

            sage: (a-1)*(a+1)
            0

        The constructed object is in the category of number fields::

            sage: NumberField(x^2 + 3, 'a').category()
            Category of number fields
            sage: category(NumberField(x^2 + 3, 'a'))
            Category of number fields

        The special types of number fields, e.g., quadratic fields, do
        not have (yet?) their own category::

            sage: QuadraticField(2,'d').category()
            Category of number fields

        TESTS::

            sage: NumberField(ZZ['x'].0^4 + 23, 'a')
            Number Field in a with defining polynomial x^4 + 23
            sage: NumberField(QQ['x'].0^4 + 23, 'a')
            Number Field in a with defining polynomial x^4 + 23
            sage: NumberField(GF(7)['x'].0^4 + 23, 'a')                                 # needs sage.rings.finite_rings
            Traceback (most recent call last):
            ...
            TypeError: polynomial must be defined over rational field
        """
        self._assume_disc_small = assume_disc_small
        self._maximize_at_primes = maximize_at_primes
        self._structure = structure
        default_category = _NumberFields
        if category is None:
            category = default_category
        else:
            assert category.is_subcategory(default_category), "%s is not a subcategory of %s" % (category, default_category)

        ParentWithGens.__init__(self, QQ, name, category=category)
        if not isinstance(polynomial, polynomial_element.Polynomial):
            raise TypeError("polynomial (=%s) must be a polynomial" % repr(polynomial))

        if check:
            if not polynomial.parent().base_ring() == QQ:
                raise TypeError("polynomial must be defined over rational field")
            if not polynomial.is_irreducible():
                raise ValueError("defining polynomial (%s) must be irreducible" % polynomial)

        self._assign_names(name)
        self._latex_names = (latex_name,)
        self.__polynomial = polynomial
        self._pari_bnf_certified = False
        self._integral_basis_dict = {}
        if embedding is not None:
            # Since Issue #20827, an embedding is specified as a pair
            # (parent, x) with x the image of the distinguished
            # generator (previously, it was just given as x).  This
            # allows the UniqueFactory to distinguish embeddings into
            # different fields with images of the generator that
            # compare equal.
            # We allow both formats to support old pickles.
            if isinstance(embedding, tuple):
                parent, x = embedding
            else:
                parent, x = embedding.parent(), embedding
            embedding = number_field_morphisms.NumberFieldEmbedding(self, parent, x)
        self._populate_coercion_lists_(embedding=embedding, convert_method_name='_number_field_')

    def _convert_map_from_(self, other):
        r"""
        Additional conversion maps from ``other`` may be defined by
        :meth:`structure`.

        .. SEEALSO::

            :meth:`structure.NumberFieldStructure.create_structure`

        TESTS::

            sage: K.<i> = QuadraticField(-1)
            sage: L.<j> = K.change_names()
            sage: L(i)
            j
            sage: K(j)
            i

        This also works for relative number fields and their absolute fields::

            sage: K.<a> = QuadraticField(2)
            sage: x = polygen(ZZ, 'x')
            sage: L.<i> = K.extension(x^2 + 1)
            sage: M.<b> = L.absolute_field()
            sage: M(i)
            1/6*b^3 + 1/6*b
            sage: L(b)
            i - a

        """
        from sage.categories.map import is_Map
        if self._structure is not None:
            structure = self.structure()
            if len(structure) >= 2:
                to_self = structure[1]
                if is_Map(to_self) and to_self.domain() is other:
                    return to_self
        if isinstance(other, NumberField_generic) and other._structure is not None:
            structure = other.structure()
            if len(structure) >= 1:
                from_other = structure[0]
                if is_Map(from_other) and from_other.codomain() is self:
                    return from_other

    @cached_method
    def _magma_polynomial_(self, magma):
        """
        Return Magma version of the defining polynomial of this number field.

        EXAMPLES::

            sage: # optional - magma
            sage: R.<x> = QQ[]
            sage: K.<a> = NumberField(x^3 + 2)
            sage: K._magma_polynomial_(magma)
            x^3 + 2
            sage: magma2 = Magma()
            sage: K._magma_polynomial_(magma2)
            x^3 + 2
            sage: K._magma_polynomial_(magma) is K._magma_polynomial_(magma)
            True
            sage: K._magma_polynomial_(magma) is K._magma_polynomial_(magma2)
            False
        """
        # NB f must not be garbage-collected, otherwise the
        # return value of this function is invalid
        return magma(self.defining_polynomial())

    def _magma_init_(self, magma):
        """
        Return a Magma version of this number field.

        EXAMPLES::

            sage: # optional - magma
            sage: R.<t> = QQ[]
            sage: K.<a> = NumberField(t^2 + 1)
            sage: K._magma_init_(magma)
            'SageCreateWithNames(NumberField(_sage_[...]),["a"])'
            sage: L = magma(K)
            sage: L
            Number Field with defining polynomial t^2 + 1 over the Rational Field
            sage: L.sage()
            Number Field in a with defining polynomial t^2 + 1
            sage: L.sage() is K
            True
            sage: L.1
            a
            sage: L.1^2
            -1
            sage: m = magma(a+1/2); m
            1/2*(2*a + 1)
            sage: m.sage()
            a + 1/2

        A relative number field::

            sage: # optional - magma
            sage: S.<u> = K[]
            sage: M.<b> = NumberField(u^3+u+a)
            sage: L = magma(M)
            sage: L
            Number Field with defining polynomial u^3 + u + a over its ground field
            sage: L.sage() is M
            True
        """
        # Get magma version of defining polynomial of this number field
        f = self._magma_polynomial_(magma)
        s = 'NumberField(%s)' % f.name()
        return magma._with_names(s, self.variable_names())

    def construction(self):
        r"""
        Construction of ``self``.

        EXAMPLES::

            sage: x = polygen(ZZ, 'x')
            sage: K.<a> = NumberField(x^3 + x^2 + 1, embedding=CC.gen())
            sage: F, R = K.construction()
            sage: F
            AlgebraicExtensionFunctor
            sage: R
            Rational Field

        The construction functor respects distinguished embeddings::

            sage: F(R) is K
            True
            sage: F.embeddings
            [0.2327856159383841? + 0.7925519925154479?*I]

        TESTS::

            sage: K.<a> = NumberField(x^3 + x + 1)
            sage: R.<t> = ZZ[]
            sage: a + t     # indirect doctest
            t + a
            sage: (a + t).parent()
            Univariate Polynomial Ring in t over Number Field in a with defining polynomial x^3 + x + 1

        The construction works for non-absolute number fields as well::

            sage: K.<a,b,c>=NumberField([x^3+x^2+1,x^2+1,x^7+x+1])
            sage: F,R = K.construction()
            sage: F(R) == K
            True

        ::

            sage: P.<x> = QQ[]
            sage: K.<a> = NumberField(x^3-5,embedding=0)
            sage: L.<b> = K.extension(x^2+a)
            sage: a*b
            a*b

        The construction preserves latex variable names::

            sage: K.<a,b,c> = NumberField([x^3+x^2+1, x^2+1, x^7+x+1], latex_names=['alpha', 'beta', 'gamma'])
            sage: F, R = K.construction()
            sage: F(R) == K
            True

        """
        from sage.categories.pushout import AlgebraicExtensionFunctor
        from sage.rings.rational_field import QQ
        names = self.variable_names()
        polys = []
        embeddings = []
        structures = []
        latex_names = []
        K = self
        while K is not QQ:
            polys.append(K.relative_polynomial())
            embeddings.append(None if K.coerce_embedding() is None else K.coerce_embedding()(K.gen()))
            structures.append(K._structure)
            latex_names.append(K.latex_variable_names()[0])
            K = K.base_field()
        return (AlgebraicExtensionFunctor(polys, names, embeddings, structures,
                                          latex_names=latex_names), QQ)

    def _element_constructor_(self, x, check=True):
        r"""
        Convert ``x`` into an element of this number field.

        INPUT:

        - ``x`` -- Sage (or Python) object

        OUTPUT:

        A :class:`~number_field_element.NumberFieldElement`
        constructed from ``x``.

        TESTS::

            sage: x = polygen(ZZ, 'x')
            sage: K.<a> = NumberField(x^3 + 17)
            sage: K(a) is a  # indirect doctest
            True
            sage: K('a^2 + 2/3*a + 5')
            a^2 + 2/3*a + 5
            sage: K('1').parent()
            Number Field in a with defining polynomial x^3 + 17
            sage: K(3/5).parent()
            Number Field in a with defining polynomial x^3 + 17
            sage: K.<a> = NumberField(polygen(QQ)^2 - 5)
            sage: F.<b> = K.extension(polygen(K))
            sage: F([a])
            a

        We can create number field elements from PARI::

            sage: K.<a> = NumberField(x^3 - 17)
            sage: K(pari(42))                                                           # needs sage.libs.pari
            42
            sage: K(pari("5/3"))                                                        # needs sage.libs.pari
            5/3
            sage: K(pari("[3/2, -5, 0]~"))    # Uses Z-basis                            # needs sage.libs.pari
            -5/3*a^2 + 5/3*a - 1/6

        From a PARI polynomial or ``POLMOD``, note that the variable
        name does not matter::

            sage: K(pari("-5/3*q^2 + 5/3*q - 1/6"))                                     # needs sage.libs.pari
            -5/3*a^2 + 5/3*a - 1/6
            sage: K(pari("Mod(-5/3*q^2 + 5/3*q - 1/6, q^3 - 17)"))                      # needs sage.libs.pari
            -5/3*a^2 + 5/3*a - 1/6
            sage: K(pari("x^5/17"))                                                     # needs sage.libs.pari
            a^2

        An error is raised when a PARI element with an incorrect
        modulus is given::

            sage: K(pari("Mod(-5/3*q^2 + 5/3*q - 1/6, q^3 - 999)"))                     # needs sage.libs.pari
            Traceback (most recent call last):
            ...
            TypeError: cannot convert PARI element Mod(-5/3*q^2 + 5/3*q - 1/6, q^3 - 999)
            into Number Field in a with defining polynomial x^3 - 17

        Test round-trip conversion to PARI and back::

            sage: x = polygen(QQ)
            sage: K.<a> = NumberField(x^3 - 1/2*x + 1/3)
            sage: b = K.random_element()
            sage: K(pari(b)) == b                                                       # needs sage.libs.pari
            True

            sage: F.<c> = NumberField(2*x^3 + x + 1)
            sage: d = F.random_element()
            sage: F(F.pari_nf().nfalgtobasis(d)) == d                                   # needs sage.libs.pari
            True

        If the PARI polynomial is different from the Sage polynomial,
        a warning is printed unless ``check=False`` is specified::

            sage: b = pari(a); b                                                        # needs sage.libs.pari
            Mod(-1/12*y^2 - 1/12*y + 1/6, y^3 - 3*y - 22)
            sage: K(b.lift())                                                           # needs sage.libs.pari
            doctest:...: UserWarning: interpreting PARI polynomial -1/12*y^2 - 1/12*y + 1/6
            relative to the defining polynomial x^3 - 3*x - 22 of the PARI number field
            a
            sage: K(b.lift(), check=False)                                              # needs sage.libs.pari
            a

        Using a GAP element may be tricky, as it may contain
        an exclamation mark::

            sage: L.<tau> = NumberField(x^3 - 2)
            sage: gap(tau^3)                                                            # needs sage.libs.gap
            2
            sage: gap(tau)^3                                                            # needs sage.libs.gap
            !2
            sage: L(gap(tau)^3)     # indirect doctest                                  # needs sage.libs.gap
            2

        Check that :trac:`22202` and :trac:`27765` are fixed::

            sage: y = QQ['y'].gen()
            sage: R = QQ.extension(y^2 - 1/2, 'a')['x']
            sage: R("a*x").factor()
            (a) * x

        Check that :trac:`30961` is fixed::

            sage: # needs sage.symbolic
            sage: QQi = i.parent()
            sage: x = SR.var('x')
            sage: QQi((x, x))
            Traceback (most recent call last):
            ...
            TypeError: unable to convert x to a rational
            sage: QQi(("1", "2"))
            2*I + 1
            sage: QQi((RR(1), RR(2)))
            2*I + 1
            sage: QQi(vector((RR(1), RR(2))))
            2*I + 1

        Check that :trac:`34059` is fixed::

            sage: K.<a> = NumberField(x)
            sage: K([1]).parent()
            Number Field in a with defining polynomial x
        """
        if isinstance(x, number_field_element.NumberFieldElement):
            K = x.parent()
            if K is self:
                return x
            elif isinstance(x, (number_field_element.OrderElement_absolute,
                                number_field_element.OrderElement_relative,
                                number_field_element_quadratic.OrderElement_quadratic)):
                L = K.number_field()
                if L is self:
                    return self._element_class(self, x)
                x = L(x)
            return self._coerce_from_other_number_field(x)
        elif isinstance(x, pari_gen):
            if x.type() == "t_POLMOD":
                modulus = x.mod()
                if check and modulus != self.pari_polynomial(modulus.variable()):
                    raise TypeError("cannot convert PARI element %s into %s" % (x, self))
                x = x.lift()
                check = False
            elif x.type() == "t_COL":
                x = self.pari_nf().nfbasistoalg_lift(x)
                check = False
            if x.type() in ["t_INT", "t_FRAC"]:
                pass
            elif x.type() == "t_POL":
                # We consider x as a polynomial in the standard
                # generator of the PARI number field, and convert it
                # to a polynomial in the Sage generator.
                if any(x.poldegree(v) > 0 for v in x.variables()):
                    var = self.absolute_polynomial().variable_name()
                    if check and self.pari_polynomial(var) != self.absolute_polynomial().monic():
                        from warnings import warn
                        warn("interpreting PARI polynomial %s relative to the defining polynomial %s of the PARI number field"
                             % (x, self.pari_polynomial()))
                    beta = self._pari_absolute_structure()[2]
                    x = x(beta).lift()
                else:  # constant polynomial
                    x = x[0]
            else:
                raise TypeError("%s has unsupported PARI type %s" % (x, x.type()))
            x = self.absolute_polynomial().parent()(x)
            return self._element_class(self, x)
        elif isinstance(x, GapElement):
            s = x._sage_repr()
            if self.variable_name() in s:
                return self._convert_from_str(s)
            return self._convert_from_str(s.replace('!', ''))
        elif isinstance(x, str):
            return self._convert_from_str(x)
        elif (isinstance(x, (tuple, list)) or
              isinstance(x, sage.modules.free_module_element.FreeModuleElement)):
            if len(x) != self.relative_degree():
                raise ValueError("Length must be equal to the degree of this number field")
            base = self.base_ring()
            return sum(base(c) * g for c, g in zip(x, self.gen(0).powers(len(x))))
        return self._convert_non_number_field_element(x)

    def _convert_non_number_field_element(self, x):
        """
        Convert a non-number field element ``x`` into this number field.

        INPUT:

        - ``x`` -- a non number field element, e.g., a list, integer,
          rational, or polynomial

        EXAMPLES::

            sage: x = polygen(QQ, 'x')
            sage: K.<a> = NumberField(x^3 + 2/3)
            sage: K._convert_non_number_field_element(-7/8)
            -7/8
            sage: K._convert_non_number_field_element([1,2,3])
            3*a^2 + 2*a + 1

        The list is just turned into a polynomial in the generator::

            sage: K._convert_non_number_field_element([0,0,0,1,1])
            -2/3*a - 2/3

        Any polynomial whose coefficients can be converted to rationals
        will convert to the number field, e.g., this one in
        characteristic 7::

            sage: f = GF(7)['y']([1,2,3]); f
            3*y^2 + 2*y + 1
            sage: K._convert_non_number_field_element(f)
            3*a^2 + 2*a + 1

        But not this one over a field of order 27::

            sage: F27.<g> = GF(27)                                                      # needs sage.rings.finite_rings
            sage: f = F27['z']([g^2, 2*g, 1]); f                                        # needs sage.rings.finite_rings
            z^2 + 2*g*z + g^2
            sage: K._convert_non_number_field_element(f)                                # needs sage.rings.finite_rings
            Traceback (most recent call last):
            ...
            TypeError: unable to convert g^2 to a rational

        One can also convert an element of the polynomial quotient ring
        that is isomorphic to the number field::

            sage: K.<a> = NumberField(x^3 + 17)
            sage: b = K.polynomial_quotient_ring().random_element()
            sage: b == K(b)
            True

        We can convert symbolic expressions::

            sage: # needs sage.symbolic
            sage: I = sqrt(-1); parent(I)
            Symbolic Ring
            sage: GaussianIntegers()(2 + I)
            I + 2
            sage: K1 = QuadraticField(3)
            sage: K2 = QuadraticField(5)
            sage: (K,) = K1.composite_fields(K2, preserve_embedding=True)
            sage: K(sqrt(3) + sqrt(5))
            -1/2*a0^3 + 8*a0
            sage: K(sqrt(-3)*I)
            1/4*a0^3 - 7/2*a0
        """
        if isinstance(x, (int, Rational, Integer, pari_gen, list)):
            return self._element_class(self, x)

        if isinstance(x, sage.rings.polynomial.polynomial_quotient_ring_element.PolynomialQuotientRingElement)\
           and (x in self.polynomial_quotient_ring()):
            y = self.polynomial_ring().gen()
            return x.lift().subs({y: self.gen()})

        if isinstance(x, (sage.rings.qqbar.AlgebraicNumber, sage.rings.qqbar.AlgebraicReal)):
            return self._convert_from_qqbar(x)

        if isinstance(x, polynomial_element.Polynomial):
            return self._element_class(self, x)

        # Try converting via QQ.
        try:
            y = QQ(x)
        except (TypeError, ValueError):
            pass
        else:
            return self._element_class(self, y)

        # Final attempt: convert via QQbar. This deals in particular
        # with symbolic expressions like sqrt(-5).
        try:
            y = sage.rings.qqbar.QQbar(x)
        except (TypeError, ValueError):
            pass
        else:
            return self._convert_from_qqbar(y)

        raise TypeError("unable to convert %r to %s" % (x, self))

    def _convert_from_qqbar(self, x):
        """
        Convert an element of ``QQbar`` or ``AA`` to this number field,
        if possible.

        This requires that the given number field is equipped with an
        embedding.

        INPUT:

        - ``x`` -- an algebraic number

        EXAMPLES::

            sage: K.<a> = QuadraticField(3)
            sage: K._convert_from_qqbar(7 + 2*AA(3).sqrt())
            2*a + 7
            sage: GaussianIntegers()(QQbar(I))
            I
            sage: CyclotomicField(15)(QQbar.zeta(5))
            zeta15^3
            sage: CyclotomicField(12)(QQbar.zeta(5))
            Traceback (most recent call last):
            ...
            TypeError: unable to convert 0.3090169943749474? + 0.9510565162951536?*I
            to Cyclotomic Field of order 12 and degree 4
        """
        # We use the diagram
        #
        # self
        #  ↑  ↘
        #  F → QQbar
        #
        # Where F is the smallest number field containing x.
        #
        # y is the pre-image such that x = F(y)
        F, y, F_to_QQbar = x.as_number_field_element(minimal=True)

        # Try all embeddings from F into self
        from sage.rings.qqbar import QQbar
        for F_to_self in F.embeddings(self):
            z = F_to_self(y)
            # Check whether the diagram commutes
            if QQbar(z) == x:
                return z

        raise TypeError("unable to convert %r to %s" % (x, self))

    def _convert_from_str(self, x):
        """
        Coerce a string representation of an element of this
        number field into this number field.

        INPUT:

        - ``x`` -- string

        EXAMPLES::

            sage: x = polygen(ZZ, 'x')
            sage: k.<theta25> = NumberField(x^3 + (2/3)*x + 1)
            sage: k._convert_from_str('theta25^3 + (1/3)*theta25')
            -1/3*theta25 - 1

        This function is called by the coerce method when it gets a string
        as input::

            sage: k('theta25^3 + (1/3)*theta25')
            -1/3*theta25 - 1
        """
        w = sage_eval(x, locals=self.gens_dict())
        if not (is_Element(w) and w.parent() is self):
            return self(w)
        else:
            return w

    def _Hom_(self, codomain, category=None):
        """
        Return homset of homomorphisms from ``self`` to the number field codomain.

        EXAMPLES:

        This method is implicitly called by :meth:`Hom` and
        :meth:`sage.categories.homset.Hom`::

            sage: x = polygen(ZZ, 'x')
            sage: K.<i> = NumberField(x^2 + 1); K
            Number Field in i with defining polynomial x^2 + 1
            sage: K.Hom(K)  # indirect doctest
            Automorphism group of Number Field in i with defining polynomial x^2 + 1
            sage: Hom(K, QuadraticField(-1, 'b'))
            Set of field embeddings
             from Number Field in i with defining polynomial x^2 + 1
               to Number Field in b with defining polynomial x^2 + 1 with b = 1*I

        CHECKME: handling of the case where codomain is not a number field?

        ::

            sage: Hom(K, VectorSpace(QQ,3))
            Set of Morphisms
             from Number Field in i with defining polynomial x^2 + 1
               to Vector space of dimension 3 over Rational Field
               in Category of commutative additive groups

        TESTS:

        Verify that :trac:`22001` has been resolved::

            sage: R.<x> = QQ[]
            sage: K.<a> = QQ.extension(x^2 + 1)
            sage: K.hom([a]).category_for()
            Category of number fields

        ::

            sage: H = End(K)
            sage: loads(dumps(H)) is H
            True
        """
        if not is_NumberFieldHomsetCodomain(codomain):
            # Using LazyFormat fixes #28036 - infinite loop
            from sage.misc.lazy_format import LazyFormat
            raise TypeError(LazyFormat("%s is not suitable as codomain for homomorphisms from %s") % (codomain, self))
        from sage.rings.number_field.homset import NumberFieldHomset
        return NumberFieldHomset(self, codomain, category)

    @cached_method
    def structure(self):
        """
        Return fixed isomorphism or embedding structure on ``self``.

        This is used to record various isomorphisms or embeddings that
        arise naturally in other constructions.

        EXAMPLES::

            sage: x = polygen(ZZ, 'x')
            sage: K.<z> = NumberField(x^2 + 3)
            sage: L.<a> = K.absolute_field(); L
            Number Field in a with defining polynomial x^2 + 3
            sage: L.structure()
            (Isomorphism given by variable name change map:
              From: Number Field in a with defining polynomial x^2 + 3
              To:   Number Field in z with defining polynomial x^2 + 3,
             Isomorphism given by variable name change map:
              From: Number Field in z with defining polynomial x^2 + 3
              To:   Number Field in a with defining polynomial x^2 + 3)

            sage: K.<a> = QuadraticField(-3)
            sage: R.<y> = K[]
            sage: D.<x0> = K.extension(y)
            sage: D_abs.<y0> = D.absolute_field()
            sage: D_abs.structure()[0](y0)
            -a
        """
        if self._structure is None:
            f = self.hom(self)
            return f, f
        else:
            return self._structure.create_structure(self)

    def completion(self, p, prec, extras={}):
        """
        Return the completion of ``self`` at `p` to the specified precision.

        Only implemented at archimedean places, and then only if
        an embedding has been fixed.

        EXAMPLES::

            sage: K.<a> = QuadraticField(2)
            sage: K.completion(infinity, 100)
            Real Field with 100 bits of precision
            sage: K.<zeta> = CyclotomicField(12)
            sage: K.completion(infinity, 53, extras={'type': 'RDF'})
            Complex Double Field
            sage: zeta + 1.5                            # implicit test
            2.36602540378444 + 0.500000000000000*I
        """
        if p == infinity.infinity:
            gen_image = self.gen_embedding()
            if gen_image is not None:
                if gen_image in RDF:
                    return QQ.completion(p, prec, extras)
                elif gen_image in CDF:
                    return QQ.completion(p, prec, extras).algebraic_closure()
            raise ValueError("No embedding into the complex numbers has been specified.")
        else:
            raise NotImplementedError

    def primitive_element(self):
        r"""
        Return a primitive element for this field, i.e., an element that
        generates it over `\QQ`.

        EXAMPLES::

            sage: x = polygen(ZZ, 'x')
            sage: K.<a> = NumberField(x^3 + 2)
            sage: K.primitive_element()
            a
            sage: K.<a,b,c> = NumberField([x^2 - 2, x^2 - 3, x^2 - 5])
            sage: K.primitive_element()
            a - b + c
            sage: alpha = K.primitive_element(); alpha
            a - b + c
            sage: alpha.minpoly()
            x^2 + (2*b - 2*c)*x - 2*c*b + 6
            sage: alpha.absolute_minpoly()
            x^8 - 40*x^6 + 352*x^4 - 960*x^2 + 576
        """
        try:
            return self.__primitive_element
        except AttributeError:
            pass
        K = self.absolute_field('a')
        from_K, to_K = K.structure()
        self.__primitive_element = from_K(K.gen())
        return self.__primitive_element

    def random_element(self, num_bound=None, den_bound=None,
                       integral_coefficients=False, distribution=None):
        r"""
        Return a random element of this number field.

        INPUT:

        - ``num_bound`` -- Bound on numerator of the coefficients of
          the resulting element

        - ``den_bound`` -- Bound on denominators of the coefficients
          of the resulting element

        - ``integral_coefficients`` -- (default: ``False``) If ``True``, then
          the resulting element will have integral
          coefficients. This option overrides any
          value of ``den_bound``.

        - ``distribution`` -- Distribution to use for the coefficients
          of the resulting element

        OUTPUT: Element of this number field

        EXAMPLES::

            sage: x = polygen(ZZ, 'x')
            sage: K.<j> = NumberField(x^8 + 1)
            sage: K.random_element().parent() is K
            True

            sage: while K.random_element().list()[0] != 0:
            ....:     pass
            sage: while K.random_element().list()[0] == 0:
            ....:     pass
            sage: while K.random_element().is_prime():
            ....:     pass
            sage: while not K.random_element().is_prime():
            ....:     pass

            sage: K.<a,b,c> = NumberField([x^2 - 2, x^2 - 3, x^2 - 5])
            sage: K.random_element().parent() is K
            True

            sage: while K.random_element().is_prime():
            ....:     pass
            sage: while not K.random_element().is_prime():  # long time
            ....:     pass

            sage: K.<a> = NumberField(x^5 - 2)
            sage: p = K.random_element(integral_coefficients=True)
            sage: p.is_integral()
            True
            sage: while K.random_element().is_integral():
            ....:     pass

        TESTS::

            sage: K.<a> = NumberField(x^5 - 2)
            sage: K.random_element(-1)
            Traceback (most recent call last):
            ...
            TypeError: x must be < y
            sage: K.random_element(5, 0)
            Traceback (most recent call last):
            ...
            TypeError: x must be < y
            sage: QQ[I].random_element(0)
            Traceback (most recent call last):
            ...
            TypeError: x must be > 0
        """
        if integral_coefficients:
            den_bound = 1

        return self._zero_element._random_element(num_bound=num_bound,
                                                  den_bound=den_bound,
                                                  distribution=distribution)

    def subfield(self, alpha, name=None, names=None):
        r"""
        Return a number field `K` isomorphic to `\QQ(\alpha)`
        (if this is an absolute number field) or `L(\alpha)` (if this
        is a relative extension `M/L`) and a map from `K` to ``self`` that
        sends the generator of `K` to ``alpha``.

        INPUT:

        -  ``alpha`` -- an element of ``self``, or something that
           coerces to an element of ``self``.

        OUTPUT:

        - ``K`` -- a number field
        - ``from_K`` -- a homomorphism from `K` to ``self`` that
          sends the generator of `K` to ``alpha``.

        EXAMPLES::

            sage: x = polygen(ZZ, 'x')
            sage: K.<a> = NumberField(x^4 - 3); K
            Number Field in a with defining polynomial x^4 - 3
            sage: H.<b>, from_H = K.subfield(a^2)
            sage: H
            Number Field in b with defining polynomial x^2 - 3 with b = a^2
            sage: from_H(b)
            a^2
            sage: from_H
            Ring morphism:
              From: Number Field in b with defining polynomial x^2 - 3 with b = a^2
              To:   Number Field in a with defining polynomial x^4 - 3
              Defn: b |--> a^2

        A relative example. Note that the result returned is the subfield generated
        by `\alpha` over ``self.base_field()``, not over `\QQ` (see :trac:`5392`)::

            sage: L.<a> = NumberField(x^2 - 3)
            sage: M.<b> = L.extension(x^4 + 1)
            sage: K, phi = M.subfield(b^2)
            sage: K.base_field() is L
            True

        Subfields inherit embeddings::

            sage: K.<z> = CyclotomicField(5)
            sage: L, K_from_L = K.subfield(z - z^2 - z^3 + z^4)
            sage: L
            Number Field in z0 with defining polynomial x^2 - 5 with z0 = 2.236067977499790?
            sage: CLF_from_K = K.coerce_embedding(); CLF_from_K
            Generic morphism:
              From: Cyclotomic Field of order 5 and degree 4
              To:   Complex Lazy Field
              Defn: z -> 0.309016994374948? + 0.951056516295154?*I
            sage: CLF_from_L = L.coerce_embedding(); CLF_from_L
            Generic morphism:
              From: Number Field in z0 with defining polynomial x^2 - 5
                    with z0 = 2.236067977499790?
              To:   Complex Lazy Field
              Defn: z0 -> 2.236067977499790?

        Check transitivity::

            sage: CLF_from_L(L.gen())
            2.236067977499790?
            sage: CLF_from_K(K_from_L(L.gen()))
            2.23606797749979? + 0.?e-14*I

        If ``self`` has no specified embedding, then `K` comes with an
        embedding in ``self``::

            sage: K.<a> = NumberField(x^6 - 6*x^4 + 8*x^2 - 1)
            sage: L.<b>, from_L = K.subfield(a^2)
            sage: L
            Number Field in b with defining polynomial x^3 - 6*x^2 + 8*x - 1 with b = a^2
            sage: L.gen_embedding()
            a^2

        You can also view a number field as having a different generator by
        just choosing the input to generate the whole field; for that it is
        better to use :meth:`change_generator`, which gives
        isomorphisms in both directions.
        """
        if names is not None:
            name = names
        if name is None:
            name = self.variable_name() + '0'
        beta = self(alpha)
        f = beta.minpoly()
        # If self has a specified embedding, K should inherit it
        if self.coerce_embedding() is not None:
            emb = self.coerce_embedding()(beta)
        else:
            # Otherwise K should at least come with an embedding in self
            emb = beta
        K = NumberField(f, names=name, embedding=emb)
        from_K = K.hom([beta])
        return K, from_K

    def change_generator(self, alpha, name=None, names=None):
        r"""
        Given the number field ``self``, construct another isomorphic number
        field `K` generated by the element ``alpha`` of ``self``, along
        with isomorphisms from `K` to ``self`` and from ``self`` to
        `K`.

        EXAMPLES::

            sage: x = polygen(ZZ, 'x')
            sage: L.<i> = NumberField(x^2 + 1); L
            Number Field in i with defining polynomial x^2 + 1
            sage: K, from_K, to_K = L.change_generator(i/2 + 3)
            sage: K
            Number Field in i0 with defining polynomial x^2 - 6*x + 37/4 with i0 = 1/2*i + 3
            sage: from_K
            Ring morphism:
              From: Number Field in i0 with defining polynomial x^2 - 6*x + 37/4
                    with i0 = 1/2*i + 3
              To:   Number Field in i with defining polynomial x^2 + 1
              Defn: i0 |--> 1/2*i + 3
            sage: to_K
            Ring morphism:
              From: Number Field in i with defining polynomial x^2 + 1
              To:   Number Field in i0 with defining polynomial x^2 - 6*x + 37/4
                    with i0 = 1/2*i + 3
              Defn: i |--> 2*i0 - 6

        We can also do

        ::

            sage: K.<c>, from_K, to_K = L.change_generator(i/2 + 3); K
            Number Field in c with defining polynomial x^2 - 6*x + 37/4 with c = 1/2*i + 3


        We compute the image of the generator `\sqrt{-1}` of `L`.

        ::

            sage: to_K(i)
            2*c - 6

        Note that the image is indeed a square root of `-1`.

        ::

            sage: to_K(i)^2
            -1
            sage: from_K(to_K(i))
            i
            sage: to_K(from_K(c))
            c
        """
        if names is not None:
            name = names
        alpha = self(alpha)
        K, from_K = self.subfield(alpha, name=name)
        if K.degree() != self.degree():
            raise ValueError("alpha must generate a field of degree %s, but alpha generates a subfield of degree %s" % (self.degree(), K.degree()))
        # Now compute to_K, which is an isomorphism
        # from self to K such that from_K(to_K(x)) == x for all x,
        # and to_K(from_K(y)) == y.
        # To do this, we must compute the image of self.gen()
        # under to_K.   This means writing self.gen() as a
        # polynomial in alpha, which is possible by the degree
        # check above.  This latter we do by linear algebra.
        phi = alpha.coordinates_in_terms_of_powers()
        c = phi(self.gen())
        to_K = self.hom([K(c)])
        return K, from_K, to_K

    def subfield_from_elements(self, alpha, name=None, polred=True, threshold=None):
        r"""
        Return the subfield generated by the elements ``alpha``.

        If the generated subfield by the elements ``alpha`` is either the
        rational field or the complete number field, the field returned is
        respectively ``QQ`` or ``self``.

        INPUT:

        - ``alpha`` -- list of elements in this number field

        - ``name`` -- a name for the generator of the new number field

        - ``polred`` -- (boolean, default ``True``); whether to optimize the generator of
          the newly created field

        - ``threshold`` -- (positive number, default ``None``) threshold to be passed to
          the ``do_polred`` function

        OUTPUT: a triple ``(field, beta, hom)`` where

        - ``field`` -- a subfield of this number field

        - ``beta`` -- a list of elements of ``field`` corresponding to ``alpha``

        - ``hom`` -- inclusion homomorphism from ``field`` to ``self``

        EXAMPLES::

            sage: x = polygen(QQ)
            sage: poly = x^4 - 4*x^2 + 1
            sage: emb = AA.polynomial_root(poly, RIF(0.51, 0.52))
            sage: K.<a> = NumberField(poly, embedding=emb)
            sage: sqrt2 = -a^3 + 3*a
            sage: sqrt3 = -a^2 + 2
            sage: assert sqrt2 ** 2 == 2 and sqrt3 ** 2 == 3
            sage: L, elts, phi = K.subfield_from_elements([sqrt2, 1 - sqrt2/3])
            sage: L
            Number Field in a0 with defining polynomial x^2 - 2 with a0 = 1.414213562373095?
            sage: elts
            [a0, -1/3*a0 + 1]
            sage: phi
            Ring morphism:
              From: Number Field in a0 with defining polynomial x^2 - 2
                    with a0 = 1.414213562373095?
              To:   Number Field in a with defining polynomial x^4 - 4*x^2 + 1
                    with a = 0.5176380902050415?
              Defn: a0 |--> -a^3 + 3*a
            sage: assert phi(elts[0]) == sqrt2
            sage: assert phi(elts[1]) == 1 - sqrt2/3


            sage: L, elts, phi = K.subfield_from_elements([1, sqrt3])
            sage: assert phi(elts[0]) == 1
            sage: assert phi(elts[1]) == sqrt3

            sage: L, elts, phi = K.subfield_from_elements([sqrt2, sqrt3])
            sage: phi
            Identity endomorphism of Number Field in a with defining polynomial
             x^4 - 4*x^2 + 1 with a = 0.5176380902050415?

        TESTS::

            sage: x = polygen(QQ)

            sage: p = x^8 - 12*x^6 + 23*x^4 - 12*x^2 + 1
            sage: K.<a> = NumberField(p)
            sage: sqrt2 = 6/7*a^7 - 71/7*a^5 + 125/7*a^3 - 43/7*a
            sage: sqrt3 = 3/7*a^6 - 32/7*a^4 + 24/7*a^2 + 10/7
            sage: sqrt5 = 8/7*a^6 - 90/7*a^4 + 120/7*a^2 - 27/7
            sage: assert sqrt2**2 == 2 and sqrt3**2 == 3 and sqrt5**2 == 5
            sage: L, elts, phi = K.subfield_from_elements([sqrt2, sqrt3], name='b')
            sage: assert phi(elts[0]) == sqrt2
            sage: assert phi(elts[1]) == sqrt3
            sage: L, elts, phi = K.subfield_from_elements([sqrt2, sqrt3], name='b', polred=False)
            sage: assert phi(elts[0]) == sqrt2
            sage: assert phi(elts[1]) == sqrt3
            sage: L, elts, phi = K.subfield_from_elements([sqrt2, sqrt5], name='b')
            sage: assert phi(elts[0]) == sqrt2
            sage: assert phi(elts[1]) == sqrt5
            sage: L, elts, phi = K.subfield_from_elements([sqrt3, sqrt5], name='b')
            sage: assert phi(elts[0]) == sqrt3
            sage: assert phi(elts[1]) == sqrt5
            sage: L, elts, phi = K.subfield_from_elements([-149582/214245 + 21423/5581*sqrt2], name='b')
            sage: assert L.polynomial() == x^2 - 2
            sage: L, elts, phi = K.subfield_from_elements([131490/777 - 1359/22*sqrt3], name='b')
            sage: assert L.polynomial() == x^2 - 3
            sage: L, elts, phi = K.subfield_from_elements([12241829/177 - 321121/22459 * sqrt5], name='b')
            sage: assert L.polynomial() == x^2 - x - 1

            sage: from sage.rings.qqbar import number_field_elements_from_algebraics
            sage: R.<x> = QQ[]
            sage: p1 = x^3 - x - 1
            sage: roots1 = p1.roots(QQbar, False)
            sage: for _ in range(10):
            ....:     p2 = R.random_element(degree=2)
            ....:     while not p2.is_irreducible(): p2 = R.random_element(degree=2)
            ....:     roots2 = p2.roots(QQbar, False)
            ....:     K, (a1,b1,c1,a2,b2), phi = number_field_elements_from_algebraics(roots1 + roots2)
            ....:     u1 = 1 - a1/17 + 3/7*a1**2
            ....:     u2 = 2 + 33/35 * a1
            ....:     L, (v1,v2), phi = K.subfield_from_elements([u1, u2], threshold=100)
            ....:     assert L.polynomial() == p1
            ....:     assert phi(v1) == u1 and phi(v2) == u2
        """
        alpha = [self(a) for a in alpha]

        # Rational case
        if all(a.is_rational() for a in alpha):
            return (QQ, [QQ(a) for a in alpha], self.coerce_map_from(QQ))

        # Saturate with multiplication
        from sage.modules.free_module import VectorSpace
        V = VectorSpace(QQ, self.degree())
        vecs = [a.vector() for a in alpha]
        U = V.subspace(vecs)
        modified = True
        while modified:
            modified = False
            d = U.dimension()
            if d == self.degree():
                # the given elements generate the whole number field
                return (self, alpha, self.hom(self))
            B = U.basis()
            for i in range(d):
                for j in range(i, d):
                    v = (self(B[i]) * self(B[j])).vector()
                    if v not in U:
                        U += V.subspace([v])
                        modified = True

        # strict subfield, find a generator
        vgen = None
        for b in U.basis():
            if self(b).minpoly().degree() == d:
                vgen = b
                break
        if vgen is None:
            s = 1
            while True:
                vgen = U.random_element(proba=0.5, x=-s, y=s)
                if self(vgen).minpoly().degree() == d:
                    break
                s *= 2

        # minimize the generator via PARI polred
        gen = self(vgen)
        p = gen.minpoly()
        if polred:
            from sage.rings.qqbar import do_polred
            if threshold:
                fwd, _, q = do_polred(p, threshold)
            else:
                fwd, _, q = do_polred(p)
        else:
            q = p
            fwd = self.polynomial_ring().gen()

        new_gen = fwd(gen)
        assert new_gen.minpoly() == q
        K, hom = self.subfield(new_gen, name=name)

        # express the elements in the basis 1, new_gen, new_gen^2, ..., new_gen^(deg-1)
        from sage.matrix.constructor import matrix
        M = matrix(QQ, [(new_gen**i).vector() for i in range(d)])
        new_alpha = [K(M.solve_left(elt.vector())) for elt in alpha]

        return (K, new_alpha, hom)

    def is_absolute(self):
        """
        Return ``True`` if ``self`` is an absolute field.

        This function will be implemented in the derived classes.

        EXAMPLES::

            sage: K = CyclotomicField(5)
            sage: K.is_absolute()
            True
        """
        raise NotImplementedError

    def is_relative(self):
        """
        EXAMPLES::

            sage: x = polygen(QQ, 'x')
            sage: K.<a> = NumberField(x^10 - 2)
            sage: K.is_absolute()
            True
            sage: K.is_relative()
            False
        """
        return not self.is_absolute()

    def quadratic_defect(self, a, p, check=True):
        r"""
        Return the valuation of the quadratic defect of `a` at `p`.

        INPUT:

        - ``a`` -- an element of ``self``

        - ``p`` -- a prime ideal

        - ``check`` -- (default: ``True``); check if `p` is prime

        ALGORITHM:

        This is an implementation of Algorithm 3.1.3 from [Kir2016]_

        EXAMPLES::

            sage: x = polygen(QQ, 'x')
            sage: K.<a> = NumberField(x^2 + 2)
            sage: p = K.primes_above(2)[0]
            sage: K.quadratic_defect(5, p)
            4
            sage: K.quadratic_defect(0, p)
            +Infinity
            sage: K.quadratic_defect(a, p)
            1
            sage: K.<a> = CyclotomicField(5)
            sage: p = K.primes_above(2)[0]
            sage: K.quadratic_defect(5, p)
            +Infinity
        """
        from sage.rings.polynomial.polynomial_ring_constructor import PolynomialRing
        if a not in self:
            raise TypeError(str(a) + " must be an element of " + str(self))
        if not self == QQ and not p.parent() == self.ideal_monoid():
            raise TypeError(str(p) + " is not a prime ideal in "
                            + str(self.ideal_monoid()))
        if check and not p.is_prime():
            raise ValueError(str(p) + " must be prime")
        if a.is_zero():
            return Infinity
        v = self(a).valuation(p)
        if v % 2 == 1:
            return v
        # compute uniformizer pi
        for g in p.gens():
            if g.valuation(p) == 1:
                pi = g
                break
        a = self(a) / pi**v
        F = p.residue_field()
        q = F.reduction_map()
        # The non-dyadic case
        if self(2).valuation(p) == 0:
            if q(a).is_square():
                return Infinity
            return v
        # The dyadic case
        s = self(F.lift((1 / F(a)).sqrt()))
        a = self(s**2) * a
        u = self(4).valuation(p)
        w = (a - 1).valuation(p)
        R = PolynomialRing(F, 'x')
        x = R.gen()
        f = R(x**2 + x)
        while w < u and w % 2 == 0:
            s = self(q((a - 1) / pi**w)**(1/2))
            a = a / (1 + s*(pi**(w/2)))**2
            w = (a - 1).valuation(p)
        if w < u and w % 2:
            return v + w
        if w == u and (f + F((a-1) / 4)).is_irreducible():
            return v + w
        return Infinity

    def absolute_field(self, names):
        """
        Return ``self`` as an absolute number field.

        INPUT:

        - ``names`` -- string; name of generator of the absolute field

        OUTPUT:

        - ``K`` -- this number field (since it is already absolute)

        Also, ``K.structure()`` returns ``from_K`` and ``to_K``, where
        ``from_K`` is an isomorphism from `K` to ``self`` and ``to_K``
        is an isomorphism from ``self`` to `K`.

        EXAMPLES::

            sage: K = CyclotomicField(5)
            sage: K.absolute_field('a')
            Number Field in a with defining polynomial x^4 + x^3 + x^2 + x + 1
        """
        return NumberField(self.defining_polynomial(), names, check=False, structure=structure.NameChange(self))

    def is_isomorphic(self, other, isomorphism_maps=False) -> bool:
        """
        Return ``True`` if ``self`` is isomorphic as a number field to ``other``.

        EXAMPLES::

            sage: x = polygen(QQ, 'x')
            sage: k.<a> = NumberField(x^2 + 1)
            sage: m.<b> = NumberField(x^2 + 4)
            sage: k.is_isomorphic(m)
            True
            sage: m.<b> = NumberField(x^2 + 5)
            sage: k.is_isomorphic (m)
            False

        ::

            sage: k = NumberField(x^3 + 2, 'a')
            sage: k.is_isomorphic(NumberField((x+1/3)^3 + 2, 'b'))
            True
            sage: k.is_isomorphic(NumberField(x^3 + 4, 'b'))
            True
            sage: k.is_isomorphic(NumberField(x^3 + 5, 'b'))
            False

            sage: k = NumberField(x^2 - x - 1, 'b')
            sage: l = NumberField(x^2 - 7, 'a')
            sage: k.is_isomorphic(l, True)
            (False, [])

            sage: k = NumberField(x^2 - x - 1, 'b')
            sage: ky.<y> = k[]
            sage: l = NumberField(y, 'a')
            sage: k.is_isomorphic(l, True)
            (True, [-x, x + 1])

        TESTS:

        See :trac:`26239`::

            sage: k.<a> = NumberField(x)
            sage: k.is_isomorphic(k)
            True

        """
        if not isinstance(other, NumberField_generic):
            raise ValueError("other must be a generic number field.")
        t = self.pari_polynomial().nfisisom(other.pari_polynomial())
        # NB t==0 returns True when t is [0]
        if t.length() == 0:
            t = []
            res = False
        else:
            res = True

        if isomorphism_maps:
            R = self.polynomial().parent()
            return res, [R(ti) for ti in t]
        else:
            return res

    def is_totally_real(self):
        """
        Return ``True`` if ``self`` is totally real, and ``False`` otherwise.

        Totally real means that every isomorphic embedding of ``self`` into the
        complex numbers has image contained in the real numbers.

        EXAMPLES::

            sage: x = polygen(QQ, 'x')
            sage: NumberField(x^2 + 2, 'alpha').is_totally_real()
            False
            sage: NumberField(x^2 - 2, 'alpha').is_totally_real()
            True
            sage: NumberField(x^4 - 2, 'alpha').is_totally_real()
            False
        """
        return self.signature()[1] == 0

    def is_totally_imaginary(self):
        """
        Return ``True`` if ``self`` is totally imaginary, and ``False`` otherwise.

        Totally imaginary means that no isomorphic embedding of ``self`` into
        the complex numbers has image contained in the real numbers.

        EXAMPLES::

            sage: x = polygen(QQ, 'x')
            sage: NumberField(x^2 + 2, 'alpha').is_totally_imaginary()
            True
            sage: NumberField(x^2 - 2, 'alpha').is_totally_imaginary()
            False
            sage: NumberField(x^4 - 2, 'alpha').is_totally_imaginary()
            False
        """
        return self.signature()[0] == 0

    def is_CM(self):
        r"""
        Return ``True`` if ``self`` is a CM field (i.e., a totally imaginary
        quadratic extension of a totally real field).

        EXAMPLES::

            sage: x = polygen(QQ, 'x')
            sage: Q.<a> = NumberField(x - 1)
            sage: Q.is_CM()
            False
            sage: K.<i> = NumberField(x^2 + 1)
            sage: K.is_CM()
            True
            sage: L.<zeta20> = CyclotomicField(20)
            sage: L.is_CM()
            True
            sage: K.<omega> = QuadraticField(-3)
            sage: K.is_CM()
            True
            sage: L.<sqrt5> = QuadraticField(5)
            sage: L.is_CM()
            False
            sage: F.<a> = NumberField(x^3 - 2)
            sage: F.is_CM()
            False
            sage: F.<a> = NumberField(x^4 - x^3 - 3*x^2 + x + 1)
            sage: F.is_CM()
            False

        The following are non-CM totally imaginary fields.

        ::

            sage: F.<a> = NumberField(x^4 + x^3 - x^2 - x + 1)
            sage: F.is_totally_imaginary()
            True
            sage: F.is_CM()
            False
            sage: F2.<a> = NumberField(x^12 - 5*x^11 + 8*x^10 - 5*x^9 - x^8 + 9*x^7
            ....:                       + 7*x^6 - 3*x^5 + 5*x^4 + 7*x^3 - 4*x^2 - 7*x + 7)
            sage: F2.is_totally_imaginary()
            True
            sage: F2.is_CM()
            False

        The following is a non-cyclotomic CM field.

        ::

            sage: M.<a> = NumberField(x^4 - x^3 - x^2 - 2*x + 4)
            sage: M.is_CM()
            True

        Now, we construct a totally imaginary quadratic extension of a
        totally real field (which is not cyclotomic).

        ::

            sage: E_0.<a> = NumberField(x^7 - 4*x^6 - 4*x^5 + 10*x^4 + 4*x^3
            ....:                       - 6*x^2 - x + 1)
            sage: E_0.is_totally_real()
            True
            sage: E.<b> = E_0.extension(x^2 + 1)
            sage: E.is_CM()
            True

        Finally, a CM field that is given as an extension that is not CM.

        ::

            sage: E_0.<a> = NumberField(x^2 - 4*x + 16)
            sage: y = polygen(E_0)
            sage: E.<z> = E_0.extension(y^2 - E_0.gen() / 2)
            sage: E.is_CM()
            True
            sage: E.is_CM_extension()
            False
        """
        # Return cached answer if available
        try:
            return self.__is_CM
        except (AttributeError):
            pass

        # Then, deal with simple cases
        if is_odd(self.absolute_degree()):
            self.__is_CM = False
            return False
        if isinstance(
           self, sage.rings.number_field.number_field.NumberField_quadratic):
            self.__is_CM = (self.discriminant() < 0)
            return self.__is_CM
        if isinstance(
           self, sage.rings.number_field.number_field.NumberField_cyclotomic):
            self.__is_CM = True
            return True
        if not self.is_totally_imaginary():
            self.__is_CM = False
            return False
        if self.is_absolute():
            K = self
        else:
            F = self.base_field()
            if F.absolute_degree() == self.absolute_degree() / 2:
                if F.is_totally_real():
                    self.__is_CM = True
                    self.__max_tot_real_sub = [F, self.coerce_map_from(F)]
                    return True
            K = self.absolute_field('z')

        # Check for index 2 subextensions that are totally real
        possibilities = K.subfields(K.absolute_degree() / 2)
        for F, phi, _ in possibilities:
            if F.is_totally_real():
                self.__is_CM = True
                if self.is_relative():
                    phi = phi.post_compose(K.structure()[0])
                self.__max_tot_real_sub = [F, phi]
                return True
        self.__is_CM = False
        return False

    def complex_conjugation(self):
        """
        Return the complex conjugation of ``self``.

        This is only well-defined for fields contained in CM fields
        (i.e. for totally real fields and CM fields). Recall that a CM
        field is a totally imaginary quadratic extension of a totally
        real field. For other fields, a :class:`ValueError` is raised.

        EXAMPLES::

            sage: QuadraticField(-1, 'I').complex_conjugation()
            Ring endomorphism of
             Number Field in I with defining polynomial x^2 + 1 with I = 1*I
              Defn: I |--> -I
            sage: CyclotomicField(8).complex_conjugation()
            Ring endomorphism of Cyclotomic Field of order 8 and degree 4
              Defn: zeta8 |--> -zeta8^3
            sage: QuadraticField(5, 'a').complex_conjugation()
            Identity endomorphism of Number Field in a with defining
             polynomial x^2 - 5 with a = 2.236067977499790?
            sage: x = polygen(QQ, 'x')
            sage: F = NumberField(x^4 + x^3 - 3*x^2 - x + 1, 'a')
            sage: F.is_totally_real()
            True
            sage: F.complex_conjugation()
            Identity endomorphism of Number Field in a with defining
             polynomial x^4 + x^3 - 3*x^2 - x + 1
            sage: F.<b> = NumberField(x^2 - 2)
            sage: F.extension(x^2 + 1, 'a').complex_conjugation()
            Relative number field endomorphism of Number Field in a
             with defining polynomial x^2 + 1 over its base field
              Defn: a |--> -a
                    b |--> b
            sage: F2.<b> = NumberField(x^2 + 2)
            sage: K2.<a> = F2.extension(x^2 + 1)
            sage: cc = K2.complex_conjugation()
            sage: cc(a)
            -a
            sage: cc(b)
            -b
        """
        # Return cached answer if available
        try:
            return self.__complex_conjugation
        except (AttributeError):
            pass

        # Then, deal with simple cases
        if isinstance(
           self, sage.rings.number_field.number_field.NumberField_quadratic):
            disc = self.discriminant()
            if disc > 0:
                self.__complex_conjugation = self.coerce_map_from(self)
                return self.__complex_conjugation
            else:
                a = self.gen()
                r = a.trace()
                iy = a - r / 2
                self.__complex_conjugation = self.hom([a - 2 * iy], check=False)
            return self.__complex_conjugation
        if isinstance(
           self, sage.rings.number_field.number_field.NumberField_cyclotomic):
            zeta = self.gen()
            self.__complex_conjugation = self.hom([zeta ** (-1)], check=False)
            return self.__complex_conjugation
        if self.is_totally_real():
            self.__complex_conjugation = self.coerce_map_from(self)
            return self.__complex_conjugation

        if not self.is_CM():
            raise ValueError('Complex conjugation is only well-defined for fields contained in CM fields.')

        # In the remaining case, self.is_CM() should have cached __max_tot_real_sub
        try:
            F, phi = self.__max_tot_real_sub
        except (AttributeError):
            F, phi = self.maximal_totally_real_subfield()
        if self.is_absolute():
            K_rel = self.relativize(phi, self.variable_name() * 2)
            to_abs, from_abs = K_rel.structure()
            self.__complex_conjugation = K_rel.automorphisms()[1].pre_compose(
                from_abs).post_compose(to_abs)
            self.__complex_conjugation = self.hom([self.__complex_conjugation(self.gen())], check=False)
            return self.__complex_conjugation
        else:
            if self.is_CM_extension():
                return self.automorphisms()[1]
            K_abs = self.absolute_field(self.variable_name() * 2)
            to_self, from_self = K_abs.structure()
            K_rel = K_abs.relativize(phi.post_compose(from_self), self.variable_name() * 3)
            to_abs, from_abs = K_rel.structure()
            self.__complex_conjugation = K_rel.automorphisms()[1].pre_compose(from_abs).post_compose(to_abs)
            self.__complex_conjugation = K_abs.hom([self.__complex_conjugation(K_abs.gen())], check=False)
            self.__complex_conjugation = self.__complex_conjugation.pre_compose(from_self).post_compose(to_self)
            return self.__complex_conjugation

    def maximal_totally_real_subfield(self):
        """
        Return the maximal totally real subfield of ``self`` together with an embedding of it into ``self``.

        EXAMPLES::

            sage: F.<a> = QuadraticField(11)
            sage: F.maximal_totally_real_subfield()
            [Number Field in a with defining polynomial x^2 - 11 with a = 3.316624790355400?,
             Identity endomorphism of
              Number Field in a with defining polynomial x^2 - 11 with a = 3.316624790355400?]
            sage: F.<a> = QuadraticField(-15)
            sage: F.maximal_totally_real_subfield()
            [Rational Field, Natural morphism:
               From: Rational Field
               To:   Number Field in a with defining polynomial x^2 + 15
                     with a = 3.872983346207417?*I]
            sage: F.<a> = CyclotomicField(29)
            sage: F.maximal_totally_real_subfield()
            (Number Field in a0 with defining polynomial x^14 + x^13 - 13*x^12 - 12*x^11
               + 66*x^10 + 55*x^9 - 165*x^8 - 120*x^7 + 210*x^6 + 126*x^5 - 126*x^4
               - 56*x^3 + 28*x^2 + 7*x - 1 with a0 = 1.953241111420174?,
             Ring morphism:
               From: Number Field in a0 with defining polynomial x^14 + x^13 - 13*x^12 - 12*x^11
                     + 66*x^10 + 55*x^9 - 165*x^8 - 120*x^7 + 210*x^6 + 126*x^5 - 126*x^4
                     - 56*x^3 + 28*x^2 + 7*x - 1 with a0 = 1.953241111420174?
               To:   Cyclotomic Field of order 29 and degree 28
               Defn: a0 |--> -a^27 - a^26 - a^25 - a^24 - a^23 - a^22 - a^21 - a^20 - a^19
                             - a^18 - a^17 - a^16 - a^15 - a^14 - a^13 - a^12 - a^11 - a^10
                             - a^9 - a^8 - a^7 - a^6 - a^5 - a^4 - a^3 - a^2 - 1)
            sage: x = polygen(QQ, 'x')
            sage: F.<a> = NumberField(x^3 - 2)
            sage: F.maximal_totally_real_subfield()
            [Rational Field,
             Coercion map:
               From: Rational Field
               To:   Number Field in a with defining polynomial x^3 - 2]
            sage: F.<a> = NumberField(x^4 - x^3 - x^2 + x + 1)
            sage: F.maximal_totally_real_subfield()
            [Rational Field,
             Coercion map:
               From: Rational Field
               To:   Number Field in a with defining polynomial x^4 - x^3 - x^2 + x + 1]
            sage: F.<a> = NumberField(x^4 - x^3 + 2*x^2 + x + 1)
            sage: F.maximal_totally_real_subfield()
            [Number Field in a1 with defining polynomial x^2 - x - 1,
             Ring morphism:
              From: Number Field in a1 with defining polynomial x^2 - x - 1
              To:   Number Field in a with defining polynomial x^4 - x^3 + 2*x^2 + x + 1
              Defn: a1 |--> -1/2*a^3 - 1/2]
            sage: F.<a> = NumberField(x^4 - 4*x^2 - x + 1)
            sage: F.maximal_totally_real_subfield()
            [Number Field in a with defining polynomial x^4 - 4*x^2 - x + 1,
             Identity endomorphism of
              Number Field in a with defining polynomial x^4 - 4*x^2 - x + 1]

        An example of a relative extension where the base field is not the maximal totally real subfield.

        ::

            sage: E_0.<a> = NumberField(x^2 - 4*x + 16)
            sage: y = polygen(E_0)
            sage: E.<z> = E_0.extension(y^2 - E_0.gen() / 2)
            sage: E.maximal_totally_real_subfield()
            [Number Field in z1 with defining polynomial x^2 - 2*x - 5,
             Composite map:
               From: Number Field in z1 with defining polynomial x^2 - 2*x - 5
               To:   Number Field in z with defining polynomial x^2 - 1/2*a over its base field
               Defn:   Ring morphism:
                       From: Number Field in z1 with defining polynomial x^2 - 2*x - 5
                       To:   Number Field in z with defining
                             polynomial x^4 - 2*x^3 + x^2 + 6*x + 3
                       Defn: z1 |--> -1/3*z^3 + 1/3*z^2 + z - 1
                     then
                       Isomorphism map:
                       From: Number Field in z with defining
                             polynomial x^4 - 2*x^3 + x^2 + 6*x + 3
                       To:   Number Field in z with defining
                             polynomial x^2 - 1/2*a over its base field]

        """

        try:
            return self.__max_tot_real_sub
        except (AttributeError):
            pass

        if isinstance(
           self, sage.rings.number_field.number_field.NumberField_quadratic):
            if self.discriminant() > 0:
                self.__max_tot_real_sub = [self, self.coerce_map_from(self)]
                return self.__max_tot_real_sub
            else:
                self.__max_tot_real_sub = [QQ, self.coerce_map_from(QQ)]
            return self.__max_tot_real_sub
        if isinstance(
           self, sage.rings.number_field.number_field.NumberField_cyclotomic):
            zeta = self.gen()
            self.__max_tot_real_sub = self.subfield(zeta + zeta ** (-1))
            return self.__max_tot_real_sub
        if self.is_totally_real():
            self.__max_tot_real_sub = [self, self.coerce_map_from(self)]
            return self.__max_tot_real_sub
        if self.is_absolute():
            K = self
        else:
            if self.is_CM_extension():
                self.__max_tot_real_sub = [self.base_field(), self.coerce_map_from(self.base_field())]
                return self.__max_tot_real_sub
            K = self.absolute_field('z')

        d = K.absolute_degree()
        divs = d.divisors()[1:-1]
        divs.reverse()
        for i in divs:
            possibilities = K.subfields(i)
            for F, phi, _ in possibilities:
                if F.is_totally_real():
                    if self.is_relative():
                        phi = phi.post_compose(K.structure()[0])
                    self.__max_tot_real_sub = [F, phi]
                    return self.__max_tot_real_sub
        self.__max_tot_real_sub = [QQ, self.coerce_map_from(QQ)]
        return self.__max_tot_real_sub

    def complex_embeddings(self, prec=53):
        r"""
        Return all homomorphisms of this number field into the approximate
        complex field with precision ``prec``.

        This always embeds into an MPFR based complex field.  If you
        want embeddings into the 53-bit double precision, which is
        faster, use ``self.embeddings(CDF)``.

        EXAMPLES::

            sage: x = polygen(QQ, 'x')
            sage: k.<a> = NumberField(x^5 + x + 17)
            sage: v = k.complex_embeddings()
            sage: ls = [phi(k.0^2) for phi in v]; ls  # random order
            [2.97572074038...,
             -2.40889943716 + 1.90254105304*I,
             -2.40889943716 - 1.90254105304*I,
             0.921039066973 + 3.07553311885*I,
             0.921039066973 - 3.07553311885*I]
            sage: K.<a> = NumberField(x^3 + 2)
            sage: ls = K.complex_embeddings(); ls  # random order
            [
            Ring morphism:
              From: Number Field in a with defining polynomial x^3 + 2
              To:   Complex Double Field
              Defn: a |--> -1.25992104989...,
            Ring morphism:
              From: Number Field in a with defining polynomial x^3 + 2
              To:   Complex Double Field
              Defn: a |--> 0.629960524947 - 1.09112363597*I,
            Ring morphism:
              From: Number Field in a with defining polynomial x^3 + 2
              To:   Complex Double Field
              Defn: a |--> 0.629960524947 + 1.09112363597*I
            ]
        """
        CC = sage.rings.complex_mpfr.ComplexField(prec)
        return self.embeddings(CC)

    def real_embeddings(self, prec=53):
        r"""
        Return all homomorphisms of this number field into the approximate
        real field with precision ``prec``.

        If ``prec`` is 53 (the default), then the real double field is
        used; otherwise the arbitrary precision (but slow) real field
        is used.  If you want embeddings into the 53-bit double
        precision, which is faster, use ``self.embeddings(RDF)``.

        .. NOTE::

            This function uses finite precision real numbers.
            In functions that should output proven results, one
            could use ``self.embeddings(AA)`` instead.

        EXAMPLES::

            sage: x = polygen(QQ, 'x')
            sage: K.<a> = NumberField(x^3 + 2)
            sage: K.real_embeddings()
            [
            Ring morphism:
              From: Number Field in a with defining polynomial x^3 + 2
              To:   Real Field with 53 bits of precision
              Defn: a |--> -1.25992104989487
            ]
            sage: K.real_embeddings(16)
            [
            Ring morphism:
              From: Number Field in a with defining polynomial x^3 + 2
              To:   Real Field with 16 bits of precision
              Defn: a |--> -1.260
            ]
            sage: K.real_embeddings(100)
            [
            Ring morphism:
              From: Number Field in a with defining polynomial x^3 + 2
              To:   Real Field with 100 bits of precision
              Defn: a |--> -1.2599210498948731647672106073
            ]

        As this is a numerical function, the number of embeddings
        may be incorrect if the precision is too low::

            sage: K = NumberField(x^2 + 2*10^1000*x + 10^2000 + 1, 'a')
            sage: len(K.real_embeddings())
            2
            sage: len(K.real_embeddings(100))
            2
            sage: len(K.real_embeddings(10000))
            0
            sage: len(K.embeddings(AA))
            0

        """
        K = sage.rings.real_mpfr.RealField(prec)
        return self.embeddings(K)

    def specified_complex_embedding(self):
        r"""
        Return the embedding of this field into the complex numbers which has
        been specified.

        Fields created with the :func:`QuadraticField` or
        :func:`CyclotomicField` constructors come with an implicit
        embedding. To get one of these fields without the embedding, use
        the generic :class:`NumberField` constructor.

        EXAMPLES::

            sage: QuadraticField(-1, 'I').specified_complex_embedding()
            Generic morphism:
              From: Number Field in I with defining polynomial x^2 + 1 with I = 1*I
              To:   Complex Lazy Field
              Defn: I -> 1*I

        ::

            sage: QuadraticField(3, 'a').specified_complex_embedding()
            Generic morphism:
              From: Number Field in a with defining polynomial x^2 - 3
                    with a = 1.732050807568878?
              To:   Real Lazy Field
              Defn: a -> 1.732050807568878?

        ::

            sage: CyclotomicField(13).specified_complex_embedding()
            Generic morphism:
              From: Cyclotomic Field of order 13 and degree 12
              To:   Complex Lazy Field
              Defn: zeta13 -> 0.885456025653210? + 0.464723172043769?*I

        Most fields don't implicitly have embeddings unless explicitly
        specified::

            sage: x = polygen(QQ, 'x')
            sage: NumberField(x^2 - 2, 'a').specified_complex_embedding() is None
            True
            sage: NumberField(x^3 - x + 5, 'a').specified_complex_embedding() is None
            True
            sage: NumberField(x^3 - x + 5, 'a', embedding=2).specified_complex_embedding()
            Generic morphism:
              From: Number Field in a with defining polynomial x^3 - x + 5
                    with a = -1.904160859134921?
              To:   Real Lazy Field
              Defn: a -> -1.904160859134921?
            sage: NumberField(x^3 - x + 5, 'a', embedding=CDF.0).specified_complex_embedding()
            Generic morphism:
              From: Number Field in a with defining polynomial x^3 - x + 5
                    with a = 0.952080429567461? + 1.311248044077123?*I
              To:   Complex Lazy Field
              Defn: a -> 0.952080429567461? + 1.311248044077123?*I

        This function only returns complex embeddings::

            sage: # needs sage.rings.padics
            sage: K.<a> = NumberField(x^2 - 2, embedding=Qp(7)(2).sqrt())
            sage: K.specified_complex_embedding() is None
            True
            sage: K.gen_embedding()
            3 + 7 + 2*7^2 + 6*7^3 + 7^4 + 2*7^5 + 7^6 + 2*7^7 + 4*7^8 + 6*7^9 + 6*7^10
             + 2*7^11 + 7^12 + 7^13 + 2*7^15 + 7^16 + 7^17 + 4*7^18 + 6*7^19 + O(7^20)
            sage: K.coerce_embedding()
            Generic morphism:
              From: Number Field in a with defining polynomial x^2 - 2
                    with a = 3 + 7 + 2*7^2 + 6*7^3 + 7^4 + 2*7^5 + 7^6 + 2*7^7 + 4*7^8
                              + 6*7^9 + 6*7^10 + 2*7^11 + 7^12 + 7^13 + 2*7^15 + 7^16
                              + 7^17 + 4*7^18 + 6*7^19 + O(7^20)
              To:   7-adic Field with capped relative precision 20
              Defn: a -> 3 + 7 + 2*7^2 + 6*7^3 + 7^4 + 2*7^5 + 7^6 + 2*7^7 + 4*7^8
                          + 6*7^9 + 6*7^10 + 2*7^11 + 7^12 + 7^13 + 2*7^15 + 7^16
                          + 7^17 + 4*7^18 + 6*7^19 + O(7^20)
        """
        embedding = self.coerce_embedding()
        if embedding is not None and embedding.codomain()._is_numerical():
            return embedding

    @cached_method
    def gen_embedding(self):
        """
        If an embedding has been specified, return the image of the
        generator under that embedding. Otherwise return ``None``.

        EXAMPLES::

            sage: QuadraticField(-7, 'a').gen_embedding()
            2.645751311064591?*I
            sage: x = polygen(QQ, 'x')
            sage: NumberField(x^2 + 7, 'a').gen_embedding()  # None
        """
        embedding = self.coerce_embedding()
        if embedding is None:
            return None
        else:
            return embedding(self.gen())

    def algebraic_closure(self):
        """
        Return the algebraic closure of ``self`` (which is ``QQbar``).

        EXAMPLES::

            sage: K.<i> = QuadraticField(-1)
            sage: K.algebraic_closure()
            Algebraic Field
            sage: x = polygen(QQ, 'x')
            sage: K.<a> = NumberField(x^3 - 2)
            sage: K.algebraic_closure()
            Algebraic Field
            sage: K = CyclotomicField(23)
            sage: K.algebraic_closure()
            Algebraic Field
        """
        from sage.rings.qqbar import QQbar
        return QQbar

    @cached_method
    def conductor(self, check_abelian=True):
        r"""
        Computes the conductor of the abelian field `K`.
        If ``check_abelian`` is set to ``False`` and the field is not an
        abelian extension of `\QQ`, the output is not meaningful.

        INPUT:

        - ``check_abelian`` -- a boolean (default: ``True``); check to see
          that this is an abelian extension of `\QQ`

        OUTPUT:

        Integer which is the conductor of the field.

        EXAMPLES::

            sage: # needs sage.groups
            sage: K = CyclotomicField(27)
            sage: k = K.subfields(9)[0][0]
            sage: k.conductor()
            27
            sage: x = polygen(QQ, 'x')
            sage: K.<t> = NumberField(x^3 + x^2 - 2*x - 1)
            sage: K.conductor()
            7
            sage: K.<t> = NumberField(x^3 + x^2 - 36*x - 4)
            sage: K.conductor()
            109
            sage: K = CyclotomicField(48)
            sage: k = K.subfields(16)[0][0]
            sage: k.conductor()
            48
            sage: NumberField(x,'a').conductor()
            1
            sage: NumberField(x^8 - 8*x^6 + 19*x^4 - 12*x^2 + 1, 'a').conductor()
            40
            sage: NumberField(x^8 + 7*x^4 + 1, 'a').conductor()
            40
            sage: NumberField(x^8 - 40*x^6 + 500*x^4 - 2000*x^2 + 50, 'a').conductor()
            160

        ALGORITHM:

            For odd primes, it is easy to compute from the ramification
            index because the `p`-Sylow subgroup is cyclic.  For `p=2`, there
            are two choices for a given ramification index.  They can be
            distinguished by the parity of the exponent in the discriminant
            of a 2-adic completion.
        """
        m = 1
        if check_abelian and not self.is_abelian():
            raise ValueError("The conductor is only defined for abelian fields")

        try:
            De = self.__disc
        except AttributeError:
            De = self.polynomial().discriminant()
            A = De.numerator().prime_factors()+De.denominator().prime_factors()
        else:
            A = De.prime_factors()

        for p in A:
            R = self.maximal_order(p, assume_maximal=None)
            e = R.fractional_ideal(p).prime_factors()[0].ramification_index()
            if e != 1:
                if p == 2:
                    m *= e*2
                    c = R.discriminant().valuation(2)
                    c /= self.polynomial().degree()/e
                    if is_odd(c):
                        m *= 2
                else:
                    m *= p**(e.valuation(p)+1)
        return m

    def dirichlet_group(self):
        r"""
        Given a abelian field `K`, compute and return the
        set of all Dirichlet characters corresponding to the
        characters of the Galois group of `K/\QQ`.

        The output is random if the field is not abelian.

        OUTPUT: a list of Dirichlet characters

        EXAMPLES::

            sage: # needs sage.groups sage.modular
            sage: x = polygen(QQ, 'x')
            sage: K.<t> = NumberField(x^3 + x^2 - 36*x - 4)
            sage: K.conductor()
            109
            sage: K.dirichlet_group()
            [Dirichlet character modulo 109 of conductor 1 mapping 6 |--> 1,
             Dirichlet character modulo 109 of conductor 109 mapping 6 |--> zeta3,
             Dirichlet character modulo 109 of conductor 109 mapping 6 |--> -zeta3 - 1]

            sage: # needs sage.modular
            sage: K = CyclotomicField(44)
            sage: L = K.subfields(5)[0][0]
            sage: X = L.dirichlet_group(); X
            [Dirichlet character modulo 11 of conductor 1 mapping 2 |--> 1,
             Dirichlet character modulo 11 of conductor 11 mapping 2 |--> zeta5,
             Dirichlet character modulo 11 of conductor 11 mapping 2 |--> zeta5^2,
             Dirichlet character modulo 11 of conductor 11 mapping 2 |--> zeta5^3,
             Dirichlet character modulo 11 of conductor 11
               mapping 2 |--> -zeta5^3 - zeta5^2 - zeta5 - 1]
            sage: X[4]^2
            Dirichlet character modulo 11 of conductor 11 mapping 2 |--> zeta5^3
            sage: X[4]^2 in X
            True
        """
        # todo : turn this into an abelian group rather than a list.
        from sage.modular.dirichlet import DirichletGroup

        m = self.conductor()
        d = self.degree()
        A = _splitting_classes_gens_(self, m, d)
        # d could be improved to be the exponent of the Galois group
        # rather than the degree, but I do not see how to go about that yet.
        G = DirichletGroup(m, CyclotomicField(d))
        H = [G.one()]
        for chi in G:
            if len(H) == d:
                break
            if chi not in H:
                if all(chi(a) == 1 for a in A):
                    H.append(chi)
        return H

    def _repr_(self):
        """
        Return string representation of this number field.

        EXAMPLES::

            sage: x = polygen(QQ, 'x')
            sage: k.<a> = NumberField(x^13 - (2/3)*x + 3)
            sage: k._repr_()
            'Number Field in a with defining polynomial x^13 - 2/3*x + 3'
            sage: k.<a> = NumberField(x^13 - (2/3)*x + 3, embedding=-1)
            sage: k._repr_()
            'Number Field in a with defining polynomial x^13 - 2/3*x + 3 with a = -1.106745229567614?'

        """
        result = "Number Field in {} with defining polynomial {}".format(self.variable_name(), self.polynomial())
        gen = self.gen_embedding()
        if gen is not None:
            result += " with {} = {}".format(self.variable_name(), gen)
        return result

    def _latex_(self):
        r"""
        Return latex representation of this number field. This is viewed as
        a polynomial quotient ring over a field.

        EXAMPLES::

            sage: x = polygen(QQ, 'x')
            sage: k.<a> = NumberField(x^13 - (2/3)*x + 3)
            sage: k._latex_()
            '\\Bold{Q}[a]/(a^{13} - \\frac{2}{3} a + 3)'
            sage: latex(k)
            \Bold{Q}[a]/(a^{13} - \frac{2}{3} a + 3)

        Numbered variables are often correctly typeset::

            sage: k.<theta25> = NumberField(x^25+x+1)
            sage: print(k._latex_())
            \Bold{Q}[\theta_{25}]/(\theta_{25}^{25} + \theta_{25} + 1)
        """
        latex_name = self.latex_variable_names()[0]
        return "%s[%s]/(%s)" % (latex(QQ), latex_name,
                                self.polynomial()._latex_(latex_name))

    def _ideal_class_(self, n=0):
        """
        Return the Python class used in defining the zero ideal of the ring
        of integers of this number field.

        This function is required by the general ring/ideal machinery. The
        value defined here is the default value for all number fields.

        EXAMPLES::

            sage: x = polygen(QQ, 'x')
            sage: NumberField(x^2 + 2, 'c')._ideal_class_()
            <class 'sage.rings.number_field.number_field_ideal.NumberFieldIdeal'>
        """
        return sage.rings.number_field.number_field_ideal.NumberFieldIdeal

    def _fractional_ideal_class_(self):
        """
        Return the Python class used in defining fractional ideals of the
        ring of integers of this number field.

        This function is required by the general ring/ideal machinery. The
        value defined here is the default value for all number fields
        *except* relative number fields; this function is overridden by
        one of the same name in class :class:`NumberField_relative`.

        EXAMPLES::

            sage: x = polygen(QQ, 'x')
            sage: NumberField(x^2 + 2, 'c')._fractional_ideal_class_()
            <class 'sage.rings.number_field.number_field_ideal.NumberFieldFractionalIdeal'>
        """
        return sage.rings.number_field.number_field_ideal.NumberFieldFractionalIdeal

    def ideal(self, *gens, **kwds):
        """
        Return a fractional ideal of the field, except for the
        zero ideal, which is not a fractional ideal.

        EXAMPLES::

            sage: x = polygen(QQ, 'x')
            sage: K.<i> = NumberField(x^2 + 1)
            sage: K.ideal(2)
            Fractional ideal (2)
            sage: K.ideal(2 + i)
            Fractional ideal (i + 2)
            sage: K.ideal(0)
            Ideal (0) of Number Field in i with defining polynomial x^2 + 1

        TESTS:

        Check that :trac:`25934` is fixed::

            sage: x = polygen(QQ)
            sage: K.<a> = NumberField(x^6 - x^5 - 5*x^4 + 4*x^3 + 6*x^2 - 3*x - 1)
            sage: K.ideal(1, 1)
            Fractional ideal (1)
        """
        try:
            return self.fractional_ideal(*gens, **kwds)
        except ValueError:
            return sage.rings.ring.Ring.ideal(self, gens, **kwds)

    def idealchinese(self, ideals, residues):
        r"""
        Return a solution of the Chinese Remainder Theorem problem
        for ideals in a number field.

        This is a wrapper around the pari function :pari:`idealchinese`.

        INPUT:

        - ``ideals`` -- a list of ideals of the number field.

        - ``residues`` -- a list of elements of the number field.

        OUTPUT:

        Return an element `b` of the number field such that
        `b \equiv x_i \bmod I_i` for all residues `x_i` and
        respective ideals `I_i`.

        .. SEEALSO::

            - :func:`crt`

        EXAMPLES:

        This is the example from the pari page on ``idealchinese``::

            sage: # needs sage.symbolic
            sage: K.<sqrt2> = NumberField(sqrt(2).minpoly())
            sage: ideals = [K.ideal(4), K.ideal(3)]
            sage: residues = [sqrt2, 1]
            sage: r = K.idealchinese(ideals, residues); r
            -3*sqrt2 + 4
            sage: all((r - a) in I for I, a in zip(ideals, residues))
            True

        The result may be non-integral if the results are non-integral::

            sage: # needs sage.symbolic
            sage: K.<sqrt2> = NumberField(sqrt(2).minpoly())
            sage: ideals = [K.ideal(4), K.ideal(21)]
            sage: residues = [1/sqrt2, 1]
            sage: r = K.idealchinese(ideals, residues); r
            -63/2*sqrt2 - 20
            sage: all(
            ....:     (r - a).valuation(P) >= k
            ....:     for I, a in zip(ideals, residues)
            ....:     for P, k in I.factor()
            ....: )
            True
        """
        factorizations = [I.factor() for I in ideals]
        y = [a for a, f in zip(residues, factorizations) for _ in f]
        x = pari.Mat([
            pari.Col([p.pari_prime(), k])
            for f in factorizations
            for p, k in f
        ]).mattranspose()
        r = self.pari_nf().idealchinese(x, y)
        return self(r)

    def fractional_ideal(self, *gens, **kwds):
        r"""
        Return the ideal in `\mathcal{O}_K` generated by ``gens``.
        This overrides the :class:`sage.rings.ring.Field` method to
        use the :class:`sage.rings.ring.Ring` one instead, since
        we're not really concerned with ideals in a field but in its ring
        of integers.

        INPUT:


        -  ``gens`` -- a list of generators, or a number field
           ideal.


        EXAMPLES::

            sage: x = polygen(QQ, 'x')
            sage: K.<a> = NumberField(x^3 - 2)
            sage: K.fractional_ideal([1/a])
            Fractional ideal (1/2*a^2)

        One can also input a number field ideal itself,
        or, more usefully, for a tower of number fields an ideal
        in one of the fields lower down the tower.

        ::

            sage: K.fractional_ideal(K.ideal(a))
            Fractional ideal (a)
            sage: L.<b> = K.extension(x^2 - 3, x^2 + 1)
            sage: M.<c> = L.extension(x^2 + 1)
            sage: L.ideal(K.ideal(2, a))
            Fractional ideal (a)
            sage: M.ideal(K.ideal(2, a)) == M.ideal(a*(b - c)/2)
            True

        The zero ideal is not a fractional ideal!

        ::

            sage: K.fractional_ideal(0)
            Traceback (most recent call last):
            ...
            ValueError: gens must have a nonzero element (zero ideal is not a fractional ideal)
        """
        if len(gens) == 1 and isinstance(gens[0], (list, tuple)):
            gens = gens[0]
        if len(gens) == 1 and isinstance(gens[0], NumberFieldFractionalIdeal):
            I = gens[0]
            if I.number_field() is self:
                return I
            else:
                gens = I.gens()
        return self._fractional_ideal_class_()(self, gens, **kwds)

    def ideals_of_bdd_norm(self, bound):
        r"""
        Return all integral ideals of bounded norm.

        INPUT:

        - ``bound`` -- a positive integer

        OUTPUT: A dict of all integral ideals `I` such that Norm(`I`) `\leq` ``bound``,
        keyed by norm.

        EXAMPLES::

            sage: x = polygen(QQ, 'x')
            sage: K.<a> = NumberField(x^2 + 23)
            sage: d = K.ideals_of_bdd_norm(10)
            sage: for n in d:
            ....:     print(n)
            ....:     for I in sorted(d[n]):
            ....:         print(I)
            1
            Fractional ideal (1)
            2
            Fractional ideal (2, 1/2*a - 1/2)
            Fractional ideal (2, 1/2*a + 1/2)
            3
            Fractional ideal (3, 1/2*a - 1/2)
            Fractional ideal (3, 1/2*a + 1/2)
            4
            Fractional ideal (2)
            Fractional ideal (4, 1/2*a + 3/2)
            Fractional ideal (4, 1/2*a + 5/2)
            5
            6
            Fractional ideal (1/2*a - 1/2)
            Fractional ideal (1/2*a + 1/2)
            Fractional ideal (6, 1/2*a + 5/2)
            Fractional ideal (6, 1/2*a + 7/2)
            7
            8
            Fractional ideal (4, a - 1)
            Fractional ideal (4, a + 1)
            Fractional ideal (1/2*a + 3/2)
            Fractional ideal (1/2*a - 3/2)
            9
            Fractional ideal (3)
            Fractional ideal (9, 1/2*a + 7/2)
            Fractional ideal (9, 1/2*a + 11/2)
            10
        """
        hnf_ideals = self.pari_nf().ideallist(bound)
        d = {}
        for i in range(bound):
            d[i+1] = [self.ideal(hnf) for hnf in hnf_ideals[i]]
        return d

    def primes_above(self, x, degree=None):
        r"""
        Return prime ideals of ``self`` lying over `x`.

        INPUT:

        -  ``x`` -- usually an element or ideal of ``self``. It
           should be such that ``self.ideal(x)`` is sensible. This excludes `x=0`.

        -  ``degree`` -- (default: ``None``) ``None`` or an integer.
           If ``None``, find all primes above `x` of any degree. If an
           integer, find all primes above `x` such that the resulting
           residue field has exactly this degree.

        OUTPUT: A list of prime ideals of ``self`` lying over `x`. If ``degree``
        is specified and no such ideal exists, returns the empty list.
        The output is sorted by residue degree first, then by
        underlying prime (or equivalently, by norm).

        EXAMPLES::

            sage: x = ZZ['x'].gen()
            sage: F.<t> = NumberField(x^3 - 2)

        ::

            sage: P2s = F.primes_above(2)
            sage: P2s  # random
            [Fractional ideal (-t)]
            sage: all(2 in P2 for P2 in P2s)
            True
            sage: all(P2.is_prime() for P2 in P2s)
            True
            sage: [ P2.norm() for P2 in P2s ]
            [2]

        ::

            sage: P3s = F.primes_above(3)
            sage: P3s # random
            [Fractional ideal (t + 1)]
            sage: all(3 in P3 for P3 in P3s)
            True
            sage: all(P3.is_prime() for P3 in P3s)
            True
            sage: [ P3.norm() for P3 in P3s ]
            [3]

        The ideal `(3)` is totally ramified in `F`, so there is no degree 2
        prime above 3::

            sage: F.primes_above(3, degree=2)
            []
            sage: [ id.residue_class_degree() for id, _ in F.ideal(3).factor() ]
            [1]

        Asking for a specific degree works::

            sage: P5_1s = F.primes_above(5, degree=1)
            sage: P5_1s # random
            [Fractional ideal (-t^2 - 1)]
            sage: P5_1 = P5_1s[0]; P5_1.residue_class_degree()
            1

        ::

            sage: P5_2s = F.primes_above(5, degree=2)
            sage: P5_2s # random
            [Fractional ideal (t^2 - 2*t - 1)]
            sage: P5_2 = P5_2s[0]; P5_2.residue_class_degree()
            2

        Works in relative extensions too::

            sage: PQ.<X> = QQ[]
            sage: F.<a, b> = NumberField([X^2 - 2, X^2 - 3])
            sage: PF.<Y> = F[]
            sage: K.<c> = F.extension(Y^2 - (1 + a)*(a + b)*a*b)
            sage: I = F.ideal(a + 2*b)
            sage: P, Q = K.primes_above(I)
            sage: K.ideal(I) == P^4*Q
            True
            sage: K.primes_above(I, degree=1) == [P]
            True
            sage: K.primes_above(I, degree=4) == [Q]
            True

        It doesn't make sense to factor the ideal `(0)`, so this raises an error::

            sage: F.prime_above(0)
            Traceback (most recent call last):
            ...
            AttributeError: 'NumberFieldIdeal' object has no attribute 'prime_factors'...
        """
        if degree is not None:
            degree = ZZ(degree)
        facs = sorted((id.residue_class_degree(), id.absolute_norm(), id)
                      for id in self.prime_factors(x))
        if degree is None:
            return [id for d, n, id in facs]
        else:
            return [id for d, n, id in facs if d == degree]

    def prime_above(self, x, degree=None):
        r"""
        Return a prime ideal of ``self`` lying over `x`.

        INPUT:

        -  ``x`` -- usually an element or ideal of ``self``. It
           should be such that ``self.ideal(x)`` is sensible. This excludes `x=0`.

        -  ``degree`` -- (default: ``None``) ``None`` or an integer.
           If one, find a prime above `x` of any degree. If an integer, find a
           prime above `x` such that the resulting residue field has exactly
           this degree.

        OUTPUT: A prime ideal of ``self`` lying over `x`. If ``degree`` is specified
        and no such ideal exists, raises a :class:`ValueError`.

        EXAMPLES::

            sage: x = ZZ['x'].gen()
            sage: F.<t> = NumberField(x^3 - 2)

        ::

            sage: P2 = F.prime_above(2)
            sage: P2 # random
            Fractional ideal (-t)
            sage: 2 in P2
            True
            sage: P2.is_prime()
            True
            sage: P2.norm()
            2

        ::

            sage: P3 = F.prime_above(3)
            sage: P3 # random
            Fractional ideal (t + 1)
            sage: 3 in P3
            True
            sage: P3.is_prime()
            True
            sage: P3.norm()
            3

        The ideal `(3)` is totally ramified in `F`, so there is no degree 2
        prime above `3`::

            sage: F.prime_above(3, degree=2)
            Traceback (most recent call last):
            ...
            ValueError: No prime of degree 2 above Fractional ideal (3)
            sage: [ id.residue_class_degree() for id, _ in F.ideal(3).factor() ]
            [1]

        Asking for a specific degree works::

            sage: P5_1 = F.prime_above(5, degree=1)
            sage: P5_1 # random
            Fractional ideal (-t^2 - 1)
            sage: P5_1.residue_class_degree()
            1

        ::

            sage: P5_2 = F.prime_above(5, degree=2)
            sage: P5_2 # random
            Fractional ideal (t^2 - 2*t - 1)
            sage: P5_2.residue_class_degree()
            2

        Relative number fields are ok::

            sage: G = F.extension(x^2 - 11, 'b')
            sage: G.prime_above(7)
            Fractional ideal (b + 2)

        It doesn't make sense to factor the ideal `(0)`::

            sage: F.prime_above(0)
            Traceback (most recent call last):
            ...
            AttributeError: 'NumberFieldIdeal' object has no attribute 'prime_factors'...

        """
        ids = self.primes_above(x, degree)
        if not ids:
            raise ValueError("No prime of degree %s above %s" % (degree, self.ideal(x)))
        return ids[0]

    def primes_of_bounded_norm(self, B):
        r"""
        Return a sorted list of all prime ideals with norm at most `B`.

        INPUT:

        - ``B`` -- a positive integer or real; upper bound on the norms of the
          primes generated.

        OUTPUT:

        A list of all prime ideals of this number field of norm at
        most `B`, sorted by norm.  Primes of the same norm are sorted
        using the comparison function for ideals, which is based on
        the Hermite Normal Form.

        .. note::

            See also :meth:`primes_of_bounded_norm_iter` for an
            iterator version of this, but note that the iterator sorts
            the primes in order of underlying rational prime, not by
            norm.

        EXAMPLES::

            sage: K.<i> = QuadraticField(-1)
            sage: K.primes_of_bounded_norm(10)
            [Fractional ideal (i + 1), Fractional ideal (-i - 2),
             Fractional ideal (2*i + 1), Fractional ideal (3)]
            sage: K.primes_of_bounded_norm(1)
            []
            sage: x = polygen(QQ, 'x')
            sage: K.<a> = NumberField(x^3 - 2)
            sage: P = K.primes_of_bounded_norm(30)
            sage: P
            [Fractional ideal (a),
             Fractional ideal (a + 1),
             Fractional ideal (-a^2 - 1),
             Fractional ideal (a^2 + a - 1),
             Fractional ideal (2*a + 1),
             Fractional ideal (-2*a^2 - a - 1),
             Fractional ideal (a^2 - 2*a - 1),
             Fractional ideal (a + 3)]
            sage: [p.norm() for p in P]
            [2, 3, 5, 11, 17, 23, 25, 29]
        """
        try:
            B = ZZ(B)
        except (TypeError, AttributeError):
            try:
                B = ZZ(B.ceil())
            except (TypeError, AttributeError):
                raise TypeError("%s is not valid bound on prime ideals" % B)
        if B < 2:
            return []

        from sage.rings.fast_arith import prime_range
        if self is QQ:
            return prime_range(B + 1, algorithm="pari_isprime")
        else:
            P = (pp for p in prime_range(B + 1, algorithm="pari_isprime")
                 for pp in self.primes_above(p))
            P = [p for p in P if p.norm() <= B]
            P.sort(key=lambda P: (P.norm(), P))
            return P

    def primes_of_bounded_norm_iter(self, B):
        r"""
        Iterator yielding all prime ideals with norm at most `B`.

        INPUT:

        - ``B`` -- a positive integer or real; upper bound on the norms of the
          primes generated.

        OUTPUT:

        An iterator over all prime ideals of this number field of norm
        at most `B`.

        .. note::

            The output is not sorted by norm, but by size of the
            underlying rational prime.

        EXAMPLES::

            sage: K.<i> = QuadraticField(-1)
            sage: it = K.primes_of_bounded_norm_iter(10)
            sage: list(it)
            [Fractional ideal (i + 1),
             Fractional ideal (3),
             Fractional ideal (-i - 2),
             Fractional ideal (2*i + 1)]
            sage: list(K.primes_of_bounded_norm_iter(1))
            []
        """
        try:
            B = ZZ(B)
        except (TypeError, AttributeError):
            try:
                B = ZZ(B.ceil())
            except (TypeError, AttributeError):
                raise TypeError("%s is not valid bound on prime ideals" % B)

        if B < 2:
            return

        from sage.rings.fast_arith import prime_range
        if self is QQ:
            for p in prime_range(B + 1, algorithm="pari_isprime"):
                yield p
        else:
            for p in prime_range(B + 1, algorithm="pari_isprime"):
                for pp in self.primes_above(p):
                    if pp.norm() <= B:
                        yield pp

    def primes_of_degree_one_iter(self, num_integer_primes=10000, max_iterations=100):
        r"""
        Return an iterator yielding prime ideals of absolute degree one and
        small norm.

        .. warning::

           It is possible that there are no primes of `K` of
           absolute degree one of small prime norm, and it possible
           that this algorithm will not find any primes of small norm.

           See module :mod:`sage.rings.number_field.small_primes_of_degree_one`
           for details.

        INPUT:

        - ``num_integer_primes`` -- (default: 10000) an
          integer. We try to find primes of absolute norm no greater than the
          ``num_integer_primes``-th prime number. For example, if
          ``num_integer_primes`` is 2, the largest norm found will be 3, since
          the second prime is 3.

        - ``max_iterations`` -- (default: 100) an integer. We
          test ``max_iterations`` integers to find small primes before raising
          :class:`StopIteration`.

        EXAMPLES::

            sage: K.<z> = CyclotomicField(10)
            sage: it = K.primes_of_degree_one_iter()
            sage: Ps = [ next(it) for i in range(3) ]
            sage: Ps # random
            [Fractional ideal (z^3 + z + 1),
             Fractional ideal (3*z^3 - z^2 + z - 1),
             Fractional ideal (2*z^3 - 3*z^2 + z - 2)]
            sage: [P.norm() for P in Ps] # random
            [11, 31, 41]
            sage: [P.residue_class_degree() for P in Ps]
            [1, 1, 1]
        """
        from sage.rings.number_field.small_primes_of_degree_one import Small_primes_of_degree_one_iter
        return Small_primes_of_degree_one_iter(self, num_integer_primes, max_iterations)

    def primes_of_degree_one_list(self, n, num_integer_primes=10000, max_iterations=100):
        r"""
        Return a list of `n` prime ideals of absolute degree one and small
        norm.

        .. warning::

           It is possible that there are no primes of `K` of
           absolute degree one of small prime norm, and it is possible
           that this algorithm will not find any primes of small norm.

           See module :mod:`sage.rings.number_field.small_primes_of_degree_one`
           for details.

        INPUT:

        - ``num_integer_primes`` -- (default: 10000) an
          integer. We try to find primes of absolute norm no greater than the
          ``num_integer_primes``-th prime number. For example, if
          ``num_integer_primes`` is 2, the largest norm found will be 3, since
          the second prime is 3.

        - ``max_iterations`` --  (default: 100) an integer. We
          test ``max_iterations`` integers to find small primes before raising
          :class:`StopIteration`.

        EXAMPLES::

            sage: K.<z> = CyclotomicField(10)
            sage: Ps = K.primes_of_degree_one_list(3)
            sage: Ps  # random output
            [Fractional ideal (-z^3 - z^2 + 1),
             Fractional ideal (2*z^3 - 2*z^2 + 2*z - 3),
             Fractional ideal (2*z^3 - 3*z^2 + z - 2)]
            sage: [P.norm() for P in Ps]
            [11, 31, 41]
            sage: [P.residue_class_degree() for P in Ps]
            [1, 1, 1]
        """
        it = self.primes_of_degree_one_iter()
        return [next(it) for i in range(n)]

    def completely_split_primes(self, B=200):
        r"""
        Return a list of rational primes which split completely in the number field `K`.

        INPUT:

        - ``B`` -- a positive integer bound (default: 200)

        OUTPUT:

        A list of all primes `p < B` which split completely in ``K``.

       EXAMPLES::

            sage: x = polygen(QQ, 'x')
            sage: K.<xi> = NumberField(x^3 - 3*x + 1)
            sage: K.completely_split_primes(100)
            [17, 19, 37, 53, 71, 73, 89]
        """
        from sage.rings.fast_arith import prime_range
        from sage.rings.finite_rings.finite_field_constructor import GF
        from sage.rings.polynomial.polynomial_ring_constructor import PolynomialRing

        split_primes = []
        for p in prime_range(B):
            Fp = GF(p)
            FpT = PolynomialRing(Fp, 'T')
            g = FpT(self.defining_polynomial())
            if len(factor(g)) == self.degree():
                split_primes.append(p)
        return split_primes

    def _is_valid_homomorphism_(self, codomain, im_gens, base_map=None):
        """
        Return whether or not there is a homomorphism defined by the given
        images of generators.

        To do this we just check that the elements of the image of the
        given generator (``im_gens`` always has length 1) satisfies the
        relation of the defining poly of this field.

        EXAMPLES::

            sage: x = polygen(QQ, 'x')
            sage: k.<a> = NumberField(x^2 - 3)
            sage: k._is_valid_homomorphism_(QQ, [0])
            False
            sage: k._is_valid_homomorphism_(k, [])
            False
            sage: k._is_valid_homomorphism_(k, [a])
            True
            sage: k._is_valid_homomorphism_(k, [-a])
            True
            sage: k._is_valid_homomorphism_(k, [a+1])
            False
        """
        if len(im_gens) != 1:
            return False
        if base_map is None and not codomain.has_coerce_map_from(QQ):
            # We need that elements of the base ring of the polynomial
            # ring map canonically into codomain.
            return False
        f = self.defining_polynomial()
        try:
            # The current implementation won't productively use base_map
            # since the coefficients of f are in QQ, if there is a hom
            # from QQ to codomain it's probably unique and just the coercion
            if base_map is not None:
                f = f.map_coefficients(base_map)
            return codomain(f(im_gens[0])) == 0
        except (TypeError, ValueError):
            return False

    @cached_method
    def _pari_absolute_structure(self):
        r"""
        Return data relating the Sage and PARI absolute polynomials.

        OUTPUT:

        Let `L` be this number field, and let `f` be the defining
        polynomial of `K` over `\QQ`.  This method returns a triple
        ``(g, alpha, beta)``, where

        - ``g`` is the defining relative polynomial of the PARI ``nf``
          structure (see :meth:`pari_nf`);

        - ``alpha`` is the image of `x \bmod f` under some isomorphism
          `\phi\colon K[x]/(f) \to K[x]/(g)`

        - ``beta`` is the image of `x \bmod g` under the inverse
          isomorphism `\phi^{-1}\colon K[x]/(g) \to K[x]/(f)`

        EXAMPLES:

        If `f` is monic and integral, the result satisfies ``g = f``
        and ``alpha = beta = x``::

            sage: x = polygen(QQ, 'x')
            sage: K.<a> = NumberField(x^2 - 2)
            sage: K._pari_absolute_structure()
            (y^2 - 2, Mod(y, y^2 - 2), Mod(y, y^2 - 2))

        An example where `f` neither monic nor integral::

            sage: K.<a> = NumberField(2*x^2 + 1/3)
            sage: K._pari_absolute_structure()
            (y^2 + 6, Mod(1/6*y, y^2 + 6), Mod(6*y, y^2 + 1/6))
        """
        f = self.absolute_polynomial()._pari_with_name('y')
        f = f * f.content().denominator()
        if f.pollead() == 1:
            g = f
            alpha = beta = g.variable().Mod(g)
        else:
            g, alpha = f.polredbest(flag=1)
            beta = alpha.modreverse()
        return g, alpha, beta

    def pari_polynomial(self, name='x'):
        """
        Return the PARI polynomial corresponding to this number field.

        INPUT:

        - ``name`` -- variable name (default: ``'x'``)

        OUTPUT:

        A monic polynomial with integral coefficients (PARI ``t_POL``)
        defining the PARI number field corresponding to ``self``.

        .. WARNING::

            This is *not* the same as simply converting the defining
            polynomial to PARI.

        EXAMPLES::

            sage: y = polygen(QQ)
            sage: k.<a> = NumberField(y^2 - 3/2*y + 5/3)
            sage: k.pari_polynomial()
            x^2 - x + 40
            sage: k.polynomial().__pari__()
            x^2 - 3/2*x + 5/3
            sage: k.pari_polynomial('a')
            a^2 - a + 40

        Some examples with relative number fields::

            sage: x = polygen(ZZ, 'x')
            sage: k.<a, c> = NumberField([x^2 + 3, x^2 + 1])
            sage: k.pari_polynomial()
            x^4 + 8*x^2 + 4
            sage: k.pari_polynomial('a')
            a^4 + 8*a^2 + 4
            sage: k.absolute_polynomial()
            x^4 + 8*x^2 + 4
            sage: k.relative_polynomial()
            x^2 + 3

            sage: k.<a, c> = NumberField([x^2 + 1/3, x^2 + 1/4])
            sage: k.pari_polynomial()
            x^4 - x^2 + 1
            sage: k.absolute_polynomial()
            x^4 - x^2 + 1

        This fails with arguments which are not a valid PARI variable name::

            sage: k = QuadraticField(-1)
            sage: k.pari_polynomial('I')
            Traceback (most recent call last):
            ...
            PariError: I already exists with incompatible valence
            sage: k.pari_polynomial('i')
            i^2 + 1
            sage: k.pari_polynomial('theta')
            Traceback (most recent call last):
            ...
            PariError: theta already exists with incompatible valence
        """
        return self._pari_absolute_structure()[0].change_variable_name(name)

    def pari_nf(self, important=True):
        """
        Return the PARI number field corresponding to this field.

        INPUT:

        - ``important`` -- boolean (default: ``True``).  If ``False``,
          raise a :class:`RuntimeError` if we need to do a difficult
          discriminant factorization.  This is useful when an integral
          basis is not strictly required, such as for factoring
          polynomials over this number field.

        OUTPUT:

        The PARI number field obtained by calling the PARI function
        :pari:`nfinit` with ``self.pari_polynomial('y')`` as argument.

        .. NOTE::

            This method has the same effect as ``pari(self)``.

        EXAMPLES::

            sage: x = polygen(QQ, 'x')
            sage: k.<a> = NumberField(x^4 - 3*x + 7); k
            Number Field in a with defining polynomial x^4 - 3*x + 7
            sage: k.pari_nf()[:4]
            [y^4 - 3*y + 7, [0, 2], 85621, 1]
            sage: pari(k)[:4]
            [y^4 - 3*y + 7, [0, 2], 85621, 1]

        ::

            sage: k.<a> = NumberField(x^4 - 3/2*x + 5/3); k
            Number Field in a with defining polynomial x^4 - 3/2*x + 5/3
            sage: k.pari_nf()
            [y^4 - 324*y + 2160, [0, 2], 48918708, 216, ..., [36, 36*y, y^3 + 6*y^2 - 252, 6*y^2], [1, 0, 0, 252; 0, 1, 0, 0; 0, 0, 0, 36; 0, 0, 6, -36], [1, 0, 0, 0, 0, 0, -18, 42, 0, -18, -46, -60, 0, 42, -60, -60; 0, 1, 0, 0, 1, 0, 2, 0, 0, 2, -11, -1, 0, 0, -1, 9; 0, 0, 1, 0, 0, 0, 6, 6, 1, 6, -5, 0, 0, 6, 0, 0; 0, 0, 0, 1, 0, 6, -6, -6, 0, -6, -1, 2, 1, -6, 2, 0]]
            sage: pari(k)
            [y^4 - 324*y + 2160, [0, 2], 48918708, 216, ...]
            sage: gp(k)
            [y^4 - 324*y + 2160, [0, 2], 48918708, 216, ...]

        With ``important=False``, we simply bail out if we cannot
        easily factor the discriminant::

            sage: p = next_prime(10^40); q = next_prime(10^41)
            sage: K.<a> = NumberField(x^2 - p*q)
            sage: K.pari_nf(important=False)
            Traceback (most recent call last):
            ...
            RuntimeError: Unable to factor discriminant with trial division

        Next, we illustrate the ``maximize_at_primes`` and ``assume_disc_small``
        parameters of the :class:`NumberField` constructor. The following would take
        a very long time without the ``maximize_at_primes`` option::

            sage: K.<a> = NumberField(x^2 - p*q, maximize_at_primes=[p])
            sage: K.pari_nf()
            [y^2 - 100000000000000000000...]

        Since the discriminant is square-free, this also works::

            sage: K.<a> = NumberField(x^2 - p*q, assume_disc_small=True)
            sage: K.pari_nf()
            [y^2 - 100000000000000000000...]
        """
        try:
            return self._pari_nf
        except AttributeError:
            f = self.pari_polynomial("y")
            if f.poldegree() > 1:
                f = pari([f, self._pari_integral_basis(important=important)])
            self._pari_nf = f.nfinit()
            return self._pari_nf

    def pari_zk(self):
        r"""
        Integral basis of the PARI number field corresponding to this field.

        This is the same as ``pari_nf().getattr('zk')``, but much faster.

        EXAMPLES::

            sage: x = polygen(QQ, 'x')
            sage: k.<a> = NumberField(x^3 - 17)
            sage: k.pari_zk()
            [1, 1/3*y^2 - 1/3*y + 1/3, y]
            sage: k.pari_nf().getattr('zk')
            [1, 1/3*y^2 - 1/3*y + 1/3, y]
        """
        return self.pari_nf().nf_get_zk()

    def __pari__(self):
        """
        Return the PARI number field corresponding to this field.

        EXAMPLES::

            sage: x = polygen(QQ, 'x')
            sage: k = NumberField(x^2 + x + 1, 'a')
            sage: k.__pari__()
            [y^2 + y + 1, [0, 1], -3, 1, ... [1, y], [1, 0; 0, 1], [1, 0, 0, -1; 0, 1, 1, -1]]
            sage: pari(k)
            [y^2 + y + 1, [0, 1], -3, 1, ...[1, y], [1, 0; 0, 1], [1, 0, 0, -1; 0, 1, 1, -1]]
        """
        return self.pari_nf()

    def _pari_init_(self):
        """
        Return the PARI number field corresponding to this field.

        EXAMPLES::

            sage: x = polygen(QQ, 'x')
            sage: k = NumberField(x^2 + x + 1, 'a')
            sage: k._pari_init_()
            '[y^2 + y + 1, [0, 1], -3, 1, ... [1, y], [1, 0; 0, 1], [1, 0, 0, -1; 0, 1, 1, -1]]'
            sage: gp(k)
            [y^2 + y + 1, [0, 1], -3, 1, ...[1, y], [1, 0; 0, 1], [1, 0, 0, -1; 0, 1, 1, -1]]
        """
        return str(self.pari_nf())

    def pari_bnf(self, proof=None, units=True):
        """
        PARI big number field corresponding to this field.

        INPUT:

        - ``proof`` -- If ``False``, assume GRH.  If ``True``, run PARI's
          :pari:`bnfcertify` to make sure that the results are correct.

        - ``units`` -- (default: ``True) If ``True``, insist on having
          fundamental units.  If ``False``, the units may or may not be
          computed.

        OUTPUT:

        The PARI ``bnf`` structure of this number field.

        .. warning::

           Even with ``proof=True``, I wouldn't trust this to mean
           that everything computed involving this number field is
           actually correct.

        EXAMPLES::

            sage: x = polygen(QQ, 'x')
            sage: k.<a> = NumberField(x^2 + 1); k
            Number Field in a with defining polynomial x^2 + 1
            sage: len(k.pari_bnf())
            10
            sage: k.pari_bnf()[:4]
            [[;], matrix(0,3), [;], ...]
            sage: len(k.pari_nf())
            9
            sage: k.<a> = NumberField(x^7 + 7); k
            Number Field in a with defining polynomial x^7 + 7
            sage: dummy = k.pari_bnf(proof=True)
        """
        proof = get_flag(proof, "number_field")
        # First compute bnf
        try:
            bnf = self._pari_bnf
        except AttributeError:
            f = self.pari_polynomial("y")
            if units:
                self._pari_bnf = f.bnfinit(1)
            else:
                self._pari_bnf = f.bnfinit()
            bnf = self._pari_bnf
        # Certify if needed
        if proof and not getattr(self, "_pari_bnf_certified", False):
            if bnf.bnfcertify() != 1:
                raise ValueError("The result is not correct according to bnfcertify")
            self._pari_bnf_certified = True
        return bnf

    def pari_rnfnorm_data(self, L, proof=True):
        """
        Return the PARI :pari:`rnfisnorminit` data corresponding to the
        extension `L` / ``self``.

        EXAMPLES::

            sage: x = polygen(QQ)
            sage: K = NumberField(x^2 - 2, 'alpha')
            sage: L = K.extension(x^2 + 5, 'gamma')
            sage: ls = K.pari_rnfnorm_data(L) ; len(ls)
            8

            sage: K.<a> = NumberField(x^2 + x + 1)
            sage: P.<X> = K[]
            sage: L.<b> = NumberField(X^3 + a)
            sage: ls = K.pari_rnfnorm_data(L); len(ls)
            8
        """
        if L.base_field() != self:
            raise ValueError("L must be an extension of self")

        Kbnf = self.pari_bnf(proof=proof)
        return Kbnf.rnfisnorminit(L.pari_relative_polynomial())

    def _gap_init_(self):
        """
        Create a GAP object representing ``self`` and return its name.

        EXAMPLES::

            sage: # needs sage.libs.gap
            sage: z = QQ['z'].0
            sage: K.<zeta> = NumberField(z^2 - 2)
            sage: K._gap_init_()  # the following variable name $sage1 represents the F.base_ring() in gap and is somehow random
            'CallFuncList(function() local z,E; z:=Indeterminate($sage1,"z"); E:=AlgebraicExtension($sage1,z^2 - 2,"zeta"); return E; end,[])'
            sage: k = gap(K); k
            <algebraic extension over the Rationals of degree 2>
            sage: k.GeneratorsOfDivisionRing()
            [ zeta ]

        The following tests that it is possible to use a defining
        polynomial in the variable ``E``, even though by default
        ``E`` is used as a local variable in the above GAP
        ``CallFuncList``::

            sage: # needs sage.libs.gap
            sage: P.<E> = QQ[]
            sage: L.<tau> = NumberField(E^3 - 2)
            sage: l = gap(L); l
            <algebraic extension over the Rationals of degree 3>
            sage: l.GeneratorsOfField()
            [ tau ]
            sage: gap(tau)^3
            !2
        """
        if not self.is_absolute():
            raise NotImplementedError("Currently, only simple algebraic extensions are implemented in gap")
        from sage.interfaces.gap import gap as G

        q = self.polynomial()
        if q.variable_name() != 'E':
            return 'CallFuncList(function() local %s,E; %s:=Indeterminate(%s,"%s"); E:=AlgebraicExtension(%s,%s,"%s"); return E; end,[])' % (q.variable_name(), q.variable_name(), G(self.base_ring()).name(), q.variable_name(), G(self.base_ring()).name(), repr(self.polynomial()), str(self.gen()))

        return 'CallFuncList(function() local %s,F; %s:=Indeterminate(%s,"%s"); F:=AlgebraicExtension(%s,%s,"%s"); return F; end,[])' % (q.variable_name(), q.variable_name(), G(self.base_ring()).name(), q.variable_name(), G(self.base_ring()).name(), repr(self.polynomial()), str(self.gen()))

    def characteristic(self):
        """
        Return the characteristic of this number field, which is of course
        0.

        EXAMPLES::

            sage: x = polygen(QQ, 'x')
            sage: k.<a> = NumberField(x^99 + 2); k
            Number Field in a with defining polynomial x^99 + 2
            sage: k.characteristic()
            0
        """
        return ZZ.zero()

    def class_group(self, proof=None, names='c'):
        r"""
        Return the class group of the ring of integers of this number
        field.

        INPUT:

        - ``proof`` -- if ``True`` then compute the class group
          provably correctly. Default is ``True``. Call :func:`number_field_proof` to
          change this default globally.

        - ``names`` -- names of the generators of this class
          group.

        OUTPUT: The class group of this number field.

        EXAMPLES::

            sage: x = polygen(QQ, 'x')
            sage: K.<a> = NumberField(x^2 + 23)
            sage: G = K.class_group(); G
            Class group of order 3 with structure C3 of
             Number Field in a with defining polynomial x^2 + 23
            sage: G.0
            Fractional ideal class (2, 1/2*a - 1/2)
            sage: G.gens()
            (Fractional ideal class (2, 1/2*a - 1/2),)

        ::

            sage: G.number_field()
            Number Field in a with defining polynomial x^2 + 23
            sage: G is K.class_group()
            True
            sage: G is K.class_group(proof=False)
            False
            sage: G.gens()
            (Fractional ideal class (2, 1/2*a - 1/2),)

        There can be multiple generators::

            sage: k.<a> = NumberField(x^2 + 20072)
            sage: G = k.class_group(); G
            Class group of order 76 with structure C38 x C2 of
             Number Field in a with defining polynomial x^2 + 20072
            sage: G.0 # random
            Fractional ideal class (41, a + 10)
            sage: G.0^38
            Trivial principal fractional ideal class
            sage: G.1 # random
            Fractional ideal class (2, -1/2*a)
            sage: G.1^2
            Trivial principal fractional ideal class

        Class groups of Hecke polynomials tend to be very small::

            sage: # needs sage.modular
            sage: f = ModularForms(97, 2).T(2).charpoly()
            sage: f.factor()
            (x - 3) * (x^3 + 4*x^2 + 3*x - 1) * (x^4 - 3*x^3 - x^2 + 6*x - 1)
            sage: [NumberField(g,'a').class_group().order() for g,_ in f.factor()]
            [1, 1, 1]
        """
        proof = proof_flag(proof)
        try:
            return self.__class_group[proof, names]
        except KeyError:
            pass
        except AttributeError:
            self.__class_group = {}
        k = self.pari_bnf(proof)
        cycle_structure = tuple(ZZ(c) for c in k.bnf_get_cyc())

        # Gens is a list of ideals (the generators)
        gens = tuple(self.ideal(hnf) for hnf in k.bnf_get_gen())

        G = ClassGroup(cycle_structure, names, self, gens, proof=proof)
        self.__class_group[proof, names] = G
        return G

    def class_number(self, proof=None):
        """
        Return the class number of this number field, as an integer.

        INPUT:

        - ``proof`` -- bool (default: ``True`` unless you called
          ``number_field_proof``)

        EXAMPLES::

            sage: x = polygen(QQ, 'x')
            sage: NumberField(x^2 + 23, 'a').class_number()
            3
            sage: NumberField(x^2 + 163, 'a').class_number()
            1
            sage: NumberField(x^3 + x^2 + 997*x + 1, 'a').class_number(proof=False)
            1539
        """
        proof = proof_flag(proof)
        return self.class_group(proof).order()

    def S_class_group(self, S, proof=None, names='c'):
        """
        Return the S-class group of this number field over its base field.

        INPUT:

        - ``S`` -- a set of primes of the base field

        - ``proof`` -- if False, assume the GRH in computing the class group.
          Default is ``True``. Call ``number_field_proof`` to change this
          default globally.

        - ``names`` -- names of the generators of this class group.

        OUTPUT: The S-class group of this number field.

        EXAMPLES:

        A well known example::

            sage: K.<a> = QuadraticField(-5)
            sage: K.S_class_group([])
            S-class group of order 2 with structure C2 of Number Field in a
             with defining polynomial x^2 + 5 with a = 2.236067977499790?*I

        When we include the prime `(2, a+1)`, the S-class group becomes
        trivial::

            sage: K.S_class_group([K.ideal(2, a + 1)])
            S-class group of order 1 of Number Field in a
             with defining polynomial x^2 + 5 with a = 2.236067977499790?*I

        TESTS::

            sage: K.<a> = QuadraticField(-14)
            sage: I = K.ideal(2, a)
            sage: S = (I,)
            sage: CS = K.S_class_group(S); CS
            S-class group of order 2 with structure C2 of Number Field in a
             with defining polynomial x^2 + 14 with a = 3.741657386773942?*I
            sage: T = tuple()
            sage: CT = K.S_class_group(T); CT
            S-class group of order 4 with structure C4 of Number Field in a
             with defining polynomial x^2 + 14 with a = 3.741657386773942?*I
            sage: K.class_group()
            Class group of order 4 with structure C4 of Number Field in a
             with defining polynomial x^2 + 14 with a = 3.741657386773942?*I
        """
        proof = proof_flag(proof)
        if all(P.is_principal() for P in S):
            C = self.class_group(proof=proof)
            Slist = list(zip([g.ideal() for g in C.gens()], C.invariants()))
        else:
            Slist = self._S_class_group_and_units(tuple(S), proof=proof)[1]
        return SClassGroup(tuple(s[1] for s in Slist), names, self,
                           tuple(s[0] for s in Slist), tuple(S))

    def S_units(self, S, proof=True):
        """
        Return a list of generators of the S-units.

        INPUT:

        - ``S`` -- a set of primes of the base field

        - ``proof`` -- if ``False``, assume the GRH in computing the class group

        OUTPUT: A list of generators of the unit group.

       .. note::

            For more functionality see the function :func:`S_unit_group`.

        EXAMPLES::

            sage: K.<a> = QuadraticField(-3)
            sage: K.unit_group()
            Unit group with structure C6 of Number Field in a
             with defining polynomial x^2 + 3 with a = 1.732050807568878?*I
            sage: K.S_units([])  # random
            [1/2*a + 1/2]
            sage: K.S_units([])[0].multiplicative_order()
            6

        An example in a relative extension (see :trac:`8722`)::

            sage: x = polygen(QQ, 'x')
            sage: L.<a,b> = NumberField([x^2 + 1, x^2 - 5])
            sage: p = L.ideal((-1/2*b - 1/2)*a + 1/2*b - 1/2)
            sage: W = L.S_units([p]); [x.norm() for x in W]
            [9, 1, 1]

        Our generators should have the correct parent (:trac:`9367`)::

            sage: _.<x> = QQ[]
            sage: L.<alpha> = NumberField(x^3 + x + 1)
            sage: p = L.S_units([ L.ideal(7) ])
            sage: p[0].parent()
            Number Field in alpha with defining polynomial x^3 + x + 1

        TESTS:

        This checks that the multiple entries issue at :trac:`9341` is fixed::

            sage: _.<t> = QQ[]
            sage: K.<T> = NumberField(t - 1)
            sage: I = K.ideal(2)
            sage: K.S_units([I])
            [2, -1]
            sage: J = K.ideal(-2)
            sage: K.S_units([I, J, I])
            [2, -1]

        """
        return self._S_class_group_and_units(tuple(S), proof=proof)[0]

    @cached_method
    def _S_class_group_and_units(self, S, proof=True):
        """
        Compute S class group and units.

        INPUT:

        - ``S`` -- a tuple of prime ideals of ``self``

        - ``proof`` -- if ``False``, assume the GRH in computing the class group

        OUTPUT:

        - ``units`` -- A list of generators of the unit group.

        - ``clgp_gens`` -- A list of generators of the `S`-class group.
          Each generator is represented as a pair ``(gen, order)``,
          where ``gen`` is a fractional ideal of self and ``order`` is
          its order in the `S`-class group.

        EXAMPLES::

            sage: x = polygen(QQ, 'x')
            sage: K.<a> = NumberField(x^2 + 5)
            sage: K._S_class_group_and_units(())
            ([-1], [(Fractional ideal (2, a + 1), 2)])

            sage: K.<a> = NumberField(polygen(QQ))
            sage: K._S_class_group_and_units( (K.ideal(5),) )
            ([5, -1], [])

        TESTS:

        Note for the following test that the representation of
        the units depends on the PARI version::

            sage: K.<a> = NumberField(x^3 - 381 * x + 127)
            sage: units, clpg_gens = K._S_class_group_and_units(tuple(K.primes_above(13)))
            sage: clpg_gens
            [(Fractional ideal (11, a - 2), 2), (Fractional ideal (19, a + 7), 2)]
            sage: units[:5]
            [2/13*a^2 + 1/13*a - 677/13,
             1/13*a^2 + 7/13*a - 332/13,
             -1/13*a^2 + 6/13*a + 345/13,
             -1,
             -2/13*a^2 - 1/13*a + 755/13]
            sage: units[5] in (1/13*a^2 - 19/13*a - 7/13, 1/13*a^2 + 20/13*a - 7/13)
            True
            sage: len(units) == 6
            True

        Number fields defined by non-monic and non-integral
        polynomials are supported (:trac:`252`)::

            sage: K.<a> = NumberField(2*x^2 - 1/3)
            sage: K._S_class_group_and_units(tuple(K.primes_above(2) + K.primes_above(3)))
            ([6*a + 2, 6*a + 3, -1, -12*a + 5], [])
        """
        K_pari = self.pari_bnf(proof=proof)
        S_pari = [p.pari_prime() for p in sorted(set(S))]
        result = K_pari.bnfsunit(S_pari)
        units = [self(x, check=False) for x in result[0]] + self.unit_group().gens_values()
        orders = result[4][1].sage()
        gens = [self.ideal(_) for _ in result[4][2]]
        return units, [(gens[k], orders[k]) for k in range(len(orders)) if orders[k] > 1]

    @cached_method
    def _S_class_group_quotient_matrix(self, S):
        r"""
        Return the matrix of the quotient map from the class group to the
        S-class group. The result is cached.

        EXAMPLES::

            sage: K.<a> = QuadraticField(-21)
            sage: K._S_class_group_quotient_matrix((K.ideal([2, a+1]),))
            [1]
            [0]
            sage: K._S_class_group_quotient_matrix((K.ideal([5, a+2]),))
            [0]
            [1]
            sage: K._S_class_group_quotient_matrix(())
            [1 0]
            [0 1]
            sage: K.<a> = QuadraticField(-105)
            sage: K._S_class_group_quotient_matrix((K.ideal(11, a + 4),))
            [0 0]
            [0 1]
            [1 0]

        TESTS:

        Verify that :trac:`29364` is fixed::

            sage: R.<x> = QQ[]
            sage: L.<t> = NumberField(x^2 - 6058)
            sage: S = L.primes_above(2)
            sage: M = L._S_class_group_quotient_matrix(tuple(S))
            sage: M.dimensions()
            (2, 1)
            sage: CG = L.class_group()
            sage: SCG = L.S_class_group(S)
            sage: SCG(CG.0^M[0,0] * CG.1^M[1,0]) == SCG.0
            True
        """
        from sage.matrix.constructor import matrix
        S_clgp_gens = self._S_class_group_and_units(S)[1]
        a = len(S_clgp_gens)
        c = self.class_group().ngens()
        M = [u[0].ideal_class_log() for u in S_clgp_gens]
        M += [x.ideal_class_log() for x in S]
        M += list(matrix.diagonal(self.class_group().gens_orders()))
        M = matrix(ZZ, M)
        A, Q = M.hermite_form(transformation=True)
        assert A[:c] == 1 and A[c:] == 0
        return Q[:c, :a]

    def selmer_generators(self, S, m, proof=True, orders=False):
        r"""
        Compute generators of the group `K(S,m)`.

        INPUT:

        - ``S`` -- a set of primes of ``self``

        - ``m`` -- a positive integer

        - ``proof`` -- if ``False``, assume the GRH in computing the class group

        - ``orders`` -- (default: ``False``) if ``True``, output two lists, the
          generators and their orders

        OUTPUT:

        A list of generators of `K(S,m)`, and (optionally) their
        orders as elements of `K^\times/(K^\times)^m`.  This is the
        subgroup of `K^\times/(K^\times)^m` consisting of elements `a`
        such that the valuation of `a` is divisible by `m` at all
        primes not in `S`.  It fits in an exact sequence between the
        units modulo `m`-th powers and the `m`-torsion in the
        `S`-class group:

        .. MATH::

            1                                    \longrightarrow
            O_{K,S}^\times / (O_{K,S}^\times)^m  \longrightarrow
            K(S,m)                               \longrightarrow
            \operatorname{Cl}_{K,S}[m]           \longrightarrow
            0.

        The group `K(S,m)` contains the subgroup of those `a` such
        that `K(\sqrt[m]{a})/K` is unramified at all primes of `K`
        outside of `S`, but may contain it properly when not all
        primes dividing `m` are in `S`.

        .. SEEALSO::

            :meth:`NumberField_generic.selmer_space`, which gives
            additional output when `m=p` is prime: as well as generators,
            it gives an abstract vector space over `\GF{p}` isomorphic to
            `K(S,p)` and maps implementing the isomorphism between this
            space and `K(S,p)` as a subgroup of `K^*/(K^*)^p`.

        EXAMPLES::

            sage: K.<a> = QuadraticField(-5)
            sage: K.selmer_generators((), 2)
            [-1, 2]

        The previous example shows that the group generated by the
        output may be strictly larger than the group of
        elements giving extensions unramified outside `S`, since that
        has order just 2, generated by `-1`::

            sage: K.class_number()
            2
            sage: K.hilbert_class_field('b')
            Number Field in b with defining polynomial x^2 + 1 over its base field

        When `m` is prime all the orders are equal to `m`, but in general they are only divisors of `m`::

            sage: K.<a> = QuadraticField(-5)
            sage: P2 = K.ideal(2, -a + 1)
            sage: P3 = K.ideal(3, a + 1)
            sage: K.selmer_generators((), 2, orders=True)
            ([-1, 2], [2, 2])
            sage: K.selmer_generators((), 4, orders=True)
            ([-1, 4], [2, 2])
            sage: K.selmer_generators([P2], 2)
            [2, -1]
            sage: K.selmer_generators((P2,P3), 4)
            [2, -a - 1, -1]
            sage: K.selmer_generators((P2,P3), 4, orders=True)
            ([2, -a - 1, -1], [4, 4, 2])
            sage: K.selmer_generators([P2], 3)
            [2]
            sage: K.selmer_generators([P2, P3], 3)
            [2, -a - 1]
            sage: K.selmer_generators([P2, P3, K.ideal(a)], 3)  # random signs
            [2, a + 1, a]

        Example over `\QQ` (as a number field)::

            sage: K.<a> = NumberField(polygen(QQ))
            sage: K.selmer_generators([],5)
            []
            sage: K.selmer_generators([K.prime_above(p) for p in [2,3,5]],2)
            [2, 3, 5, -1]
            sage: K.selmer_generators([K.prime_above(p) for p in [2,3,5]],6, orders=True)
            ([2, 3, 5, -1], [6, 6, 6, 2])

        TESTS::

            sage: K.<a> = QuadraticField(-5)
            sage: P2 = K.ideal(2, -a + 1)
            sage: P3 = K.ideal(3, a + 1)
            sage: P5 = K.ideal(a)
            sage: S = K.selmer_generators([P2, P3, P5], 3)
            sage: S in ([2, a + 1, a], [2, a + 1, -a], [2, -a - 1, a], [2, -a - 1, -a]) or S
            True

        Verify that :trac:`14489` is fixed;
        the representation depends on the PARI version::

            sage: x = polygen(QQ, 'x')
            sage: K.<a> = NumberField(x^3 - 381 * x + 127)
            sage: gens = K.selmer_generators(K.primes_above(13), 2)
            sage: len(gens) == 8
            True
            sage: gens[:5]
            [2/13*a^2 + 1/13*a - 677/13,
             1/13*a^2 + 7/13*a - 332/13,
             -1/13*a^2 + 6/13*a + 345/13,
             -1,
             -2/13*a^2 - 1/13*a + 755/13]
            sage: gens[5] in (1/13*a^2 - 19/13*a - 7/13, 1/13*a^2 + 20/13*a - 7/13)
            True
            sage: gens[6] in (-1/13*a^2 + 45/13*a - 97/13, 1/13*a^2 - 45/13*a + 97/13)
            True
            sage: gens[7] in (2/13*a^2 + 40/13*a - 27/13, -2/13*a^2 - 40/13*a + 27/13)
            True

        Verify that :trac:`16708` is fixed::

            sage: K.<a> = QuadraticField(-5)
            sage: p = K.primes_above(2)[0]
            sage: S = K.selmer_generators((), 4)
            sage: all(4.divides(x.valuation(p)) for x in S)
            True

        """
        units, clgp_gens = self._S_class_group_and_units(tuple(S), proof=proof)
        gens = []
        ords = []
        for unit in units:
            order = unit.multiplicative_order()
            if order == Infinity:
                gens.append(unit)
                ords.append(m)
            else:
                m1 = order.gcd(m)
                if m1 != 1:
                    gens.append(unit)
                    ords.append(m1)
        card_S = len(S)
        if card_S != 0:
            from sage.matrix.constructor import Matrix
            H = self.class_group()
            gen_ords = [g.order() for g in H.gens()]
            pari_ords = pari(gen_ords).Col()
            Sords = [H(s).order() for s in S]
            MS = Matrix(ZZ, [H(s).exponents() for s in S]).transpose()
            pari_MS = pari(MS)
        for gen, order in clgp_gens:
            d = order.gcd(m)
            if d != 1:
                # The ideal I = gen^(order/d) has order d in Cl_S[m].
                # After multiplying by primes in S, the ideal
                # I^m = gen^(order*m/d) becomes principal.  We take
                # a generator of this ideal to get the corresponding
                # generator of the m-Selmer group.
                J = gen ** (order * m // d)
                if card_S != 0 and not J.is_principal():
                    B = H(J).exponents()
                    pari_B = (-pari(B)).Col()
                    exps = pari_MS.matsolvemod(pari_ords, pari_B).Vec().sage()
                    Spart = prod([S[i] ** (exps[i] % Sords[i]) for i in range(card_S)])
                    J *= Spart
                gens.append(self(J.gens_reduced()[0]))
                ords.append(d)
        if orders:
            return gens, ords
        else:
            return gens

    def selmer_group_iterator(self, S, m, proof=True):
        r"""
        Return an iterator through elements of the finite group `K(S,m)`.

        INPUT:

        - ``S`` -- a set of primes of ``self``

        - ``m`` -- a positive integer

        - ``proof`` -- if ``False``, assume the GRH in computing the class group

        OUTPUT:

        An iterator yielding the distinct elements of `K(S,m)`.  See
        the docstring for :meth:`NumberField_generic.selmer_generators` for
        more information.

        EXAMPLES::

            sage: K.<a> = QuadraticField(-5)
            sage: list(K.selmer_group_iterator((), 2))
            [1, 2, -1, -2]
            sage: list(K.selmer_group_iterator((), 4))
            [1, 4, -1, -4]
            sage: list(K.selmer_group_iterator([K.ideal(2, -a + 1)], 2))
            [1, -1, 2, -2]
            sage: list(K.selmer_group_iterator([K.ideal(2, -a + 1), K.ideal(3, a + 1)], 2))
            [1, -1, -a - 1, a + 1, 2, -2, -2*a - 2, 2*a + 2]

        Examples over `\QQ` (as a number field)::

            sage: K.<a> = NumberField(polygen(QQ))
            sage: list(K.selmer_group_iterator([], 5))
            [1]
            sage: list(K.selmer_group_iterator([], 4))
            [1, -1]
            sage: list(K.selmer_group_iterator([K.prime_above(p) for p in [11,13]],2))
            [1, -1, 13, -13, 11, -11, 143, -143]
        """
        KSgens, ords = self.selmer_generators(S=S, m=m, proof=proof, orders=True)
        one = self.one()
        from sage.misc.mrange import cartesian_product_iterator
        for ev in cartesian_product_iterator([range(o) for o in ords]):
            yield prod([p ** e for p, e in zip(KSgens, ev)], one)

    def selmer_space(self, S, p, proof=None):
        r"""
        Compute the group `K(S,p)` as a vector space with maps to and from `K^*`.

        INPUT:

        - ``S`` -- a set of primes ideals of ``self``

        - ``p`` -- a prime number

        - ``proof`` -- if False, assume the GRH in computing the class group

        OUTPUT:

        (tuple) ``KSp``, ``KSp_gens``, ``from_KSp``, ``to_KSp`` where

        - ``KSp`` is an abstract vector space over `GF(p)` isomorphic to `K(S,p)`;

        - ``KSp_gens`` is a list of elements of `K^*` generating `K(S,p)`;

        - ``from_KSp`` is a function from ``KSp`` to `K^*`
          implementing the isomorphism from the abstract `K(S,p)` to
          `K(S,p)` as a subgroup of `K^*/(K^*)^p`;

        - ``to_KSP`` is a partial function from `K^*` to ``KSp``,
          defined on elements `a` whose image in `K^*/(K^*)^p` lies in
          `K(S,p)`, mapping them via the inverse isomorphism to the
          abstract vector space ``KSp``.

        The group `K(S,p)` is the finite subgroup of `K^*/(K^*)^p`
        consisting of elements whose valuation at all primes not in
        `S` is a multiple of `p`.  It contains the subgroup of those
        `a\in K^*` such that `K(\sqrt[p]{a})/K` is unramified at all
        primes of `K` outside of `S`, but may contain it properly when
        not all primes dividing `p` are in `S`.

        EXAMPLES:

        A real quadratic field with class number 2, where the fundamental
        unit is a generator, and the class group provides another
        generator when `p=2`::

            sage: K.<a> = QuadraticField(-5)
            sage: K.class_number()
            2
            sage: P2 = K.ideal(2, -a + 1)
            sage: P3 = K.ideal(3, a + 1)
            sage: P5 = K.ideal(a)
            sage: KS2, gens, fromKS2, toKS2 = K.selmer_space([P2, P3, P5], 2)
            sage: KS2
            Vector space of dimension 4 over Finite Field of size 2
            sage: gens
            [a + 1, a, 2, -1]

        Each generator must have even valuation at primes not in `S`::

            sage: [K.ideal(g).factor() for g in gens]
            [(Fractional ideal (2, a + 1)) * (Fractional ideal (3, a + 1)),
             Fractional ideal (a),
             (Fractional ideal (2, a + 1))^2,
             1]

            sage: toKS2(10)
            (0, 0, 1, 1)
            sage: fromKS2([0,0,1,1])
            -2
            sage: K(10/(-2)).is_square()
            True

            sage: KS3, gens, fromKS3, toKS3 = K.selmer_space([P2, P3, P5], 3)
            sage: KS3
            Vector space of dimension 3 over Finite Field of size 3
            sage: gens
            [1/2, 1/4*a + 1/4, a]

        An example to show that the group `K(S,2)` may be strictly
        larger than the group of elements giving extensions unramified
        outside `S`.  In this case, with `K` of class number `2` and
        `S` empty, there is only one quadratic extension of `K`
        unramified outside `S`, the Hilbert Class Field
        `K(\sqrt{-1})`::

            sage: K.<a> = QuadraticField(-5)
            sage: KS2, gens, fromKS2, toKS2 = K.selmer_space([], 2)
            sage: KS2
            Vector space of dimension 2 over Finite Field of size 2
            sage: gens
            [2, -1]
            sage: x = polygen(ZZ, 'x')
            sage: for v in KS2:
            ....:     if not v:
            ....:         continue
            ....:     a = fromKS2(v)
            ....:     print((a, K.extension(x^2 - a, 'roota').relative_discriminant().factor()))
            (2, (Fractional ideal (2, a + 1))^4)
            (-1, 1)
            (-2, (Fractional ideal (2, a + 1))^4)

            sage: K.hilbert_class_field('b')
            Number Field in b with defining polynomial x^2 + 1 over its base field

        """
        from sage.rings.number_field.selmer_group import pSelmerGroup
        return pSelmerGroup(self, S, p, proof)

    def composite_fields(self, other, names=None, both_maps=False, preserve_embedding=True):
        """
        Return the possible composite number fields formed from
        ``self`` and ``other``.

        INPUT:

        - ``other`` -- number field

        - ``names`` -- generator name for composite fields

        - ``both_maps`` -- boolean (default: ``False``)

        - ``preserve_embedding`` -- boolean (default: ``True``)

        OUTPUT:

        A list of the composite fields, possibly with maps.

        If ``both_maps`` is ``True``, the list consists of quadruples
        ``(F, self_into_F, other_into_F, k)`` such that
        ``self_into_F`` is an embedding of ``self`` in ``F``,
        ``other_into_F`` is an embedding of in ``F``, and ``k`` is one
        of the following:

        - an integer such that ``F.gen()`` equals
          ``other_into_F(other.gen()) + k*self_into_F(self.gen())``;

        - ``Infinity``, in which case ``F.gen()`` equals
          ``self_into_F(self.gen())``;

        - ``None`` (when ``other`` is a relative number field).

        If both ``self`` and ``other`` have embeddings into an ambient
        field, then each ``F`` will have an embedding with respect to
        which both ``self_into_F`` and ``other_into_F`` will be
        compatible with the ambient embeddings.

        If ``preserve_embedding`` is ``True`` and if ``self`` and
        ``other`` both have embeddings into the same ambient field, or
        into fields which are contained in a common field, only the
        compositum respecting both embeddings is returned.  In all
        other cases, all possible composite number fields are
        returned.

        EXAMPLES::

            sage: x = polygen(QQ, 'x')
            sage: K.<a> = NumberField(x^4 - 2)
            sage: K.composite_fields(K)
            [Number Field in a with defining polynomial x^4 - 2,
             Number Field in a0 with defining polynomial x^8 + 28*x^4 + 2500]

        A particular compositum is selected, together with compatible maps
        into the compositum, if the fields are endowed with a real or
        complex embedding::

            sage: # needs sage.symbolic
            sage: K1 = NumberField(x^4 - 2, 'a', embedding=RR(2^(1/4)))
            sage: K2 = NumberField(x^4 - 2, 'a', embedding=RR(-2^(1/4)))
            sage: K1.composite_fields(K2)
            [Number Field in a with defining polynomial x^4 - 2 with a = 1.189207115002722?]
            sage: [F, f, g, k], = K1.composite_fields(K2, both_maps=True); F
            Number Field in a with defining polynomial x^4 - 2 with a = 1.189207115002722?
            sage: f(K1.0), g(K2.0)
            (a, -a)

        With ``preserve_embedding`` set to ``False``, the embeddings
        are ignored::

            sage: K1.composite_fields(K2, preserve_embedding=False)                     # needs sage.symbolic
            [Number Field in a with defining polynomial x^4 - 2 with a = 1.189207115002722?,
             Number Field in a0 with defining polynomial x^8 + 28*x^4 + 2500]

        Changing the embedding selects a different compositum::

            sage: K3 = NumberField(x^4 - 2, 'a', embedding=CC(2^(1/4)*I))               # needs sage.symbolic
            sage: [F, f, g, k], = K1.composite_fields(K3, both_maps=True); F            # needs sage.symbolic
            Number Field in a0 with defining polynomial x^8 + 28*x^4 + 2500
             with a0 = -2.378414230005443? + 1.189207115002722?*I
            sage: f(K1.0), g(K3.0)                                                      # needs sage.symbolic
            (1/240*a0^5 - 41/120*a0, 1/120*a0^5 + 19/60*a0)

        If no embeddings are specified, the maps into the compositum
        are chosen arbitrarily::

            sage: Q1.<a> = NumberField(x^4 + 10*x^2 + 1)
            sage: Q2.<b> = NumberField(x^4 + 16*x^2 + 4)
            sage: Q1.composite_fields(Q2, 'c')
            [Number Field in c with defining polynomial
              x^8 + 64*x^6 + 904*x^4 + 3840*x^2 + 3600]
            sage: F, Q1_into_F, Q2_into_F, k = Q1.composite_fields(Q2, 'c',
            ....:                                                  both_maps=True)[0]
            sage: Q1_into_F
            Ring morphism:
              From: Number Field in a with defining polynomial x^4 + 10*x^2 + 1
              To:   Number Field in c with defining polynomial
                    x^8 + 64*x^6 + 904*x^4 + 3840*x^2 + 3600
              Defn: a |--> 19/14400*c^7 + 137/1800*c^5 + 2599/3600*c^3 + 8/15*c

        This is just one of four embeddings of ``Q1`` into ``F``::

            sage: Hom(Q1, F).order()
            4

        Note that even with ``preserve_embedding=True``, this method may fail
        to recognize that the two number fields have compatible embeddings, and
        hence return several composite number fields::

            sage: x = polygen(ZZ)
            sage: A.<a> = NumberField(x^3 - 7, embedding=CC(-0.95+1.65*I))
            sage: r = QQbar.polynomial_root(x^9 - 7, RIF(1.2, 1.3))
            sage: B.<a> = NumberField(x^9 - 7, embedding=r)
            sage: len(A.composite_fields(B, preserve_embedding=True))
            2

        TESTS:

        Let's check that embeddings are being respected::

            sage: x = polygen(ZZ)
            sage: K0.<b> = CyclotomicField(7, 'a').subfields(3)[0][0].change_names()
            sage: K1.<a1> = K0.extension(x^2 - 2*b^2, 'a1').absolute_field()
            sage: K2.<a2> = K0.extension(x^2 - 3*b^2, 'a2').absolute_field()

        We need embeddings, so we redefine::

            sage: L1.<a1> = NumberField(K1.polynomial(), 'a1', embedding=CC.0)
            sage: L2.<a2> = NumberField(K2.polynomial(), 'a2', embedding=CC.0)
            sage: [CDF(a1), CDF(a2)]
            [-0.6293842454258951, -0.7708351267200304]

        and we get the same embeddings via the compositum::

            sage: F, L1_into_F, L2_into_F, k = L1.composite_fields(L2, both_maps=True)[0]
            sage: [CDF(L1_into_F(L1.gen())), CDF(L2_into_F(L2.gen()))]
            [-0.6293842454258952, -0.7708351267200303]

        Let's check that if only one field has an embedding, the resulting
        fields do not have embeddings::

            sage: L1.composite_fields(K2)[0].coerce_embedding() is None
            True
            sage: L2.composite_fields(K1)[0].coerce_embedding() is None
            True

        We check that other can be a relative number field::

            sage: L.<a, b> = NumberField([x^3 - 5, x^2 + 3])
            sage: CyclotomicField(3, 'w').composite_fields(L, both_maps=True)
            [(Number Field in a with defining polynomial x^3 - 5 over its base field,
              Ring morphism:
                From: Cyclotomic Field of order 3 and degree 2
                To:   Number Field in a with defining polynomial x^3 - 5 over its base field
                Defn: w |--> -1/2*b - 1/2,
              Relative number field endomorphism of Number Field in a
               with defining polynomial x^3 - 5 over its base field
                Defn: a |--> a
                      b |--> b,
              None)]

        Number fields defined by non-monic and non-integral
        polynomials are supported (:trac:`252`)::

            sage: K.<a> = NumberField(x^2 + 1/2)
            sage: L.<b> = NumberField(3*x^2 - 1)
            sage: K.composite_fields(L)
            [Number Field in ab with defining polynomial 36*x^4 + 12*x^2 + 25]
            sage: C = K.composite_fields(L, both_maps=True); C
            [(Number Field in ab with defining polynomial 36*x^4 + 12*x^2 + 25,
              Ring morphism:
                From: Number Field in a with defining polynomial x^2 + 1/2
                To:   Number Field in ab with defining polynomial 36*x^4 + 12*x^2 + 25
                Defn: a |--> -3/5*ab^3 - 7/10*ab,
              Ring morphism:
                From: Number Field in b with defining polynomial 3*x^2 - 1
                To:   Number Field in ab with defining polynomial 36*x^4 + 12*x^2 + 25
                Defn: b |--> -3/5*ab^3 + 3/10*ab,
              -1)]
            sage: M, f, g, k = C[0]
            sage: M.gen() == g(b) + k*f(a)
            True

        This also fixes the bugs reported at :trac:`14164` and
        :trac:`18243`::

            sage: R.<x> = QQ[]
            sage: f = 6*x^5 + x^4 + x^2 + 5*x + 7
            sage: r = f.roots(QQbar, multiplicities=False)
            sage: F1 = NumberField(f.monic(), 'a', embedding=r[0])
            sage: F2 = NumberField(f.monic(), 'a', embedding=r[1])
            sage: (F, map1, map2, k) = F1.composite_fields(F2, both_maps=True)[0]
            sage: F.degree()
            20
            sage: F.gen() == map2(F2.gen()) + k*map1(F1.gen())
            True

            sage: f = x^8 - 3*x^7 + 61/3*x^6 - 9*x^5 + 298*x^4 + 458*x^3 + 1875*x^2 + 4293*x + 3099
            sage: F1 = NumberField(f, 'z', embedding=-1.18126721294295 + 3.02858651117832j)
            sage: F2 = NumberField(f, 'z', embedding=-1.18126721294295 - 3.02858651117832j)
            sage: (F, map1, map2, k) = F1.composite_fields(F2, both_maps=True)[0]
            sage: F.degree()
            32
            sage: F.gen() == map2(F2.gen()) + k*map1(F1.gen())
            True

        Check that the bugs reported at :trac:`24357` are fixed::

            sage: A.<a> = NumberField(x^9 - 7)
            sage: B.<b> = NumberField(x^3 - 7, embedding=a^3)
            sage: C.<c> = QuadraticField(-1)
            sage: B.composite_fields(C)
            [Number Field in bc with defining polynomial x^6 + 3*x^4 + 14*x^3 + 3*x^2 - 42*x + 50]

            sage: y = polygen(QQ, 'y')
            sage: A.<a> = NumberField(x^3 - 7, embedding=CC(-0.95+1.65*I))
            sage: B.<b> = NumberField(y^9 - 7, embedding=CC(-1.16+0.42*I))
            sage: A.composite_fields(B)
            [Number Field in b with defining polynomial y^9 - 7
              with b = -1.166502297945062? + 0.4245721146551276?*I]
        """
        if not isinstance(other, NumberField_generic):
            raise TypeError("other must be a number field.")

        sv = self.variable_name()
        ov = other.variable_name()
        if names is None:
            names = sv + (ov if ov != sv else "")
        name = normalize_names(1, names)[0]

        # should we try to preserve embeddings?
        subfields_have_embeddings = preserve_embedding
        if self.coerce_embedding() is None:
            subfields_have_embeddings = False
        if other.coerce_embedding() is None:
            subfields_have_embeddings = False
        if subfields_have_embeddings:
            try:
                from sage.categories.pushout import pushout
                ambient_field = pushout(self.coerce_embedding().codomain(), other.coerce_embedding().codomain())
            except sage.structure.coerce_exceptions.CoercionException:
                ambient_field = None
            if ambient_field is None:
                subfields_have_embeddings = False

        f = self.absolute_polynomial()
        g = other.absolute_polynomial().change_variable_name(f.variable_name())
        R = f.parent()
        f = f.__pari__()
        f /= f.content()
        g = g.__pari__()
        g /= g.content()

        m = self.degree()
        n = other.absolute_degree()

        if not both_maps and not subfields_have_embeddings:
            # short cut!
            # eliminate duplicates from the fields given by polcompositum
            # and return the resulting number fields.  There is no need to
            # check that the polynomials are irreducible.
            C = []
            for r in f.polcompositum(g):
                if not any(r.nfisisom(s) for s in C):
                    C.append(r)
            C = [R(_) for _ in C]

            q = sum(1 for r in C if r.degree() != max(m, n))
            if q == 1 and name != sv and name != ov:
                names = [name]
            else:
                names = [name + str(i) for i in range(q)]

            i = 0
            rets = []
            for r in C:
                d = r.degree()
                if d == m:
                    rets.append(self)
                elif d == n:
                    rets.append(other)
                else:
                    rets.append(NumberField(r, names[i], check=False))
                    i += 1
            return rets

        # If flag = 1, polcompositum outputs a vector of 4-component vectors
        # [R, a, b, k], where R ranges through the list of all possible compositums
        # as above, and a (resp. b) expresses the root of P (resp. Q) as
        # an element of Q(X)/(R). Finally, k is a small integer such that
        # b + ka = X modulo R.
        # In this case duplicates must only be eliminated if embeddings are going
        # to be preserved.
        C = []
        for v in f.polcompositum(g, 1):
            if subfields_have_embeddings or not any(v[0].nfisisom(u[0]) for u in C):
                C.append(v)

        a = self.gen()
        b = other.gen()

        # If both subfields are provided with embeddings, then we must select
        # the compositum which corresponds to these embeddings.  We do this by
        # evaluating the given polynomials at the corresponding embedded values.
        # For the case we want, the result will be zero, but rounding errors are
        # difficult to predict, so we just take the field which yields the
        # minimum value.
        if subfields_have_embeddings:
            poly_vals = []
            for r, _, _, k in C:
                r = R(r)
                k = ZZ(k)
                embedding = other.coerce_embedding()(b) + k*self.coerce_embedding()(a)
                poly_vals.append(r(embedding).abs())
            i = poly_vals.index(min(poly_vals))
            C = [C[i]]

        q = sum(1 for r, _, _, _ in C if r.poldegree() != max(m, n))
        if q == 1 and name != sv and name != ov:
            names = [name, '']
        else:
            names = [name + str(ii) for ii in range(q + 1)]

        if both_maps and not other.is_absolute():
            other_abs = other.absolute_field('z')
            from_other_abs, to_other_abs = other_abs.structure()

        embedding = None
        i = 0
        rets = []
        for r, a_in_F, b_in_F, k in C:
            r = R(r)
            d = r.degree()
            if d == m and not both_maps:
                rets.append(self)
            elif d == n and not both_maps:
                rets.append(other)
            else:
                k = ZZ(k)
                if subfields_have_embeddings:
                    embedding = other.coerce_embedding()(b) + k*self.coerce_embedding()(a)
                F = NumberField(r, names[i], check=False, embedding=embedding)
                i += 1
                if both_maps:
                    a_in_F = F(R(a_in_F.lift()))
                    b_in_F = F(R(b_in_F.lift()))
                    if other.is_absolute():
                        if d == m:
                            self_to_F = self.hom([self.gen()])
                            other_to_F = other.hom([(~self.hom([a_in_F]))(b_in_F)])
                            F = self
                            k = Infinity
                            i -= 1
                        elif d == n:
                            other_to_F = other.hom([other.gen()])
                            self_to_F = self.hom([(~other.hom([b_in_F]))(a_in_F)])
                            F = other
                            k = ZZ.zero()
                            i -= 1
                        else:
                            self_to_F = self.hom([a_in_F])
                            other_to_F = other.hom([b_in_F])
                    else:
                        other_abs_to_F = other_abs.hom([b_in_F])
                        other_to_F = RelativeNumberFieldHomomorphism_from_abs(other.Hom(F), other_abs_to_F*to_other_abs)
                        if d == m:
                            self_to_F = self.hom([self.gen()])
                            other_to_F = RelativeNumberFieldHomomorphism_from_abs(other.Hom(self), (~self.hom([a_in_F]))*other_abs_to_F*to_other_abs)
                            F = self
                            k = None
                            i -= 1
                        elif d == n:
                            other_to_F = RelativeNumberFieldHomomorphism_from_abs(other.Hom(other), from_other_abs)
                            self_to_F = self.hom([from_other_abs((~other_abs_to_F)(a_in_F))])
                            F = other
                            k = None
                            i -= 1
                        else:
                            self_to_F = self.hom([a_in_F])
                            other_to_F = RelativeNumberFieldHomomorphism_from_abs(other.Hom(F), other_abs_to_F * to_other_abs)
                    rets.append((F, self_to_F, other_to_F, k))
                else:
                    rets.append(F)
        return rets

    def absolute_degree(self):
        r"""
        Return the degree of ``self`` over `\QQ`.

        EXAMPLES::

            sage: x = polygen(QQ, 'x')
            sage: NumberField(x^3 + x^2 + 997*x + 1, 'a').absolute_degree()
            3
            sage: NumberField(x + 1, 'a').absolute_degree()
            1
            sage: NumberField(x^997 + 17*x + 3, 'a', check=False).absolute_degree()
            997
        """
        return self.polynomial().degree()

    def degree(self):
        r"""
        Return the degree of this number field.

        EXAMPLES::

            sage: x = polygen(QQ, 'x')
            sage: NumberField(x^3 + x^2 + 997*x + 1, 'a').degree()
            3
            sage: NumberField(x + 1, 'a').degree()
            1
            sage: NumberField(x^997 + 17*x + 3, 'a', check=False).degree()
            997
        """
        return self.polynomial().degree()

    def different(self):
        r"""
        Compute the different fractional ideal of this number field.

        The codifferent is the fractional ideal of all `x` in `K`
        such that the trace of `xy` is an integer for
        all `y \in O_K`.

        The different is the integral ideal which is the inverse of
        the codifferent.

        See :wikipedia:`Different_ideal`

        EXAMPLES::

            sage: x = polygen(QQ, 'x')
            sage: k.<a> = NumberField(x^2 + 23)
            sage: d = k.different()
            sage: d
            Fractional ideal (-a)
            sage: d.norm()
            23
            sage: k.disc()
            -23

        The different is cached::

            sage: d is k.different()
            True

        Another example::

            sage: k.<b> = NumberField(x^2 - 123)
            sage: d = k.different(); d
            Fractional ideal (2*b)
            sage: d.norm()
            492
            sage: k.disc()
            492
        """
        try:
            return self.__different
        except AttributeError:
            self.__different = self.ideal(self.pari_nf().nf_get_diff())
            return self.__different

    def discriminant(self, v=None):
        """
        Return the discriminant of the ring of integers of the number
        field, or if ``v`` is specified, the determinant of the trace pairing
        on the elements of the list ``v``.

        INPUT:

        - ``v`` -- (optional) list of elements of this number field

        OUTPUT:

        Integer if ``v`` is omitted, and Rational otherwise.

        EXAMPLES::

            sage: x = polygen(QQ, 'x')
            sage: K.<t> = NumberField(x^3 + x^2 - 2*x + 8)
            sage: K.disc()
            -503
            sage: K.disc([1, t, t^2])
            -2012
            sage: K.disc([1/7, (1/5)*t, (1/3)*t^2])
            -2012/11025
            sage: (5*7*3)^2
            11025
            sage: NumberField(x^2 - 1/2, 'a').discriminant()
            8
        """
        if v is None:
            try:
                return self.__disc
            except AttributeError:
                self.__disc = ZZ(self.pari_polynomial().nfdisc())
                return self.__disc
        else:
            return QQ(self.trace_pairing(v).det())

    def disc(self, v=None):
        """
        Shortcut for :meth:`discriminant`.

        EXAMPLES::

            sage: x = polygen(QQ, 'x')
            sage: k.<b> = NumberField(x^2 - 123)
            sage: k.disc()
            492
        """
        return self.discriminant(v=v)

    def trace_dual_basis(self, b):
        r"""
        Compute the dual basis of a basis of ``self`` with respect to the trace pairing.

        EXAMPLES::

            sage: x = polygen(QQ, 'x')
            sage: K.<a> = NumberField(x^3 + x + 1)
            sage: b = [1, 2*a, 3*a^2]
            sage: T = K.trace_dual_basis(b); T
            [4/31*a^2 - 6/31*a + 13/31, -9/62*a^2 - 1/31*a - 3/31, 2/31*a^2 - 3/31*a + 4/93]
            sage: [(b[i]*T[j]).trace() for i in range(3) for j in range(3)]
            [1, 0, 0, 0, 1, 0, 0, 0, 1]
        """
        if not len(b) == self.degree():
            raise ValueError('Not a basis of the number field.')
        M = self.trace_pairing(b)
        if not M.is_invertible():
            raise ValueError('Not a basis of the number field.')
        return [sum([v[i]*b[i] for i in range(len(b))]) for v in M.inverse()]

    def elements_of_norm(self, n, proof=None) -> list:
        """
        Return a list of elements of norm `n`.

        INPUT:

        - ``n`` -- integer

        - ``proof`` -- boolean (default: ``True``, unless you called
          :meth:`proof.number_field` and set it otherwise)

        OUTPUT:

        A complete system of integral elements of norm `n`, modulo
        units of positive norm.

        EXAMPLES::

            sage: x = polygen(QQ, 'x')
            sage: K.<a> = NumberField(x^2 + 1)
            sage: K.elements_of_norm(3)
            []
            sage: K.elements_of_norm(50)
            [-a - 7, 5*a - 5, 7*a + 1]

        TESTS:

        Number fields defined by non-monic and non-integral
        polynomials are supported (:trac:`252`);
        the representation depends on the PARI version::

            sage: K.<a> = NumberField(7/9*x^3 + 7/3*x^2 - 56*x + 123)
            sage: [x] = K.elements_of_norm(7)
            sage: x in (7/225*a^2 - 7/75*a - 42/25, 28/225*a^2 + 77/75*a - 133/25)
            True
        """
        n = ZZ(n)
        proof = proof_flag(proof)
        B = self.pari_bnf(proof).bnfisintnorm(n)
        return [self(x, check=False) for x in B]

    def extension(self, poly, name=None, names=None, latex_name=None, latex_names=None, *args, **kwds):
        """
        Return the relative extension of this field by a given polynomial.

        EXAMPLES::

            sage: x = polygen(QQ, 'x')
            sage: K.<a> = NumberField(x^3 - 2)
            sage: R.<t> = K[]
            sage: L.<b> = K.extension(t^2 + a); L
            Number Field in b with defining polynomial t^2 + a over its base field

        We create another extension::

            sage: k.<a> = NumberField(x^2 + 1); k
            Number Field in a with defining polynomial x^2 + 1
            sage: y = polygen(QQ,'y')
            sage: m.<b> = k.extension(y^2 + 2); m
            Number Field in b with defining polynomial y^2 + 2 over its base field

        Note that `b` is a root of `y^2 + 2`::

            sage: b.minpoly()
            x^2 + 2
            sage: b.minpoly('z')
            z^2 + 2

        A relative extension of a relative extension::

            sage: k.<a> = NumberField([x^2 + 1, x^3 + x + 1])
            sage: R.<z> = k[]
            sage: L.<b> = NumberField(z^3 + 3 + a); L
            Number Field in b with defining polynomial z^3 + a0 + 3 over its base field

        Extension fields with given defining data are unique
        (:trac:`20791`)::

            sage: K.<a> = NumberField(x^2 + 1)
            sage: K.extension(x^2 - 2, 'b') is K.extension(x^2 - 2, 'b')
            True
        """
        if not isinstance(poly, polynomial_element.Polynomial):
            try:
                poly = poly.polynomial(self)
            except (AttributeError, TypeError):
                raise TypeError("polynomial (=%s) must be a polynomial" % repr(poly))
        if poly.base_ring() is not self:
            poly = poly.change_ring(self)
        if names is not None:
            name = names
        if isinstance(name, (tuple, list)):
            name = name[0]
        if latex_names is not None:
            latex_name = latex_names
        if isinstance(latex_name, (tuple, list)):
            latex_name = latex_name[0]
        return NumberField(poly, name, latex_name=latex_name, *args, **kwds)

    def factor(self, n):
        r"""
        Ideal factorization of the principal ideal generated by `n`.

        EXAMPLES:

        Here we show how to factor Gaussian integers (up to units).
        First we form a number field defined by `x^2 + 1`::

            sage: x = polygen(QQ, 'x')
            sage: K.<I> = NumberField(x^2 + 1); K
            Number Field in I with defining polynomial x^2 + 1

        Here are the factors::

            sage: fi, fj = K.factor(17); fi,fj
            ((Fractional ideal (I + 4), 1), (Fractional ideal (I - 4), 1))

        Now we extract the reduced form of the generators::

            sage: zi = fi[0].gens_reduced()[0]; zi
            I + 4
            sage: zj = fj[0].gens_reduced()[0]; zj
            I - 4

        We recover the integer that was factored in `\ZZ[i]` (up to a unit)::

            sage: zi*zj
            -17

        One can also factor elements or ideals of the number field::

            sage: K.<a> = NumberField(x^2 + 1)
            sage: K.factor(1/3)
            (Fractional ideal (3))^-1
            sage: K.factor(1+a)
            Fractional ideal (a + 1)
            sage: K.factor(1+a/5)
            (Fractional ideal (a + 1)) * (Fractional ideal (-a - 2))^-1
              * (Fractional ideal (2*a + 1))^-1 * (Fractional ideal (-2*a + 3))

        An example over a relative number field::

            sage: pari('setrand(2)')
            sage: L.<b> = K.extension(x^2 - 7)
            sage: f = L.factor(a + 1)
            sage: f                               # representation varies, not tested
            (Fractional ideal (1/2*a*b - a + 1/2)) * (Fractional ideal (-1/2*a*b - a + 1/2))
            sage: f.value() == a+1
            True

        It doesn't make sense to factor the ideal `(0)`, so this raises an error::

            sage: L.factor(0)
            Traceback (most recent call last):
            ...
            AttributeError: 'NumberFieldIdeal' object has no attribute 'factor'...

        AUTHORS:

        - Alex Clemesha (2006-05-20), Francis Clarke (2009-04-21): examples

        TESTS:

        We test the above doctest. The representation depends on the PARI version::

            sage: K.<a> = NumberField(x^2 + 1)
            sage: L.<b> = K.extension(x^2 - 7)
            sage: f = L.factor(a + 1)
            sage: (fi, fj) = f[::]
            sage: (fi[1], fj[1])
            (1, 1)
            sage: fi[0] == L.fractional_ideal(1/2*a*b - a + 1/2)
            True
            sage: fj[0] == L.fractional_ideal(-1/2*a*b - a + 1/2)
            True
        """
        return self.ideal(n).factor()

    def prime_factors(self, x):
        """
        Return a list of the prime ideals of ``self`` which divide
        the ideal generated by `x`.

        OUTPUT: list of prime ideals (a new list is returned each time this
        function is called)

        EXAMPLES::

            sage: x = polygen(QQ, 'x')
            sage: K.<w> = NumberField(x^2 + 23)
            sage: K.prime_factors(w + 1)
            [Fractional ideal (2, 1/2*w - 1/2),
             Fractional ideal (2, 1/2*w + 1/2),
             Fractional ideal (3, 1/2*w + 1/2)]
        """
        return self.ideal(x).prime_factors()

    def decomposition_type(self, p):
        """
        Return how the given prime of the base field splits in this number field.

        INPUT:

        - ``p`` -- a prime element or ideal of the base field.

        OUTPUT:

        A list of triples `(e, f, g)` where

        - `e` is the ramification index,

        - `f` is the residue class degree,

        - `g` is the number of primes above `p` with given `e` and `f`

        EXAMPLES::

            sage: R.<x> = ZZ[]
            sage: K.<a> = NumberField(x^20 + 3*x^18 + 15*x^16 + 28*x^14 + 237*x^12 + 579*x^10
            ....:                      + 1114*x^8 + 1470*x^6 + 2304*x^4 + 1296*x^2 + 729)
            sage: K.is_galois()                                                         # needs sage.groups
            True
            sage: K.discriminant().factor()
            2^20 * 3^10 * 53^10
            sage: K.decomposition_type(2)
            [(2, 5, 2)]
            sage: K.decomposition_type(3)
            [(2, 1, 10)]
            sage: K.decomposition_type(53)
            [(2, 2, 5)]

        This example is only ramified at 11::

            sage: K.<a> = NumberField(x^24 + 11^2*(90*x^12 - 640*x^8 + 2280*x^6
            ....:                                   - 512*x^4 + 2432/11*x^2 - 11))
            sage: K.discriminant().factor()
            -1 * 11^43
            sage: K.decomposition_type(11)
            [(1, 1, 2), (22, 1, 1)]

        Computing the decomposition type is feasible even in large degree::

            sage: K.<a> = NumberField(x^144 + 123*x^72 + 321*x^36 + 13*x^18 + 11)
            sage: K.discriminant().factor(limit=100000)
            2^144 * 3^288 * 7^18 * 11^17 * 31^18 * 157^18 * 2153^18 * 13907^18 * ...
            sage: K.decomposition_type(2)
            [(2, 4, 3), (2, 12, 2), (2, 36, 1)]
            sage: K.decomposition_type(3)
            [(9, 3, 2), (9, 10, 1)]
            sage: K.decomposition_type(7)
            [(1, 18, 1), (1, 90, 1), (2, 1, 6), (2, 3, 4)]

        It also works for relative extensions::

            sage: K.<a> = QuadraticField(-143)
            sage: M.<c> = K.extension(x^10 - 6*x^8 + (a + 12)*x^6 + (-7/2*a - 89/2)*x^4
            ....:                      + (13/2*a - 77/2)*x^2 + 25)

        There is a unique prime above `11` and above `13` in `K`, each of which is unramified in `M`::

            sage: M.decomposition_type(11)
            [(1, 2, 5)]
            sage: P11 = K.primes_above(11)[0]
            sage: len(M.primes_above(P11))
            5
            sage: M.decomposition_type(13)
            [(1, 1, 10)]
            sage: P13 = K.primes_above(13)[0]
            sage: len(M.primes_above(P13))
            10

        There are two primes above `2`, each of which ramifies in `M`::

            sage: Q0, Q1 = K.primes_above(2)
            sage: M.decomposition_type(Q0)
            [(2, 5, 1)]
            sage: q0, = M.primes_above(Q0)
            sage: q0.residue_class_degree()
            5
            sage: q0.relative_ramification_index()
            2
            sage: M.decomposition_type(Q1)
            [(2, 5, 1)]

        Check that :trac:`34514` is fixed::

            sage: K.<a> = NumberField(x^4 + 18*x^2 - 1)
            sage: R.<y> = K[]
            sage: L.<b> = K.extension(y^2 + 9*a^3 - 2*a^2 + 162*a - 38)
            sage: [L.decomposition_type(i) for i in K.primes_above(3)]
            [[(1, 1, 2)], [(1, 1, 2)], [(1, 2, 1)]]
        """
        v0 = self.base_ring().valuation(p)
        e0 = v0.value_group().gen().denominator()
        # Ideally we would compute f using the degree, but residue fields of relative extensions are currently implemented using polynomial quotient rings (this will hopefully be improved after #28485).
        C0 = v0.residue_field().cardinality()
        valuations = v0.extensions(self)
        ef = [(v.value_group().gen().denominator() // e0, v.residue_field().cardinality().exact_log(C0)) for v in valuations]
        return sorted([(e, f, g) for ((e, f), g) in Counter(ef).items()])

    def gen(self, n=0):
        """
        Return the generator for this number field.

        INPUT:


        -  ``n`` -- must be 0 (the default), or an exception is
           raised.


        EXAMPLES::

            sage: x = polygen(QQ, 'x')
            sage: k.<theta> = NumberField(x^14 + 2); k
            Number Field in theta with defining polynomial x^14 + 2
            sage: k.gen()
            theta
            sage: k.gen(1)
            Traceback (most recent call last):
            ...
            IndexError: Only one generator.
        """
        if n != 0:
            raise IndexError("Only one generator.")
        try:
            return self.__gen
        except AttributeError:
            if self.__polynomial is not None:
                X = self.__polynomial.parent().gen()
            else:
                from sage.rings.polynomial.polynomial_ring import polygen
                X = polygen(QQ)
            self.__gen = self._element_class(self, X)
            return self.__gen

    @cached_method
    def _generator_matrix(self):
        """
        Return the matrix form of the generator of ``self``.

        .. SEEALSO::

            :meth:`~sage.rings.number_field.number_field_element.NumberFieldElement.matrix`

        EXAMPLES::

            sage: x = QQ['x'].gen()
            sage: K.<v> = NumberField(x^4 + 514*x^2 + 64321)
            sage: R.<r> = NumberField(x^2 + 4*v*x + 5*v^2 + 514)
            sage: R._generator_matrix()
            [           0            1]
            [-5*v^2 - 514         -4*v]
        """
        x = self.gen()
        a = x
        d = self.relative_degree()
        v = x.list()
        for n in range(d-1):
            a *= x
            v += a.list()
        from sage.matrix.matrix_space import MatrixSpace
        M = MatrixSpace(self.base_ring(), d)
        ret = M(v)
        ret.set_immutable()
        return ret

    def is_field(self, proof=True):
        """
        Return ``True`` since a number field is a field.

        EXAMPLES::

            sage: x = polygen(QQ, 'x')
            sage: NumberField(x^5 + x + 3, 'c').is_field()
            True
        """
        return True

    @cached_method
    def is_galois(self):
        r"""
        Return ``True`` if this number field is a Galois extension of
        `\QQ`.

        EXAMPLES::

            sage: # needs sage.groups
            sage: x = polygen(QQ, 'x')
            sage: NumberField(x^2 + 1, 'i').is_galois()
            True
            sage: NumberField(x^3 + 2, 'a').is_galois()
            False
            sage: K = NumberField(x^15 + x^14 - 14*x^13 - 13*x^12 + 78*x^11 + 66*x^10
            ....:                  - 220*x^9 - 165*x^8 + 330*x^7 + 210*x^6 - 252*x^5
            ....:                  - 126*x^4 + 84*x^3 + 28*x^2 - 8*x - 1, 'a')
            sage: K.is_galois()
            True
            sage: K = NumberField(x^15 + x^14 - 14*x^13 - 13*x^12 + 78*x^11 + 66*x^10
            ....:                  - 220*x^9 - 165*x^8 + 330*x^7 + 210*x^6 - 252*x^5
            ....:                  - 126*x^4 + 84*x^3 + 28*x^2 - 8*x - 10, 'a')
            sage: K.is_galois()
            False
        """
        return self.galois_group().is_galois()

    @cached_method
    def is_abelian(self):
        r"""
        Return ``True`` if this number field is an abelian Galois extension of
        `\QQ`.

        EXAMPLES::

            sage: # needs sage.groups
            sage: x = polygen(QQ, 'x')
            sage: NumberField(x^2 + 1, 'i').is_abelian()
            True
            sage: NumberField(x^3 + 2, 'a').is_abelian()
            False
            sage: NumberField(x^3 + x^2 - 2*x - 1, 'a').is_abelian()
            True
            sage: NumberField(x^6 + 40*x^3 + 1372, 'a').is_abelian()
            False
            sage: NumberField(x^6 + x^5 - 5*x^4 - 4*x^3 + 6*x^2 + 3*x - 1, 'a').is_abelian()
            True
        """
        if not self.is_galois():
            return False

        d = self.degree()
        dsqrt = d.isqrt()
        if d == 1 or d.is_prime() or (d == dsqrt**2 and dsqrt.is_prime()):
            return True

        if d <= 11:
            return self.galois_group().is_abelian()

        pari_pol = pari(self.polynomial())
        return pari_pol.galoisinit().galoisisabelian(1) == 1

    @cached_method
    def galois_group(self, type=None, algorithm='pari', names=None, gc_numbering=None):
        r"""
        Return the Galois group of the Galois closure of this number field.

        INPUT:

        - ``type`` -- Deprecated; the different versions of Galois groups have been
          merged in :trac:`28782`.

        - ``algorithm`` -- ``'pari'``, ``'gap'``, ``'kash'``, ``'magma'``. (default: ``'pari'``;
           for degrees between 12 and 15 default is ``'gap'``, and
           when the degree is >= 16 it is ``'kash'``.)

        - ``names`` -- a string giving a name for the generator of the Galois
          closure of ``self``, when this field is not Galois.

        - ``gc_numbering`` -- if ``True``, permutations will be written
          in terms of the action on the roots of a defining polynomial
          for the Galois closure, rather than the defining polynomial for
          the original number field.  This is significantly faster;
          but not the standard way of presenting Galois groups.
          The default currently depends on the algorithm (``True`` for ``'pari'``,
          ``False`` for ``'magma'``) and may change in the future.

        The resulting group will only compute with automorphisms when necessary,
        so certain functions (such as :meth:`sage.rings.number_field.galois_group.GaloisGroup_v2.order`)
        will still be fast.  For more (important!)
        documentation, see the documentation for Galois groups of polynomials
        over `\QQ`, e.g., by typing ``K.polynomial().galois_group?``,
        where `K` is a number field.

        EXAMPLES::

            sage: # needs sage.groups
            sage: x = polygen(QQ, 'x')
            sage: k.<b> = NumberField(x^2 - 14)  # a Galois extension
            sage: G = k.galois_group(); G
            Galois group 2T1 (S2) with order 2 of x^2 - 14
            sage: G.gen(0)
            (1,2)
            sage: G.gen(0)(b)
            -b
            sage: G.artin_symbol(k.primes_above(3)[0])
            (1,2)

            sage: # needs sage.groups
            sage: k.<b> = NumberField(x^3 - x + 1)  # not Galois
            sage: G = k.galois_group(names='c'); G
            Galois group 3T2 (S3) with order 6 of x^3 - x + 1
            sage: G.gen(0)
            (1,2,3)(4,5,6)

            sage: NumberField(x^3 + 2*x + 1, 'a').galois_group(algorithm='magma')   # optional - magma, needs sage.groups
            Galois group Transitive group number 2 of degree 3
             of the Number Field in a with defining polynomial x^3 + 2*x + 1

        EXPLICIT GALOIS GROUP: We compute the Galois group as an explicit
        group of automorphisms of the Galois closure of a field.

        ::

            sage: # needs sage.groups
            sage: K.<a> = NumberField(x^3 - 2)
            sage: L.<b1> = K.galois_closure(); L
            Number Field in b1 with defining polynomial x^6 + 108
            sage: G = End(L); G
            Automorphism group of Number Field in b1 with defining polynomial x^6 + 108
            sage: G.list()
            [
            Ring endomorphism of Number Field in b1 with defining polynomial x^6 + 108
              Defn: b1 |--> b1,
            ...
            Ring endomorphism of Number Field in b1 with defining polynomial x^6 + 108
              Defn: b1 |--> -1/12*b1^4 - 1/2*b1
            ]
            sage: G[2](b1)
            1/12*b1^4 + 1/2*b1

        Many examples for higher degrees may be found in the online databases
        http://galoisdb.math.upb.de/ by Jürgen Klüners and Gunter Malle and
        https://www.lmfdb.org/NumberField/ by the LMFDB collaboration,
        although these might need a lot of computing time.

        If `L/K` is a relative number field, this method will currently return `Gal(L/\QQ)`.  This behavior will
        change in the future, so it's better to explicitly call :meth:`absolute_field` if that is
        the desired behavior::

            sage: # needs sage.groups
            sage: x = polygen(QQ)
            sage: K.<a> = NumberField(x^2 + 1)
            sage: R.<t> = PolynomialRing(K)
            sage: L = K.extension(t^5 - t + a, 'b')
            sage: L.galois_group()
            ...DeprecationWarning: Use .absolute_field().galois_group()
            if you want the Galois group of the absolute field
            See https://github.com/sagemath/sage/issues/28782 for details.
            Galois group 10T22 (S(5)[x]2) with order 240 of t^5 - t + a

        TESTS:

        We check that the changes in :trac:`28782` won't break code that used v1 Galois groups::

            sage: # needs sage.groups
            sage: G = NumberField(x^3 - 2, 'a').galois_group(type="pari")
            ...DeprecationWarning: the different Galois types have been merged into one class
            See https://github.com/sagemath/sage/issues/28782 for details.
            sage: G.group()
            ...DeprecationWarning: the group method is deprecated; you can use _pol_galgp if you really need it
            See https://github.com/sagemath/sage/issues/28782 for details.
            PARI group [6, -1, 2, "S3"] of degree 3
        """
        if type is not None:
            deprecation(28782, "the different Galois types have been merged into one class")

        from .galois_group import GaloisGroup_v2
        return GaloisGroup_v2(self, algorithm=algorithm, names=names, gc_numbering=gc_numbering, _type=type)

    def _normalize_prime_list(self, v):
        """
        Internal function to convert into a tuple of primes either ``None`` or
        a single prime or a list.

        EXAMPLES::

            sage: x = polygen(QQ, 'x')
            sage: K.<i> = NumberField(x^2 + 1)
            sage: K._normalize_prime_list(None)
            ()
            sage: K._normalize_prime_list(3)
            (3,)
            sage: K._normalize_prime_list([3,5])
            (3, 5)
            sage: K._normalize_prime_list([5, 3, 3])
            (3, 5)
            sage: K._normalize_prime_list([3, 5, -3])
            (3, 5)

        """
        if v is None:
            v = []
        elif not isinstance(v, (list, tuple)):
            v = [v]

        v = [ZZ(p).abs() for p in v]
        v = sorted(set(v))

        return tuple(v)

    def power_basis(self):
        r"""
        Return a power basis for this number field over its base field.

        If this number field is represented as `k[t]/f(t)`, then
        the basis returned is `1, t, t^2, \ldots, t^{d-1}` where
        `d` is the degree of this number field over its base
        field.

        EXAMPLES::

            sage: x = polygen(QQ, 'x')
            sage: K.<a> = NumberField(x^5 + 10*x + 1)
            sage: K.power_basis()
            [1, a, a^2, a^3, a^4]

        ::

            sage: L.<b> = K.extension(x^2 - 2)
            sage: L.power_basis()
            [1, b]
            sage: L.absolute_field('c').power_basis()
            [1, c, c^2, c^3, c^4, c^5, c^6, c^7, c^8, c^9]

        ::

            sage: M = CyclotomicField(15)
            sage: M.power_basis()
            [1, zeta15, zeta15^2, zeta15^3, zeta15^4, zeta15^5, zeta15^6, zeta15^7]
        """
        g = self.gen()
        return [g**i for i in range(self.relative_degree())]

    def integral_basis(self, v=None):
        """
        Return a list containing a ``ZZ``-basis for the full ring of integers
        of this number field.

        INPUT:

        - ``v`` -- ``None``, a prime, or a list of primes. See the
          documentation for :meth:`maximal_order`.

        EXAMPLES::

            sage: x = polygen(QQ, 'x')
            sage: K.<a> = NumberField(x^5 + 10*x + 1)
            sage: K.integral_basis()
            [1, a, a^2, a^3, a^4]

        Next we compute the ring of integers of a cubic field in which 2 is
        an "essential discriminant divisor", so the ring of integers is not
        generated by a single element.

        ::

            sage: K.<a> = NumberField(x^3 + x^2 - 2*x + 8)
            sage: K.integral_basis()
            [1, 1/2*a^2 + 1/2*a, a^2]

        ALGORITHM: Uses the PARI library (via :pari:`_pari_integral_basis`).
        """
        return self.maximal_order(v=v).basis()

    def _pari_integral_basis(self, v=None, important=True):
        """
        Internal function returning an integral basis of this number field in
        PARI format.

        INPUT:

        -  ``v`` -- ``None``, a prime, or a list of primes. See the
           documentation for :meth:``maximal_order``.

        - ``important`` -- boolean (default: ``True``).  If ``False``,
          raise a :class:`RuntimeError` if we need to do a difficult
          discriminant factorization.  This is useful when an integral
          basis is not strictly required.

        EXAMPLES::

            sage: x = polygen(QQ, 'x')
            sage: K.<a> = NumberField(x^5 + 10*x + 1)
            sage: K._pari_integral_basis()
            [1, y, y^2, y^3, y^4]

        Next we compute the ring of integers of a cubic field in which 2 is
        an "essential discriminant divisor", so the ring of integers is not
        generated by a single element.

        ::

            sage: K.<a> = NumberField(x^3 + x^2 - 2*x + 8)
            sage: K._pari_integral_basis()
            [1, y, 1/2*y^2 - 1/2*y]
            sage: K.integral_basis()
            [1, 1/2*a^2 + 1/2*a, a^2]
        """
        if (v is None or len(v) == 0) and self._maximize_at_primes:
            v = self._maximize_at_primes

        v = self._normalize_prime_list(v)
        try:
            return self._integral_basis_dict[v]
        except (AttributeError, KeyError):
            pass

        f = self.pari_polynomial("y")
        if v:
            # NOTE: here we make pari know about potentially big primes factors of
            # the discriminant, see
            # https://pari.math.u-bordeaux.fr/cgi-bin/bugreport.cgi?bug=2257
            primelimit = pari.default("primelimit")
            primes = [p for p in v if p > primelimit]
            if primes:
                pari.addprimes(primes)
            B = f.nfbasis(fa=v)
        elif self._assume_disc_small:
            B = f.nfbasis(1)
        elif not important:
            # Trial divide the discriminant with primes up to 10^6
            m = self.pari_polynomial().poldisc().abs().factor(limit=10**6)
            # Since we only need a *squarefree* factorization for
            # primes with exponent 1, we need trial division up to D^(1/3)
            # instead of D^(1/2).
            trialdivlimit2 = pari(10**12)
            trialdivlimit3 = pari(10**18)
            if all(p < trialdivlimit2 or (e == 1 and p < trialdivlimit3) or p.isprime() for p, e in zip(m[0], m[1])):
                B = f.nfbasis(fa=m)
            else:
                raise RuntimeError("Unable to factor discriminant with trial division")
        else:
            B = f.nfbasis()

        self._integral_basis_dict[v] = B
        return B

    def reduced_basis(self, prec=None):
        r"""
        Return an LLL-reduced basis for the Minkowski-embedding
        of the maximal order of a number field.

        INPUT:

        -  ``prec`` (default: ``None``) - the precision with which to
           compute the Minkowski embedding.

        OUTPUT:

        An LLL-reduced basis for the Minkowski-embedding of the
        maximal order of a number field, given by a sequence of (integral)
        elements from the field.

        .. NOTE::

            In the non-totally-real case, the LLL routine we call is
            currently PARI's :pari:`qflll`, which works with floating point
            approximations, and so the result is only as good as the
            precision promised by PARI. The matrix returned will always
            be integral; however, it may only be only "almost" LLL-reduced
            when the precision is not sufficiently high.

        EXAMPLES::

            sage: x = polygen(QQ, 'x')
            sage: F.<t> = NumberField(x^6 - 7*x^4 - x^3 + 11*x^2 + x - 1)
            sage: F.maximal_order().basis()
            [1/2*t^5 + 1/2*t^4 + 1/2*t^2 + 1/2, t, t^2, t^3, t^4, t^5]
            sage: F.reduced_basis()
            [-1, -1/2*t^5 + 1/2*t^4 + 3*t^3 - 3/2*t^2 - 4*t - 1/2, t,
             1/2*t^5 + 1/2*t^4 - 4*t^3 - 5/2*t^2 + 7*t + 1/2,
             1/2*t^5 - 1/2*t^4 - 2*t^3 + 3/2*t^2 - 1/2,
             1/2*t^5 - 1/2*t^4 - 3*t^3 + 5/2*t^2 + 4*t - 5/2]
            sage: CyclotomicField(12).reduced_basis()
            [1, zeta12^2, zeta12, zeta12^3]

        TESTS:

        Check that the bug reported at :trac:`10017` is fixed::

            sage: x = polygen(QQ)
            sage: k.<a> = NumberField(x^6 + 2218926655879913714112*x^4 - 32507675650290949030789018433536*x^3 + 4923635504174417014460581055002374467948544*x^2 - 36066074010564497464129951249279114076897746988630016*x + 264187244046129768986806800244258952598300346857154900812365824)
            sage: new_basis = k.reduced_basis(prec=120)
            sage: [c.minpoly() for c in new_basis]
            [x - 1,
             x^2 + x + 1,
             x^6 + 3*x^5 - 102*x^4 - 103*x^3 + 10572*x^2 - 59919*x + 127657,
             x^6 + 3*x^5 - 102*x^4 - 103*x^3 + 10572*x^2 - 59919*x + 127657,
             x^3 - 171*x + 848,
             x^6 + 171*x^4 + 1696*x^3 + 29241*x^2 + 145008*x + 719104]
            sage: R = k.order(new_basis)
            sage: R.discriminant()==k.discriminant()
            True
        """
        ZK = self.integral_basis()
        d = self.absolute_degree()

        # If self is totally real, then we can use (x*y).trace() as
        # the inner product on the Minkowski embedding, which is
        # faster than computing all the conjugates, etc ...

        if self.is_totally_real():
            from sage.matrix.constructor import matrix
            M = matrix(ZZ, d, d, [[(x*y).trace() for x in ZK] for y in ZK])
            T = pari(M).qflllgram()
        else:
            M = self.minkowski_embedding(ZK, prec=prec)
            T = pari(M).qflll()

        return [sum([ZZ(T[i][j]) * ZK[j] for j in range(d)]) for i in range(d)]

    def reduced_gram_matrix(self, prec=None):
        r"""
        Return the Gram matrix of an LLL-reduced basis for
        the Minkowski embedding of the maximal order of a number field.

        INPUT:

        -  ``prec`` (default: ``None``) - the precision with which
           to calculate the Minkowski embedding. (See NOTE below.)

        OUTPUT: The Gram matrix `[\langle x_i,x_j \rangle]` of an LLL reduced
        basis for the maximal order of ``self``, where the integral basis for
        ``self`` is given by `\{x_0, \dots, x_{n-1}\}`. Here `\langle , \rangle` is
        the usual inner product on `\RR^n`, and ``self`` is embedded in `\RR^n` by
        the Minkowski embedding. See the docstring for
        :meth:`NumberField_absolute.minkowski_embedding` for more information.

        .. note::

           In the non-totally-real case, the LLL routine we call is
           currently PARI's :pari:`qflll`, which works with floating point
           approximations, and so the result is only as good as the
           precision promised by PARI. In particular, in this case,
           the returned matrix will *not* be integral, and may not
           have enough precision to recover the correct Gram matrix
           (which is known to be integral for theoretical
           reasons). Thus the need for the ``prec`` parameter above.

        If the following run-time error occurs: "PariError: not a definite
        matrix in lllgram (42)", try increasing the ``prec`` parameter,

        EXAMPLES::

            sage: x = polygen(QQ, 'x')
            sage: F.<t> = NumberField(x^6 - 7*x^4 - x^3 + 11*x^2 + x - 1)
            sage: F.reduced_gram_matrix()
            [ 6  3  0  2  0  1]
            [ 3  9  0  1  0 -2]
            [ 0  0 14  6 -2  3]
            [ 2  1  6 16 -3  3]
            [ 0  0 -2 -3 16  6]
            [ 1 -2  3  3  6 19]
            sage: Matrix(6, [(x*y).trace()
            ....:            for x in F.integral_basis() for y in F.integral_basis()])
            [2550  133  259  664 1368 3421]
            [ 133   14    3   54   30  233]
            [ 259    3   54   30  233  217]
            [ 664   54   30  233  217 1078]
            [1368   30  233  217 1078 1371]
            [3421  233  217 1078 1371 5224]

        ::

            sage: x = polygen(QQ)
            sage: F.<alpha> = NumberField(x^4 + x^2 + 712312*x + 131001238)
            sage: F.reduced_gram_matrix(prec=128)
            [   4.0000000000000000000000000000000000000   0.00000000000000000000000000000000000000   -1.9999999999999999999999999999999999037  -0.99999999999999999999999999999999383702]
            [  0.00000000000000000000000000000000000000    46721.539331563218381658483353092335550   -11488.910026551724275122749703614966768   -418.12718083977141198754424579680468382]
            [  -1.9999999999999999999999999999999999037   -11488.910026551724275122749703614966768  5.5658915310500611768713076521847709187e8  1.4179092271494070050433368847682152174e8]
            [ -0.99999999999999999999999999999999383702   -418.12718083977141198754424579680468382  1.4179092271494070050433368847682152174e8 1.3665897267919181137884111201405279175e12]
        """
        if self.is_totally_real():
            try:
                return self.__reduced_gram_matrix
            except AttributeError:
                pass
        else:
            try:
                if self.__reduced_gram_matrix_prec >= prec:
                    return self.__reduced_gram_matrix
            except AttributeError:
                pass

        from sage.matrix.constructor import matrix
        from sage.misc.flatten import flatten
        d = self.absolute_degree()

        if self.is_totally_real():
            B = self.reduced_basis()
            self.__reduced_gram_matrix = matrix(ZZ, d, d,
                                                [[(x * y).trace() for x in B]
                                                 for y in B])
        else:
            M = self.minkowski_embedding(prec=prec)
            T = matrix(d, flatten([a.vector().list()
                                   for a in self.reduced_basis(prec=prec)]))
            A = M * T.transpose()
            self.__reduced_gram_matrix = A.transpose() * A
            if prec is None:
                # this is the default choice for minkowski_embedding
                self.__reduced_gram_matrix_prec = 53
            else:
                self.__reduced_gram_matrix_prec = prec

        return self.__reduced_gram_matrix

    # ******************************************************
    #  Supplementary algorithm to enumerate lattice points
    # ******************************************************

    def _positive_integral_elements_with_trace(self, C):
        r"""
        Find all totally positive integral elements in ``self`` whose
        trace is between C[0] and C[1], inclusive.

        .. note::

           This is currently only implemented in the case that ``self`` is
           totally real, since it requires exact computation of
           :meth:`.reduced_gram_matrix`.

        EXAMPLES::

            sage: K.<alpha> = NumberField(ZZ['x'].0^2 - 2)
            sage: K._positive_integral_elements_with_trace([0,5])
            [alpha + 2, -alpha + 2, 2, 1]
            sage: L.<beta> = NumberField(ZZ['x'].0^2 + 1)
            sage: L._positive_integral_elements_with_trace([5,11])
            Traceback (most recent call last):
            ...
            NotImplementedError: exact computation of LLL reduction only implemented in the totally real case
            sage: L._positive_integral_elements_with_trace([-5,1])
            Traceback (most recent call last):
            ...
            ValueError: bounds must be positive
        """
        if C[0] < 0:
            raise ValueError("bounds must be positive")

        if not self.is_totally_real():
            raise NotImplementedError("exact computation of LLL reduction only implemented in the totally real case")

        B = self.reduced_basis()
        T = self.reduced_gram_matrix()
        P = pari(T).qfminim((C[1]**2) * 0.5, 10**6)[2]

        S = []
        for p in P:
            theta = sum([p.list()[i] * B[i] for i in range(self.degree())])
            if theta.trace() < 0:
                theta *= -1
            if C[0] <= theta.trace() <= C[1]:
                if self(theta).is_totally_positive():
                    S.append(self(theta))
        return S

    @cached_method
    def narrow_class_group(self, proof=None):
        r"""
        Return the narrow class group of this field.

        INPUT:

        -  ``proof`` -- default: ``None`` (use the global proof
           setting, which defaults to ``True``).

        EXAMPLES::

            sage: x = polygen(QQ, 'x')
            sage: NumberField(x^3 + x + 9, 'a').narrow_class_group()
            Multiplicative Abelian group isomorphic to C2

        TESTS::

            sage: QuadraticField(3, 'a').narrow_class_group()
            Multiplicative Abelian group isomorphic to C2
        """
        proof = proof_flag(proof)
        k = self.pari_bnf(proof)
        s = k.bnfnarrow().sage()
        return sage.groups.abelian_gps.abelian_group.AbelianGroup(s[1])

    def ngens(self):
        """
        Return the number of generators of this number field (always 1).

        OUTPUT: the python integer 1.

        EXAMPLES::

            sage: x = polygen(QQ, 'x')
            sage: NumberField(x^2 + 17,'a').ngens()
            1
            sage: NumberField(x + 3,'a').ngens()
            1
            sage: k.<a> = NumberField(x + 3)
            sage: k.ngens()
            1
            sage: k.0
            -3
        """
        return 1

    def order(self):
        """
        Return the order of this number field (always +infinity).

        OUTPUT: always positive infinity

        EXAMPLES::

            sage: x = polygen(QQ, 'x')
            sage: NumberField(x^2 + 19,'a').order()
            +Infinity
        """
        return infinity.infinity

    def absolute_polynomial_ntl(self):
        r"""
        Alias for :meth:`~polynomial_ntl`. Mostly for internal use.

        EXAMPLES::

            sage: x = polygen(QQ, 'x')
            sage: NumberField(x^2 + (2/3)*x - 9/17,'a').absolute_polynomial_ntl()
            ([-27 34 51], 51)
        """
        return self.polynomial_ntl()

    def polynomial_ntl(self):
        r"""
        Return defining polynomial of this number field as a pair, an ntl
        polynomial and a denominator.

        This is used mainly to implement some internal arithmetic.

        EXAMPLES::

            sage: x = polygen(QQ, 'x')
            sage: NumberField(x^2 + (2/3)*x - 9/17,'a').polynomial_ntl()
            ([-27 34 51], 51)
        """
        try:
            return (self.__polynomial_ntl, self.__denominator_ntl)
        except AttributeError:
            self.__denominator_ntl = ntl.ZZ()
            den = self.polynomial().denominator()
            self.__denominator_ntl.set_from_sage_int(ZZ(den))
            self.__polynomial_ntl = ntl.ZZX((self.polynomial()*den).list())
        return (self.__polynomial_ntl, self.__denominator_ntl)

    def polynomial(self):
        r"""
        Return the defining polynomial of this number field.

        This is exactly the same as :meth:`defining_polynomial`.

        EXAMPLES::

            sage: x = polygen(QQ, 'x')
            sage: NumberField(x^2 + (2/3)*x - 9/17,'a').polynomial()
            x^2 + 2/3*x - 9/17
        """
        return self.__polynomial

    def defining_polynomial(self):   # do not overload this -- overload polynomial instead
        r"""
        Return the defining polynomial of this number field.

        This is exactly the same as :meth:`polynomial`.

        EXAMPLES::

            sage: k5.<z> = CyclotomicField(5)
            sage: k5.defining_polynomial()
            x^4 + x^3 + x^2 + x + 1
            sage: y = polygen(QQ, 'y')
            sage: k.<a> = NumberField(y^9 - 3*y + 5); k
            Number Field in a with defining polynomial y^9 - 3*y + 5
            sage: k.defining_polynomial()
            y^9 - 3*y + 5
        """
        return self.polynomial()

    def polynomial_ring(self):
        r"""
        Return the polynomial ring that we view this number field as being
        a quotient of (by a principal ideal).

        EXAMPLES: An example with an absolute field::

            sage: x = polygen(QQ, 'x')
            sage: k.<a> = NumberField(x^2 + 3)
            sage: y = polygen(QQ, 'y')
            sage: k.<a> = NumberField(y^2 + 3)
            sage: k.polynomial_ring()
            Univariate Polynomial Ring in y over Rational Field

        An example with a relative field::

            sage: y = polygen(QQ, 'y')
            sage: M.<a> = NumberField([y^3 + 97, y^2 + 1]); M
            Number Field in a0 with defining polynomial y^3 + 97 over its base field
            sage: M.polynomial_ring()
            Univariate Polynomial Ring in y over
             Number Field in a1 with defining polynomial y^2 + 1
        """
        return self.relative_polynomial().parent()

    def polynomial_quotient_ring(self):
        r"""
        Return the polynomial quotient ring isomorphic to this number
        field.

        EXAMPLES::

            sage: x = polygen(QQ, 'x')
            sage: K = NumberField(x^3 + 2*x - 5, 'alpha')
            sage: K.polynomial_quotient_ring()
            Univariate Quotient Polynomial Ring in alpha over Rational Field
             with modulus x^3 + 2*x - 5
        """
        return self.polynomial_ring().quotient(self.relative_polynomial(), self.variable_name())

    def regulator(self, proof=None):
        r"""
        Return the regulator of this number field.

        Note that PARI computes the regulator to higher precision than the
        Sage default.

        INPUT:

        -  ``proof`` -- default: ``True``, unless you set it otherwise.

        EXAMPLES::

            sage: x = polygen(QQ, 'x')
            sage: NumberField(x^2 - 2, 'a').regulator()
            0.881373587019543
            sage: NumberField(x^4 + x^3 + x^2 + x + 1, 'a').regulator()
            0.962423650119207
        """
        proof = proof_flag(proof)
        try:
            return self.__regulator
        except AttributeError:
            from sage.rings.real_mpfr import RealField
            k = self.pari_bnf(proof)
            self.__regulator = RealField(53)(k.bnf_get_reg())
            return self.__regulator

    def residue_field(self, prime, names=None, check=True):
        r"""
        Return the residue field of this number field at a given prime, ie
        `O_K / p O_K`.

        INPUT:

        - ``prime`` -- a prime ideal of the maximal order in
          this number field, or an element of the field which generates a
          principal prime ideal.

        - ``names`` -- the name of the variable in the residue
          field

        - ``check`` -- whether or not to check the primality of ``prime``.

        OUTPUT: The residue field at this prime.

        EXAMPLES::

            sage: R.<x> = QQ[]
            sage: K.<a> = NumberField(x^4 + 3*x^2 - 17)
            sage: P = K.ideal(61).factor()[0][0]
            sage: K.residue_field(P)
            Residue field in abar of Fractional ideal (61, a^2 + 30)

        ::

            sage: K.<i> = NumberField(x^2 + 1)
            sage: K.residue_field(1+i)
            Residue field of Fractional ideal (i + 1)

        TESTS::

            sage: L.<b> = NumberField(x^2 + 5)
            sage: L.residue_field(P)
            Traceback (most recent call last):
            ...
            ValueError: Fractional ideal (61, a^2 + 30) is not an ideal of Number Field in b with defining polynomial x^2 + 5
            sage: L.residue_field(2)
            Traceback (most recent call last):
            ...
            ValueError: Fractional ideal (2) is not a prime ideal

        ::

            sage: L.residue_field(L.prime_above(5)^2)
            Traceback (most recent call last):
            ...
            ValueError: Fractional ideal (5) is not a prime ideal
        """
        from sage.rings.number_field.number_field_ideal import is_NumberFieldIdeal
        if is_NumberFieldIdeal(prime) and prime.number_field() is not self:
            raise ValueError("%s is not an ideal of %s" % (prime, self))
        # This allows principal ideals to be specified using a generator:
        try:
            prime = self.ideal(prime)
        except TypeError:
            pass

        if not is_NumberFieldIdeal(prime) or prime.number_field() is not self:
            raise ValueError("%s is not an ideal of %s" % (prime, self))
        if check and not prime.is_prime():
            raise ValueError("%s is not a prime ideal" % prime)
        from sage.rings.finite_rings.residue_field import ResidueField
        return ResidueField(prime, names=names, check=False)

    def signature(self):
        r"""
        Return `(r_1, r_2)`, where `r_1` and `r_2` are the number of real embeddings
        and pairs of complex embeddings of this field, respectively.

        EXAMPLES::

            sage: x = polygen(QQ, 'x')
            sage: NumberField(x^2 + 1, 'a').signature()
            (0, 1)
            sage: NumberField(x^3 - 2, 'a').signature()
            (1, 1)
        """
        r1, r2 = self.pari_nf().nf_get_sign()
        return (ZZ(r1), ZZ(r2))

    def trace_pairing(self, v):
        r"""
        Return the matrix of the trace pairing on the elements of the list
        ``v``.

        EXAMPLES::

            sage: x = polygen(QQ, 'x')
            sage: K.<zeta3> = NumberField(x^2 + 3)
            sage: K.trace_pairing([1, zeta3])
            [ 2  0]
            [ 0 -6]
        """
        import sage.matrix.matrix_space
        A = sage.matrix.matrix_space.MatrixSpace(self.base_ring(), len(v))(0)
        for i in range(len(v)):
            for j in range(i, len(v)):
                t = (self(v[i]*v[j])).trace()
                A[i, j] = t
                A[j, i] = t
        return A

    def uniformizer(self, P, others="positive"):
        """
        Return an element of ``self`` with valuation 1 at the prime ideal `P`.

        INPUT:


        -  ``self`` -- a number field

        -  ``P`` -- a prime ideal of ``self``

        -  ``others`` -- either ``"positive"`` (default), in which
           case the element will have non-negative valuation at all other
           primes of ``self``, or ``"negative"``, in which case the element will have
           non-positive valuation at all other primes of ``self``.


        .. note::

           When `P` is principal (e.g., always when ``self`` has class number
           one) the result may or may not be a generator of `P`!

        EXAMPLES::

            sage: x = polygen(QQ, 'x')
            sage: K.<a> = NumberField(x^2 + 5); K
            Number Field in a with defining polynomial x^2 + 5
            sage: P, Q = K.ideal(3).prime_factors()
            sage: P
            Fractional ideal (3, a + 1)
            sage: pi = K.uniformizer(P); pi
            a + 1
            sage: K.ideal(pi).factor()
            (Fractional ideal (2, a + 1)) * (Fractional ideal (3, a + 1))
            sage: pi = K.uniformizer(P,'negative'); pi
            1/2*a + 1/2
            sage: K.ideal(pi).factor()
            (Fractional ideal (2, a + 1))^-1 * (Fractional ideal (3, a + 1))

        ::

            sage: K = CyclotomicField(9)
            sage: Plist = K.ideal(17).prime_factors()
            sage: pilist = [K.uniformizer(P) for P in Plist]
            sage: [pi.is_integral() for pi in pilist]
            [True, True, True]
            sage: [pi.valuation(P) for pi, P in zip(pilist, Plist)]
            [1, 1, 1]
            sage: [ pilist[i] in Plist[i] for i in range(len(Plist)) ]
            [True, True, True]

        ::

            sage: K.<t> = NumberField(x^4 - x^3 - 3*x^2 - x + 1)
            sage: [K.uniformizer(P) for P,e in factor(K.ideal(2))]
            [2]
            sage: [K.uniformizer(P) for P,e in factor(K.ideal(3))]
            [t - 1]
            sage: [K.uniformizer(P) for P,e in factor(K.ideal(5))]
            [t^2 - t + 1, t + 2, t - 2]
            sage: [K.uniformizer(P) for P,e in factor(K.ideal(7))]  # representation varies, not tested
            [t^2 + 3*t + 1]
            sage: [K.uniformizer(P) for P,e in factor(K.ideal(67))]
            [t + 23, t + 26, t - 32, t - 18]

        ALGORITHM:

            Use PARI. More precisely, use the second component of
            :pari:`idealprimedec` in the "positive" case. Use :pari:`idealappr`
            with exponent of `-1` and invert the result in the "negative"
            case.

        TESTS:

        We test the above doctest. The representation depends on the PARI version::

            sage: K.<t> = NumberField(x^4 - x^3 - 3*x^2 - x + 1)
            sage: [x] = [K.uniformizer(P) for P,e in factor(K.ideal(7))]
            sage: x in (t^2 + 3*t +1, t^2 - 4*t +1)
            True
        """
        if not is_NumberFieldIdeal(P):
            P = self.ideal(P)
        P = P.pari_prime()
        if others == "positive":
            return self(P[1])
        elif others == "negative":
            nf = self.pari_nf()
            F = pari.matrix(1, 2, [P, -1])
            return ~self(nf.idealappr(F, 1))
        else:
            raise ValueError("others must be 'positive' or 'negative'")

    def units(self, proof=None):
        """
        Return generators for the unit group modulo torsion.

        ALGORITHM: Uses PARI's :pari:`bnfinit` command.

        INPUT:

        - ``proof`` (bool, default ``True``) flag passed to PARI.

        .. note::

            For more functionality see :meth:`unit_group`.

        .. SEEALSO::

            :meth:`unit_group`
            :meth:`S_unit_group`
            :meth:`S_units`

        EXAMPLES::

            sage: x = polygen(QQ)
            sage: A = x^4 - 10*x^3 + 20*5*x^2 - 15*5^2*x + 11*5^3
            sage: K = NumberField(A, 'a')
            sage: K.units()
            (-1/275*a^3 - 4/55*a^2 + 5/11*a - 3,)

        For big number fields, provably computing the unit group can
        take a very long time.  In this case, one can ask for the
        conjectural unit group (correct if the Generalized Riemann
        Hypothesis is true)::

            sage: K = NumberField(x^17 + 3, 'a')
            sage: K.units(proof=True)  # takes forever, not tested
            ...
            sage: K.units(proof=False)  # result not independently verified
            (-a^9 - a + 1,
             -a^16 + a^15 - a^14 + a^12 - a^11 + a^10 + a^8 - a^7 + 2*a^6 - a^4 + 3*a^3 - 2*a^2 + 2*a - 1,
             2*a^16 - a^14 - a^13 + 3*a^12 - 2*a^10 + a^9 + 3*a^8 - 3*a^6 + 3*a^5 + 3*a^4 - 2*a^3 - 2*a^2 + 3*a + 4,
             a^15 + a^14 + 2*a^11 + a^10 - a^9 + a^8 + 2*a^7 - a^5 + 2*a^3 - a^2 - 3*a + 1,
             -a^16 - a^15 - a^14 - a^13 - a^12 - a^11 - a^10 - a^9 - a^8 - a^7 - a^6 - a^5 - a^4 - a^3 - a^2 + 2,
             -2*a^16 + 3*a^15 - 3*a^14 + 3*a^13 - 3*a^12 + a^11 - a^9 + 3*a^8 - 4*a^7 + 5*a^6 - 6*a^5 + 4*a^4 - 3*a^3 + 2*a^2 + 2*a - 4,
             a^15 - a^12 + a^10 - a^9 - 2*a^8 + 3*a^7 + a^6 - 3*a^5 + a^4 + 4*a^3 - 3*a^2 - 2*a + 2,
             2*a^16 + a^15 - a^11 - 3*a^10 - 4*a^9 - 4*a^8 - 4*a^7 - 5*a^6 - 7*a^5 - 8*a^4 - 6*a^3 - 5*a^2 - 6*a - 7)

        TESTS:

        Number fields defined by non-monic and non-integral
        polynomials are supported (:trac:`252`)::

            sage: K.<a> = NumberField(1/2*x^2 - 1/6)
            sage: K.units()
            (3*a - 2,)
        """
        proof = proof_flag(proof)

        # if we have cached provable results, return them immediately
        try:
            return self.__units
        except AttributeError:
            pass

        # if proof==False and we have cached results, return them immediately
        if not proof:
            try:
                return self.__units_no_proof
            except AttributeError:
                pass

        # get PARI to compute the fundamental units
        B = self.pari_bnf(proof).bnf_get_fu()
        B = tuple(self(b, check=False) for b in B)
        if proof:
            # cache the provable results and return them
            self.__units = B
            return self.__units
        else:
            # cache the conjectural results and return them
            self.__units_no_proof = B
            return self.__units_no_proof

    def unit_group(self, proof=None):
        """
        Return the unit group (including torsion) of this number field.

        ALGORITHM: Uses PARI's :pari:`bnfinit` command.

        INPUT:

        - ``proof`` (bool, default ``True``) flag passed to PARI.

        .. note::

           The group is cached.

        .. SEEALSO::

            :meth:`units`
            :meth:`S_unit_group`
            :meth:`S_units`

        EXAMPLES::

            sage: x = QQ['x'].0
            sage: A = x^4 - 10*x^3 + 20*5*x^2 - 15*5^2*x + 11*5^3
            sage: K = NumberField(A, 'a')
            sage: U = K.unit_group(); U
            Unit group with structure C10 x Z of Number Field in a
             with defining polynomial x^4 - 10*x^3 + 100*x^2 - 375*x + 1375
            sage: U.gens()
            (u0, u1)
            sage: U.gens_values()  # random
            [-1/275*a^3 + 7/55*a^2 - 6/11*a + 4, 1/275*a^3 + 4/55*a^2 - 5/11*a + 3]
            sage: U.invariants()
            (10, 0)
            sage: [u.multiplicative_order() for u in U.gens()]
            [10, +Infinity]

        For big number fields, provably computing the unit group can
        take a very long time.  In this case, one can ask for the
        conjectural unit group (correct if the Generalized Riemann
        Hypothesis is true)::

            sage: K = NumberField(x^17 + 3, 'a')
            sage: K.unit_group(proof=True)  # takes forever, not tested
            ...
            sage: U = K.unit_group(proof=False)
            sage: U
            Unit group with structure C2 x Z x Z x Z x Z x Z x Z x Z x Z of
             Number Field in a with defining polynomial x^17 + 3
            sage: U.gens()
            (u0, u1, u2, u3, u4, u5, u6, u7, u8)
            sage: U.gens_values()  # result not independently verified
            [-1,
             -a^9 - a + 1,
             -a^16 + a^15 - a^14 + a^12 - a^11 + a^10 + a^8 - a^7 + 2*a^6 - a^4 + 3*a^3 - 2*a^2 + 2*a - 1,
             2*a^16 - a^14 - a^13 + 3*a^12 - 2*a^10 + a^9 + 3*a^8 - 3*a^6 + 3*a^5 + 3*a^4 - 2*a^3 - 2*a^2 + 3*a + 4,
             a^15 + a^14 + 2*a^11 + a^10 - a^9 + a^8 + 2*a^7 - a^5 + 2*a^3 - a^2 - 3*a + 1,
             -a^16 - a^15 - a^14 - a^13 - a^12 - a^11 - a^10 - a^9 - a^8 - a^7 - a^6 - a^5 - a^4 - a^3 - a^2 + 2,
             -2*a^16 + 3*a^15 - 3*a^14 + 3*a^13 - 3*a^12 + a^11 - a^9 + 3*a^8 - 4*a^7 + 5*a^6 - 6*a^5 + 4*a^4 - 3*a^3 + 2*a^2 + 2*a - 4,
             a^15 - a^12 + a^10 - a^9 - 2*a^8 + 3*a^7 + a^6 - 3*a^5 + a^4 + 4*a^3 - 3*a^2 - 2*a + 2,
             2*a^16 + a^15 - a^11 - 3*a^10 - 4*a^9 - 4*a^8 - 4*a^7 - 5*a^6 - 7*a^5 - 8*a^4 - 6*a^3 - 5*a^2 - 6*a - 7]
        """
        proof = proof_flag(proof)

        try:
            return self._unit_group
        except AttributeError:
            pass

        if not proof:
            try:
                return self._unit_group_no_proof
            except AttributeError:
                pass

        U = UnitGroup(self, proof)
        if proof:
            self._unit_group = U
        else:
            self._unit_group_no_proof = U
        return U

    def S_unit_group(self, proof=None, S=None):
        """
        Return the `S`-unit group (including torsion) of this number field.

        ALGORITHM: Uses PARI's :pari:`bnfsunit` command.

        INPUT:

        - ``proof`` -- bool (default: ``True``); flag passed to PARI

        - ``S`` -- list or tuple of prime ideals, or an ideal, or a single
          ideal or element from which an ideal can be constructed, in
          which case the support is used.  If ``None``, the global unit
          group is constructed; otherwise, the `S`-unit group is
          constructed.

        .. note::

           The group is cached.

        EXAMPLES::

            sage: x = polygen(QQ)
            sage: K.<a> = NumberField(x^4 - 10*x^3 + 20*5*x^2 - 15*5^2*x + 11*5^3)
            sage: U = K.S_unit_group(S=a); U
            S-unit group with structure C10 x Z x Z x Z of
             Number Field in a with defining polynomial x^4 - 10*x^3 + 100*x^2 - 375*x + 1375
             with S = (Fractional ideal (5, 1/275*a^3 + 4/55*a^2 - 5/11*a + 5),
                       Fractional ideal (11, 1/275*a^3 + 4/55*a^2 - 5/11*a + 9))
            sage: U.gens()
            (u0, u1, u2, u3)
            sage: U.gens_values()  # random
            [-1/275*a^3 + 7/55*a^2 - 6/11*a + 4, 1/275*a^3 + 4/55*a^2 - 5/11*a + 3,
             1/275*a^3 + 4/55*a^2 - 5/11*a + 5, -14/275*a^3 + 21/55*a^2 - 29/11*a + 6]
            sage: U.invariants()
            (10, 0, 0, 0)
            sage: [u.multiplicative_order() for u in U.gens()]
            [10, +Infinity, +Infinity, +Infinity]
            sage: U.primes()
            (Fractional ideal (5, 1/275*a^3 + 4/55*a^2 - 5/11*a + 5),
             Fractional ideal (11, 1/275*a^3 + 4/55*a^2 - 5/11*a + 9))

        With the default value of `S`, the S-unit group is the same as
        the global unit group::

            sage: x = polygen(QQ)
            sage: K.<a> = NumberField(x^3 + 3)
            sage: U = K.unit_group(proof=False)
            sage: U.is_isomorphic(K.S_unit_group(proof=False))
            True

        The value of `S` may be specified as a list of prime ideals,
        or an ideal, or an element of the field::

            sage: K.<a> = NumberField(x^3 + 3)
            sage: U = K.S_unit_group(proof=False, S=K.ideal(6).prime_factors()); U
            S-unit group with structure C2 x Z x Z x Z x Z
             of Number Field in a with defining polynomial x^3 + 3
             with S = (Fractional ideal (-a^2 + a - 1),
                       Fractional ideal (a + 1),
                       Fractional ideal (a))
            sage: K.<a> = NumberField(x^3 + 3)
            sage: U = K.S_unit_group(proof=False, S=K.ideal(6)); U
            S-unit group with structure C2 x Z x Z x Z x Z
             of Number Field in a with defining polynomial x^3 + 3
             with S = (Fractional ideal (-a^2 + a - 1),
                       Fractional ideal (a + 1),
                       Fractional ideal (a))
            sage: K.<a> = NumberField(x^3 + 3)
            sage: U = K.S_unit_group(proof=False, S=6); U
            S-unit group with structure C2 x Z x Z x Z x Z
             of Number Field in a with defining polynomial x^3 + 3
             with S = (Fractional ideal (-a^2 + a - 1),
                       Fractional ideal (a + 1),
                       Fractional ideal (a))
            sage: U.primes()
            (Fractional ideal (-a^2 + a - 1),
             Fractional ideal (a + 1),
             Fractional ideal (a))
            sage: U.gens()
            (u0, u1, u2, u3, u4)
            sage: U.gens_values()
            [-1, a^2 - 2, -a^2 + a - 1, a + 1, a]

        The exp and log methods can be used to create `S`-units from
        sequences of exponents, and recover the exponents::

            sage: U.gens_orders()
            (2, 0, 0, 0, 0)
            sage: u = U.exp((3,1,4,1,5)); u
            -6*a^2 + 18*a - 54
            sage: u.norm().factor()
            -1 * 2^9 * 3^5
            sage: U.log(u)
            (1, 1, 4, 1, 5)

        """
        proof = proof_flag(proof)

        # process the parameter S:
        if not S:
            S = ()
        else:
            if isinstance(S, list):
                S = tuple(S)
            if not isinstance(S, tuple):
                try:
                    S = tuple(self.ideal(S).prime_factors())
                except (NameError, TypeError, ValueError):
                    raise ValueError(f"Cannot make a set of primes from {S}")
            else:
                try:
                    S = tuple(self.ideal(P) for P in S)
                except (NameError, TypeError, ValueError):
                    raise ValueError(f"Cannot make a set of primes from {S}")
                if not all(P.is_prime() for P in S):
                    raise ValueError(f"Not all elements of {S} are prime ideals")

        try:
            return self._S_unit_group_cache[S]
        except AttributeError:
            self._S_unit_group_cache = {}
        except KeyError:
            pass

        if not proof:
            try:
                return self._S_unit_group_no_proof_cache[S]
            except AttributeError:
                self._S_unit_group_no_proof_cache = {}
            except KeyError:
                pass

        U = UnitGroup(self, proof, S=S)
        if proof:
            self._S_unit_group_cache[S] = U
        else:
            self._S_unit_group_no_proof_cache[S] = U
        return U

    def S_unit_solutions(self, S=[], prec=106, include_exponents=False, include_bound=False, proof=None):
        r"""
        Return all solutions to the `S`-unit equation `x + y = 1` over ``self``.

        INPUT:

        - ``S`` -- a list of finite primes in this number field
        - ``prec`` -- precision used for computations in real, complex, and p-adic fields (default: 106)
        - ``include_exponents`` -- whether to include the exponent vectors in the returned value (default: ``True``).
        - ``include_bound`` -- whether to return the final computed bound (default: ``False``)
        - ``proof`` -- if ``False``, assume the GRH in computing the class group. Default is ``True``.

        OUTPUT:

        A list `[(A_1, B_1, x_1, y_1), (A_2, B_2, x_2, y_2), \dots, (A_n, B_n, x_n, y_n)]` of tuples such that:

        1. The first two entries are tuples `A_i = (a_0, a_1, \dots, a_t)` and `B_i = (b_0, b_1, \dots, b_t)` of exponents.
           These will be omitted if ``include_exponents`` is ``False``.

        2. The last two entries are `S`-units `x_i` and `y_i` in ``self`` with `x_i + y_i = 1`.

        3. If the default generators for the `S`-units of ``self`` are `(\rho_0, \rho_1, \dots, \rho_t)``,
           then these satisfy `x_i = \prod(\rho_i)^{(a_i)}` and `y_i = \prod(\rho_i)^{(b_i)}`.

        If ``include_bound`` is ``True``, will return a pair ``(sols, bound)`` where ``sols`` is as above
        and ``bound`` is the bound used for the entries in the exponent vectors.

        EXAMPLES::

            sage: # needs sage.rings.padics
            sage: x = polygen(QQ, 'x')
            sage: K.<xi> = NumberField(x^2 + x + 1)
            sage: S = K.primes_above(3)
            sage: K.S_unit_solutions(S)  # random, due to ordering
            [(xi + 2, -xi - 1), (1/3*xi + 2/3, -1/3*xi + 1/3), (-xi, xi + 1), (-xi + 1, xi)]

        You can get the exponent vectors::

            sage: # needs sage.rings.padics
            sage: K.S_unit_solutions(S, include_exponents=True)  # random, due to ordering
            [((2, 1), (4, 0), xi + 2, -xi - 1),
             ((5, -1), (4, -1), 1/3*xi + 2/3, -1/3*xi + 1/3),
             ((5, 0), (1, 0), -xi, xi + 1),
             ((1, 1), (2, 0), -xi + 1, xi)]

        And the computed bound::

            sage: # needs sage.rings.padics
            sage: solutions, bound = K.S_unit_solutions(S, prec=100, include_bound=True)
            sage: bound
            7
        """
        from .S_unit_solver import solve_S_unit_equation
        return solve_S_unit_equation(self, S, prec, include_exponents, include_bound, proof)

    def zeta(self, n=2, all=False):
        """
        Return one, or a list of all, primitive `n`-th root of unity in this field.

        INPUT:

        - ``n`` -- positive integer

        - ``all`` -- boolean.  If ``False`` (default), return a primitive
          `n`-th root of unity in this field, or raise a :class:`ValueError`
          exception if there are none.  If ``True``, return a list of
          all primitive `n`-th roots of unity in this field
          (possibly empty).

        .. NOTE::

            To obtain the maximal order of a root of unity in this field,
            use :meth:`number_of_roots_of_unity`.

        .. NOTE::

            We do not create the full unit group since that can be
            expensive, but we do use it if it is already known.

        EXAMPLES::

            sage: x = polygen(QQ, 'x')
            sage: K.<z> = NumberField(x^2 + 3)
            sage: K.zeta(1)
            1
            sage: K.zeta(2)
            -1
            sage: K.zeta(2, all=True)
            [-1]
            sage: K.zeta(3)
            -1/2*z - 1/2
            sage: K.zeta(3, all=True)
            [-1/2*z - 1/2, 1/2*z - 1/2]
            sage: K.zeta(4)
            Traceback (most recent call last):
            ...
            ValueError: there are no 4th roots of unity in self

        ::

            sage: r.<x> = QQ[]
            sage: K.<b> = NumberField(x^2 + 1)
            sage: K.zeta(4)
            b
            sage: K.zeta(4,all=True)
            [b, -b]
            sage: K.zeta(3)
            Traceback (most recent call last):
            ...
            ValueError: there are no 3rd roots of unity in self
            sage: K.zeta(3, all=True)
            []

        Number fields defined by non-monic and non-integral
        polynomials are supported (:trac:`252`)::

            sage: K.<a> = NumberField(1/2*x^2 + 1/6)
            sage: K.zeta(3)
            -3/2*a - 1/2

        TESTS::

            sage: K = NumberField(x**60+691*x**12-25,'a')
            sage: K.zeta(15,all=True)
            []
        """
        try:
            return self._unit_group.zeta(n, all)
        except AttributeError:
            pass
        try:
            return self._unit_group_no_proof.zeta(n, all)
        except AttributeError:
            pass

        K = self
        n = ZZ(n)
        if n <= 0:
            raise ValueError("n (=%s) must be positive" % n)
        if n == 1:
            if all:
                return [K.one()]
            return K.one()
        elif n == 2:
            if all:
                return [K(-1)]
            return K(-1)

        # First check if the degree of K is compatible
        # with an inclusion QQ(\zeta_n) -> K.
        if euler_phi(n).divides(K.absolute_degree()):
            w, zeta_w = self.pari_nf().nfrootsof1()
            w = w.sage()
            zeta_w = K(zeta_w)
            if not w % n:
                zeta_n = zeta_w**(w // n)
                if all:
                    return [zeta_n**i for i in n.coprime_integers(n)]
                return zeta_n
        if all:
            return []
        raise ValueError("there are no %s roots of unity in self" % n.ordinal_str())

    def zeta_order(self):
        r"""
        Return the number of roots of unity in this field.

        .. note::

           We do not create the full unit group since that can be
           expensive, but we do use it if it is already known.

        EXAMPLES::

            sage: x = polygen(QQ, 'x')
            sage: F.<alpha> = NumberField(x^22 + 3)
            sage: F.zeta_order()
            6
            sage: F.<alpha> = NumberField(x^2 - 7)
            sage: F.zeta_order()
            2

        TESTS:

        Number fields defined by non-monic and non-integral
        polynomials are supported (:trac:`252`)::

            sage: K.<a> = NumberField(1/2*x^2 + 1/6)
            sage: K.zeta_order()
            6
        """
        try:
            return self._unit_group.zeta_order()
        except AttributeError:
            pass
        try:
            return self._unit_group_no_proof.zeta_order()
        except AttributeError:
            pass

        return ZZ(self.pari_nf().nfrootsof1()[0])

    number_of_roots_of_unity = zeta_order

    def primitive_root_of_unity(self):
        """
        Return a generator of the roots of unity in this field.

        OUTPUT: a primitive root of unity. No guarantee is made about
        which primitive root of unity this returns, not even for
        cyclotomic fields. Repeated calls of this function may return
        a different value.

        .. note::

           We do not create the full unit group since that can be
           expensive, but we do use it if it is already known.

        EXAMPLES::

            sage: x = polygen(QQ, 'x')
            sage: K.<i> = NumberField(x^2 + 1)
            sage: z = K.primitive_root_of_unity(); z
            i
            sage: z.multiplicative_order()
            4

            sage: K.<a> = NumberField(x^2 + x + 1)
            sage: z = K.primitive_root_of_unity(); z
            a + 1
            sage: z.multiplicative_order()
            6

            sage: x = polygen(QQ)
            sage: F.<a,b> = NumberField([x^2 - 2, x^2 - 3])
            sage: y = polygen(F)
            sage: K.<c> = F.extension(y^2 - (1 + a)*(a + b)*a*b)
            sage: K.primitive_root_of_unity()
            -1

        We do not special-case cyclotomic fields, so we do not always
        get the most obvious primitive root of unity::

            sage: K.<a> = CyclotomicField(3)
            sage: z = K.primitive_root_of_unity(); z
            a + 1
            sage: z.multiplicative_order()
            6

            sage: K = CyclotomicField(3)
            sage: z = K.primitive_root_of_unity(); z
            zeta3 + 1
            sage: z.multiplicative_order()
            6

        TESTS:

        Check for :trac:`15027`. We use a new variable name::

            sage: K.<f> = NumberField(x^2 + x + 1)
            sage: K.primitive_root_of_unity()
            f + 1
            sage: UK = K.unit_group()
            sage: K.primitive_root_of_unity()
            f + 1

        Number fields defined by non-monic and non-integral
        polynomials are supported (:trac:`252`)::

            sage: K.<a> = NumberField(3*x^2 + 1)
            sage: K.primitive_root_of_unity()
            -3/2*a + 1/2
        """
        try:
            return self._unit_group.torsion_generator().value()
        except AttributeError:
            pass
        try:
            return self._unit_group_no_proof.torsion_generator().value()
        except AttributeError:
            pass

        pK = self.pari_nf()
        n, z = pK.nfrootsof1()
        return self(z, check=False)

    def roots_of_unity(self):
        """
        Return all the roots of unity in this field, primitive or not.

        EXAMPLES::

            sage: x = polygen(QQ, 'x')
            sage: K.<b> = NumberField(x^2 + 1)
            sage: zs = K.roots_of_unity(); zs
            [b, -1, -b, 1]
            sage: [z**K.number_of_roots_of_unity() for z in zs]
            [1, 1, 1, 1]
        """
        z = self.primitive_root_of_unity()
        n = self.zeta_order()
        return [z**k for k in range(1, n + 1)]

    def zeta_coefficients(self, n):
        """
        Compute the first `n` coefficients of the Dedekind zeta function of
        this field as a Dirichlet series.

        EXAMPLES::

            sage: x = QQ['x'].0
            sage: NumberField(x^2 + 1, 'a').zeta_coefficients(10)
            [1, 1, 0, 1, 2, 0, 0, 1, 1, 2]
        """
        return self.pari_nf().dirzetak(n)

    def solve_CRT(self, reslist, Ilist, check=True):
        r"""
        Solve a Chinese remainder problem over this number field.

        INPUT:

        - ``reslist`` -- a list of residues, i.e. integral number field elements

        - ``Ilist`` -- a list of integral ideals, assumed pairwise coprime

        - ``check`` -- (boolean, default ``True``) if ``True``, result is checked

        OUTPUT:

        An integral element `x` such that ``x - reslist[i]`` is in ``Ilist[i]`` for all `i`.

        .. note::

           The current implementation requires the ideals to be pairwise
           coprime.  A more general version would be possible.

        EXAMPLES::

            sage: x = polygen(QQ, 'x')
            sage: K.<a> = NumberField(x^2 - 10)
            sage: Ilist = [K.primes_above(p)[0] for p in prime_range(10)]
            sage: b = K.solve_CRT([1,2,3,4], Ilist, True)
            sage: all(b - i - 1 in Ilist[i] for i in range(4))
            True
            sage: Ilist = [K.ideal(a), K.ideal(2)]
            sage: K.solve_CRT([0,1], Ilist, True)
            Traceback (most recent call last):
            ...
            ArithmeticError: ideals in solve_CRT() must be pairwise coprime
            sage: Ilist[0] + Ilist[1]
            Fractional ideal (2, a)
        """
        n = len(reslist)
        try:
            reslist = [self(x) for x in reslist]
        except ValueError:
            raise ValueError("solve_CRT requires a list of arguments in the field")
        if n == 0:
            return self.zero()
        if n == 1:
            return reslist[0]
        if n == 2:
            try:
                r = Ilist[0].element_1_mod(Ilist[1])
            except TypeError:
                raise ArithmeticError("ideals in solve_CRT() must be pairwise coprime")
            x = ((1-r)*reslist[0]+r*reslist[1]).mod(prod(Ilist))
        else:  # n>2;, use induction / recursion
            x = self.solve_CRT([reslist[0], self.solve_CRT(reslist[1:], Ilist[1:])],
                               [Ilist[0], prod(Ilist[1:])], check=check)
        if check and not all(x - xi in Ii for xi, Ii in zip(reslist, Ilist)):
            raise RuntimeError("Error in number field solve_CRT()")
        return self(x)

    def valuation(self, prime):
        r"""
        Return the valuation on this field defined by ``prime``.

        INPUT:

        - ``prime`` -- a prime that does not split, a discrete
          (pseudo-)valuation or a fractional ideal

        EXAMPLES:

        The valuation can be specified with an integer ``prime`` that is
        completely ramified in ``R``::

            sage: x = polygen(QQ, 'x')
            sage: K.<a> = NumberField(x^2 + 1)
            sage: K.valuation(2)                                                        # needs sage.rings.padics
            2-adic valuation

        It can also be unramified in ``R``::

            sage: K.valuation(3)                                                        # needs sage.rings.padics
            3-adic valuation

        A ``prime`` that factors into pairwise distinct factors, results in an error::

            sage: K.valuation(5)                                                        # needs sage.rings.padics
            Traceback (most recent call last):
            ...
            ValueError: The valuation Gauss valuation induced by 5-adic valuation does not
            approximate a unique extension of 5-adic valuation with respect to x^2 + 1

        The valuation can also be selected by giving a valuation on the base
        ring that extends uniquely::

            sage: CyclotomicField(5).valuation(ZZ.valuation(5))                         # needs sage.rings.padics
            5-adic valuation

        When the extension is not unique, this does not work::

            sage: K.valuation(ZZ.valuation(5))                                          # needs sage.rings.padics
            Traceback (most recent call last):
            ...
            ValueError: The valuation Gauss valuation induced by 5-adic valuation does not
            approximate a unique extension of 5-adic valuation with respect to x^2 + 1

        For a number field which is of the form `K[x]/(G)`, you can specify a
        valuation by providing a discrete pseudo-valuation on `K[x]` which sends
        `G` to infinity. This lets us specify which extension of the 5-adic
        valuation we care about in the above example::

            sage: # needs sage.rings.padics
            sage: R.<x> = QQ[]
            sage: G5 = GaussValuation(R, QQ.valuation(5))
            sage: v = K.valuation(G5.augmentation(x + 2, infinity))
            sage: w = K.valuation(G5.augmentation(x + 1/2, infinity))
            sage: v == w
            False

        Note that you get the same valuation, even if you write down the
        pseudo-valuation differently::

            sage: # needs sage.rings.padics
            sage: ww = K.valuation(G5.augmentation(x + 3, infinity))
            sage: w is ww
            True

        The valuation ``prime`` does not need to send the defining polynomial `G`
        to infinity. It is sufficient if it singles out one of the valuations on
        the number field.  This is important if the prime only factors over the
        completion, i.e., if it is not possible to write down one of the factors
        within the number field::

            sage: # needs sage.rings.padics
            sage: v = G5.augmentation(x + 3, 1)
            sage: K.valuation(v)
            [ 5-adic valuation, v(x + 3) = 1 ]-adic valuation

        Finally, ``prime`` can also be a fractional ideal of a number field if it
        singles out an extension of a `p`-adic valuation of the base field::

            sage: K.valuation(K.fractional_ideal(a + 1))                                # needs sage.rings.padics
            2-adic valuation

        .. SEEALSO::

            :meth:`Order.valuation() <sage.rings.number_field.order.Order.valuation>`,
            :meth:`pAdicGeneric.valuation() <sage.rings.padics.padic_generic.pAdicGeneric.valuation>`

        """
        from sage.rings.padics.padic_valuation import pAdicValuation
        return pAdicValuation(self, prime)

    def some_elements(self):
        """
        Return a list of elements in the given number field.

        EXAMPLES::

            sage: R.<t> = QQ[]
            sage: K.<a> =  QQ.extension(t^2 - 2); K
            Number Field in a with defining polynomial t^2 - 2
            sage: K.some_elements()
            [1, a, 2*a, 3*a - 4, 1/2, 1/3*a, 1/6*a, 0, 1/2*a, 2, ..., 12, -12*a + 18]

            sage: T.<u> = K[]
            sage: M.<b> = K.extension(t^3 - 5); M
            Number Field in b with defining polynomial t^3 - 5 over its base field
            sage: M.some_elements()
            [1, b, 1/2*a*b, ..., 2/5*b^2 + 2/5, 1/6*b^2 + 5/6*b + 13/6, 2]

        TESTS:

        This also works in trivial extensions::

            sage: R.<t> = QQ[]
            sage: K.<a> = QQ.extension(t); K
            Number Field in a with defining polynomial t
            sage: K.some_elements()
            [0, 1, 2, -1, 1/2, -1/2, 1/4, -2, 4]

        """
        elements = []

        polynomials = [self(f) for f in self.polynomial_ring().some_elements()]

        for numerator in polynomials:
            for denominator in polynomials:
                if denominator:
                    some_element = numerator/denominator
                    if some_element not in elements:
                        elements.append(some_element)

        return elements

    def lmfdb_page(self):
        r"""
        Open the LMFDB web page of the number field in a browser.

        See https://www.lmfdb.org

        EXAMPLES::

            sage: E = QuadraticField(-1)
            sage: E.lmfdb_page()  # optional -- webbrowser

        Even if the variable name is different it works::

            sage: R.<y>= PolynomialRing(QQ, "y")
            sage: K = NumberField(y^2 + 1 , "i")
            sage: K.lmfdb_page()  # optional -- webbrowser
        """
        import webbrowser
        from urllib.parse import quote
        lmfdb_url = 'https://www.lmfdb.org/NumberField/?jump={}'
        poly = self.absolute_polynomial()
        f = poly.parent().change_var('x')(poly)
        poly = pari(f).polredabs()
        url = lmfdb_url.format(quote(str(poly)))
        webbrowser.open(url)

    def maximal_order(self, v=None, assume_maximal='non-maximal-non-unique'):
        """
        Return the maximal order, i.e., the ring of integers, associated to
        this number field.

        INPUT:

        - ``v`` -- ``None``, a prime, or a list of integer primes (default: ``None``)

          - if ``None``, return the maximal order.

          - if a prime `p`, return an order that is `p`-maximal.

          - if a list, return an order that is maximal at each prime of these primes

        - ``assume_maximal`` -- ``True``, ``False``, ``None``, or
          ``"non-maximal-non-unique"`` (default: ``"non-maximal-non-unique"``)
          ignored when ``v`` is ``None``; otherwise, controls whether we assume
          that the order :meth:`order.is_maximal` outside of ``v``.

          - if ``True``, the order is assumed to be maximal at all primes.

          - if ``False``, the order is assumed to be non-maximal at some prime
            not in ``v``.

          - if ``None``, no assumptions are made about primes not in ``v``.

          - if ``"non-maximal-non-unique"`` (deprecated), like ``False``,
            however, the order is not a unique parent, so creating the same
            order later does typically not poison caches with the information
            that the order is not maximal.

        EXAMPLES:

        In this example, the maximal order cannot be generated by a single
        element::

            sage: x = polygen(QQ, 'x')
            sage: k.<a> = NumberField(x^3 + x^2 - 2*x+8)
            sage: o = k.maximal_order()
            sage: o
            Maximal Order in Number Field in a with defining polynomial x^3 + x^2 - 2*x + 8

        We compute `p`-maximal orders for several `p`. Note
        that computing a `p`-maximal order is much faster in
        general than computing the maximal order::

            sage: p = next_prime(10^22)
            sage: q = next_prime(10^23)
            sage: K.<a> = NumberField(x^3 - p*q)

            sage: K.maximal_order([3], assume_maximal=None).basis()
            [1/3*a^2 + 1/3*a + 1/3, a, a^2]

            sage: K.maximal_order([2], assume_maximal=None).basis()
            [1/3*a^2 + 1/3*a + 1/3, a, a^2]

            sage: K.maximal_order([p], assume_maximal=None).basis()
            [1/3*a^2 + 1/3*a + 1/3, a, a^2]

            sage: K.maximal_order([q], assume_maximal=None).basis()
            [1/3*a^2 + 1/3*a + 1/3, a, a^2]

            sage: K.maximal_order([p, 3], assume_maximal=None).basis()
            [1/3*a^2 + 1/3*a + 1/3, a, a^2]

        An example with bigger discriminant::

            sage: p = next_prime(10^97)
            sage: q = next_prime(10^99)
            sage: K.<a> = NumberField(x^3 - p*q)
            sage: K.maximal_order(prime_range(10000), assume_maximal=None).basis()
            [1, a, a^2]

        An example in a relative number field::

            sage: K.<a, b> = NumberField([x^2 + 1, x^2 - 3])
            sage: OK = K.maximal_order()
            sage: OK.basis()
            [1, 1/2*a - 1/2*b, -1/2*b*a + 1/2, a]

            sage: charpoly(OK.1)
            x^2 + b*x + 1
            sage: charpoly(OK.2)
            x^2 - x + 1

            sage: O2 = K.order([3*a, 2*b])
            sage: O2.index_in(OK)
            144

        An order that is maximal at a prime. We happen to know that it is
        actually maximal and mark it as such::

            sage: K.<i> = NumberField(x^2 + 1)
            sage: K.maximal_order(v=2, assume_maximal=True)
            Gaussian Integers in Number Field in i with defining polynomial x^2 + 1

        It is an error to create a maximal order and declare it non-maximal,
        however, such mistakes are only caught automatically if they evidently
        contradict previous results in this session::

            sage: K.maximal_order(v=2, assume_maximal=False)
            Traceback (most recent call last):
            ...
            ValueError: cannot assume this order to be non-maximal
            because we already found it to be a maximal order

        TESTS:

        Number fields defined by non-monic and non-integral
        polynomials are supported (:trac:`252`)::

            sage: K.<a> = NumberField(3*x^2 + 1)
            sage: K.maximal_order().basis()
            [3/2*a + 1/2, 3*a]

        The following was previously "ridiculously slow"; see :trac:`4738`::

            sage: K.<a, b> = NumberField([x^4 + 1, x^4 - 3])
            sage: K.maximal_order()
            Maximal Relative Order in
             Number Field in a with defining polynomial x^4 + 1 over its base field

        An example with nontrivial ``v``::

            sage: L.<a, b> = NumberField([x^2 - 1000003, x^2 - 5*1000099^2])
            sage: O3 = L.maximal_order([3], assume_maximal=None)
            sage: O3.absolute_discriminant()
            400160824478095086350656915693814563600
            sage: O3.is_maximal()
            False

        """
        v = self._normalize_prime_list(v)

        if not v:
            if assume_maximal is False:
                raise ValueError("cannot assume that a maximal order is non-maximal")
            assume_maximal = True

        if assume_maximal == "non-maximal-non-unique":
            deprecation(33386, 'maximal_order(v=[primes], assume_maximal="non-maximal-non-unique") has been deprecated since it can silently produce wrong results and does not play nicely with caching. An order that is maximal at some primes should be created with assume_maximal=None instead to make no assumptions about maximality at other primes.')

        return self._maximal_order(v, assume_maximal=assume_maximal)


class NumberField_absolute(NumberField_generic):
    def __init__(self, polynomial, name, latex_name=None, check=True, embedding=None,
                 assume_disc_small=False, maximize_at_primes=None, structure=None):
        r"""
        Function to initialize an absolute number field.

        EXAMPLES::

            sage: x = polygen(QQ, 'x')
            sage: K = NumberField(x^17 + 3, 'a'); K
            Number Field in a with defining polynomial x^17 + 3
            sage: type(K)
            <class 'sage.rings.number_field.number_field.NumberField_absolute_with_category'>
            sage: TestSuite(K).run()
        """
        NumberField_generic.__init__(self, polynomial, name, latex_name, check, embedding,
                                     assume_disc_small=assume_disc_small, maximize_at_primes=maximize_at_primes, structure=structure)
        self._element_class = number_field_element.NumberFieldElement_absolute
        self._zero_element = self._element_class(self, 0)
        self._one_element = self._element_class(self, 1)

        self._init_embedding_approx()

    def _coerce_from_other_number_field(self, x):
        r"""
        Coerce a number field element x into this number field.

        Unless `x` is in ``QQ``, this requires ``x.parent()`` and
        ``self`` to have compatible embeddings: either they both embed
        in a common field, or there is an embedding of ``x.parent()``
        into ``self`` or the other way around.  If no compatible
        embeddings are found and `x` is not in ``QQ``, then raise
        ``TypeError``.  This guarantees that these conversions respect
        the field operations and conversions between several fields
        commute.

        REMARK:

        The name of this method was chosen for historical reasons.
        In fact, what it does is not a coercion but a conversion.

        INPUT:

        ``x`` -- an element of some number field

        OUTPUT:

        An element of ``self`` corresponding to ``x``.

        EXAMPLES::

            sage: x = polygen(QQ, 'x')
            sage: K.<a> = NumberField(x^3 + 2)
            sage: L.<b> = NumberField(x^2 + 1)
            sage: K._coerce_from_other_number_field(L(2/3))
            2/3
            sage: L._coerce_from_other_number_field(K(0))
            0
            sage: K._coerce_from_other_number_field(b)
            Traceback (most recent call last):
            ...
            TypeError: No compatible natural embeddings found for
            Number Field in a with defining polynomial x^3 + 2 and
            Number Field in b with defining polynomial x^2 + 1

        Two number fields both containing `i`::

            sage: K.<a> = NumberField(x^4 + 6*x^2 + 1, embedding=CC(-2.4*I))
            sage: L.<b> = NumberField(x^4 + 8*x^2 + 4, embedding=CC(2.7*I))
            sage: Ki = 1/2*a^3 + 5/2*a; Ki.minpoly()
            x^2 + 1
            sage: L(Ki)
            -1/4*b^3 - 3/2*b
            sage: K(L(Ki)) == Ki
            True
            sage: Q.<i> = QuadraticField(-1)
            sage: Q(Ki)
            i
            sage: Q(L(Ki))
            i
            sage: L((Ki+2)^1000)
            737533628...075020804*b^3 + 442520177...450124824*b + 793311113...453515313

        This fails if we don't specify the embeddings::

            sage: K.<a> = NumberField(x^4 + 6*x^2 + 1)
            sage: L.<b> = NumberField(x^4 + 8*x^2 + 4)
            sage: L(1/2*a^3 + 5/2*a)
            Traceback (most recent call last):
            ...
            TypeError: No compatible natural embeddings found for
            Number Field in b with defining polynomial x^4 + 8*x^2 + 4 and
            Number Field in a with defining polynomial x^4 + 6*x^2 + 1

        Embeddings can also be `p`-adic::

            sage: # needs sage.rings.padics
            sage: F = Qp(73)
            sage: K.<a> = NumberField(x^4 + 6*x^2 + 1,
            ....:                     embedding=F(1290990671961076190983179596556712119))
            sage: L.<b> = NumberField(x^4 + 8*x^2 + 4,
            ....:                     embedding=F(1773398470280167815153042237103591466))
            sage: L(2*a^3 + 10*a + 3)
            b^3 + 6*b + 3

        If we take the same non-Galois number field with two different
        embeddings, conversion fails::

            sage: K.<a> = NumberField(x^3 - 4*x + 1, embedding=0.254)
            sage: L.<b> = NumberField(x^3 - 4*x + 1, embedding=1.86)
            sage: L(a)
            Traceback (most recent call last):
            ...
            ValueError: cannot convert a to Number Field in b with defining polynomial x^3 - 4*x + 1
            with b = 1.860805853111704? (using the specified embeddings)

        Subfields automatically come with an embedding::

            sage: K.<a> = NumberField(x^2 - 5)
            sage: L.<b>, phi = K.subfield(-a)
            sage: phi(b)
            -a
            sage: K(b)
            -a
            sage: L(a)
            -b

        Below we create two subfields of `K` which both contain `i`.
        Since `L2` and `L3` both embed in `K`, conversion works::

            sage: K.<z> = NumberField(x^8 - x^4 + 1)
            sage: i = (x^2 + 1).roots(ring=K)[0][0]
            sage: r2 = (x^2 - 2).roots(ring=K)[0][0]
            sage: r3 = (x^2 - 3).roots(ring=K)[0][0]
            sage: L2.<a2>, phi2 = K.subfield(r2 + i)
            sage: L3.<a3>, phi3 = K.subfield(r3 + i)
            sage: i_in_L2 = L2(i); i_in_L2
            1/6*a2^3 + 1/6*a2
            sage: i_in_L3 = L3(i); i_in_L3
            1/8*a3^3
            sage: L2(i_in_L3) == i_in_L2
            True
            sage: L3(i_in_L2) == i_in_L3
            True

        TESTS:

        The following was fixed in :trac:`8800`::

            sage: P.<x> = QQ[]
            sage: K.<a> = NumberField(x^3 - 5,embedding=0)
            sage: L.<b> = K.extension(x^2 + a)
            sage: F,R = L.construction()
            sage: F(R) == L   #indirect doctest
            True

        AUTHORS:

        - Jeroen Demeyer (2011-09-30): :trac:`11869`

        """
        # Special case for x in QQ.  This is common, so should be fast.
        xpol = x.polynomial()
        if xpol.degree() <= 0:
            return self._element_class(self, xpol[0])
        # Convert from L to K
        K = self
        L = x.parent()
        # Find embeddings for K and L.  If no embedding is given, simply
        # take the identity map as "embedding".  This handles the case
        # where one field is created as subfield of the other.
        Kgen = K.gen_embedding()
        if Kgen is None:
            Kgen = K.gen()
        KF = Kgen.parent()
        Lgen = L.gen_embedding()
        if Lgen is None:
            Lgen = L.gen()
        LF = Lgen.parent()

        # Do not use CDF or RDF because of constraints on the
        # exponent of floating-point numbers
        from sage.rings.complex_mpfr import ComplexField
        from sage.rings.real_mpfr import RealField
        CC = ComplexField(53)
        RR = RealField(53)

        # Find a common field F into which KF and LF both embed.
        if CC.has_coerce_map_from(KF) and CC.has_coerce_map_from(LF):
            # We postpone converting Kgen and Lgen to F until we know the
            # floating-point precision required.
            F = CC
        elif KF is LF:
            F = KF
        elif KF.has_coerce_map_from(LF):
            F = KF
            Lgen = F(Lgen)
        elif LF.has_coerce_map_from(KF):
            F = LF
            Kgen = F(Kgen)
        else:
            raise TypeError("No compatible natural embeddings found for %s and %s" % (KF, LF))

        # List of candidates for K(x)
        f = x.minpoly()
        ys = f.roots(ring=K, multiplicities=False)
        if not ys:
            raise ValueError("cannot convert %s to %s (regardless of embeddings)" % (x, K))

        # Define a function are_roots_equal to determine whether two
        # roots of f are equal.  A simple a == b does not suffice for
        # inexact fields because of floating-point errors.
        if F.is_exact():
            are_roots_equal = lambda a, b: a == b
        else:
            #  Compute a lower bound on the distance between the roots of f.
            #  This essentially gives the precision to work with.

            # A function
            # log2abs: F --> RR
            #          x |-> log2(abs(x))
            # This should work for all fields F with an absolute value.
            # The p-adic absolute value goes into QQ, so we need the RR().
            log2abs = lambda x: RR(F(x).abs()).log2()

            # Compute half Fujiwara's bound on the roots of f
            n = f.degree()
            log_half_root_bound = log2abs(f[0]/2)/n
            for i in range(1, n):
                bd = log2abs(f[i])/(n-i)
                if bd > log_half_root_bound:
                    log_half_root_bound = bd
            # Twice the bound on the roots of f, in other words an upper
            # bound for the distance between two roots.
            log_double_root_bound = log_half_root_bound + 2.0  # 2.0 = log2(4)
            # Now we compute the minimum distance between two roots of f
            # using the fact that the discriminant of f is the product of
            # all root distances.
            # We use pari to compute the discriminant to work around #11872.
            log_root_diff = log2abs(pari(f).poldisc())*0.5 - (n*(n-1)*0.5 - 1.0)*log_double_root_bound
            # Let eps be 1/128 times the minimal root distance.
            # This implies: If two roots of f are at distance <= eps, then
            # they are equal.  The factor 128 is arbitrary, it is an extra
            # safety margin.
            eps = (log_root_diff - 7.0).exp2()
            are_roots_equal = lambda a, b: (a-b).abs() <= eps
            if F is CC:
                # Adjust the precision of F, sufficient to represent all
                # the temporaries in the computation with a precision
                # of eps, plus some extra bits.
                H = [log_double_root_bound - 1.0]
                for e in [x] + ys:
                    H += [log2abs(c) for c in e.polynomial().coefficients()]
                prec = (max(H) + RR(n+1).log2() - log_root_diff).ceil() + 12 + n
                F = ComplexField(prec=prec)
                Kgen = F(Kgen)
                Lgen = F(Lgen)

        # Embed x and the y's in F
        emb_x = x.polynomial()(Lgen)
        for y in ys:
            emb_y = y.polynomial()(Kgen)
            if are_roots_equal(emb_x, emb_y):
                return y
        raise ValueError("cannot convert %s to %s (using the specified embeddings)" % (x, K))

    def _coerce_map_from_(self, R):
        r"""
        Canonical coercion of a ring `R` into ``self``.

        Currently any ring coercing into the base ring canonically coerces
        into this field, as well as orders in any number field coercing into
        this field, and of course the field itself as well.

        Two embedded number fields may mutually coerce into each other, if
        the pushout of the two ambient fields exists and if it is possible
        to construct an :class:`~sage.rings.number_field.number_field_morphisms.EmbeddedNumberFieldMorphism`.

        EXAMPLES::

            sage: x = polygen(QQ, 'x')
            sage: S.<y> = NumberField(x^3 + x + 1)
            sage: S.coerce(int(4))  # indirect doctest
            4
            sage: S.coerce(-Integer(2))
            -2
            sage: z = S.coerce(-7/8); z, type(z)
            (-7/8, <class 'sage.rings.number_field.number_field_element.NumberFieldElement_absolute'>)
            sage: S.coerce(y) is y
            True

        Fields with embeddings into an ambient field coerce naturally by the given embedding::

            sage: CyclotomicField(15).coerce(CyclotomicField(5).0 - 17/3)
            zeta15^3 - 17/3
            sage: K.<a> = CyclotomicField(16)
            sage: K(CyclotomicField(4).0)
            a^4
            sage: QuadraticField(-3, 'a').coerce_map_from(CyclotomicField(3))
            Generic morphism:
              From: Cyclotomic Field of order 3 and degree 2
              To:   Number Field in a with defining polynomial x^2 + 3 with a = 1.732050807568878?*I
              Defn: zeta3 -> 1/2*a - 1/2

        Two embedded number fields with mutual coercions (testing against a
        bug that was fixed in :trac:`8800`)::

            sage: K.<r4> = NumberField(x^4 - 2)
            sage: L1.<r2_1> = NumberField(x^2 - 2, embedding=r4**2)
            sage: L2.<r2_2> = NumberField(x^2 - 2, embedding=-r4**2)
            sage: r2_1 + r2_2    # indirect doctest
            0
            sage: (r2_1 + r2_2).parent() is L1
            True
            sage: (r2_2 + r2_1).parent() is L2
            True

        Coercion of an order (testing against a bug that was fixed in
        :trac:`8800`)::

            sage: K.has_coerce_map_from(L1)
            True
            sage: L1.has_coerce_map_from(K)
            False
            sage: K.has_coerce_map_from(L1.maximal_order())
            True
            sage: L1.has_coerce_map_from(K.maximal_order())
            False

        There are situations for which one might imagine conversion
        could make sense (at least after fixing choices), but of course
        there will be no coercion from the Symbolic Ring to a Number Field::

            sage: K.<a> = QuadraticField(2)
            sage: K.coerce(sqrt(2))                                                     # needs sage.symbolic
            Traceback (most recent call last):
            ...
            TypeError: no canonical coercion from Symbolic Ring to Number Field in a
            with defining polynomial x^2 - 2 with a = 1.414213562373095?

        TESTS::

            sage: K.<a> = NumberField(polygen(QQ)^3 - 2)
            sage: type(K.coerce_map_from(QQ))
            <class 'sage.structure.coerce_maps.DefaultConvertMap_unique'>

        Make sure we still get our optimized morphisms for special fields::

            sage: K.<a> = NumberField(polygen(QQ)^2 - 2)
            sage: type(K.coerce_map_from(QQ))
            <class 'sage.rings.number_field.number_field_element_quadratic.Q_to_quadratic_field_element'>

        """
        if R is int:
            return self._generic_coerce_map(R)
        elif R in (ZZ, QQ, self.base()):
            return self._generic_coerce_map(R)
        from sage.rings.number_field.order import is_NumberFieldOrder
        if is_NumberFieldOrder(R) and self.has_coerce_map_from(R.number_field()):
            return self._generic_coerce_map(R)
        # R is not QQ by the above tests
        if isinstance(R, number_field_base.NumberField) and R.coerce_embedding() is not None:
            if self.coerce_embedding() is not None:
                try:
                    return number_field_morphisms.EmbeddedNumberFieldMorphism(R, self)
                except ValueError:  # no common embedding found
                    return None
            else:
                # R is embedded, self isn't. So, we could only have
                # the forgetful coercion. But this yields to non-commuting
                # coercions, as was pointed out at issue #8800
                return None

    def base_field(self):
        r"""
        Return the base field of ``self``, which is always ``QQ``.

        EXAMPLES::

            sage: K = CyclotomicField(5)
            sage: K.base_field()
            Rational Field
        """
        return QQ

    def is_absolute(self):
        r"""
        Return ``True`` since ``self`` is an absolute field.

        EXAMPLES::

            sage: K = CyclotomicField(5)
            sage: K.is_absolute()
            True
        """
        return True

    def absolute_polynomial(self):
        r"""
        Return absolute polynomial that defines this absolute field. This
        is the same as :meth:`polynomial`.

        EXAMPLES::

            sage: x = polygen(QQ, 'x')
            sage: K.<a> = NumberField(x^2 + 1)
            sage: K.absolute_polynomial ()
            x^2 + 1
        """
        return self.polynomial()

    def absolute_generator(self):
        r"""
        An alias for
        :meth:`sage.rings.number_field.number_field.NumberField_generic.gen`.
        This is provided for consistency with relative fields, where the
        element returned by
        :meth:`sage.rings.number_field.number_field_rel.NumberField_relative.gen`
        only generates the field over its base field (not necessarily over
        `\QQ`).

        EXAMPLES::

            sage: x = polygen(QQ, 'x')
            sage: K.<a> = NumberField(x^2 - 17)
            sage: K.absolute_generator()
            a
        """
        return self.gen()

    def optimized_representation(self, name=None, both_maps=True):
        r"""
        Return a field isomorphic to ``self`` with a better defining polynomial
        if possible, along with field isomorphisms from the new field to
        ``self`` and from ``self`` to the new field.

        EXAMPLES: We construct a compositum of 3 quadratic fields, then
        find an optimized representation and transform elements back and
        forth.

        ::

            sage: x = polygen(QQ, 'x')
            sage: K = NumberField([x^2 + p for p in [5, 3, 2]],'a').absolute_field('b'); K
            Number Field in b with defining polynomial x^8 + 40*x^6 + 352*x^4 + 960*x^2 + 576
            sage: L, from_L, to_L = K.optimized_representation()
            sage: L    # your answer may different, since algorithm is random
            Number Field in b1 with defining polynomial x^8 + 4*x^6 + 7*x^4 + 36*x^2 + 81
            sage: to_L(K.0)   # random
            4/189*b1^7 + 1/63*b1^6 + 1/27*b1^5 - 2/9*b1^4 - 5/27*b1^3 - 8/9*b1^2 + 3/7*b1 - 3/7
            sage: from_L(L.0)   # random
            1/1152*b^7 - 1/192*b^6 + 23/576*b^5 - 17/96*b^4 + 37/72*b^3 - 5/6*b^2 + 55/24*b - 3/4

        The transformation maps are mutually inverse isomorphisms.

        ::

            sage: from_L(to_L(K.0)) == K.0
            True
            sage: to_L(from_L(L.0)) == L.0
            True

        Number fields defined by non-monic and non-integral
        polynomials are supported (:trac:`252`)::

            sage: K.<a> = NumberField(7/9*x^3 + 7/3*x^2 - 56*x + 123)
            sage: K.optimized_representation()  # representation varies, not tested
            (Number Field in a1 with defining polynomial x^3 - 7*x - 7,
             Ring morphism:
               From: Number Field in a1 with defining polynomial x^3 - 7*x - 7
               To:   Number Field in a with defining polynomial 7/9*x^3 + 7/3*x^2 - 56*x + 123
               Defn: a1 |--> 7/225*a^2 - 7/75*a - 42/25,
             Ring morphism:
               From: Number Field in a with defining polynomial 7/9*x^3 + 7/3*x^2 - 56*x + 123
               To:   Number Field in a1 with defining polynomial x^3 - 7*x - 7
               Defn: a |--> -15/7*a1^2 + 9)

        TESTS:

        We test the above doctest. The representation depends on the PARI version::

            sage: K.<a> = NumberField(7/9*x^3 + 7/3*x^2 - 56*x + 123)
            sage: N, M1, M2 = K.optimized_representation(); N, M1, M2
            (Number Field in a1 with defining polynomial x^3 - 7*x - 7,
             Ring morphism:
               From: Number Field in a1 with defining polynomial x^3 - 7*x - 7
               To:   Number Field in a with defining polynomial 7/9*x^3 + 7/3*x^2 - 56*x + 123
               Defn: a1 |--> ...,
             Ring morphism:
               From: Number Field in a with defining polynomial 7/9*x^3 + 7/3*x^2 - 56*x + 123
               To:   Number Field in a1 with defining polynomial x^3 - 7*x - 7
               Defn: a |--> ...)
            sage: a1 = M1.domain().gens()[0]
            sage: M2(a) in (-15/7*a1^2 + 9, -60/7*a1^2 + 15*a1 + 39)
            True
            sage: M1(M2(a)) == a
            True
        """
        if name is None:
            name = self.variable_names()
        name = normalize_names(1, name)[0]

        f = self.absolute_polynomial().__pari__()

        g, alpha = f.polredbest(flag=1)
        beta = alpha.modreverse()

        b = self(QQ['x'](lift(beta)))
        h = QQ['x'](g)

        embedding = None
        if self.coerce_embedding() is not None:
            embedding = self.coerce_embedding()(b)
        # trac 7695 add a _ to prevent zeta70 etc.
        if name[-1].isdigit():
            new_name = name + '_1'
        else:
            new_name = name + '1'

        K = NumberField(h, names=new_name, embedding=embedding)
        from_K = K.hom([b])

        if both_maps:
            a = K(alpha)
            to_K = self.hom([a])

            return K, from_K, to_K

        return K, from_K

    def optimized_subfields(self, degree=0, name=None, both_maps=True):
        """
        Return optimized representations of many (but *not* necessarily
        all!) subfields of ``self`` of the given ``degree``, or of all possible degrees if
        ``degree`` is 0.

        EXAMPLES::

            sage: x = polygen(QQ, 'x')
            sage: K = NumberField([x^2 + p for p in [5, 3, 2]],'a').absolute_field('b'); K
            Number Field in b with defining polynomial x^8 + 40*x^6 + 352*x^4 + 960*x^2 + 576
            sage: L = K.optimized_subfields(name='b')
            sage: L[0][0]
            Number Field in b0 with defining polynomial x
            sage: L[1][0]
            Number Field in b1 with defining polynomial x^2 - 3*x + 3
            sage: [z[0] for z in L]          # random -- since algorithm is random
            [Number Field in b0 with defining polynomial x - 1,
             Number Field in b1 with defining polynomial x^2 - x + 1,
             Number Field in b2 with defining polynomial x^4 - 5*x^2 + 25,
             Number Field in b3 with defining polynomial x^4 - 2*x^2 + 4,
             Number Field in b4 with defining polynomial x^8 + 4*x^6 + 7*x^4 + 36*x^2 + 81]

        We examine one of the optimized subfields in more detail::

            sage: M, from_M, to_M = L[2]
            sage: M                             # random
            Number Field in b2 with defining polynomial x^4 - 5*x^2 + 25
            sage: from_M     # may be slightly random
            Ring morphism:
              From: Number Field in b2 with defining polynomial x^4 - 5*x^2 + 25
              To:   Number Field in a1 with defining polynomial
                    x^8 + 40*x^6 + 352*x^4 + 960*x^2 + 576
              Defn: b2 |--> -5/1152*a1^7 + 1/96*a1^6 - 97/576*a1^5 + 17/48*a1^4
                            - 95/72*a1^3 + 17/12*a1^2 - 53/24*a1 - 1

        The ``to_M`` map is ``None``, since there is no map from `K` to `M`::

            sage: to_M

        We apply the from_M map to the generator of M, which gives a
        rather large element of `K`::

            sage: from_M(M.0)          # random
            -5/1152*a1^7 + 1/96*a1^6 - 97/576*a1^5 + 17/48*a1^4
             - 95/72*a1^3 + 17/12*a1^2 - 53/24*a1 - 1

        Nevertheless, that large-ish element lies in a degree 4 subfield::

            sage: from_M(M.0).minpoly()   # random
            x^4 - 5*x^2 + 25

        TESTS:

        Number fields defined by non-monic and non-integral
        polynomials are supported (:trac:`252`)::

            sage: K.<a> = NumberField(2*x^4 + 6*x^2 + 1/2)
            sage: K.optimized_subfields()
            [
            (Number Field in a0 with defining polynomial x, Ring morphism:
              From: Number Field in a0 with defining polynomial x
              To:   Number Field in a with defining polynomial 2*x^4 + 6*x^2 + 1/2
              Defn: 0 |--> 0, None),
            (Number Field in a1 with defining polynomial x^2 - 2*x + 2, Ring morphism:
              From: Number Field in a1 with defining polynomial x^2 - 2*x + 2
              To:   Number Field in a with defining polynomial 2*x^4 + 6*x^2 + 1/2
              Defn: a1 |--> a^3 + 7/2*a + 1, None),
            (Number Field in a2 with defining polynomial x^2 - 2*x + 2, Ring morphism:
              From: Number Field in a2 with defining polynomial x^2 - 2*x + 2
              To:   Number Field in a with defining polynomial 2*x^4 + 6*x^2 + 1/2
              Defn: a2 |--> -a^3 - 7/2*a + 1, None),
            (Number Field in a3 with defining polynomial x^2 - 2, Ring morphism:
              From: Number Field in a3 with defining polynomial x^2 - 2
              To:   Number Field in a with defining polynomial 2*x^4 + 6*x^2 + 1/2
              Defn: a3 |--> a^2 + 3/2, None),
            (Number Field in a4 with defining polynomial x^2 + 1, Ring morphism:
              From: Number Field in a4 with defining polynomial x^2 + 1
              To:   Number Field in a with defining polynomial 2*x^4 + 6*x^2 + 1/2
              Defn: a4 |--> a^3 + 7/2*a, None),
            (Number Field in a5 with defining polynomial x^2 + 2, Ring morphism:
              From: Number Field in a5 with defining polynomial x^2 + 2
              To:   Number Field in a with defining polynomial 2*x^4 + 6*x^2 + 1/2
              Defn: a5 |--> 2*a^3 + 5*a, None),
            (Number Field in a6 with defining polynomial x^4 + 1, Ring morphism:
              From: Number Field in a6 with defining polynomial x^4 + 1
              To:   Number Field in a with defining polynomial 2*x^4 + 6*x^2 + 1/2
              Defn: a6 |--> a^3 + 1/2*a^2 + 5/2*a + 3/4, Ring morphism:
              From: Number Field in a with defining polynomial 2*x^4 + 6*x^2 + 1/2
              To:   Number Field in a6 with defining polynomial x^4 + 1
              Defn: a |--> -1/2*a6^3 + a6^2 - 1/2*a6)
            ]
        """
        return self._subfields_helper(degree=degree, name=name,
                                      both_maps=both_maps, optimize=True)

    def change_names(self, names):
        r"""
        Return number field isomorphic to ``self`` but with the given generator
        name.

        INPUT:

        -  ``names`` -- should be exactly one variable name.

        Also, ``K.structure()`` returns ``from_K`` and ``to_K``,
        where ``from_K`` is an isomorphism from `K` to ``self`` and ``to_K`` is an
        isomorphism from ``self`` to `K`.

        EXAMPLES::

            sage: x = polygen(QQ, 'x')
            sage: K.<z> = NumberField(x^2 + 3); K
            Number Field in z with defining polynomial x^2 + 3
            sage: L.<ww> = K.change_names()
            sage: L
            Number Field in ww with defining polynomial x^2 + 3
            sage: L.structure()[0]
            Isomorphism given by variable name change map:
              From: Number Field in ww with defining polynomial x^2 + 3
              To:   Number Field in z with defining polynomial x^2 + 3
            sage: L.structure()[0](ww + 5/3)
            z + 5/3
        """
        return self.absolute_field(names)

    def subfields(self, degree=0, name=None):
        """
        Return all subfields of ``self`` of the given ``degree``,
        or of all possible degrees if ``degree`` is 0.  The subfields are returned as
        absolute fields together with an embedding into ``self``.  For the case of the
        field itself, the reverse isomorphism is also provided.

        EXAMPLES::

            sage: x = polygen(QQ, 'x')
            sage: K.<a> = NumberField([x^3 - 2, x^2 + x + 1])
            sage: K = K.absolute_field('b')
            sage: S = K.subfields()
            sage: len(S)
            6
            sage: [k[0].polynomial() for k in S]
            [x - 3,
             x^2 - 3*x + 9,
             x^3 - 3*x^2 + 3*x + 1,
             x^3 - 3*x^2 + 3*x + 1,
             x^3 - 3*x^2 + 3*x - 17,
             x^6 - 3*x^5 + 6*x^4 - 11*x^3 + 12*x^2 + 3*x + 1]
            sage: R.<t> = QQ[]
            sage: L = NumberField(t^3 - 3*t + 1, 'c')
            sage: [k[1] for k in L.subfields()]
            [Ring morphism:
              From: Number Field in c0 with defining polynomial t
              To:   Number Field in c with defining polynomial t^3 - 3*t + 1
              Defn: 0 |--> 0,
             Ring morphism:
              From: Number Field in c1 with defining polynomial t^3 - 3*t + 1
              To:   Number Field in c with defining polynomial t^3 - 3*t + 1
              Defn: c1 |--> c]
            sage: len(L.subfields(2))
            0
            sage: len(L.subfields(1))
            1

        TESTS:

        Number fields defined by non-monic and non-integral
        polynomials are supported (:trac:`252`)::

            sage: K.<a> = NumberField(2*x^4 + 6*x^2 + 1/2)
            sage: K.subfields()
            [
            (Number Field in a0 with defining polynomial x, Ring morphism:
              From: Number Field in a0 with defining polynomial x
              To:   Number Field in a with defining polynomial 2*x^4 + 6*x^2 + 1/2
              Defn: 0 |--> 0, None),
            (Number Field in a1 with defining polynomial x^2 - 2, Ring morphism:
              From: Number Field in a1 with defining polynomial x^2 - 2
              To:   Number Field in a with defining polynomial 2*x^4 + 6*x^2 + 1/2
              Defn: a1 |--> a^2 + 3/2, None),
            (Number Field in a2 with defining polynomial x^2 + 4, Ring morphism:
              From: Number Field in a2 with defining polynomial x^2 + 4
              To:   Number Field in a with defining polynomial 2*x^4 + 6*x^2 + 1/2
              Defn: a2 |--> 2*a^3 + 7*a, None),
            (Number Field in a3 with defining polynomial x^2 + 2, Ring morphism:
              From: Number Field in a3 with defining polynomial x^2 + 2
              To:   Number Field in a with defining polynomial 2*x^4 + 6*x^2 + 1/2
              Defn: a3 |--> 2*a^3 + 5*a, None),
            (Number Field in a4 with defining polynomial x^4 + 1, Ring morphism:
              From: Number Field in a4 with defining polynomial x^4 + 1
              To:   Number Field in a with defining polynomial 2*x^4 + 6*x^2 + 1/2
              Defn: a4 |--> a^3 + 1/2*a^2 + 5/2*a + 3/4, Ring morphism:
              From: Number Field in a with defining polynomial 2*x^4 + 6*x^2 + 1/2
              To:   Number Field in a4 with defining polynomial x^4 + 1
              Defn: a |--> -1/2*a4^3 + a4^2 - 1/2*a4)
            ]
        """
        return self._subfields_helper(degree=degree, name=name,
                                      both_maps=True, optimize=False)

    def _subfields_helper(self, degree=0, name=None, both_maps=True, optimize=False):
        """
        Internal function: common code for :meth:`optimized_subfields` and :meth:`subfields`.

        TESTS:

        Let's make sure embeddings are being respected::

            sage: x = polygen(QQ, 'x')
            sage: K.<a> = NumberField(x^4 - 23, embedding=50)
            sage: K, CDF(a)
            (Number Field in a with defining polynomial x^4 - 23 with a = 2.189938703094843?,
             2.1899387030948425)
            sage: Ss = K.subfields(); len(Ss)  # indirect doctest
            3
            sage: diffs = [ S.coerce_embedding()(S.gen()) - CDF(S_into_K(S.gen())) for S, S_into_K, _ in Ss ]
            sage: all(abs(diff) < 1e-5 for diff in diffs)
            True

            sage: L1, _, _ = K.subfields(2)[0]; L1, CDF(L1.gen())  # indirect doctest
            (Number Field in a0 with defining polynomial x^2 - 23 with a0 = -4.795831523312720?,
             -4.795831523312719)

        If we take a different embedding of the large field, we get a
        different embedding of the degree 2 subfield::

            sage: K.<a> = NumberField(x^4 - 23, embedding=-50)
            sage: L2, _, _ = K.subfields(2)[0]; L2, CDF(L2.gen())  # indirect doctest
            (Number Field in a0 with defining polynomial x^2 - 23 with a0 = -4.795831523312720?,
             -4.795831523312719)

        Test for :trac:`7695`::

            sage: F = CyclotomicField(7)
            sage: K = F.subfields(3)[0][0]
            sage: K
            Number Field in zeta7_0 with defining polynomial x^3 + x^2 - 2*x - 1 with zeta7_0 = 1.246979603717467?

        """
        if name is None:
            name = self.variable_names()
        name = normalize_names(1, name)[0]
        try:
            return self.__subfields[name, degree, both_maps, optimize]
        except AttributeError:
            self.__subfields = {}
        except KeyError:
            pass
        f = self.pari_polynomial()
        if optimize:
            v = f.polred(2)
            elts = v[0]
            polys = v[1]
        else:
            v = f.nfsubfields(degree)
            elts = [x[1] for x in v]
            polys = [x[0] for x in v]

        R = self.polynomial_ring()

        embedding = None
        ans = []
        for i in range(len(elts)):
            f = R(polys[i])
            if not (degree == 0 or f.degree() == degree):
                continue
            a = self(elts[i], check=False)
            if self.coerce_embedding() is not None:
                embedding = self.coerce_embedding()(a)
            # trac 7695 add a _ to prevent zeta70 etc.
            if name[-1].isdigit():
                new_name = name + '_' + str(i)
            else:
                new_name = name + str(i)
            K = NumberField(f, names=new_name, embedding=embedding)

            from_K = K.hom([a])  # check=False here ??   would be safe unless there are bugs.

            if both_maps and K.degree() == self.degree():
                g = K['x'](self.polynomial())
                a = from_K(K.gen())
                for root in g.roots(multiplicities=False):
                    to_K = self.hom([root])    # check=False here ??
                    if to_K(a) == K.gen():
                        break
            else:
                to_K = None
            ans.append((K, from_K, to_K))
        ans = Sequence(ans, immutable=True, cr=ans != [])
        self.__subfields[name, degree, both_maps, optimize] = ans
        return ans

    @cached_method
    def _maximal_order(self, v=(), assume_maximal=None):
        r"""
        Return a :meth:`maximal_order` in this number field.

        TESTS::

            sage: x = polygen(QQ, 'x')
            sage: k.<a> = NumberField(x^3 + x^2 - 2*x+8)
            sage: k.maximal_order() is k.maximal_order()  # indirect doctest
            True

        """
        B = [self(b, check=False) for b in self._pari_integral_basis(v=v)]

        from sage.rings.number_field.order import absolute_order_from_module_generators
        return absolute_order_from_module_generators(B, check_integral=False, check_rank=False,
                                                     check_is_ring=False, is_maximal=assume_maximal,
                                                     is_maximal_at=v)

    def order(self, *args, **kwds):
        r"""
        Return the order with given ring generators in the maximal order of
        this number field.

        INPUT:

        -  ``gens`` -- list of elements in this number field; if no generators
           are given, just returns the cardinality of this number field
           (`\infty`) for consistency.

        -  ``check_is_integral`` -- bool (default: ``True``), whether to check
           that each generator is integral.

        -  ``check_rank`` -- bool (default: ``True``), whether to check that the
           ring generated by ``gens`` is of full rank.

        -  ``allow_subfield`` -- bool (default: ``False``), if ``True`` and the
           generators do not generate an order, i.e., they generate a subring
           of smaller rank, instead of raising an error, return an order in a
           smaller number field.

        EXAMPLES::

            sage: x = polygen(QQ, 'x')
            sage: k.<i> = NumberField(x^2 + 1)
            sage: k.order(2*i)
            Order in Number Field in i with defining polynomial x^2 + 1
            sage: k.order(10*i)
            Order in Number Field in i with defining polynomial x^2 + 1
            sage: k.order(3)
            Traceback (most recent call last):
            ...
            ValueError: the rank of the span of gens is wrong
            sage: k.order(i/2)
            Traceback (most recent call last):
            ...
            ValueError: each generator must be integral

        Alternatively, an order can be constructed by adjoining elements to
        `\ZZ`::

            sage: K.<a> = NumberField(x^3 - 2)
            sage: ZZ[a]
            Order in Number Field in a0 with defining polynomial x^3 - 2 with a0 = a

        TESTS:

        We verify that :trac:`2480` is fixed::

            sage: K.<a> = NumberField(x^4 + 4*x^2 + 2)
            sage: B = K.integral_basis()
            sage: K.order(*B)
            Maximal Order in Number Field in a with defining polynomial x^4 + 4*x^2 + 2
            sage: K.order(B)
            Maximal Order in Number Field in a with defining polynomial x^4 + 4*x^2 + 2
            sage: K.order(gens=B)
            Maximal Order in Number Field in a with defining polynomial x^4 + 4*x^2 + 2
        """
        # set gens appropriately from the arguments
        gens = kwds.pop('gens', args)

        if len(gens) == 0:
            return NumberField_generic.order(self)
        if len(gens) == 1 and isinstance(gens[0], (list, tuple)):
            gens = gens[0]
        gens = map(self, gens)
        return self._order(tuple(gens), **kwds)

    @cached_method
    def _order(self, gens, **kwds):
        r"""
        Helper method for :meth:`order` which adds caching. See :meth:`order`
        for a description of the parameters and keyword parameters.

        TESTS:

        Test that caching works::

            sage: x = polygen(QQ, 'x')
            sage: K.<a> = NumberField(x^3 - 2)
            sage: K.order(a) is K.order(a)      # indirect doctest
            True

        Keywords have no influence on the caching::

            sage: K.order(a) is K.order(a,check_is_integral=True) is K.order(a,check_is_integral=False)
            True

        Even if the order lives in a different field, caching works (currently,
        however, ``allow_subfield`` is incorrect :trac:`16046`)::

            sage: K.<a> = NumberField(x**4 + 3)
            sage: o = K.order([a**2], allow_subfield=True)
            sage: o is K.order([a**2], allow_subfield=True)
            True

        Different generators for the same order::

            sage: K.order(a) is K.order(a,a^2) is K.order(a^2,a)
            True

        """
        from sage.rings.number_field.order import absolute_order_from_ring_generators
        return absolute_order_from_ring_generators(gens, **kwds)

    @cached_method(key=lambda self, base, basis, map: (base or self.base_ring(), basis, map))
    def free_module(self, base=None, basis=None, map=True):
        r"""
        Return a vector space `V` and isomorphisms ``self`` `\to` `V` and `V` `\to` ``self``.

        INPUT:

        - ``base`` -- a subfield (default: ``None``); the returned vector
          space is over this subfield `R`, which defaults to the base field of this
          function field

        - ``basis`` -- a basis for this field over the base

        - ``maps`` -- boolean (default ``True``), whether to return
          `R`-linear maps to and from `V`

        OUTPUT:

        - `V` -- a vector space over the rational numbers

        - ``from_V`` -- an isomorphism from `V` to ``self`` (if requested)

        - ``to_V`` -- an isomorphism from ``self`` to `V` (if requested)

        EXAMPLES::

            sage: x = polygen(QQ, 'x')
            sage: k.<a> = NumberField(x^3 + 2)
            sage: V, from_V, to_V  = k.free_module()
            sage: from_V(V([1,2,3]))
            3*a^2 + 2*a + 1
            sage: to_V(1 + 2*a + 3*a^2)
            (1, 2, 3)
            sage: V
            Vector space of dimension 3 over Rational Field
            sage: to_V
            Isomorphism map:
              From: Number Field in a with defining polynomial x^3 + 2
              To:   Vector space of dimension 3 over Rational Field
            sage: from_V(to_V(2/3*a - 5/8))
            2/3*a - 5/8
            sage: to_V(from_V(V([0,-1/7,0])))
            (0, -1/7, 0)
        """
        if base is None:
            base = QQ
        elif base is self:
            return super().free_module(base=base, basis=basis, map=map)
        if basis is not None or base is not QQ:
            raise NotImplementedError
        V = QQ**self.degree()
        if not map:
            return V
        from_V = maps.MapVectorSpaceToNumberField(V, self)
        to_V = maps.MapNumberFieldToVectorSpace(self, V)
        return (V, from_V, to_V)

    def absolute_vector_space(self, *args, **kwds):
        r"""
        Return vector space over `\QQ` corresponding to this
        number field, along with maps from that space to this number field
        and in the other direction.

        For an absolute extension this is identical to
        :meth:`vector_space`.

        EXAMPLES::

            sage: x = polygen(QQ, 'x')
            sage: K.<a> = NumberField(x^3 - 5)
            sage: K.absolute_vector_space()
            (Vector space of dimension 3 over Rational Field,
             Isomorphism map:
              From: Vector space of dimension 3 over Rational Field
              To:   Number Field in a with defining polynomial x^3 - 5,
             Isomorphism map:
              From: Number Field in a with defining polynomial x^3 - 5
              To:   Vector space of dimension 3 over Rational Field)
        """
        return self.free_module(*args, **kwds)

    def _galois_closure_and_embedding(self, names=None):
        r"""
        Return number field `K` that is the Galois closure of ``self`` and an
        embedding of ``self`` into `K`.

        INPUT:

        - ``names`` -- variable name for Galois closure

        .. warning::

           This is an internal function; see :meth:`galois_closure`.

        EXAMPLES:

        For medium-sized Galois groups of fields with small discriminants,
        this computation is feasible::

            sage: # needs sage.groups
            sage: x = polygen(QQ, 'x')
            sage: K.<a> = NumberField(x^6 + 4*x^2 + 2)
            sage: K.galois_group().order()
            48
            sage: L, phi = K._galois_closure_and_embedding('c')
            sage: phi.domain() is K, phi.codomain() is L
            (True, True)
            sage: L
            Number Field in c with defining polynomial x^48 + 8*x^46 - 20*x^44 - 520*x^42 + 12106*x^40 - 68344*x^38 + 463156*x^36 - 1823272*x^34 + 8984591*x^32 - 25016080*x^30 + 84949344*x^28 - 163504384*x^26 + 417511068*x^24 - 394687376*x^22 + 836352224*x^20 + 72845696*x^18 + 1884703919*x^16 + 732720520*x^14 + 3960878676*x^12 + 2507357768*x^10 + 5438373834*x^8 + 3888508744*x^6 + 4581432268*x^4 + 1765511400*x^2 + 1723993441
            sage: K.defining_polynomial()( phi(K.gen()) )
            0
        """
        if names is None:
            raise TypeError("You must specify the name of the generator.")

        try:
            # compose with variable renaming
            L = self.__galois_closure.change_names(names)
            L_to_orig, orig_to_L = L.structure()
            # "flatten" the composition by hand
            self_into_L = self.hom([(orig_to_L * self.__galois_closure_embedding)(self.gen())])
            return (L, self_into_L)
        except AttributeError:
            pass

        # Compute degree of Galois closure if possible
        deg = self.galois_group().easy_order()

        L, self_into_L = self.defining_polynomial().change_ring(self).splitting_field(names, map=True, degree_multiple=deg)
        self.__galois_closure = L
        self.__galois_closure_embedding = self_into_L
        return (self.__galois_closure, self.__galois_closure_embedding)

    def galois_closure(self, names=None, map=False):
        """
        Return number field `K` that is the Galois closure of ``self``,
        i.e., is generated by all roots of the defining polynomial of
        ``self``, and possibly an embedding of ``self`` into `K`.

        INPUT:

        - ``names`` -- variable name for Galois closure

        - ``map`` -- (default: ``False``) also return an embedding of ``self`` into `K`

        EXAMPLES::

            sage: # needs sage.groups
            sage: x = polygen(QQ, 'x')
            sage: K.<a> = NumberField(x^4 - 2)
            sage: M = K.galois_closure('b'); M
            Number Field in b with defining polynomial x^8 + 28*x^4 + 2500
            sage: L.<a2> = K.galois_closure(); L
            Number Field in a2 with defining polynomial x^8 + 28*x^4 + 2500
            sage: K.galois_group(names=("a3")).order()
            8

        ::

            sage: # needs sage.groups
            sage: phi = K.embeddings(L)[0]
            sage: phi(K.0)
            1/120*a2^5 + 19/60*a2
            sage: phi(K.0).minpoly()
            x^4 - 2

            sage: # needs sage.groups
            sage: L, phi = K.galois_closure('b', map=True)
            sage: L
            Number Field in b with defining polynomial x^8 + 28*x^4 + 2500
            sage: phi
            Ring morphism:
              From: Number Field in a with defining polynomial x^4 - 2
              To:   Number Field in b with defining polynomial x^8 + 28*x^4 + 2500
              Defn: a |--> 1/240*b^5 - 41/120*b

        A cyclotomic field is already Galois::

            sage: # needs sage.groups
            sage: K.<a> = NumberField(cyclotomic_polynomial(23))
            sage: L.<z> = K.galois_closure()
            sage: L
            Number Field in z with defining polynomial
             x^22 + x^21 + x^20 + x^19 + x^18 + x^17 + x^16 + x^15 + x^14 + x^13 + x^12
              + x^11 + x^10 + x^9 + x^8 + x^7 + x^6 + x^5 + x^4 + x^3 + x^2 + x + 1

        TESTS:

        Let's make sure we're renaming correctly::

            sage: # needs sage.groups
            sage: K.<a> = NumberField(x^4 - 2)
            sage: L, phi = K.galois_closure('cc', map=True)
            sage: L
            Number Field in cc with defining polynomial x^8 + 28*x^4 + 2500
            sage: phi
            Ring morphism:
              From: Number Field in a with defining polynomial x^4 - 2
              To:   Number Field in cc with defining polynomial x^8 + 28*x^4 + 2500
              Defn: a |--> 1/240*cc^5 - 41/120*cc
        """
        L, self_into_L = self._galois_closure_and_embedding(names)
        return (L, self_into_L) if map else L

    def automorphisms(self):
        r"""
        Compute all Galois automorphisms of ``self``.

        This uses PARI's :pari:`nfgaloisconj` and is much faster than
        root finding for many fields.

        EXAMPLES::

            sage: x = polygen(QQ, 'x')
            sage: K.<a> = NumberField(x^2 + 10000)
            sage: K.automorphisms()
            [
            Ring endomorphism of Number Field in a with defining polynomial x^2 + 10000
              Defn: a |--> a,
            Ring endomorphism of Number Field in a with defining polynomial x^2 + 10000
              Defn: a |--> -a
            ]

        Here's a larger example, that would take some time if we found
        roots instead of using PARI's specialized machinery::

            sage: K = NumberField(x^6 - x^4 - 2*x^2 + 1, 'a')
            sage: len(K.automorphisms())
            2

        `L` is the Galois closure of `K`::

            sage: L = NumberField(x^24 - 84*x^22 + 2814*x^20 - 15880*x^18 - 409563*x^16
            ....:                  - 8543892*x^14 + 25518202*x^12 + 32831026956*x^10
            ....:                  - 672691027218*x^8 - 4985379093428*x^6 + 320854419319140*x^4
            ....:                  + 817662865724712*x^2 + 513191437605441, 'a')
            sage: len(L.automorphisms())
            24

        Number fields defined by non-monic and non-integral
        polynomials are supported (:trac:`252`)::

            sage: R.<x> = QQ[]
            sage: f = 7/9*x^3 + 7/3*x^2 - 56*x + 123
            sage: K.<a> = NumberField(f)
            sage: A = K.automorphisms(); A
            [
            Ring endomorphism of Number Field in a with defining polynomial 7/9*x^3 + 7/3*x^2 - 56*x + 123
              Defn: a |--> a,
            Ring endomorphism of Number Field in a with defining polynomial 7/9*x^3 + 7/3*x^2 - 56*x + 123
              Defn: a |--> -7/15*a^2 - 18/5*a + 96/5,
            Ring endomorphism of Number Field in a with defining polynomial 7/9*x^3 + 7/3*x^2 - 56*x + 123
              Defn: a |--> 7/15*a^2 + 13/5*a - 111/5
            ]
            sage: prod(x - sigma(a) for sigma in A) == f.monic()
            True
        """
        return self.embeddings(self)

    @cached_method
    def embeddings(self, K):
        """
        Compute all field embeddings of this field into the field `K` (which need
        not even be a number field, e.g., it could be the complex numbers).
        This will return an identical result when given `K` as input again.

        If possible, the most natural embedding of this field into `K`
        is put first in the list.

        INPUT:

        - ``K`` -- a field

        EXAMPLES::

            sage: # needs sage.groups
            sage: x = polygen(QQ, 'x')
            sage: K.<a> = NumberField(x^3 - 2)
            sage: L.<a1> = K.galois_closure(); L
            Number Field in a1 with defining polynomial x^6 + 108
            sage: K.embeddings(L)[0]
            Ring morphism:
              From: Number Field in a with defining polynomial x^3 - 2
              To:   Number Field in a1 with defining polynomial x^6 + 108
              Defn: a |--> 1/18*a1^4
            sage: K.embeddings(L) is K.embeddings(L)
            True

        We embed a quadratic field into a cyclotomic field::

            sage: L.<a> = QuadraticField(-7)
            sage: K = CyclotomicField(7)
            sage: L.embeddings(K)
            [
            Ring morphism:
              From: Number Field in a with defining polynomial x^2 + 7
                    with a = 2.645751311064591?*I
              To:   Cyclotomic Field of order 7 and degree 6
              Defn: a |--> 2*zeta7^4 + 2*zeta7^2 + 2*zeta7 + 1,
            Ring morphism:
              From: Number Field in a with defining polynomial x^2 + 7
                    with a = 2.645751311064591?*I
              To:   Cyclotomic Field of order 7 and degree 6
              Defn: a |--> -2*zeta7^4 - 2*zeta7^2 - 2*zeta7 - 1
            ]

        We embed a cubic field in the complex numbers::

            sage: x = polygen(QQ, 'x')
            sage: K.<a> = NumberField(x^3 - 2)
            sage: K.embeddings(CC)
            [
            Ring morphism:
              From: Number Field in a with defining polynomial x^3 - 2
              To:   Complex Field with 53 bits of precision
              Defn: a |--> -0.62996052494743... - 1.09112363597172*I,
            Ring morphism:
              From: Number Field in a with defining polynomial x^3 - 2
              To:   Complex Field with 53 bits of precision
              Defn: a |--> -0.62996052494743... + 1.09112363597172*I,
            Ring morphism:
              From: Number Field in a with defining polynomial x^3 - 2
              To:   Complex Field with 53 bits of precision
              Defn: a |--> 1.25992104989487
            ]

        Test that :trac:`15053` is fixed::

            sage: K = NumberField(x^3 - 2, 'a')
            sage: K.embeddings(GF(3))
            []
        """
        if K is self:
            f = self.pari_polynomial('y')
            # Compute the conjugates of Mod(x, f).
            conj = self.pari_nf().nfgaloisconj()
            # Convert these to conjugates of self.gen().
            P = self._pari_absolute_structure()[1].lift()
            conj = sorted([self(P(g.Mod(f))) for g in conj])
            v = [self.hom([e]) for e in conj]    # check=False here?
            put_natural_embedding_first(v)
            return Sequence(v, cr=(v != []), immutable=True,
                            check=False, universe=self.Hom(self))
        elif K.characteristic() != 0:
            return Sequence([], immutable=True, check=False, universe=self.Hom(K))

        f = self.defining_polynomial()
        r = sorted(f.roots(K, multiplicities=False))
        v = [self.hom([e], check=False) for e in r]
        # If there is an embedding that preserves variable names
        # then it is most natural, so we put it first.
        put_natural_embedding_first(v)
        return Sequence(v, cr=bool(v), immutable=True,
                        check=False, universe=self.Hom(K))

    def minkowski_embedding(self, B=None, prec=None):
        r"""
        Return an `n \times n` matrix over ``RDF`` whose columns are the images of the
        basis `\{1, \alpha, \dots, \alpha^{n-1}\}` of ``self`` over
        `\QQ` (as vector spaces), where here
        `\alpha` is the generator of ``self`` over
        `\QQ`, i.e. ``self.gen(0)``. If `B` is not ``None``, return
        the images of the vectors in `B` as the columns instead. If ``prec`` is
        not ``None``, use ``RealField(prec)`` instead of ``RDF``.

        This embedding is the so-called "Minkowski embedding" of a number
        field in `\RR^n`: given the `n` embeddings
        `\sigma_1, \dots, \sigma_n` of ``self`` in
        `\CC`, write `\sigma_1, \dots, \sigma_r`
        for the real embeddings, and
        `\sigma_{r+1}, \dots, \sigma_{r+s}` for choices of one of
        each pair of complex conjugate embeddings (in our case, we simply
        choose the one where the image of `\alpha` has positive
        real part). Here `(r,s)` is the signature of ``self``. Then the
        Minkowski embedding is given by

        .. MATH::

            x \mapsto ( \sigma_1(x), \dots,
                     \sigma_r(x), \sqrt{2}\Re(\sigma_{r+1}(x)),
                     \sqrt{2}\Im(\sigma_{r+1}(x)), \dots,
                     \sqrt{2}\Re(\sigma_{r+s}(x)),
                     \sqrt{2}\Im(\sigma_{r+s}(x)))

        Equivalently, this is an embedding of ``self`` in `\RR^n` so
        that the usual norm on `\RR^n` coincides with
        `|x| = \sum_i |\sigma_i(x)|^2` on ``self``.

        .. TODO::

            This could be much improved by implementing homomorphisms
            over VectorSpaces.

        EXAMPLES::

            sage: x = polygen(QQ, 'x')
            sage: F.<alpha> = NumberField(x^3 + 2)
            sage: F.minkowski_embedding()
            [ 1.00000000000000 -1.25992104989487  1.58740105196820]
            [ 1.41421356237... 0.8908987181... -1.12246204830...]
            [0.000000000000000  1.54308184421...  1.94416129723...]
            sage: F.minkowski_embedding([1, alpha+2, alpha^2-alpha])
            [ 1.00000000000000 0.740078950105127  2.84732210186307]
            [ 1.41421356237...  3.7193258428... -2.01336076644...]
            [0.000000000000000  1.54308184421... 0.40107945302...]
            sage: F.minkowski_embedding() * (alpha + 2).vector().column()
            [0.740078950105127]
            [ 3.7193258428...]
            [ 1.54308184421...]
        """
        n = self.degree()
        if prec is None:
            R = sage.rings.real_double.RDF
        else:
            R = sage.rings.real_mpfr.RealField(prec)
        r, s = self.signature()
        places = self.places(prec=prec)

        if B is None:
            B = [(self.gen(0))**i for i in range(n)]

        A = ZZ['x']
        f = A.gen(0)**2 - 2
        sqrt2 = f.roots(R)[1][0]

        d = {}

        for col in range(n):

            for row in range(r):
                d[(row, col)] = places[row](B[col])

            for i in range(s):
                z = places[r+i](B[col])
                d[(r+2*i, col)] = z.real()*sqrt2
                d[(r+2*i+1, col)] = z.imag()*sqrt2

        return sage.matrix.all.matrix(d)

    def logarithmic_embedding(self, prec=53):
        r"""
        Return the morphism of ``self`` under the logarithmic embedding
        in the category Set.

        The logarithmic embedding is defined as a map from the number field ``self`` to `\RR^n`.

        It is defined under Definition 4.9.6 in [Coh1993]_.

        INPUT:

        - ``prec`` -- desired floating point precision.

        OUTPUT:

        the morphism of ``self`` under the logarithmic embedding in the category Set.

        EXAMPLES::

            sage: CF.<a> = CyclotomicField(5)
            sage: f = CF.logarithmic_embedding()
            sage: f(0)
            (-1, -1)
            sage: f(7)
            (3.89182029811063, 3.89182029811063)

        ::

            sage: x = polygen(QQ, 'x')
            sage: K.<a> = NumberField(x^3 + 5)
            sage: f = K.logarithmic_embedding()
            sage: f(0)
            (-1, -1)
            sage: f(7)
            (1.94591014905531, 3.89182029811063)

        ::

            sage: F.<a> = NumberField(x^4 - 8*x^2 + 3)
            sage: f = F.logarithmic_embedding()
            sage: f(0)
            (-1, -1, -1, -1)
            sage: f(7)
            (1.94591014905531, 1.94591014905531, 1.94591014905531, 1.94591014905531)
        """
        def closure_map(x, prec=53):
            """
            The function closure of the logarithmic embedding.
            """
            K = self
            K_embeddings = K.places(prec)
            r1, r2 = K.signature()
            r = r1 + r2 - 1

            from sage.rings.real_mpfr import RealField
            Reals = RealField(prec)

            if x == 0:
                return vector([-1 for _ in range(r + 1)])

            x_logs = []
            for i in range(r1):
                sigma = K_embeddings[i]
                x_logs.append(Reals(abs(sigma(x))).log())
            for i in range(r1, r + 1):
                tau = K_embeddings[i]
                x_logs.append(2 * Reals(abs(tau(x))).log())

            return vector(x_logs)

        hom = Hom(self, VectorSpace(RR, len(closure_map(self(0), prec))), Sets())
        return hom(closure_map)

    def places(self, all_complex=False, prec=None):
        r"""
        Return the collection of all infinite places of ``self``.

        By default, this returns the set of real places as
        homomorphisms into ``RIF`` first, followed by a choice of one of
        each pair of complex conjugate homomorphisms into ``CIF``.

        On the other hand, if ``prec`` is not ``None``, we simply return places
        into ``RealField(prec)`` and ``ComplexField(prec)`` (or ``RDF``, ``CDF`` if
        ``prec=53``). One can also use ``prec=infinity``, which returns embeddings
        into the field `\overline{\QQ}` of algebraic numbers (or its subfield
        `\mathbb{A}` of algebraic reals); this permits exact computation, but
        can be extremely slow.

        There is an optional flag ``all_complex``, which defaults to ``False``. If
        ``all_complex`` is ``True``, then the real embeddings are returned as
        embeddings into ``CIF`` instead of ``RIF``.

        EXAMPLES::

            sage: x = polygen(QQ, 'x')
            sage: F.<alpha> = NumberField(x^3 - 100*x + 1); F.places()
            [Ring morphism:
               From: Number Field in alpha with defining polynomial x^3 - 100*x + 1
               To:   Real Field with 106 bits of precision
               Defn: alpha |--> -10.00499625499181184573367219280,
             Ring morphism:
               From: Number Field in alpha with defining polynomial x^3 - 100*x + 1
               To:   Real Field with 106 bits of precision
               Defn: alpha |--> 0.01000001000003000012000055000273,
             Ring morphism:
               From: Number Field in alpha with defining polynomial x^3 - 100*x + 1
               To:   Real Field with 106 bits of precision
               Defn: alpha |--> 9.994996244991781845613530439509]

        ::

            sage: F.<alpha> = NumberField(x^3 + 7); F.places()
            [Ring morphism:
               From: Number Field in alpha with defining polynomial x^3 + 7
               To:   Real Field with 106 bits of precision
               Defn: alpha |--> -1.912931182772389101199116839549,
             Ring morphism:
               From: Number Field in alpha with defining polynomial x^3 + 7
               To:   Complex Field with 53 bits of precision
               Defn: alpha |--> 0.956465591386195 + 1.65664699997230*I]

        ::

            sage: F.<alpha> = NumberField(x^3 + 7) ; F.places(all_complex=True)
            [Ring morphism:
               From: Number Field in alpha with defining polynomial x^3 + 7
               To:   Complex Field with 53 bits of precision
               Defn: alpha |--> -1.91293118277239,
             Ring morphism:
               From: Number Field in alpha with defining polynomial x^3 + 7
               To:   Complex Field with 53 bits of precision
               Defn: alpha |--> 0.956465591386195 + 1.65664699997230*I]
            sage: F.places(prec=10)
            [Ring morphism:
               From: Number Field in alpha with defining polynomial x^3 + 7
               To:   Real Field with 10 bits of precision
               Defn: alpha |--> -1.9,
             Ring morphism:
               From: Number Field in alpha with defining polynomial x^3 + 7
               To:   Complex Field with 10 bits of precision
               Defn: alpha |--> 0.96 + 1.7*I]
        """
        if prec is None:
            R = RIF
            C = CIF

        elif prec == 53:
            R = sage.rings.real_double.RDF
            C = sage.rings.complex_double.CDF

        elif prec == Infinity:
            from sage.rings.qqbar import AA, QQbar
            R = AA
            C = QQbar

        else:
            R = sage.rings.real_mpfr.RealField(prec)
            C = sage.rings.complex_mpfr.ComplexField(prec)

        # first, find the intervals with roots, and see how much
        # precision we need to approximate the roots
        #
        all_intervals = [x[0] for x in self.defining_polynomial().roots(C)]

        # first, set up the real places
        if all_complex:
            real_intervals = [x for x in all_intervals if x.imag().is_zero()]
        else:
            real_intervals = [x[0] for x in self.defining_polynomial().roots(R)]

        if prec is None:
            real_places = [self.hom([i.center()], check=False)
                           for i in real_intervals]

            complex_places = [self.hom([i.center()], check=False)
                              for i in all_intervals if i.imag() > 0]
        else:
            real_places = [self.hom([i], check=False) for i in real_intervals]

            complex_places = [self.hom([i], check=False)
                              for i in all_intervals if i.imag() > 0]

        return real_places + complex_places

    def real_places(self, prec=None):
        """
        Return all real places of ``self`` as homomorphisms into ``RIF``.

        EXAMPLES::

            sage: x = polygen(QQ, 'x')
            sage: F.<alpha> = NumberField(x^4 - 7) ; F.real_places()
            [Ring morphism:
               From: Number Field in alpha with defining polynomial x^4 - 7
               To:   Real Field with 106 bits of precision
               Defn: alpha |--> -1.626576561697785743211232345494,
             Ring morphism:
               From: Number Field in alpha with defining polynomial x^4 - 7
               To:   Real Field with 106 bits of precision
               Defn: alpha |--> 1.626576561697785743211232345494]
        """
        return self.places(prec=prec)[0:self.signature()[0]]

    def abs_val(self, v, iota, prec=None):
        r"""
        Return the value `|\iota|_{v}`.

        INPUT:

        - ``v`` -- a place of ``K``, finite (a fractional ideal) or infinite (element of ``K.places(prec)``)
        - ``iota`` -- an element of ``K``
        - ``prec`` -- (default: ``None``) the precision of the real field

        OUTPUT:

        The absolute value as a real number

        EXAMPLES::

            sage: x = polygen(QQ, 'x')
            sage: K.<xi> = NumberField(x^3 - 3)
            sage: phi_real = K.places()[0]
            sage: phi_complex = K.places()[1]
            sage: v_fin = tuple(K.primes_above(3))[0]

            sage: K.abs_val(phi_real, xi^2)
            2.08008382305190

            sage: K.abs_val(phi_complex, xi^2)
            4.32674871092223

            sage: K.abs_val(v_fin, xi^2)
            0.111111111111111

        Check that :trac:`28345` is fixed::

            sage: K.abs_val(v_fin, K.zero())
            0.000000000000000
        """
        if prec is None:
            prec = 53
        R = sage.rings.real_mpfr.RealField(prec)
        if iota == 0:
            return R.zero()
        try:
            p = v.smallest_integer()
            iota_ideal = self.ideal(self(iota))
            exponent = - v.residue_class_degree() * iota_ideal.valuation(v)
            return R(p**exponent)
        except AttributeError:
            if is_real_place(v):
                return R(v(iota).abs())
            else:
                return R(v(iota).abs()**2)

    def relativize(self, alpha, names, structure=None):
        r"""
        Given an element in ``self`` or an embedding of a subfield into ``self``,
        return a relative number field `K` isomorphic to ``self`` that is relative
        over the absolute field `\QQ(\alpha)` or the domain of `\alpha`, along
        with isomorphisms from `K` to ``self`` and from ``self`` to `K`.

        INPUT:

        - ``alpha`` -- an element of ``self``  or an embedding of a subfield into
          ``self``
        - ``names`` -- 2-tuple of names of generator for output field `K` and the
          subfield `\QQ(\alpha)`
        - ``structure`` -- an instance of
          :class:`structure.NumberFieldStructure` or ``None`` (default:
          ``None``), if ``None``, then the resulting field's :meth:`structure`
          will return isomorphisms from and to this field. Otherwise, the field
          will be equipped with ``structure``.

        OUTPUT:

        `K` -- relative number field

        Also, ``K.structure()`` returns ``from_K`` and ``to_K``, where
        ``from_K`` is an isomorphism from `K` to ``self`` and ``to_K`` is an isomorphism
        from ``self`` to `K`.

        EXAMPLES::

            sage: x = polygen(QQ, 'x')
            sage: K.<a> = NumberField(x^10 - 2)
            sage: L.<c,d> = K.relativize(a^4 + a^2 + 2); L
            Number Field in c with defining polynomial
             x^2 - 1/5*d^4 + 8/5*d^3 - 23/5*d^2 + 7*d - 18/5 over its base field
            sage: c.absolute_minpoly()
            x^10 - 2
            sage: d.absolute_minpoly()
            x^5 - 10*x^4 + 40*x^3 - 90*x^2 + 110*x - 58
            sage: (a^4 + a^2 + 2).minpoly()
            x^5 - 10*x^4 + 40*x^3 - 90*x^2 + 110*x - 58
            sage: from_L, to_L = L.structure()
            sage: to_L(a)
            c
            sage: to_L(a^4 + a^2 + 2)
            d
            sage: from_L(to_L(a^4 + a^2 + 2))
            a^4 + a^2 + 2

        The following demonstrates distinct embeddings of a subfield into a
        larger field::

            sage: K.<a> = NumberField(x^4 + 2*x^2 + 2)
            sage: K0 = K.subfields(2)[0][0]; K0
            Number Field in a0 with defining polynomial x^2 - 2*x + 2
            sage: rho, tau = K0.embeddings(K)
            sage: L0 = K.relativize(rho(K0.gen()), 'b'); L0
            Number Field in b0 with defining polynomial x^2 - b1 + 2 over its base field
            sage: L1 = K.relativize(rho, 'b'); L1
            Number Field in b with defining polynomial x^2 - a0 + 2 over its base field
            sage: L2 = K.relativize(tau, 'b'); L2
            Number Field in b with defining polynomial x^2 + a0 over its base field
            sage: L0.base_field() is K0
            False
            sage: L1.base_field() is K0
            True
            sage: L2.base_field() is K0
            True

        Here we see that with the different embeddings, the relative norms are
        different::

            sage: a0 = K0.gen()
            sage: L1_into_K, K_into_L1 = L1.structure()
            sage: L2_into_K, K_into_L2 = L2.structure()
            sage: len(K.factor(41))
            4
            sage: w1 = -a^2 + a + 1; P = K.ideal([w1])
            sage: Pp = L1.ideal(K_into_L1(w1)).ideal_below(); Pp == K0.ideal([4*a0 + 1])
            True
            sage: Pp == w1.norm(rho)
            True

            sage: w2 = a^2 + a - 1; Q = K.ideal([w2])
            sage: Qq = L2.ideal(K_into_L2(w2)).ideal_below(); Qq == K0.ideal([-4*a0 + 9])
            True
            sage: Qq == w2.norm(tau)
            True

            sage: Pp == Qq
            False

        TESTS:

        We can relativize over the whole field::

            sage: K.<a> = NumberField(x^4 + 2*x^2 + 2)
            sage: K.relativize(K.gen(), 'a')
            Number Field in a0 with defining polynomial x - a1 over its base field
            sage: K.relativize(2*K.gen(), 'a')
            Number Field in a0 with defining polynomial x - 1/2*a1 over its base field

        We can relativize over the prime field::

            sage: L = K.relativize(K(1), 'a'); L
            Number Field in a0 with defining polynomial x^4 + 2*x^2 + 2 over its base field
            sage: L.base_field()
            Number Field in a1 with defining polynomial x - 1
            sage: L.base_field().base_field()
            Rational Field

            sage: L = K.relativize(K(2), 'a'); L
            Number Field in a0 with defining polynomial x^4 + 2*x^2 + 2 over its base field
            sage: L.base_field()
            Number Field in a1 with defining polynomial x - 2
            sage: L.base_field().base_field()
            Rational Field

            sage: L = K.relativize(K(0), 'a'); L
            Number Field in a0 with defining polynomial x^4 + 2*x^2 + 2 over its base field
            sage: L.base_field()
            Number Field in a1 with defining polynomial x
            sage: L.base_field().base_field()
            Rational Field

        We can relativize over morphisms returned by self.subfields()::

            sage: L = NumberField(x^4 + 1, 'a')
            sage: [L.relativize(h, 'c') for (f,h,i) in L.subfields()]
            [Number Field in c with defining polynomial x^4 + 1 over its base field,
             Number Field in c with defining polynomial x^2 - a1*x + 1 over its base field,
             Number Field in c with defining polynomial x^2 - 1/2*a2 over its base field,
             Number Field in c with defining polynomial x^2 - a3*x - 1 over its base field,
             Number Field in c with defining polynomial x - a4 over its base field]

        We can relativize over a relative field::

            sage: K.<z> = CyclotomicField(16)
            sage: L, L_into_K, _ = K.subfields(4)[0]; L
            Number Field in z0 with defining polynomial x^4 + 16
             with z0 = 1.414213562373095? + 1.414213562373095?*I
            sage: F, F_into_L, _ = L.subfields(2)[0]; F
            Number Field in z0_0 with defining polynomial x^2 + 64 with z0_0 = 8*I

            sage: L_over_F = L.relativize(F_into_L, 'c'); L_over_F
            Number Field in c with defining polynomial x^2 - 1/2*z0_0 over its base field
            sage: L_over_F_into_L, _ = L_over_F.structure()

            sage: K_over_rel = K.relativize(L_into_K * L_over_F_into_L, 'a'); K_over_rel
            Number Field in a with defining polynomial x^2 - 1/2*c over its base field
            sage: K_over_rel.base_field() is L_over_F
            True
            sage: K_over_rel.structure()
            (Relative number field morphism:
              From: Number Field in a with defining polynomial x^2 - 1/2*c over its base field
              To:   Cyclotomic Field of order 16 and degree 8
              Defn: a |--> z
                    c |--> 2*z^2
                    z0_0 |--> 8*z^4, Ring morphism:
              From: Cyclotomic Field of order 16 and degree 8
              To:   Number Field in a with defining polynomial x^2 - 1/2*c over its base field
              Defn: z |--> a)

        We can relativize over a really large field::

            sage: K.<a> = CyclotomicField(3^3*2^3)
            sage: R = K.relativize(a^(3^2), 't'); R
            Number Field in t0 with defining polynomial x^9 - t1 over its base field
            sage: R.structure()
            (Relative number field morphism:
              From: Number Field in t0 with defining polynomial x^9 - t1 over its base field
              To:   Cyclotomic Field of order 216 and degree 72
              Defn: t0 |--> a
                    t1 |--> a^9,
             Ring morphism:
              From: Cyclotomic Field of order 216 and degree 72
              To:   Number Field in t0 with defining polynomial x^9 - t1 over its base field
              Defn: a |--> t0)

        Only one name is required when a morphism is given (fixing :trac:`12005`)::

            sage: R.<x> = PolynomialRing(QQ)
            sage: K.<i> = NumberField(x^2 + 1)
            sage: L.<b> = NumberField(x^4 - x^2 + 1)
            sage: phi = K.hom(b^3, L)
            sage: M.<r> = L.relativize(phi)
            sage: M
            Number Field in r with defining polynomial x^2 - i*x - 1 over its base field
            sage: M.base_field()
            Number Field in i with defining polynomial x^2 + 1

        See :trac:`27469`::

            sage: L.<z24> = CyclotomicField(24)
            sage: K.<z8> = L.subfield(z24^3)[0]
            sage: L.relativize(K.hom(L), L.variable_name()+'0' )
            Number Field in z2400 with defining polynomial x^2 + z240^3*x - z240^2 over its base field

        """
        # step 1: construct the abstract field generated by alpha.w
        # step 2: make a relative extension of it.
        # step 3: construct isomorphisms
        from sage.matrix.constructor import matrix
        from sage.modules.free_module_element import vector

        from sage.categories.map import is_Map
        if is_Map(alpha):
            # alpha better be a morphism with codomain self
            if alpha.codomain() != self:
                raise ValueError("Co-domain of morphism must be self")
            L = alpha.domain()
            alpha = alpha(L.gen())  # relativize over phi's domain
            if L is QQ:
                from sage.rings.polynomial.polynomial_ring import polygen
                f = polygen(QQ)
            else:
                f = L.defining_polynomial()  # = alpha.minpoly()
            names = normalize_names(len(names), names)
        else:
            # alpha must be an element coercible to self
            alpha = self(alpha)
            f = alpha.minpoly()
            names = normalize_names(2, names)
            L = NumberField(f, names[1])

        # now we do some linear algebra to find the minpoly of self.gen() over L
        L_into_self = L.hom([alpha])

        extdeg = self.absolute_degree() // L.absolute_degree()  # [ L : self ]
        a = self.gen()

        # we will find a linear relation between small powers of a over L
        basis = [a**i * b for i in range(extdeg)
                 for b in map(L_into_self, L.power_basis())]
        basis.append(a**extdeg)  # this one makes the basis no longer a basis
        mat = matrix([b.vector() for b in basis])
        soln_space = mat.left_kernel(mat.row_space()(0))
        # the solution space is one dimensional and the last entry is non-zero
        # because a satisfies no smaller linear relation
        assert soln_space.dimension() == 1
        (reln, ) = soln_space.basis()
        assert reln[-1] != 0
        reln = reln * ~reln[-1]

        # now we need to get those coeffs in L
        coeff_mat = matrix(extdeg, f.degree(), list(reln)[:-1])  # easy way to divide into the correct lengths
        coeffs_in_L = [r * vector(L.power_basis()) for r in coeff_mat.rows()]
        # f is the minimal polynomial of a over L
        f = L['x'](coeffs_in_L + [1])
        # sanity check...

        mp_in_self = self['x']([L_into_self(_) for _ in f.coefficients(sparse=False)])
        assert mp_in_self(a) == 0

        if structure is None:
            from sage.rings.number_field.structure import RelativeFromAbsolute
            structure = RelativeFromAbsolute(self, alpha)
        if L is QQ:
            return L.extension(f, names[0])
        else:
            return L.extension(f, names[0], structure=structure)

    # Synonyms so that terminology appropriate to relative number fields
    # can be applied to an absolute number field:

    def absolute_degree(self):
        """
        A synonym for :meth:`degree`.

        EXAMPLES::

            sage: x = polygen(QQ, 'x')
            sage: K.<i> = NumberField(x^2 + 1)
            sage: K.absolute_degree()
            2
        """
        return self.degree()

    def relative_degree(self):
        """
        A synonym for :meth:`degree`.

        EXAMPLES::

            sage: x = polygen(QQ, 'x')
            sage: K.<i> = NumberField(x^2 + 1)
            sage: K.relative_degree()
            2
        """
        return self.degree()

    def relative_polynomial(self):
        """
        A synonym for :meth:`polynomial`.

        EXAMPLES::

            sage: x = polygen(QQ, 'x')
            sage: K.<i> = NumberField(x^2 + 1)
            sage: K.relative_polynomial()
            x^2 + 1
        """
        return self.polynomial()

    def relative_vector_space(self, *args, **kwds):
        """
        A synonym for :meth:`vector_space`.

        EXAMPLES::

            sage: x = polygen(QQ, 'x')
            sage: K.<i> = NumberField(x^2 + 1)
            sage: K.relative_vector_space()
            (Vector space of dimension 2 over Rational Field,
             Isomorphism map:
              From: Vector space of dimension 2 over Rational Field
              To:   Number Field in i with defining polynomial x^2 + 1,
             Isomorphism map:
              From: Number Field in i with defining polynomial x^2 + 1
              To:   Vector space of dimension 2 over Rational Field)
        """
        return self.free_module(*args, **kwds)

    def absolute_discriminant(self):
        """
        A synonym for :meth:`discriminant`.

        EXAMPLES::

            sage: x = polygen(QQ, 'x')
            sage: K.<i> = NumberField(x^2 + 1)
            sage: K.absolute_discriminant()
            -4
        """
        return self.discriminant()

    def relative_discriminant(self):
        """
        A synonym for :meth:`discriminant`.

        EXAMPLES::

            sage: x = polygen(QQ, 'x')
            sage: K.<i> = NumberField(x^2 + 1)
            sage: K.relative_discriminant()
            -4
        """
        return self.discriminant()

    def absolute_different(self):
        """
        A synonym for :meth:`different`.

        EXAMPLES::

            sage: x = polygen(QQ, 'x')
            sage: K.<i> = NumberField(x^2 + 1)
            sage: K.absolute_different()
            Fractional ideal (2)
        """
        return self.different()

    def relative_different(self):
        """
        A synonym for :meth:`different`.

        EXAMPLES::

            sage: x = polygen(QQ, 'x')
            sage: K.<i> = NumberField(x^2 + 1)
            sage: K.relative_different()
            Fractional ideal (2)
        """
        return self.different()

    def hilbert_symbol(self, a, b, P=None):
        r"""
        Return the Hilbert symbol `(a,b)_P` for a prime `P` of ``self``
        and non-zero elements `a` and `b` of ``self``.

        If `P` is omitted, return the global Hilbert symbol `(a,b)` instead.

        INPUT:

        - ``a``, ``b`` -- elements of ``self``

        - ``P`` -- (default: ``None``) If ``None``, compute the global
          symbol.  Otherwise, `P` should be either a prime ideal of ``self``
          (which may also be given as a generator or set of generators)
          or a real or complex embedding.

        OUTPUT:

        If `a` or `b` is zero, returns 0.

        If `a` and `b` are non-zero and `P` is specified, returns
        the Hilbert symbol `(a,b)_P`, which is `1` if the equation
        `a x^2 + b y^2 = 1` has a solution in the completion of
        ``self`` at `P`, and is `-1` otherwise.

        If `a` and `b` are non-zero and `P` is unspecified, returns `1`
        if the equation has a solution in ``self`` and `-1` otherwise.

        EXAMPLES:

        Some global examples::

            sage: x = polygen(QQ, 'x')
            sage: K.<a> = NumberField(x^2 - 23)
            sage: K.hilbert_symbol(0, a + 5)
            0
            sage: K.hilbert_symbol(a, 0)
            0
            sage: K.hilbert_symbol(-a, a + 1)
            1
            sage: K.hilbert_symbol(-a, a + 2)
            -1
            sage: K.hilbert_symbol(a, a + 5)
            -1

        That the latter two are unsolvable should be visible in local
        obstructions.  For the first, this is a prime ideal above 19.
        For the second, the ramified prime above 23::

            sage: K.hilbert_symbol(-a, a + 2, a + 2)
            -1
            sage: K.hilbert_symbol(a, a + 5, K.ideal(23).factor()[0][0])
            -1

        More local examples::

            sage: K.hilbert_symbol(a, 0, K.ideal(5))
            0
            sage: K.hilbert_symbol(a, a + 5, K.ideal(5))
            1
            sage: K.hilbert_symbol(a + 1, 13, (a+6)*K.maximal_order())
            -1
            sage: [emb1, emb2] = K.embeddings(AA)
            sage: K.hilbert_symbol(a, -1, emb1)
            -1
            sage: K.hilbert_symbol(a, -1, emb2)
            1

        Ideals P can be given by generators::

            sage: K.<a> = NumberField(x^5 - 23)
            sage: pi = 2*a^4 + 3*a^3 + 4*a^2 + 15*a + 11
            sage: K.hilbert_symbol(a, a + 5, pi)
            1
            sage: rho = 2*a^4 + 3*a^3 + 4*a^2 + 15*a + 11
            sage: K.hilbert_symbol(a, a + 5, rho)
            1

        This also works for non-principal ideals::

            sage: K.<a> = QuadraticField(-5)
            sage: P = K.ideal(3).factor()[0][0]
            sage: P.gens_reduced()  # random, could be the other factor
            (3, a + 1)
            sage: K.hilbert_symbol(a, a + 3, P)
            1
            sage: K.hilbert_symbol(a, a + 3, [3, a+1])
            1

        Primes above 2::

            sage: K.<a> = NumberField(x^5 - 23)
            sage: O = K.maximal_order()
            sage: p = [p[0] for p in (2*O).factor() if p[0].norm() == 16][0]
            sage: K.hilbert_symbol(a, a + 5, p)
            1
            sage: K.hilbert_symbol(a, 2, p)
            1
            sage: K.hilbert_symbol(-1, a - 2, p)
            -1

        Various real fields are allowed::

            sage: K.<a> = NumberField(x^3+x+1)
            sage: K.hilbert_symbol(a/3, 1/2, K.embeddings(RDF)[0])
            1
            sage: K.hilbert_symbol(a/5, -1, K.embeddings(RR)[0])
            -1
            sage: [K.hilbert_symbol(a, -1, e) for e in K.embeddings(AA)]
            [-1]

        Real embeddings are not allowed to be disguised as complex embeddings::

            sage: K.<a> = QuadraticField(5)
            sage: K.hilbert_symbol(-1, -1, K.embeddings(CC)[0])
            Traceback (most recent call last):
            ...
            ValueError: Possibly real place (=Ring morphism:
              From: Number Field in a with defining polynomial x^2 - 5
                    with a = 2.236067977499790?
              To:   Complex Field with 53 bits of precision
              Defn: a |--> -2.23606797749979)
            given as complex embedding in hilbert_symbol. Is it real or complex?
            sage: K.hilbert_symbol(-1, -1, K.embeddings(QQbar)[0])
            Traceback (most recent call last):
            ...
            ValueError: Possibly real place (=Ring morphism:
              From: Number Field in a with defining polynomial x^2 - 5
                    with a = 2.236067977499790?
              To:   Algebraic Field
              Defn: a |--> -2.236067977499790?)
            given as complex embedding in hilbert_symbol. Is it real or complex?
            sage: K.<b> = QuadraticField(-5)
            sage: K.hilbert_symbol(-1, -1, K.embeddings(CDF)[0])
            1
            sage: K.hilbert_symbol(-1, -1, K.embeddings(QQbar)[0])
            1

        `a` and `b` do not have to be integral or coprime::

            sage: K.<i> = QuadraticField(-1)
            sage: O = K.maximal_order()
            sage: K.hilbert_symbol(1/2, 1/6, 3*O)
            1
            sage: p = 1 + i
            sage: K.hilbert_symbol(p, p, p)
            1
            sage: K.hilbert_symbol(p, 3*p, p)
            -1
            sage: K.hilbert_symbol(3, p, p)
            -1
            sage: K.hilbert_symbol(1/3, 1/5, 1 + i)
            1
            sage: L = QuadraticField(5, 'a')
            sage: L.hilbert_symbol(-3, -1/2, 2)
            1

        Various other examples::

            sage: K.<a> = NumberField(x^3 + x + 1)
            sage: K.hilbert_symbol(-6912, 24, -a^2 - a - 2)
            1
            sage: K.<a> = NumberField(x^5 - 23)
            sage: P = K.ideal(-1105*a^4 + 1541*a^3 - 795*a^2 - 2993*a + 11853)
            sage: Q = K.ideal(-7*a^4 + 13*a^3 - 13*a^2 - 2*a + 50)
            sage: b = -a+5
            sage: K.hilbert_symbol(a, b, P)
            1
            sage: K.hilbert_symbol(a, b, Q)
            1
            sage: K.<a> = NumberField(x^5 - 23)
            sage: P = K.ideal(-1105*a^4 + 1541*a^3 - 795*a^2 - 2993*a + 11853)
            sage: K.hilbert_symbol(a, a + 5, P)
            1
            sage: K.hilbert_symbol(a, 2, P)
            1
            sage: K.hilbert_symbol(a + 5, 2, P)
            -1
            sage: K.<a> = NumberField(x^3 - 4*x + 2)
            sage: K.hilbert_symbol(2, -2, K.primes_above(2)[0])
            1

        Check that the bug reported at :trac:`16043` has been fixed::

            sage: K.<a> = NumberField(x^2 + 5)
            sage: p = K.primes_above(2)[0]; p
            Fractional ideal (2, a + 1)
            sage: K.hilbert_symbol(2*a, -1, p)
            1
            sage: K.hilbert_symbol(2*a, 2, p)
            -1
            sage: K.hilbert_symbol(2*a, -2, p)
            -1

        AUTHOR:

        - Aly Deines (2010-08-19): part of the doctests

        - Marco Streng (2010-12-06)
        """
        if a.is_zero() or b.is_zero():
            return 0
        a = self(a)
        b = self(b)
        if P is None:
            return pari(self).nfhilbert(a, b)

        from sage.categories.map import Map
        from sage.categories.rings import Rings
        if isinstance(P, Map) and P.category_for().is_subcategory(Rings()):
            # P is a morphism of Rings
            if P.domain() is not self:
                raise ValueError("Domain of P (=%s) should be self (=%s) in self.hilbert_symbol" % (P, self))
            codom = P.codomain()
            from sage.rings.qqbar import AA, QQbar
            if isinstance(codom, (sage.rings.abc.ComplexField, sage.rings.abc.ComplexDoubleField, sage.rings.abc.ComplexIntervalField)) or \
               codom is QQbar:
                if P(self.gen()).imag() == 0:
                    raise ValueError("Possibly real place (=%s) given as complex embedding in hilbert_symbol. Is it real or complex?" % P)
                return 1
            if isinstance(codom, (sage.rings.abc.RealField, sage.rings.abc.RealDoubleField)) or codom is AA:
                if P(a) > 0 or P(b) > 0:
                    return 1
                return -1
        if not is_NumberFieldIdeal(P):
            P = self.ideal(P)
        if P.number_field() is not self:
            raise ValueError("P (=%s) should be an ideal of self (=%s) in hilbert_symbol, not of %s" % (P, self, P.number_field()))
        if not P.is_prime():
            raise ValueError("Non-prime ideal P (=%s) in hilbert_symbol" % P)
        return pari(self).nfhilbert(a, b, P.pari_prime())

    def hilbert_symbol_negative_at_S(self, S, b, check=True):
        """
        Return `a` such that the Hilbert conductor of `a` and `b` is `S`.

        INPUT:

        - ``S`` -- a list of places (or prime ideals) of even cardinality
        - ``b`` -- a non-zero rational number which is a non-square locally
          at every place in `S`.
        - ``check`` -- bool (default: ``True``) perform additional checks on
          the input and confirm the output

        OUTPUT:

        - an element `a` that has negative Hilbert symbol `(a,b)_p` for
          every (finite and infinite) place `p` in `S`.

        ALGORITHM:

        The implementation is following algorithm 3.4.1 in [Kir2016]_.
        We note that class and unit groups are computed using the generalized
        Riemann hypothesis. If it is false, this may result in an infinite loop.
        Nevertheless, if the algorithm terminates the output is correct.

        EXAMPLES::

            sage: x = polygen(QQ, 'x')
            sage: K.<a> = NumberField(x^2 + 20072)
            sage: S = [K.primes_above(3)[0], K.primes_above(23)[0]]
            sage: b = K.hilbert_symbol_negative_at_S(S, a + 1)
            sage: [K.hilbert_symbol(b, a + 1, p) for p in S]
            [-1, -1]
            sage: K.<d> = CyclotomicField(11)
            sage: S = [K.primes_above(2)[0], K.primes_above(11)[0]]
            sage: b = d + 5
            sage: a = K.hilbert_symbol_negative_at_S(S, b)
            sage: [K.hilbert_symbol(a,b,p) for p in S]
            [-1, -1]
            sage: k.<c> = K.maximal_totally_real_subfield()[0]
            sage: S = [k.primes_above(3)[0], k.primes_above(5)[0]]
            sage: S += k.real_places()[:2]
            sage: b = 5 + c + c^9
            sage: a = k.hilbert_symbol_negative_at_S(S, b)
            sage: [k.hilbert_symbol(a, b, p) for p in S]
            [-1, -1, -1, -1]

        Note that the closely related Hilbert conductor
        takes only the finite places into account::

            sage: k.hilbert_conductor(a, b)
            Fractional ideal (15)


        TESTS::

            sage: K.<a> = NumberField(x^2 + 20072)
            sage: S = [K.primes_above(3)[0], K.primes_above(23)[0]]
            sage: s = K.hilbert_symbol_negative_at_S(S, a + 1)

        AUTHORS:

        - Simon Brandhorst, Anna Haensch (01-05-2018)
        """
        from sage.rings.finite_rings.finite_field_constructor import FiniteField as GF
        from sage.modules.free_module import VectorSpace
        from sage.matrix.constructor import matrix
        from sage.groups.additive_abelian.additive_abelian_group import AdditiveAbelianGroup

        # input checks
        if not type(S) is list:
            raise TypeError("first argument must be a list")
        if b not in self:
            raise TypeError("second argument must be an element of this field")
        b = self(b)
        if b == 0:
            raise ValueError("second argument must be nonzero")
        if len(S) % 2:
            raise ValueError("the list should be of even cardinality")
        if check:
            for p in S:
                if p.parent() is self.ideal_monoid():
                    if not p.is_prime():
                        raise ValueError("not a prime ideal")
                    if self.quadratic_defect(b, p) == infinity.Infinity:
                        raise ValueError(f"{b} is a square in the completion "
                                         f"with respect to {p}")
                else:
                    if p not in self.real_places():
                        raise ValueError("entries of the list must be "
                                         "prime ideals or real places")
                    if p(b) > 0:
                        raise ValueError(f"{b} is a square in the completion "
                                         f"with respect to {p}")

        # L is the list of primes that we need to consider, b must have
        # nonzero valuation for each prime in L, this is the set S'
        # in Kirschmer's algorithm
        L = []
        for P in self.prime_factors(b) + self.prime_factors(self(2)):
            if not (P in S or P in L):
                L.append(P)

        # This adds some infinite places to L
        for sigma in self.real_places():
            if sigma(b) < 0 and sigma not in S:
                L.append(sigma)
        Cl = self.class_group(proof=False)
        U = self.unit_group(proof=False).gens()
        SL = S + L
        # the finite places in SL
        P = [p for p in SL if p.parent() is self.ideal_monoid()]

        # v is the vector that we are searching for.
        # It represents the case when the Hilbert
        # symbol is negative for all primes in S and positive
        # at all primes in S'
        # For technical reasons, a Hilbert symbol of -1 is
        # respresented as 1 and a Hilbert symbol of 1
        # is represented as 0
        V = VectorSpace(GF(2), len(SL))
        v = V([1]*len(S) + [0]*len(L))

        # The algorithm terminates when the vector v is in the
        # subspace of V generated by the image of the phi map
        # on the set of generators

        def phi(x):
            v = []
            for p in SL:
                v.append((1-self.hilbert_symbol(x, b, p))//2)
            return V(v)
        M = matrix([phi(g) for g in U])

        # we have to work around the inconvenience that multiplicative
        # abelian groups in sage do not yet have homomorphisms...
        Cl_additive = AdditiveAbelianGroup(Cl.gens_orders())
        n = len(Cl_additive.gens())
        A = AdditiveAbelianGroup([0]*(len(P)+1))
        PCl = []
        for p in P:
            pr = Cl(p).exponents()
            pr = Cl_additive.sum([Cl_additive.gens()[i]*pr[i] for i in range(n)])
            PCl.append(pr)

        # search through all the primes
        found = False
        for q in sage.sets.primes.Primes():
            for Q in self.primes_above(q):
                if Q in P:
                    continue
                pr = Cl(Q).exponents()
                pr = Cl_additive.sum([Cl_additive.gens()[i]*pr[i] for i in range(n)])
                # compute the kernel
                K = A.hom(PCl + [pr]).kernel().gens()
                K = [A(k) for k in K]
                # generate it by a list of ideals
                Pq = P + [Q]
                K = [prod([Pq[i]**k[i] for i in range(len(Pq))]) for k in K]
                # the ideals are principal
                # find a single generator for each
                K = [k.gens_reduced(proof=False)[0] for k in K]
                # we can now apply phi
                W = M.stack(matrix([phi(g) for g in K]))
                if v in W.row_space():
                    found = True
                    break
            if found:
                break
        J = list(U) + K
        l = W.solve_left(v)
        a = prod([J[i]**l[i] for i in range(len(J))])
        # let us double check the result
        if check:
            assert phi(a) == v, "oops"
        return a

    def hilbert_conductor(self, a, b):
        """
        This is the product of all (finite) primes where the Hilbert symbol is `-1`.
        What is the same, this is the (reduced) discriminant of the quaternion
        algebra `(a,b)` over a number field.

        INPUT:

        - ``a``, ``b`` -- elements of the number field ``self``

        OUTPUT:

        squarefree ideal of the ring of integers of ``self``

        EXAMPLES::

            sage: x = polygen(QQ, 'x')
            sage: F.<a> = NumberField(x^2 - x - 1)
            sage: F.hilbert_conductor(2*a, F(-1))
            Fractional ideal (2)
            sage: K.<b> = NumberField(x^3 - 4*x + 2)
            sage: K.hilbert_conductor(K(2), K(-2))
            Fractional ideal (1)
            sage: K.hilbert_conductor(K(2*b), K(-2))
            Fractional ideal (b^2 + b - 2)

        AUTHOR:

        - Aly Deines
        """
        a, b = self(a), self(b)
        d = self.ideal(1)
        for p in set(self.ideal(2).prime_factors()).union(self.ideal(a).prime_factors()).union(self.ideal(b).prime_factors()):
            if self.hilbert_symbol(a, b, p) == -1:
                d *= p
        return d

    def elements_of_bounded_height(self, **kwds):
        r"""
        Return an iterator over the elements of ``self`` with relative
        multiplicative height at most ``bound``.

        This algorithm computes 2 lists: `L` containing elements `x` in `K` such that
        `H_k(x) \leq B`, and a list `L'` containing elements `x` in `K` that, due to
        floating point issues,
        may be slightly larger than the bound. This can be controlled
        by lowering the tolerance.

        In the current implementation, both lists `(L,L')` are merged and returned in
        form of iterator.

        ALGORITHM:

        This is an implementation of the revised algorithm (Algorithm 4) in
        [DK2013]_. Algorithm 5 is used for imaginary quadratic fields.

        INPUT:

        kwds:

        - ``bound`` -- a real number

        - ``tolerance`` -- (default: 0.01) a rational number in `(0,1]`

        - ``precision`` -- (default: 53) a positive integer

        OUTPUT:

        an iterator of number field elements

        EXAMPLES:

        There are no elements in a number field with multiplicative height less
        than 1::

            sage: x = polygen(QQ, 'x')
            sage: K.<g> = NumberField(x^5 - x + 19)
            sage: list(K.elements_of_bounded_height(bound=0.9))
            []

        The only elements in a number field of height 1 are 0 and the roots of
        unity::

            sage: K.<a> = NumberField(x^2 + x + 1)
            sage: list(K.elements_of_bounded_height(bound=1))
            [0, a + 1, a, -1, -a - 1, -a, 1]

        ::

            sage: K.<a> = CyclotomicField(20)
            sage: len(list(K.elements_of_bounded_height(bound=1)))
            21

        The elements in the output iterator all have relative multiplicative
        height at most the input bound::

            sage: K.<a> = NumberField(x^6 + 2)
            sage: L = K.elements_of_bounded_height(bound=5)
            sage: for t in L:
            ....:     exp(6*t.global_height())
            1.00000000000000
            1.00000000000000
            1.00000000000000
            2.00000000000000
            2.00000000000000
            2.00000000000000
            2.00000000000000
            4.00000000000000
            4.00000000000000
            4.00000000000000
            4.00000000000000

        ::

            sage: K.<a> = NumberField(x^2 - 71)
            sage: L = K.elements_of_bounded_height(bound=20)
            sage: all(exp(2*t.global_height()) <= 20 for t in L) # long time (5 s)
            True

        ::

            sage: K.<a> = NumberField(x^2 + 17)
            sage: L = K.elements_of_bounded_height(bound=120)
            sage: len(list(L))
            9047

        ::

            sage: K.<a> = NumberField(x^4 - 5)
            sage: L = K.elements_of_bounded_height(bound=50)
            sage: len(list(L)) # long time (2 s)
            2163

        ::

            sage: K.<a> = CyclotomicField(13)
            sage: L = K.elements_of_bounded_height(bound=2)
            sage: len(list(L)) # long time (3 s)
            27

        ::

            sage: K.<a> = NumberField(x^6 + 2)
            sage: L = K.elements_of_bounded_height(bound=60, precision=100)
            sage: len(list(L)) # long time (5 s)
            1899

        ::

            sage: K.<a> = NumberField(x^4 - x^3 - 3*x^2 + x + 1)
            sage: L = K.elements_of_bounded_height(bound=10, tolerance=0.1)
            sage: len(list(L))
            99

        AUTHORS:

        - John Doyle (2013)

        - David Krumm (2013)

        - Raman Raghukul (2018)
        """
        from sage.rings.number_field.bdd_height import bdd_height, bdd_height_iq
        r1, r2 = self.signature()
        r = r1 + r2 - 1
        B = kwds.pop('bound')
        if self.degree() == 2 and r == 0:
            return bdd_height_iq(self, B)
        else:
            tol = kwds.pop('tolerance', 1e-2)
            prec = kwds.pop('precision', 53)
            return bdd_height(self, B, tolerance=tol, precision=prec)

    def _factor_univariate_polynomial(self, poly, **kwargs):
        """
        Factorisation of univariate polynomials over absolute number fields.

        This is called by the ``factor`` method of univariate polynomials.

        EXAMPLES::

            sage: x = polygen(QQ, 'x')
            sage: K.<i> = NumberField(x**2 + 1)
            sage: x = polygen(K, 'x')
            sage: factor(x*x + 4)  # indirect doctest
            (x - 2*i) * (x + 2*i)

        TESTS::

            sage: with seed(0):
            ....:     P.<y> = NumberField(QQ['a'].random_element(30,10^100), 'a')[]
            sage: (3*y^4/4).factor()
            (3/4) * y^4
        """
        if self.degree() == 1:
            factors = poly.change_ring(QQ).factor()
            return Factorization([(p.change_ring(self), e)
                                  for p, e in factors], self(factors.unit()))
        elif poly.is_term():
            return Factorization([(poly.parent().gen(), poly.degree())],
                                 poly.leading_coefficient())

        # Convert the polynomial we want to factor to PARI
        f = poly._pari_with_name()
        try:
            # Try to compute the PARI nf structure with important=False.
            # This will raise RuntimeError if the computation is too
            # difficult.
            Rpari = self.pari_nf(important=False)
        except RuntimeError:
            # Cannot easily compute the nf structure, use the defining
            # polynomial instead.
            Rpari = self.pari_polynomial("y")
        G = list(Rpari.nffactor(f))
        # PARI's nffactor() ignores the unit, _factor_pari_helper()
        # adds back the unit of the factorization.
        return poly._factor_pari_helper(G)


class NumberField_cyclotomic(NumberField_absolute, sage.rings.abc.NumberField_cyclotomic):
    """
    Create a cyclotomic extension of the rational field.

    The command ``CyclotomicField(n)`` creates the `n`-th cyclotomic field,
    obtained by adjoining an `n`-th root of unity to the rational field.

    EXAMPLES::

        sage: CyclotomicField(3)
        Cyclotomic Field of order 3 and degree 2
        sage: CyclotomicField(18)
        Cyclotomic Field of order 18 and degree 6
        sage: z = CyclotomicField(6).gen(); z
        zeta6
        sage: z^3
        -1
        sage: (1+z)^3
        6*zeta6 - 3

    ::

        sage: K = CyclotomicField(197)
        sage: loads(K.dumps()) == K
        True
        sage: loads((z^2).dumps()) == z^2
        True

    ::

        sage: cf12 = CyclotomicField(12)
        sage: z12 = cf12.0
        sage: cf6 = CyclotomicField(6)
        sage: z6 = cf6.0
        sage: FF = Frac(cf12['x'])
        sage: x = FF.0
        sage: z6*x^3/(z6 + x)
        zeta12^2*x^3/(x + zeta12^2)

    ::

        sage: cf6 = CyclotomicField(6); z6 = cf6.gen(0)
        sage: cf3 = CyclotomicField(3); z3 = cf3.gen(0)
        sage: cf3(z6)
        zeta3 + 1
        sage: cf6(z3)
        zeta6 - 1
        sage: type(cf6(z3))
        <class 'sage.rings.number_field.number_field_element_quadratic.NumberFieldElement_quadratic'>
        sage: cf1 = CyclotomicField(1); z1 = cf1.0
        sage: cf3(z1)
        1
        sage: type(cf3(z1))
        <class 'sage.rings.number_field.number_field_element_quadratic.NumberFieldElement_quadratic'>
    """
    def __init__(self, n, names, embedding=None, assume_disc_small=False, maximize_at_primes=None):
        """
        A cyclotomic field, i.e., a field obtained by adjoining an `n`-th
        root of unity to the rational numbers.

        EXAMPLES::

            sage: k = CyclotomicField(3)
            sage: type(k)
            <class 'sage.rings.number_field.number_field.NumberField_cyclotomic_with_category'>

        TESTS:

        The ``gcd`` and ``xgcd`` methods do not agree on this field, see
        :trac:`23274`::

            sage: TestSuite(k).run()
            Failure in _test_gcd_vs_xgcd:
            ...
            AssertionError:... The methods gcd and xgcd disagree on Cyclotomic Field of order 3 and degree 2:
              gcd(0,2) = 1
             xgcd(0,2) = (2, 0, 1)
            ------------------------------------------------------------
            The following tests failed: _test_gcd_vs_xgcd

        ::

            sage: type(CyclotomicField(4).zero())
            <class 'sage.rings.number_field.number_field_element_quadratic.NumberFieldElement_gaussian'>
            sage: type(CyclotomicField(6).one())
            <class 'sage.rings.number_field.number_field_element_quadratic.NumberFieldElement_quadratic'>
            sage: type(CyclotomicField(6).an_element())
            <class 'sage.rings.number_field.number_field_element_quadratic.NumberFieldElement_quadratic'>
            sage: type(CyclotomicField(15).zero())
            <class 'sage.rings.number_field.number_field_element.NumberFieldElement_absolute'>
        """
        f = QQ['x'].cyclotomic_polynomial(n)
        if names[0].startswith('zeta'):
            latex_name = "\\zeta_{%s}" % n
        else:
            latex_name = latex_variable_name(names[0])
        self.__n = n = Integer(n)
        NumberField_absolute.__init__(self, f,
                                      name=names,
                                      latex_name=latex_name,
                                      check=False,
                                      embedding=embedding,
                                      assume_disc_small=assume_disc_small,
                                      maximize_at_primes=maximize_at_primes)
        if n % 2:
            self.__zeta_order = 2 * n
        else:
            self.__zeta_order = n
        #  quadratic number fields require this:
        if f.degree() == 2:
            # define a boolean flag as for NumberField_quadratic to know, which
            # square root we choose (True means no embedding or positive
            # imaginary value).
            # Note that the test is done with NumberFieldElement and not with
            # NumberFieldElement_quadratic which requires somehow this flag.
            # As a consequence, a result of _an_element_() with the wrong class
            # is cached during the call to has_coerce_map_from. We reset the
            # cache afterwards.
            self._standard_embedding = not CDF.has_coerce_map_from(self) or CDF(self.gen()).imag() > 0
            self._cache_an_element = None

            if n == 4:
                self._element_class = number_field_element_quadratic.NumberFieldElement_gaussian
                self._D = ZZ(-1)
                self._NumberField_generic__gen = self._element_class(self, (QQ(0), QQ.one()))
            else:
                # n is 3 or 6
                self._element_class = number_field_element_quadratic.NumberFieldElement_quadratic
                self._D = ZZ(-3)
                one_half = QQ((1, 2))
                if n == 3:
                    self._NumberField_generic__gen = self._element_class(self, (one_half-1, one_half))
                else:
                    self._NumberField_generic__gen = self._element_class(self, (one_half, one_half))

            # NumberField_absolute.__init__(...) set _zero_element and
            # _one_element to NumberFieldElement_absolute values, which is
            # wrong (and dangerous; such elements can actually be used to
            # crash Sage: see #5316).  Overwrite them with correct values.
            self._zero_element = self._element_class(self, (QQ(0), QQ(0)))
            self._one_element = self._element_class(self, (QQ.one(), QQ(0)))

        zeta = self.gen()
        zeta._set_multiplicative_order(n)
        self._init_embedding_approx()

    def construction(self):
        """
        Return data defining a functorial construction of ``self``.

        EXAMPLES::

            sage: F, R = CyclotomicField(5).construction()
            sage: R
            Rational Field
            sage: F.polys
            [x^4 + x^3 + x^2 + x + 1]
            sage: F.names
            ['zeta5']
            sage: F.embeddings
            [0.309016994374948? + 0.951056516295154?*I]
            sage: F.structures
            [None]
        """
        F, R = NumberField_generic.construction(self)
        F.cyclotomic = self.__n
        return F, R

    def _pushout_(self, other):
        r"""
        TESTS:

        Pushout is implemented for cyclotomic fields::

            sage: K.<a> = CyclotomicField(3)
            sage: L.<b> = CyclotomicField(4)
            sage: cm = sage.structure.element.get_coercion_model()
            sage: cm.explain(K,L,operator.add)
            Coercion on left operand via
                Generic morphism:
                  From: Cyclotomic Field of order 3 and degree 2
                  To:   Cyclotomic Field of order 12 and degree 4
                  Defn: a -> zeta12^2 - 1
            Coercion on right operand via
                Generic morphism:
                  From: Cyclotomic Field of order 4 and degree 2
                  To:   Cyclotomic Field of order 12 and degree 4
                  Defn: b -> zeta12^3
            Arithmetic performed after coercions.
            Result lives in Cyclotomic Field of order 12 and degree 4
            Cyclotomic Field of order 12 and degree 4

        As a consequence, operations work nicely::

            sage: a + b
            zeta12^3 + zeta12^2 - 1
            sage: a * b
            -zeta12
        """
        if isinstance(other, NumberField_cyclotomic):
            return CyclotomicField((self.__n).lcm(other.__n))

    def _magma_init_(self, magma):
        """
        Function returning a string to create this cyclotomic field in
        Magma.

        .. note::

           The Magma generator name is also initialized to be the same
           as for the Sage field.

        EXAMPLES::

            sage: K = CyclotomicField(7,'z')
            sage: K._magma_init_(magma)                                # optional - magma
            'SageCreateWithNames(CyclotomicField(7),["z"])'
            sage: K = CyclotomicField(7,'zeta')
            sage: K._magma_init_(magma)                                # optional - magma
            'SageCreateWithNames(CyclotomicField(7),["zeta"])'
        """
        s = 'CyclotomicField(%s)' % self.__n
        return magma._with_names(s, self.variable_names())

    def _gap_init_(self):
        """
        Return a string that provides a representation of ``self`` in GAP.

        TESTS::

            sage: # needs sage.libs.gap
            sage: K = CyclotomicField(8)
            sage: gap(K)   # indirect doctest
            CF(8)
            sage: gap(K.0)
            E(8)
            sage: K(gap(K.0^5)); K(gap(K.0^5))==K.0^5
            -zeta8
            True

        The following was the motivating example to introduce
        a genuine representation of cyclotomic fields in the
        GAP interface -- see :trac:`5618`. ::

            sage: # needs sage.groups
            sage: H = AlternatingGroup(4)
            sage: g = H((1,4,3))
            sage: K = H.subgroup([g])
            sage: z = CyclotomicField(3).an_element(); z
            zeta3
            sage: c = K.character([1,z,z**2]); c
            Character of Subgroup generated by [(1,4,3)] of
             (Alternating group of order 4!/2 as a permutation group)
            sage: c(g^2); z^2
            zeta3
            -zeta3 - 1
        """
        return 'CyclotomicField(%s)' % self.__n

    def _libgap_(self):
        """
        Return a LibGAP representation of ``self``.

        TESTS::

            sage: # needs sage.libs.gap
            sage: K = CyclotomicField(8)
            sage: K._libgap_()
            CF(8)
            sage: libgap(K)   # indirect doctest
            CF(8)
        """
        from sage.libs.gap.libgap import libgap
        return libgap.CyclotomicField(self.__n)

    def _repr_(self):
        r"""
        Return string representation of this cyclotomic field.

        The "order" of the cyclotomic field `\QQ(\zeta_n)`
        in the string output refers to the order of the `\zeta_n`,
        i.e., it is the integer `n`. The degree is the degree of
        the field as an extension of `\QQ`.

        EXAMPLES::

            sage: CyclotomicField(4)._repr_()
            'Cyclotomic Field of order 4 and degree 2'
            sage: CyclotomicField(400)._repr_()
            'Cyclotomic Field of order 400 and degree 160'
        """
        n = self.__n
        return f"Cyclotomic Field of order {n} and degree {self.degree()}"

    def _n(self):
        """
        Return the `n` used to create this cyclotomic field.

        EXAMPLES::

            sage: CyclotomicField(3).zeta_order()
            6
            sage: CyclotomicField(3)._n()
            3
        """
        return self.__n

    def _latex_(self):
        r"""
        Return the latex representation of this cyclotomic field.

        EXAMPLES::

            sage: Z = CyclotomicField(4)
            sage: Z.gen()
            zeta4
            sage: latex(Z)  # indirect doctest
            \Bold{Q}(\zeta_{4})

        Latex printing respects the generator name::

            sage: k.<a> = CyclotomicField(4)
            sage: latex(k)
            \Bold{Q}[a]/(a^{2} + 1)
            sage: k
            Cyclotomic Field of order 4 and degree 2
            sage: k.gen()
            a

        TESTS:

        We check that the bug reported on :trac:`8938` is fixed::

            sage: C5.<z> = CyclotomicField(5)
            sage: P.<s, t> = C5[]
            sage: f = (z^2 + z)*s
            sage: f
            (z^2 + z)*s
            sage: latex(f)
            \left(z^{2} + z\right) s
        """
        v = self.latex_variable_names()[0]
        if v.startswith('\\zeta_'):
            return "%s(%s)" % (latex(QQ), v)
        return NumberField_generic._latex_(self)

    def _coerce_map_from_(self, K):
        r"""
        Return a coercion map from `K` to ``self``, or ``None``.

        The cyclotomic field `\QQ(\zeta_n)` coerces into the
        cyclotomic field `\QQ(\zeta_m)` if and only if `n' \mid m`,
        where `n'` is the odd part of `n` if `4 \nmid n` and `n' = n`
        otherwise.

        The morphism is consistent with the chosen embedding into `\CC`.

        If `K` is not a cyclotomic field, the normal coercion rules
        for number fields are used.

        EXAMPLES::

            sage: K.<a> = CyclotomicField(12)
            sage: L.<b> = CyclotomicField(132)
            sage: L.coerce_map_from(K)  # indirect doctest
            Generic morphism:
              From: Cyclotomic Field of order 12 and degree 4
              To:   Cyclotomic Field of order 132 and degree 40
              Defn: a -> b^11
            sage: a + b
            b^11 + b
            sage: L.coerce_map_from(CyclotomicField(4, 'z'))
            Generic morphism:
              From: Cyclotomic Field of order 4 and degree 2
              To:   Cyclotomic Field of order 132 and degree 40
              Defn: z -> b^33
            sage: L.coerce_map_from(CyclotomicField(5, 'z')) is None
            True

            sage: K.<a> = CyclotomicField(3)
            sage: L.<b> = CyclotomicField(6)
            sage: L.coerce_map_from(K)
            Generic morphism:
              From: Cyclotomic Field of order 3 and degree 2
              To:   Cyclotomic Field of order 6 and degree 2
              Defn: a -> b - 1
            sage: K.coerce_map_from(L)
            Generic morphism:
              From: Cyclotomic Field of order 6 and degree 2
              To:   Cyclotomic Field of order 3 and degree 2
              Defn: b -> a + 1

            sage: CyclotomicField(33).coerce_map_from(CyclotomicField(66))
            Generic morphism:
              From: Cyclotomic Field of order 66 and degree 20
              To:   Cyclotomic Field of order 33 and degree 20
              Defn: zeta66 -> -zeta33^17
            sage: CyclotomicField(15).coerce_map_from(CyclotomicField(6))
            Generic morphism:
              From: Cyclotomic Field of order 6 and degree 2
              To:   Cyclotomic Field of order 15 and degree 8
              Defn: zeta6 -> zeta15^5 + 1

        Check that :trac:`12632` is fixed::

            sage: K1 = CyclotomicField(1); K2 = CyclotomicField(2)
            sage: K1.coerce_map_from(K2)
            Generic morphism:
              From: Cyclotomic Field of order 2 and degree 1
              To:   Cyclotomic Field of order 1 and degree 1
              Defn: zeta2 -> -1

        Check that custom embeddings are respected (:trac:`13765`)::

            sage: # needs sage.symbolic
            sage: z105 = CDF(exp(2*pi*I/105))
            sage: Ka.<a> = CyclotomicField(105, embedding=z105^11)
            sage: Kb.<b> = CyclotomicField(35, embedding=z105^6)
            sage: Ka.coerce_map_from(Kb)
            Generic morphism:
              From: Cyclotomic Field of order 35 and degree 24
              To:   Cyclotomic Field of order 105 and degree 48
              Defn: b -> -a^44 - a^42 + a^39 + a^37 + a^35 - a^29 - a^27 - a^25 + a^24
                          - a^23 + a^22 - a^21 + a^20 + a^18 + a^16 - a^12 - a^10
                          - a^8 - a^6 + a^5 + a^3 + a
            sage: CC(b)
            0.936234870639737 + 0.351374824081343*I
            sage: CC(-a^44 - a^42 + a^39 + a^37 + a^35 - a^29 - a^27 - a^25 + a^24
            ....:     - a^23 + a^22 - a^21 + a^20 + a^18 + a^16 - a^12 - a^10
            ....:     - a^8 - a^6 + a^5 + a^3 + a)
            0.936234870639731 + 0.351374824081341*I

            sage: z15 = CDF(exp(2*pi*I/15))                                             # needs sage.symbolic
            sage: K6 = CyclotomicField(6, embedding=-z15^5)                             # needs sage.symbolic
            sage: CyclotomicField(15).coerce_map_from(K6)                               # needs sage.symbolic
            Generic morphism:
              From: Cyclotomic Field of order 6 and degree 2
              To:   Cyclotomic Field of order 15 and degree 8
              Defn: zeta6 -> -zeta15^5

            sage: CyclotomicField(15, embedding=z15^4).coerce_map_from(K6)              # needs sage.symbolic
            Generic morphism:
              From: Cyclotomic Field of order 6 and degree 2
              To:   Cyclotomic Field of order 15 and degree 8
              Defn: zeta6 -> -zeta15^5

        Check transitivity of coercion embeddings (:trac:`20513`)::

            sage: K60.<zeta60> = CyclotomicField(60)
            sage: K30.<zeta30> = CyclotomicField(30, embedding=zeta60**14)
            sage: K15.<zeta15> = CyclotomicField(15, embedding=zeta30**26)
            sage: K5.<zeta5> = CyclotomicField(5, embedding=zeta15**12)
            sage: K60.has_coerce_map_from(K5)
            True
            sage: K60(zeta5)
            -zeta60^14 - zeta60^12 + zeta60^6 + zeta60^4 - 1
            sage: _ == zeta60**(14*26*12)
            True
        """
        if isinstance(K, NumberField_cyclotomic):
            if (self.coerce_embedding() is None or K.coerce_embedding() is None):
                return None
            ambient_field = self.coerce_embedding().codomain()
            if not ambient_field.has_coerce_map_from(K.coerce_embedding().codomain()):
                return None
            Kn = K.__n
            n = self.__n
            if Kn.divides(n):
                return number_field_morphisms.CyclotomicFieldEmbedding(K, self)
            if Kn == 2 and n == 1:
                # see #12632
                return number_field_morphisms.NumberFieldEmbedding(K, self, -self.gen())
            if Kn % 4 == 2 and (Kn//2).divides(n):
                e = self._log_gen(ambient_field(-K.gen()))
                return number_field_morphisms.NumberFieldEmbedding(K, self, -self.gen() ** e)
            else:
                return None

        elif self.degree() == 2:
            if K is ZZ:
                return number_field_element_quadratic.Z_to_quadratic_field_element(self)
            if K is QQ:
                return number_field_element_quadratic.Q_to_quadratic_field_element(self)

        return NumberField_absolute._coerce_map_from_(self, K)

    def _log_gen(self, x):
        """
        Return an integer `e` such that `self.gen()^e == x`, or ``None``
        if no such integer exists. This is primarily used to construct
        embedding-respecting coercions.

        If `x` is complex, the result is either an integer `e` such
        that the absolute value of ``self.gen()^e - x`` is small or
        ``None`` if no such `e` is found.

        EXAMPLES::

            sage: K.<a> = CyclotomicField(5)
            sage: K._log_gen(CDF(a))
            1
            sage: K._log_gen(CDF(a^4))
            4

            sage: # needs sage.symbolic
            sage: zeta105 = CC(exp(2*pi*i/105))
            sage: K.<a> = CyclotomicField(105, embedding=zeta105^13)
            sage: zeta105^13, CC(a)
            (0.712376096951345 + 0.701797902883992*I,
             0.712376096951345 + 0.701797902883991*I)
            sage: K._log_gen(zeta105^26)
            2
            sage: K._log_gen(zeta105)
            97
            sage: zeta105, CC(a^97)
            (0.998210129767735 + 0.0598041539450342*I,
             0.998210129767736 + 0.0598041539450313*I)
            sage: K._log_gen(zeta105^3)
            81
            sage: zeta105^3, CC(a)^81
            (0.983929588598630 + 0.178556894798637*I,
             0.983929588598631 + 0.178556894798635*I)

            sage: K.<a> = CyclotomicField(5, embedding=None)
            sage: K._log_gen(CDF(.5, -.8)) is None
            True

            sage: # needs sage.rings.padics
            sage: zeta5 = cyclotomic_polynomial(5).change_ring(Qp(11)).roots()[0][0]
            sage: zeta5 ^ 5
            1 + O(11^20)
            sage: K.<a> = CyclotomicField(5, embedding=zeta5^2)
            sage: K._log_gen(zeta5)
            3

            sage: K60.<zeta60> = CyclotomicField(60)
            sage: K30.<zeta30> = CyclotomicField(30, embedding=zeta60**2)
            sage: K15.<zeta15> = CyclotomicField(15, embedding=zeta30**2)
            sage: K5.<zeta5> = CyclotomicField(5, embedding=zeta15**12)
            sage: K60._log_gen(zeta30)
            2
            sage: K60._log_gen(zeta15)
            4
            sage: K60._log_gen(zeta5)
            48
            sage: K5._log_gen(zeta15**3)
            4
        """
        X = x.parent()
        gen = self.gen()

        if self.has_coerce_map_from(X):
            Y = self
            x = self(x)
        elif X.has_coerce_map_from(self):
            Y = X
            gen = X(self.gen())
        else:
            return

        n = self._n()
        if CDF.has_coerce_map_from(Y):
            x = CDF(x)
            gen = CDF(gen)
            # Let zeta = e^(2*pi*i/n)
            two_pi = 2*RDF.pi()
            a = (n * x.arg() / two_pi).round()        # x = zeta^a
            b = (n * gen.arg() / two_pi).round()      # gen = zeta^b
            e = mod(a/b, n).lift()          # e is the expected result
            if abs(gen**e-x) < 1/n:         # a sanity check
                return e
        else:
            # NOTE: this can be *very* slow!
            gen_pow_e = 1
            for e in range(n):
                if gen_pow_e == x:
                    return e
                gen_pow_e *= gen

    def _element_constructor_(self, x, check=True):
        r"""
        Create an element of this cyclotomic field from `x`.

        EXAMPLES:

        The following example illustrates coercion from the
        cyclotomic field `\QQ(\zeta_{42})` to the cyclotomic field `\QQ(\zeta_6)`, in
        a case where such coercion is defined::

            sage: k42 = CyclotomicField(42)
            sage: k6 = CyclotomicField(6)
            sage: a = k42.gen(0)
            sage: b = a^7; b
            zeta42^7
            sage: k6(b)  # indirect doctest
            zeta6
            sage: b^2
            zeta42^7 - 1
            sage: k6(b^2)
            zeta6 - 1

        Conversion of elements of the :class:`~sage.rings.universal_cyclotomic_field.UniversalCyclotomicField`::

            sage: CF = CyclotomicField(5)
            sage: UCF.<E> = UniversalCyclotomicField()                                  # needs sage.libs.gap
            sage: CF(E(5))                                                              # needs sage.libs.gap
            zeta5

            sage: CF = CyclotomicField(10)
            sage: CF(E(5))                                                              # needs sage.libs.gap
            zeta10^2

        Coercion of GAP cyclotomic elements is also supported::

            sage: CyclotomicField(18)(gap('E(3)'))  # indirect doctest                  # needs sage.libs.gap
            zeta18^3 - 1

        Converting from rings of integers::

            sage: K.<z> = CyclotomicField(7)
            sage: O = K.maximal_order()
            sage: K(O.1)
            z
            sage: K(O.1^2 + O.1 - 2)
            z^2 + z - 2
        """
        if isinstance(x, number_field_element.NumberFieldElement):
            if isinstance(x.parent(), NumberField_cyclotomic):
                return self._coerce_from_other_cyclotomic_field(x)
            else:
                return NumberField_absolute._element_constructor_(self, x)
        elif isinstance(x, pari_gen):
            return NumberField_absolute._element_constructor_(self, x, check=check)
        elif isinstance(x, (LibGapElement, GapElement)):
            return self._coerce_from_gap(x)
        elif isinstance(x, str):
            return self._convert_from_str(x)
        elif isinstance(x, UniversalCyclotomicFieldElement):
            return x.to_cyclotomic_field(self)
        else:
            return self._convert_non_number_field_element(x)

    def _coerce_from_other_cyclotomic_field(self, x, only_canonical=False):
        """
        Coerce an element `x` of a cyclotomic field into ``self``, if at all
        possible.

        INPUT:

        -  ``x`` -- number field element

        -  ``only_canonical`` -- bool (default: ``False``); Attempt
           to work, even in some cases when `x` is not in a subfield of the
           cyclotomics (as long as `x` is a root of unity).

        EXAMPLES::

            sage: K = CyclotomicField(24); L = CyclotomicField(48)
            sage: L._coerce_from_other_cyclotomic_field(K.0 + 1)
            zeta48^2 + 1
            sage: K(L.0**2)
            zeta24
        """
        K = x.parent()
        if K is self:
            return x
        n = K._n()
        m = self._n()
        if m % n == 0:   # easy case
            # pass this off to a method in the element class
            # it can be done very quickly and easily by the
            # Cython<->NTL interface there
            return x._lift_cyclotomic_element(self)
        else:
            if only_canonical:
                raise TypeError
            n = x.multiplicative_order()
            m = self.zeta_order()
            if m % n == 0:
                # Harder case.  E.g., x = (zeta_42)^7 and
                # self.__zeta = zeta_6, so it is possible to
                # coerce x in, but not zeta_42 in.
                # Algorithm:
                #    1. Compute self.__zeta as an element
                #       of K = parent of x.  Call this y.
                #    2. Write x as a power r of y.
                #       TODO: we do step two STUPIDLY.
                #    3. Return self.__zeta to the power r.
                y = K(self.zeta(m))
                z = y
                for r in range(y.multiplicative_order()):
                    if z == x:
                        return self.zeta(m)**(r+1)
                    z *= y
            raise TypeError("cannot coerce %s into %s" % (x, self))
        return self._element_class(self, x)

    def _coerce_from_gap(self, x):
        """
        Attempt to coerce a GAP number field element into this cyclotomic
        field.

        EXAMPLES::

            sage: k5.<z> = CyclotomicField(5)
            sage: w = libgap.eval('E(5)^7 + 3'); w                                      # needs sage.libs.gap
            -3*E(5)-2*E(5)^2-3*E(5)^3-3*E(5)^4
            sage: z^7 + 3                                                               # needs sage.libs.gap
            z^2 + 3
            sage: k5(w)  # indirect doctest                                             # needs sage.libs.gap
            z^2 + 3

        It may be that GAP uses a name for the generator of the cyclotomic field.
        We can deal with this case, if this name coincides with the name in Sage::

            sage: F = CyclotomicField(8)
            sage: z = F.gen()
            sage: a = libgap(z + 1/z); a                                                # needs sage.libs.gap
            E(8)-E(8)^3
            sage: F(a)                                                                  # needs sage.libs.gap
            -zeta8^3 + zeta8

        Matrices over cyclotomic fields are correctly dealt with it as well::

            sage: b = libgap.eval('[[E(4), 1], [0, 1+E(8)-E(8)^3]]')                    # needs sage.libs.gap
            sage: matrix(F, b)                                                          # needs sage.libs.gap
            [             zeta8^2                    1]
            [                   0 -zeta8^3 + zeta8 + 1]

        It also works with the old pexpect interface to GAP::

            sage: # needs sage.libs.gap
            sage: a = gap(z + 1/z)
            sage: b = gap(Matrix(F,[[z^2,1],[0,a+1]])); b
            [ [ E(4), 1 ], [ 0, 1+E(8)-E(8)^3 ] ]
            sage: b[1,2]
            1
            sage: F(b[1,2])
            1
            sage: matrix(F, b)
            [             zeta8^2                    1]
            [                   0 -zeta8^3 + zeta8 + 1]
        """
        if x.IsRat():
            return self(QQ(x))
        coeffs = x.CoeffsCyc(self.__n)
        zeta = self.gen()
        return sum(QQ(c) * zeta**i for i, c in enumerate(coeffs))

    def _Hom_(self, codomain, cat=None):
        """
        Return homset of homomorphisms from the cyclotomic field ``self`` to
        the number field codomain.

        The ``cat`` option is currently ignored.

        EXAMPLES:

        This function is implicitly called by the Hom method or
        function.

        ::

            sage: x = polygen(ZZ, 'x')
            sage: K.<a> = NumberField(x^2 + 3); K
            Number Field in a with defining polynomial x^2 + 3
            sage: CyclotomicField(3).Hom(K)  # indirect doctest
            Set of field embeddings
             from Cyclotomic Field of order 3 and degree 2
               to Number Field in a with defining polynomial x^2 + 3
            sage: End(CyclotomicField(21))
            Automorphism group of Cyclotomic Field of order 21 and degree 12
        """
        if is_NumberFieldHomsetCodomain(codomain):
            from sage.rings.number_field.homset import CyclotomicFieldHomset
            return CyclotomicFieldHomset(self, codomain)
        else:
            raise TypeError

    def is_galois(self):
        """
        Return ``True`` since all cyclotomic fields are automatically Galois.

        EXAMPLES::

            sage: CyclotomicField(29).is_galois()
            True
        """
        return True

    def is_abelian(self):
        """
        Return ``True`` since all cyclotomic fields are automatically abelian.

        EXAMPLES::

            sage: CyclotomicField(29).is_abelian()
            True
        """
        return True

    def is_isomorphic(self, other):
        """
        Return ``True`` if the cyclotomic field ``self`` is isomorphic as a number
        field to ``other``.

        EXAMPLES::

            sage: CyclotomicField(11).is_isomorphic(CyclotomicField(22))
            True
            sage: CyclotomicField(11).is_isomorphic(CyclotomicField(23))
            False
            sage: x = polygen(QQ, 'x')
            sage: CyclotomicField(3).is_isomorphic(NumberField(x^2 + x + 1, 'a'))
            True
            sage: CyclotomicField(18).is_isomorphic(CyclotomicField(9))
            True
            sage: CyclotomicField(10).is_isomorphic(NumberField(x^4 - x^3 + x^2 - x + 1, 'b'))
            True

        Check :trac:`14300`::

            sage: K = CyclotomicField(4)
            sage: N = K.extension(x^2 - 5, 'z')
            sage: K.is_isomorphic(N)
            False
            sage: K.is_isomorphic(CyclotomicField(8))
            False
        """
        if isinstance(other, NumberField_cyclotomic):
            return self.zeta_order() == other.zeta_order()
        return NumberField_generic.is_isomorphic(self, other)

    def complex_embedding(self, prec=53):
        r"""
        Return the embedding of this cyclotomic field into the approximate
        complex field with precision ``prec`` obtained by sending the generator
        `\zeta` of ``self`` to exp(2\*pi\*i/n), where `n` is
        the multiplicative order of `\zeta`.

        EXAMPLES::

            sage: C = CyclotomicField(4)
            sage: C.complex_embedding()
            Ring morphism:
              From: Cyclotomic Field of order 4 and degree 2
              To:   Complex Field with 53 bits of precision
              Defn: zeta4 |--> 6.12323399573677e-17 + 1.00000000000000*I

        Note in the example above that the way zeta is computed (using sine
        and cosine in MPFR) means that only the ``prec`` bits of the number
        after the decimal point are valid.

        ::

            sage: K = CyclotomicField(3)
            sage: phi = K.complex_embedding(10)
            sage: phi(K.0)
            -0.50 + 0.87*I
            sage: phi(K.0^3)
            1.0
            sage: phi(K.0^3 - 1)
            0.00
            sage: phi(K.0^3 + 7)
            8.0
        """
        CC = sage.rings.complex_mpfr.ComplexField(prec)
        return self.hom([CC.zeta(self._n())], check=False)

    @cached_method
    def embeddings(self, K):
        r"""
        Compute all field embeddings of this field into the field `K`.

        INPUT:

        - ``K`` -- a field

        EXAMPLES::

            sage: CyclotomicField(5).embeddings(ComplexField(53))[1]
            Ring morphism:
              From: Cyclotomic Field of order 5 and degree 4
              To:   Complex Field with 53 bits of precision
              Defn: zeta5 |--> -0.809016994374947 + 0.587785252292473*I
            sage: CyclotomicField(5).embeddings(Qp(11, 4, print_mode='digits'))[1]      # needs sage.rings.padics
            Ring morphism:
              From: Cyclotomic Field of order 5 and degree 4
              To:   11-adic Field with capped relative precision 4
              Defn: zeta5 |--> ...1525
        """
        n = self._n()
        if K.characteristic() == 0:
            try:
                z = K.zeta(n)
            except ValueError:
                # No nth root of unity
                v = []
            except AttributeError:
                # zeta not defined
                return super().embeddings(K)
            else:
                X = (m for m in range(n) if gcd(m, n) == 1)
                v = [self.hom([z**i], check=False) for i in X]
        else:
            v = []
        return Sequence(v, cr=True, immutable=True,
                        check=False, universe=self.Hom(K))

    def complex_embeddings(self, prec=53):
        r"""
        Return all embeddings of this cyclotomic field into the approximate
        complex field with precision ``prec``.

        If you want 53-bit double precision, which is faster but less
        reliable, then do ``self.embeddings(CDF)``.

        EXAMPLES::

            sage: CyclotomicField(5).complex_embeddings()
            [
            Ring morphism:
              From: Cyclotomic Field of order 5 and degree 4
              To:   Complex Field with 53 bits of precision
              Defn: zeta5 |--> 0.309016994374947 + 0.951056516295154*I,
            Ring morphism:
              From: Cyclotomic Field of order 5 and degree 4
              To:   Complex Field with 53 bits of precision
              Defn: zeta5 |--> -0.809016994374947 + 0.587785252292473*I,
            Ring morphism:
              From: Cyclotomic Field of order 5 and degree 4
              To:   Complex Field with 53 bits of precision
              Defn: zeta5 |--> -0.809016994374947 - 0.587785252292473*I,
            Ring morphism:
              From: Cyclotomic Field of order 5 and degree 4
              To:   Complex Field with 53 bits of precision
              Defn: zeta5 |--> 0.309016994374947 - 0.951056516295154*I
            ]
        """
        CC = sage.rings.complex_mpfr.ComplexField(prec)
        return self.embeddings(CC)

    def real_embeddings(self, prec=53):
        r"""
        Return all embeddings of this cyclotomic field into the approximate
        real field with precision ``prec``.

        Mostly, of course, there are no such embeddings.

        EXAMPLES::

            sage: len(CyclotomicField(4).real_embeddings())
            0
            sage: CyclotomicField(2).real_embeddings()
            [
            Ring morphism:
              From: Cyclotomic Field of order 2 and degree 1
              To:   Real Field with 53 bits of precision
              Defn: -1 |--> -1.00000000000000
            ]
        """
        K = sage.rings.real_mpfr.RealField(prec)
        return self.embeddings(K)

    def signature(self):
        r"""
        Return `(r_1, r_2)`, where `r_1` and `r_2` are the number of real embeddings
        and pairs of complex embeddings of this cyclotomic field,
        respectively.

        Trivial since, apart from `\QQ`, cyclotomic fields are totally
        complex.

        EXAMPLES::

            sage: CyclotomicField(5).signature()
            (0, 2)
            sage: CyclotomicField(2).signature()
            (1, 0)
        """
        m = ZZ(self.degree())
        if m == 1:
            return (ZZ.one(), ZZ(0))
        else:
            return (ZZ(0), m // 2)

    def different(self):
        """
        Return the different ideal of the cyclotomic field ``self``.

        EXAMPLES::

            sage: C20 = CyclotomicField(20)
            sage: C20.different()
            Fractional ideal (10, 2*zeta20^6 - 4*zeta20^4 - 4*zeta20^2 + 2)
            sage: C18 = CyclotomicField(18)
            sage: D = C18.different().norm()
            sage: D == C18.discriminant().abs()
            True
        """
        try:
            return self.__different

        except AttributeError:

            z = self.gen()
            n = self._n()
            D = self.ideal(1)
            factors = n.factor()
            for f in factors:
                p = f[0]
                r = f[1]
                e = (r*p - r - 1)*p**(r-1)
                D *= self.ideal(z**(n/p**r) - 1)**e
            self.__different = D
            return self.__different

    def discriminant(self, v=None):
        """
        Return the discriminant of the ring of integers of the cyclotomic
        field ``self``, or if ``v`` is specified, the determinant of the trace
        pairing on the elements of the list ``v``.

        Uses the formula for the discriminant of a prime power cyclotomic
        field and Hilbert Theorem 88 on the discriminant of composita.

        INPUT:

        -  ``v`` -- (optional) list of elements of this number field

        OUTPUT: Integer if ``v`` is omitted, and Rational otherwise.

        EXAMPLES::

            sage: CyclotomicField(20).discriminant()
            4000000
            sage: CyclotomicField(18).discriminant()
            -19683
        """
        if v is None:
            try:
                return self.__disc
            except AttributeError:
                n = self._n()
                deg = self.degree()
                d = ZZ.one()  # so that CyclotomicField(1).disc() has the right type
                factors = n.factor()
                for (p, r) in factors:
                    e = (r * p - r - 1) * deg // (p - 1)
                    d *= p**e
                sign = 1
                if len(factors) == 1 and (n == 4 or factors[0][0].mod(4) == 3):
                    sign = -1
                elif len(factors) == 2 and factors[0] == (2, 1) and factors[1][0].mod(4) == 3:
                    sign = -1
                self.__disc = sign * d
                return self.__disc
        else:
            return NumberField_generic.discriminant(self, v)

    def next_split_prime(self, p=2):
        """
        Return the next prime integer `p` that splits completely in
        this cyclotomic field (and does not ramify).

        EXAMPLES::

            sage: K.<z> = CyclotomicField(3)
            sage: K.next_split_prime(7)
            13
        """
        n = self._n()
        while True:
            p = next_prime(p)
            if p % n == 1:
                return p

    def _pari_integral_basis(self, v=None, important=True):
        """
        Internal function returning an integral basis of this number field in
        PARI format.

        This field is cyclotomic, so this is a trivial computation,
        since the power basis on the generator is an integral basis.
        Thus the ``v`` and ``important`` parameters are ignored.

        EXAMPLES::

            sage: CyclotomicField(5)._pari_integral_basis()
            [1, y, y^2, y^3]
            sage: len(CyclotomicField(137)._pari_integral_basis())
            136
        """
        try:
            return self._integral_basis_dict[tuple()]
        except KeyError:
            z = pari(self.gen())
            a = pari(1)
            B = []
            for n in range(self.degree()):
                B.append(a.lift())
                a *= z
            self._integral_basis_dict[tuple()] = pari(B)
            return B

    def zeta_order(self):
        """
        Return the order of the maximal root of unity contained in this
        cyclotomic field.

        EXAMPLES::

            sage: CyclotomicField(1).zeta_order()
            2
            sage: CyclotomicField(4).zeta_order()
            4
            sage: CyclotomicField(5).zeta_order()
            10
            sage: CyclotomicField(5)._n()
            5
            sage: CyclotomicField(389).zeta_order()
            778
        """
        return self.__zeta_order

    def _multiplicative_order_table(self):
        r"""
        Return a dictionary that maps powers of `\zeta` to their order. This
        makes computing the orders of the elements of finite order in this
        field faster.

        EXAMPLES::

            sage: v = CyclotomicField(6)._multiplicative_order_table()
            sage: w = sorted(v.items()); w
            [(-1, 2), (1, 1), (-x, 3), (-x + 1, 6), (x - 1, 3), (x, 6)]
        """
        try:
            return self.__multiplicative_order_table
        except AttributeError:
            t = {}
            x = self(1)
            n = self.zeta_order()
            m = 0
            zeta = self.zeta(n)
            # todo: this desperately needs to be optimized!!!
            for i in range(n):
                t[x.polynomial()] = n // gcd(m, n)  # multiplicative_order of (zeta_n)**m
                x *= zeta
                m += 1
            self.__multiplicative_order_table = t
            return t

    def zeta(self, n=None, all=False):
        """
        Return an element of multiplicative order `n` in this
        cyclotomic field.

        If there is no such element, raise a :class:`ValueError`.

        INPUT:

        - ``n`` -- integer (default: ``None``, returns element of
          maximal order)

        - ``all`` -- bool (default: ``False``); whether to return
          a list of all primitive `n`-th roots of unity.

        OUTPUT: root of unity or list

        EXAMPLES::

            sage: k = CyclotomicField(4)
            sage: k.zeta()
            zeta4
            sage: k.zeta(2)
            -1
            sage: k.zeta().multiplicative_order()
            4

        ::

            sage: k = CyclotomicField(21)
            sage: k.zeta().multiplicative_order()
            42
            sage: k.zeta(21).multiplicative_order()
            21
            sage: k.zeta(7).multiplicative_order()
            7
            sage: k.zeta(6).multiplicative_order()
            6
            sage: k.zeta(84)
            Traceback (most recent call last):
            ...
            ValueError: 84 does not divide order of generator (42)

        ::

            sage: K.<a> = CyclotomicField(7)
            sage: K.zeta(all=True)
            [-a^4, -a^5, a^5 + a^4 + a^3 + a^2 + a + 1, -a, -a^2, -a^3]
            sage: K.zeta(14, all=True)
            [-a^4, -a^5, a^5 + a^4 + a^3 + a^2 + a + 1, -a, -a^2, -a^3]
            sage: K.zeta(2, all=True)
            [-1]
            sage: K.<a> = CyclotomicField(10)
            sage: K.zeta(20, all=True)
            Traceback (most recent call last):
            ...
            ValueError: 20 does not divide order of generator (10)

        ::

            sage: K.<a> = CyclotomicField(5)
            sage: K.zeta(4)
            Traceback (most recent call last):
            ...
            ValueError: 4 does not divide order of generator (10)
            sage: v = K.zeta(5, all=True); v
            [a, a^2, a^3, -a^3 - a^2 - a - 1]
            sage: [b^5 for b in v]
            [1, 1, 1, 1]
        """
        if n is None:
            n = self.zeta_order()
        else:
            n = Integer(n)

        z = self.gen()
        m = self._n()
        if n % 2 == 0 and m % 2 == 1:
            # In the n-th cyclotomic field, n odd, there are
            # actually 2*n-th roots of unity, so we include them.
            z = -z**((m+1)//2)  # -z
            m = 2 * m
        if m % n != 0:
            raise ValueError("%s does not divide order of generator (%s)" %
                             (n, self.zeta_order()))
        a = z**(m // n)
        if not all:
            return a

        v = [a]
        b = a * a
        for i in range(2, n):
            if n.gcd(i).is_one():
                v.append(b)
            b = b * a
        return v

    def number_of_roots_of_unity(self):
        """
        Return number of roots of unity in this cyclotomic field.

        EXAMPLES::

            sage: K.<a> = CyclotomicField(21)
            sage: K.number_of_roots_of_unity()
            42
        """
        n = self._n()
        if n % 2:
            n *= 2
        return n

    def roots_of_unity(self):
        """
        Return all the roots of unity in this cyclotomic field, primitive
        or not.

        EXAMPLES::

            sage: K.<a> = CyclotomicField(3)
            sage: zs = K.roots_of_unity(); zs
            [1, a, -a - 1, -1, -a, a + 1]
            sage: [z**K.number_of_roots_of_unity() for z in zs]
            [1, 1, 1, 1, 1, 1]
        """
        n = self._n()
        v = self.gen().powers(n)
        if n % 2:
            v += [-x for x in v]
        return v


class NumberField_quadratic(NumberField_absolute, sage.rings.abc.NumberField_quadratic):
    r"""
    Create a quadratic extension of the rational field.

    The command ``QuadraticField(a)`` creates the field `\QQ(\sqrt{a})`.

    EXAMPLES::

        sage: QuadraticField(3, 'a')
        Number Field in a with defining polynomial x^2 - 3 with a = 1.732050807568878?
        sage: QuadraticField(-4, 'b')
        Number Field in b with defining polynomial x^2 + 4 with b = 2*I
    """
    def __init__(self, polynomial, name=None, latex_name=None, check=True, embedding=None,
                 assume_disc_small=False, maximize_at_primes=None, structure=None):
        """
        Create a quadratic number field.

        EXAMPLES::

            sage: k.<a> = QuadraticField(5, check=False); k
            Number Field in a with defining polynomial x^2 - 5 with a = 2.236067977499790?

        Don't do this::

            sage: k.<a> = QuadraticField(4, check=False); k
            Number Field in a with defining polynomial x^2 - 4 with a = 2

        TESTS::

            sage: k.<a> = QuadraticField(7)
            sage: type(k.zero())
            <class 'sage.rings.number_field.number_field_element_quadratic.NumberFieldElement_quadratic_sqrt'>
            sage: type(k.one())
            <class 'sage.rings.number_field.number_field_element_quadratic.NumberFieldElement_quadratic_sqrt'>

            sage: TestSuite(k).run()

        Check that :trac:`23008` is fixed::

            sage: z = polygen(ZZ, 'z')
            sage: K.<phi> = NumberField(z^2 - z - 1, embedding=QQbar(golden_ratio))     # needs sage.symbolic
            sage: floor(phi)                                                            # needs sage.symbolic
            1
        """
        NumberField_absolute.__init__(self, polynomial, name=name, check=check,
                                      embedding=embedding, latex_name=latex_name,
                                      assume_disc_small=assume_disc_small, maximize_at_primes=maximize_at_primes, structure=structure)
        self._standard_embedding = True

        # set the generator and element class
        c, b, a = (QQ(t) for t in self.defining_polynomial().list())
        Dpoly = b*b - 4*a*c
        D = (Dpoly.numer() * Dpoly.denom()).squarefree_part(bound=10000)
        self._D = D
        parts = -b/(2*a), (Dpoly/D).sqrt()/(2*a)

        if a.is_one() and b.is_zero() and c.is_one():
            self._element_class = number_field_element_quadratic.NumberFieldElement_gaussian
        else:
            if number_field_element_quadratic.is_sqrt_disc(parts[0], parts[1]):
                self._element_class = number_field_element_quadratic.NumberFieldElement_quadratic_sqrt
            else:
                self._element_class = number_field_element_quadratic.NumberFieldElement_quadratic

        self._NumberField_generic__gen = self._element_class(self, parts)

        # we must set the flag _standard_embedding *before* any element creation
        # Note that in the following code, no element is built.
        if self.coerce_embedding() is not None and CDF.has_coerce_map_from(self):
            rootD = CDF(number_field_element_quadratic.NumberFieldElement_quadratic(self, (QQ(0), QQ(1))))
            if D > 0:
                self._standard_embedding = rootD.real() > 0
            else:
                self._standard_embedding = rootD.imag() > 0

        # we reset _NumberField_generic__gen has the flag standard_embedding
        # might be modified
        self._NumberField_generic__gen = self._element_class(self, parts)

        # NumberField_absolute.__init__(...) set _zero_element and
        # _one_element to NumberFieldElement_absolute values, which is
        # wrong (and dangerous; such elements can actually be used to
        # crash Sage: see #5316).  Overwrite them with correct values.
        self._zero_element = self._element_class(self, (QQ(0), QQ(0)))
        self._one_element = self._element_class(self, (QQ(1), QQ(0)))

    def _coerce_map_from_(self, K):
        """
        EXAMPLES::

            sage: K.<a> = QuadraticField(-3)
            sage: f = K.coerce_map_from(QQ); f  # indirect doctest
            Natural morphism:
              From: Rational Field
              To:   Number Field in a with defining polynomial x^2 + 3 with a = 1.732050807568878?*I
            sage: f(3/5)
            3/5
            sage: parent(f(3/5)) is K
            True

            sage: g = K.coerce_map_from(ZZ); g  # indirect doctest
            Natural morphism:
              From: Integer Ring
              To:   Number Field in a with defining polynomial x^2 + 3 with a = 1.732050807568878?*I
            sage: g(1)
            1
            sage: parent(g(1)) is K
            True
        """
        if K is ZZ:
            return number_field_element_quadratic.Z_to_quadratic_field_element(self)
        if K is int:
            return self._coerce_map_via([ZZ], int)  # faster than direct
        if K is QQ:
            return number_field_element_quadratic.Q_to_quadratic_field_element(self)
        return NumberField_absolute._coerce_map_from_(self, K)

    def _latex_(self):
        r"""
        Return the latex representation of this quadratic field.

        EXAMPLES::

            sage: Z = QuadraticField(7)
            sage: latex(Z)  # indirect doctest
            \Bold{Q}(\sqrt{7})

            sage: Z = QuadraticField(7, latex_name='x')
            sage: latex(Z)  # indirect doctest
            \Bold{Q}[x]/(x^{2} - 7)
        """
        v = self.latex_variable_names()[0]
        if v.startswith('\\sqrt'):
            return "%s(%s)" % (latex(QQ), v)
        else:
            return NumberField_generic._latex_(self)

    def _polymake_init_(self):
        r"""
        Return the polymake representation of this quadratic field.

        This is merely a string, and does not represent a specific quadratic field.
        In polymake, only the elements know which field they belong to.

        EXAMPLES::

            sage: Z = QuadraticField(7)
            sage: polymake(Z)    # optional - jupymake  # indirect doctest
            QuadraticExtension

        """
        return '"QuadraticExtension"'

    def discriminant(self, v=None):
        """
        Return the discriminant of the ring of integers of the number
        field, or if ``v`` is specified, the determinant of the trace pairing
        on the elements of the list ``v``.

        INPUT:


        -  ``v`` -- (optional) list of element of this number field


        OUTPUT: Integer if ``v`` is omitted, and Rational otherwise.

        EXAMPLES::

            sage: x = polygen(QQ, 'x')
            sage: K.<i> = NumberField(x^2 + 1)
            sage: K.discriminant()
            -4
            sage: K.<a> = NumberField(x^2 + 5)
            sage: K.discriminant()
            -20
            sage: K.<a> = NumberField(x^2 - 5)
            sage: K.discriminant()
            5
        """
        if v is None:
            try:
                return self.__disc
            except AttributeError:
                d = self._D.squarefree_part()
                if d % 4 != 1:
                    d *= 4
                self.__disc = d
                return self.__disc
        else:
            return NumberField_generic.discriminant(self, v)

    def is_galois(self):
        """
        Return ``True`` since all quadratic fields are automatically Galois.

        EXAMPLES::

            sage: QuadraticField(1234,'d').is_galois()
            True
        """
        return True

    def class_number(self, proof=None):
        r"""
        Return the size of the class group of ``self``.

        INPUT:

        - ``proof`` -- boolean (default: ``True``, unless you called
          :meth:`proof.number_field` and set it otherwise).  If
          ``proof`` is ``False`` (*not* the default!), and the
          discriminant of the field is negative, then the following
          warning from the PARI manual applies:

        .. warning::

            For `D<0`, this function may give incorrect results when
            the class group has a low exponent (has many cyclic
            factors), because implementing Shank's method in full
            generality slows it down immensely.

        EXAMPLES::

            sage: QuadraticField(-23,'a').class_number()
            3

        These are all the primes so that the class number of
        `\QQ(\sqrt{-p})` is `1`::

            sage: [d for d in prime_range(2,300)
            ....:  if not is_square(d) and QuadraticField(-d,'a').class_number() == 1]
            [2, 3, 7, 11, 19, 43, 67, 163]

        It is an open problem to *prove* that there are infinity many
        positive square-free `d` such that
        `\QQ(\sqrt{d})` has class number `1`:

        ::

            sage: len([d for d in range(2,200)
            ....:      if not is_square(d) and QuadraticField(d,'a').class_number() == 1])
            121

        TESTS::

            sage: type(QuadraticField(-23,'a').class_number())
            <class 'sage.rings.integer.Integer'>
            sage: x = polygen(QQ, 'x')
            sage: type(NumberField(x^3 + 23, 'a').class_number())
            <class 'sage.rings.integer.Integer'>
            sage: type(NumberField(x^3 + 23, 'a').extension(x^2 + 5, 'b').class_number())
            <class 'sage.rings.integer.Integer'>
            sage: type(CyclotomicField(10).class_number())
            <class 'sage.rings.integer.Integer'>

        """
        proof = proof_flag(proof)
        try:
            return self.__class_number
        except AttributeError:
            self.__class_number = self.discriminant().class_number(proof)
            return self.__class_number

    def hilbert_class_field_defining_polynomial(self, name='x'):
        r"""
        Return a polynomial over `\QQ` whose roots generate the
        Hilbert class field of this quadratic field as an extension of
        this quadratic field.

        .. note::

            Computed using PARI via Schertz's method. This
            implementation is quite fast.

        EXAMPLES::

            sage: K.<b> = QuadraticField(-23)
            sage: K.hilbert_class_field_defining_polynomial()
            x^3 - x^2 + 1

        Note that this polynomial is not the actual Hilbert class
        polynomial: see ``hilbert_class_polynomial``::

            sage: K.hilbert_class_polynomial()                                          # needs sage.schemes
            x^3 + 3491750*x^2 - 5151296875*x + 12771880859375

        ::

            sage: K.<a> = QuadraticField(-431)
            sage: K.class_number()
            21
            sage: K.hilbert_class_field_defining_polynomial(name='z')
            z^21 + 6*z^20 + 9*z^19 - 4*z^18 + 33*z^17 + 140*z^16 + 220*z^15 + 243*z^14
             + 297*z^13 + 461*z^12 + 658*z^11 + 743*z^10 + 722*z^9 + 681*z^8 + 619*z^7
             + 522*z^6 + 405*z^5 + 261*z^4 + 119*z^3 + 35*z^2 + 7*z + 1
        """
        f = pari(self.discriminant()).quadhilbert()
        return QQ[name](f)

    def hilbert_class_field(self, names):
        r"""
        Return the Hilbert class field of this quadratic field as a
        relative extension of this field.

        .. note::

            For the polynomial that defines this field as a relative
            extension, see the method :meth:`hilbert_class_field_defining_polynomial`,
            which is vastly faster than this method, since it doesn't
            construct a relative extension.

        EXAMPLES::

            sage: x = polygen(QQ, 'x')
            sage: K.<a> = NumberField(x^2 + 23)
            sage: L = K.hilbert_class_field('b'); L
            Number Field in b with defining polynomial x^3 - x^2 + 1 over its base field
            sage: L.absolute_field('c')
            Number Field in c with defining polynomial
             x^6 - 2*x^5 + 70*x^4 - 90*x^3 + 1631*x^2 - 1196*x + 12743
            sage: K.hilbert_class_field_defining_polynomial()
            x^3 - x^2 + 1
        """
        f = self.hilbert_class_field_defining_polynomial()
        return self.extension(f, names)

    def hilbert_class_polynomial(self, name='x'):
        r"""
        Compute the Hilbert class polynomial of this quadratic field.

        Right now, this is only implemented for imaginary quadratic
        fields.

        EXAMPLES::

            sage: K.<a> = QuadraticField(-3)
            sage: K.hilbert_class_polynomial()                                          # needs sage.schemes
            x

            sage: K.<a> = QuadraticField(-31)
            sage: K.hilbert_class_polynomial(name='z')                                  # needs sage.schemes
            z^3 + 39491307*z^2 - 58682638134*z + 1566028350940383
        """
        D = self.discriminant()

        if D > 0:
            raise NotImplementedError("Hilbert class polynomial is not implemented for real quadratic fields.")

        from sage.schemes.elliptic_curves.cm import hilbert_class_polynomial as HCP
        return QQ[name](HCP(D))

    def number_of_roots_of_unity(self):
        """
        Return the number of roots of unity in this quadratic field.

        This is always 2 except when `d` is `-3` or `-4`.

        EXAMPLES::

            sage: QF = QuadraticField
            sage: [QF(d).number_of_roots_of_unity() for d in range(-7, -2)]
            [2, 2, 2, 4, 6]
        """
        d = self.discriminant()
        if d == -4:
            return 4
        if d == -3:
            return 6
        return 2

    def order_of_conductor(self, f):
        r"""
        Return the unique order with the given conductor in this quadratic field.

        .. SEEALSO ::

            :meth:`sage.rings.number_field.order.Order.conductor`

        EXAMPLES::

            sage: K.<t> = QuadraticField(-123)
            sage: K.order_of_conductor(1) is K.maximal_order()
            True
            sage: K.order_of_conductor(2).gens()
            (1, t)
            sage: K.order_of_conductor(44).gens()
            (1, 22*t)
            sage: K.order_of_conductor(9001).conductor()
            9001
        """
        f = ZZ(f)
        if f <= 0:
            raise ValueError('conductor must be a positive integer')
        return self.order([f * g for g in self.maximal_order().gens()])


def is_fundamental_discriminant(D):
    r"""
    Return ``True`` if the integer `D` is a fundamental
    discriminant, i.e., if `D \cong 0,1\pmod{4}`, and
    `D\neq 0, 1` and either (1) `D` is square free or
    (2) we have `D\cong 0\pmod{4}` with
    `D/4 \cong 2,3\pmod{4}` and `D/4` square free. These
    are exactly the discriminants of quadratic fields.

    EXAMPLES::

        sage: [D for D in range(-15,15) if is_fundamental_discriminant(D)]
        ...
        DeprecationWarning: is_fundamental_discriminant(D) is deprecated;
        please use D.is_fundamental_discriminant()
        ...
        [-15, -11, -8, -7, -4, -3, 5, 8, 12, 13]
        sage: [D for D in range(-15,15)
        ....:  if not is_square(D) and QuadraticField(D,'a').disc() == D]
        [-15, -11, -8, -7, -4, -3, 5, 8, 12, 13]
    """
    deprecation(35147, "is_fundamental_discriminant(D) is deprecated; please use D.is_fundamental_discriminant()")
    return Integer(D).is_fundamental_discriminant()


###################
# For pickling
###################


def NumberField_absolute_v1(poly, name, latex_name, canonical_embedding=None):
    """
    Used for unpickling old pickles.

    EXAMPLES::

        sage: from sage.rings.number_field.number_field import NumberField_absolute_v1
        sage: R.<x> = QQ[]
        sage: NumberField_absolute_v1(x^2 + 1, 'i', 'i')
        Number Field in i with defining polynomial x^2 + 1
    """
    return NumberField(polynomial=poly, name=name, latex_name=latex_name, check=False, embedding=canonical_embedding)


NumberField_generic_v1 = NumberField_absolute_v1  # for historical reasons only (so old objects unpickle)


def NumberField_cyclotomic_v1(zeta_order, name, canonical_embedding=None):
    """
    Used for unpickling old pickles.

    EXAMPLES::

        sage: from sage.rings.number_field.number_field import NumberField_cyclotomic_v1
        sage: NumberField_cyclotomic_v1(5,'a')
        Cyclotomic Field of order 5 and degree 4
        sage: NumberField_cyclotomic_v1(5,'a').variable_name()
        'a'
    """
    return CyclotomicField(n=zeta_order, names=name, embedding=canonical_embedding)


def NumberField_quadratic_v1(poly, name, canonical_embedding=None):
    """
    Used for unpickling old pickles.

    EXAMPLES::

        sage: from sage.rings.number_field.number_field import NumberField_quadratic_v1
        sage: R.<x> = QQ[]
        sage: NumberField_quadratic_v1(x^2 - 2, 'd')
        Number Field in d with defining polynomial x^2 - 2
    """
    return NumberField(polynomial=poly, name=name, check=False, embedding=canonical_embedding)


def put_natural_embedding_first(v):
    """
    Helper function for embeddings() functions for number fields.

    INPUT:

    - ``v`` -- a list of embeddings of a number field

    OUTPUT: ``None``. The
    list is altered in-place, so that, if possible, the first embedding
    has been switched with one of the others, so that if there is an
    embedding which preserves the generator names then it appears
    first.

    EXAMPLES::

        sage: K.<a> = CyclotomicField(7)
        sage: embs = K.embeddings(K)
        sage: [e(a) for e in embs]  # random - there is no natural sort order
        [a, a^2, a^3, a^4, a^5, -a^5 - a^4 - a^3 - a^2 - a - 1]
        sage: id = [e for e in embs if e(a) == a][0]; id
        Ring endomorphism of Cyclotomic Field of order 7 and degree 6
          Defn: a |--> a
        sage: permuted_embs = list(embs); permuted_embs.remove(id); permuted_embs.append(id)
        sage: [e(a) for e in permuted_embs]  # random - but natural map is not first
        [a^2, a^3, a^4, a^5, -a^5 - a^4 - a^3 - a^2 - a - 1, a]
        sage: permuted_embs[0] != a
        True
        sage: from sage.rings.number_field.number_field import put_natural_embedding_first
        sage: put_natural_embedding_first(permuted_embs)
        sage: [e(a) for e in permuted_embs]  # random - but natural map is first
        [a, a^3, a^4, a^5, -a^5 - a^4 - a^3 - a^2 - a - 1, a^2]
        sage: permuted_embs[0] == id
        True
    """
    for i in range(len(v)):
        phi = v[i]
        a = str(list(phi.domain().gens()))
        b = str(list(phi.im_gens()))
        if a == b:
            v[i] = v[0]
            v[0] = phi
            return


def refine_embedding(e, prec=None):
    r"""
    Given an embedding from a number field to either `\RR` or
    `\CC`, return an equivalent embedding with higher precision.

    INPUT:

    -  ``e`` -- an embedding of a number field into either
       `\RR` or `\CC` (with some precision)

    - ``prec`` -- (default ``None``) the desired precision; if ``None``,
       current precision is doubled; if ``Infinity``, the equivalent
       embedding into either ``QQbar`` or ``AA`` is returned.

    EXAMPLES::

        sage: from sage.rings.number_field.number_field import refine_embedding
        sage: K = CyclotomicField(3)
        sage: e10 = K.complex_embedding(10)
        sage: e10.codomain().precision()
        10
        sage: e25 = refine_embedding(e10, prec=25)
        sage: e25.codomain().precision()
        25

    An example where we extend a real embedding into ``AA``::

        sage: x = polygen(QQ, 'x')
        sage: K.<a> = NumberField(x^3 - 2)
        sage: K.signature()
        (1, 1)
        sage: e = K.embeddings(RR)[0]; e
        Ring morphism:
        From: Number Field in a with defining polynomial x^3 - 2
        To:   Real Field with 53 bits of precision
        Defn: a |--> 1.25992104989487
        sage: e = refine_embedding(e, Infinity); e
        Ring morphism:
        From: Number Field in a with defining polynomial x^3 - 2
        To:   Algebraic Real Field
        Defn: a |--> 1.259921049894873?

    Now we can obtain arbitrary precision values with no trouble::

        sage: RealField(150)(e(a))
        1.2599210498948731647672106072782283505702515
        sage: _^3
        2.0000000000000000000000000000000000000000000
        sage: RealField(200)(e(a^2 - 3*a + 7))
        4.8076379022835799804500738174376232086807389337953290695624

    Complex embeddings can be extended into ``QQbar``::

        sage: e = K.embeddings(CC)[0]; e
        Ring morphism:
        From: Number Field in a with defining polynomial x^3 - 2
        To:   Complex Field with 53 bits of precision
        Defn: a |--> -0.62996052494743... - 1.09112363597172*I
        sage: e = refine_embedding(e,Infinity); e
        Ring morphism:
        From: Number Field in a with defining polynomial x^3 - 2
        To:   Algebraic Field
        Defn: a |--> -0.6299605249474365? - 1.091123635971722?*I
        sage: ComplexField(200)(e(a))
        -0.62996052494743658238360530363911417528512573235075399004099
         - 1.0911236359717214035600726141898088813258733387403009407036*I
        sage: e(a)^3
        2

    Embeddings into lazy fields work::

        sage: L = CyclotomicField(7)
        sage: x = L.specified_complex_embedding(); x
        Generic morphism:
          From: Cyclotomic Field of order 7 and degree 6
          To:   Complex Lazy Field
          Defn: zeta7 -> 0.623489801858734? + 0.781831482468030?*I
        sage: refine_embedding(x, 300)
        Ring morphism:
          From: Cyclotomic Field of order 7 and degree 6
          To:   Complex Field with 300 bits of precision
          Defn: zeta7 |--> 0.623489801858733530525004884004239810632274730896402105365549439096853652456487284575942507
                            + 0.781831482468029808708444526674057750232334518708687528980634958045091731633936441700868007*I
        sage: refine_embedding(x, infinity)
        Ring morphism:
          From: Cyclotomic Field of order 7 and degree 6
          To:   Algebraic Field
          Defn: zeta7 |--> 0.6234898018587335? + 0.7818314824680299?*I

    When the old embedding is into the real lazy field,
    then only real embeddings should be considered.
    See :trac:`17495`::

        sage: R.<x> = QQ[]
        sage: K.<a> = NumberField(x^3 + x - 1, embedding=0.68)
        sage: from sage.rings.number_field.number_field import refine_embedding
        sage: refine_embedding(K.specified_complex_embedding(), 100)
        Ring morphism:
          From: Number Field in a with defining polynomial x^3 + x - 1 with a = 0.6823278038280193?
          To:   Real Field with 100 bits of precision
          Defn: a |--> 0.68232780382801932736948373971
        sage: refine_embedding(K.specified_complex_embedding(), Infinity)
        Ring morphism:
          From: Number Field in a with defining polynomial x^3 + x - 1 with a = 0.6823278038280193?
          To:   Algebraic Real Field
          Defn: a |--> 0.6823278038280193?
    """
    K = e.domain()
    RC = e.codomain()
    if RC in (sage.rings.qqbar.AA, sage.rings.qqbar.QQbar):
        return e
    if RC in (RLF, CLF):
        prec_old = e.gen_image().approx().prec()
        old_root = e(K.gen()).approx()
    else:
        prec_old = RC.precision()
        old_root = e(K.gen())

    if prec is None:
        prec = 2*prec_old
    elif prec_old >= prec:
        return e

    # We first compute all the embeddings at the new precision:
    if isinstance(RC, (sage.rings.abc.RealField, sage.rings.abc.RealDoubleField)) or RC == RLF:
        if prec == Infinity:
            elist = K.embeddings(sage.rings.qqbar.AA)
        else:
            elist = K.real_embeddings(prec)
    else:
        if prec == Infinity:
            elist = K.embeddings(sage.rings.qqbar.QQbar)
        else:
            elist = K.complex_embeddings(prec)

    # Now we determine which is an extension of the old one; this
    # relies on the fact that coercing a high-precision root into a
    # field with lower precision will equal the lower-precision root!
    diffs = [(RC(ee(K.gen()))-old_root).abs() for ee in elist]
    return elist[min(zip(diffs, count()))[1]]


def is_real_place(v):
    r"""
    Return ``True`` if `v` is real, ``False`` if `v` is complex

    INPUT:

    - ``v`` -- an infinite place of ``self``

    OUTPUT:

    A boolean indicating whether a place is real (``True``) or complex (``False``).

    EXAMPLES::

        sage: x = polygen(QQ, 'x')
        sage: K.<xi> = NumberField(x^3 - 3)
        sage: phi_real = K.places()[0]
        sage: phi_complex = K.places()[1]
        sage: v_fin = tuple(K.primes_above(3))[0]

        sage: is_real_place(phi_real)
        True

        sage: is_real_place(phi_complex)
        False

    It is an error to put in a finite place

    ::

        sage: is_real_place(v_fin)
        Traceback (most recent call last):
        ...
        AttributeError: 'NumberFieldFractionalIdeal' object has no attribute 'im_gens'...

    """
    RR = sage.rings.real_mpfr.RealField(53)
    try:
        RR(v.im_gens()[0])
        return True
    except TypeError:
        return False


def _splitting_classes_gens_(K, m, d):
    r"""
    Given a number field `K` of conductor `m` and degree `d`,
    this returns a set of multiplicative generators of the
    subgroup of `(\ZZ/m\ZZ)^{\times}`
    containing exactly the classes that contain the primes splitting
    completely in `K`.

    EXAMPLES::

        sage: from sage.rings.number_field.number_field import _splitting_classes_gens_
        sage: K = CyclotomicField(101)
        sage: L = K.subfields(20)[0][0]
        sage: L.conductor()                                                             # needs sage.groups
        101
        sage: _splitting_classes_gens_(L,101,20)                                        # needs sage.libs.gap
        [95]

        sage: K = CyclotomicField(44)
        sage: L = K.subfields(4)[0][0]
        sage: _splitting_classes_gens_(L,44,4)                                          # needs sage.libs.gap
        [37]

        sage: K = CyclotomicField(44)
        sage: L = K.subfields(5)[0][0]
        sage: K.degree()
        20
        sage: L
        Number Field in zeta44_0 with defining polynomial x^5 - 2*x^4 - 16*x^3 + 24*x^2 + 48*x - 32
         with zeta44_0 = 3.837971894457990?
        sage: L.conductor()                                                             # needs sage.groups
        11
        sage: _splitting_classes_gens_(L,11,5)                                          # needs sage.libs.gap
        [10]

    """
    from sage.groups.abelian_gps.abelian_group import AbelianGroup

    R = K.ring_of_integers()
    Zm = IntegerModRing(m)
    unit_gens = Zm.unit_gens()
    Zmstar = AbelianGroup(len(unit_gens), [x.multiplicative_order() for x in unit_gens])

    def map_Zmstar_to_Zm(h):
        li = h.list()
        return prod(unit_gens[i]**li[i] for i in range(len(unit_gens)))

    Hgens = []
    H = Zmstar.subgroup([])
    p = 0
    Horder = euler_phi(m) / d
    for g in Zmstar:
        if H.order() == Horder:
            break
        if g not in H:
            u = map_Zmstar_to_Zm(g)
            p = u.lift()
            while not p.is_prime():
                p += m
            f = K.fractional_ideal(p).prime_factors()[0].residue_class_degree()
            h = g**f
            if h not in H:
                Hgens += [h]
                H = Zmstar.subgroup(Hgens)

    return [map_Zmstar_to_Zm(h) for h in Hgens]<|MERGE_RESOLUTION|>--- conflicted
+++ resolved
@@ -1,7 +1,4 @@
-<<<<<<< HEAD
 # sage_setup: distribution = sagemath-flint
-=======
->>>>>>> ffa0785a
 # sage.doctest: needs sage.libs.linbox
 r"""
 Number Fields
@@ -1336,11 +1333,7 @@
     This example was suggested on sage-nt; see :trac:`18942`::
 
         sage: G = DirichletGroup(80)                                                    # needs sage.modular
-<<<<<<< HEAD
-        sage: for chi in G:             # long time
-=======
         sage: for chi in G:             # long time                                     # needs sage.modular
->>>>>>> ffa0785a
         ....:     D = ModularSymbols(chi, 2, -1).cuspidal_subspace().new_subspace().decomposition()
         ....:     for f in D:
         ....:         elt = f.q_eigenform(10, 'alpha')[3]
