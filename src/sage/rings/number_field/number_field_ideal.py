<<<<<<< HEAD
# sage_setup: distribution = sagemath-ntl
# sage.doctest: optional - sage.libs.pari
=======
# sage.doctest: needs sage.libs.pari sage.rings.number_field
>>>>>>> aa220c4a
"""
Number Field Ideals

AUTHORS:

- Steven Sivek (2005-05-16)

- William Stein (2007-09-06): vastly improved the doctesting

- William Stein and John Cremona (2007-01-28): new class
  NumberFieldFractionalIdeal now used for all except the 0 ideal

- Radoslav Kirov and Alyson Deines (2010-06-22):
  prime_to_S_part, is_S_unit, is_S_integral

TESTS:

We test that pickling works::

    sage: K.<a> = NumberField(x^2 - 5)
    sage: I = K.ideal(2/(5+a))
    sage: I == loads(dumps(I))
    True
"""

# ****************************************************************************
#       Copyright (C) 2004 William Stein <wstein@gmail.com>
#
#  Distributed under the terms of the GNU General Public License (GPL)
#
#    This code is distributed in the hope that it will be useful,
#    but WITHOUT ANY WARRANTY; without even the implied warranty of
#    MERCHANTABILITY or FITNESS FOR A PARTICULAR PURPOSE.  See the GNU
#    General Public License for more details.
#
#  The full text of the GPL is available at:
#
#                  https://www.gnu.org/licenses/
# ****************************************************************************

SMALL_DISC = 1000000

import sage.misc.latex as latex

import sage.rings.rational_field as rational_field
import sage.rings.integer_ring as integer_ring
from sage.arith.misc import kronecker as kronecker_symbol
from sage.arith.misc import GCD as gcd
import sage.misc.misc as misc
from sage.rings.finite_rings.finite_field_constructor import FiniteField

from sage.rings.ideal import Ideal_generic, Ideal_fractional
from sage.misc.misc_c import prod
from sage.misc.mrange import xmrange_iter
from sage.misc.cachefunc import cached_method
from sage.structure.element import MultiplicativeGroupElement
from sage.structure.factorization import Factorization
from sage.structure.sequence import Sequence
from sage.structure.proof.proof import get_flag
from sage.structure.richcmp import richcmp

QQ = rational_field.RationalField()
ZZ = integer_ring.IntegerRing()


class NumberFieldIdeal(Ideal_generic):
    """
    An ideal of a number field.
    """
    def __init__(self, field, gens, coerce=True):
        """
        INPUT:

        -  ``field`` -- a number field

        -   ``x`` -- a list of :class:`NumberFieldElement` objects belonging to the field

        EXAMPLES::

            sage: K.<i> = NumberField(x^2 + 1)
            sage: K.ideal(7)
            Fractional ideal (7)

        Initialization from PARI::

            sage: K.ideal(pari(7))
            Fractional ideal (7)
            sage: K.ideal(pari(4), pari(4 + 2*i))
            Fractional ideal (2)
            sage: K.ideal(pari("i + 2"))
            Fractional ideal (i + 2)
            sage: K.ideal(pari("[3,0;0,3]"))
            Fractional ideal (3)
            sage: F = pari(K).idealprimedec(5)
            sage: K.ideal(F[0])
            Fractional ideal (2*i + 1)

        TESTS:

        Check that ``_pari_prime`` is set when initializing from a PARI
        prime ideal::

            sage: K.ideal(pari(K).idealprimedec(5)[0])._pari_prime
            [5, [-2, 1]~, 1, 1, [2, -1; 1, 2]]

        Number fields defined by non-monic and non-integral
        polynomials are supported (:trac:`252`)::

            sage: K.<a> = NumberField(2*x^2 - 1/3)
            sage: I = K.ideal(a); I
            Fractional ideal (a)
            sage: I.norm()
            1/6
        """
        from .number_field import NumberField_generic
        if not isinstance(field, NumberField_generic):
            raise TypeError("field (=%s) must be a number field." % field)

        if len(gens) == 1 and isinstance(gens[0], (list, tuple)):
            gens = gens[0]
        from sage.libs.pari.all import pari_gen
        if len(gens) == 1 and isinstance(gens[0], pari_gen):
            # Init from PARI
            gens = gens[0]
            if gens.type() == "t_MAT":
                # Assume columns are generators
                gens = [field(x, check=False) for x in field.pari_zk() * gens]
            elif gens.type() == "t_VEC":
                # Assume prime ideal form
                self._pari_prime = gens
                gens = [ZZ(gens.pr_get_p()), field(gens.pr_get_gen())]
            else:
                # Assume one element of the field
                gens = [field(gens, check=False)]
        if len(gens)==0:
            raise ValueError("gens must have length at least 1 (zero ideal is not a fractional ideal)")
        Ideal_generic.__init__(self, field, gens, coerce)
        if field.absolute_degree() == 2:
            self.quadratic_form = self._quadratic_form

    def _magma_init_(self, magma):
        """
        Return Magma version of this ideal.

        INPUT:


        -  ``magma`` -- a Magma interpreter


        OUTPUT: :class:`MagmaElement` corresponding to this ideal.


        EXAMPLES::

            sage: K.<a> = NumberField(x^3 + 2) # optional - magma
            sage: I = K.ideal(5) # optional - magma
            sage: I._magma_init_(magma)            # optional - magma
            '(_sage_[...]![5, 0, 0]) * _sage_[...]'
        """
        O = magma(self.number_field().maximal_order())
        g = self.gens()[0]
        ans = magma(g) * O
        for g in self.gens()[1:]:
            ans += magma(g) * O
        return '+'.join('%s * %s' % (g._magma_init_(magma), O.name())
                        for g in self.gens())

    def __hash__(self):
        """
        EXAMPLES::

            sage: NumberField(x^2 + 1, 'a').ideal(7).__hash__()  # random
            7806919040325273549
        """
        try:
            return self._hash
        except AttributeError:
            # At some point in the future (e.g., for relative extensions),
            # we'll likely have to consider other hashes.
            self._hash = hash(self.pari_hnf())
        return self._hash

    def _latex_(self):
        r"""
        EXAMPLES::

            sage: K.<a> = NumberField(x^2 + 23)
            sage: K.ideal([2, 1/2*a - 1/2])._latex_()
            '\\left(2, \\frac{1}{2} a - \\frac{1}{2}\\right)'
            sage: latex(K.ideal([2, 1/2*a - 1/2]))
            \left(2, \frac{1}{2} a - \frac{1}{2}\right)

        The gens are reduced only if the norm of the discriminant of
        the defining polynomial is at most
        sage.rings.number_field.number_field_ideal.SMALL_DISC::

            sage: K.<a> = NumberField(x^2 + 902384092834); K
            Number Field in a with defining polynomial x^2 + 902384092834
            sage: I = K.factor(19)[0][0]; I._latex_()
            '\\left(19\\right)'

        We can make the generators reduced by increasing SMALL_DISC.
        We had better also set proof to False, or computing reduced
        gens could take too long::

            sage: proof.number_field(False)
            sage: sage.rings.number_field.number_field_ideal.SMALL_DISC = 10^20
            sage: K.<a> = NumberField(x^4 + 3*x^2 - 17)
            sage: K.ideal([17*a,17,17,17*a])._latex_()
            '\\left(17\\right)'

        TESTS:

        Reset SMALL_DISC for continued testing::

            sage: sage.rings.number_field.number_field_ideal.SMALL_DISC = 1000000
        """
        return '\\left(%s\\right)' % (", ".join(map(latex.latex, self._gens_repr())))

    def _richcmp_(self, other, op):
        """
        Compare an ideal of a number field to something else.

        REMARK:

        By default, comparing ideals is the same as comparing
        their generator list. But of course, different generators
        can give rise to the same ideal. And this can easily
        be detected using Hermite normal form.

        EXAMPLES::

            sage: K.<a> = NumberField(x^2 + 3); K
            Number Field in a with defining polynomial x^2 + 3
            sage: f = K.factor(15); f
            (Fractional ideal (1/2*a + 3/2))^2 * (Fractional ideal (5))
            sage: (f[0][0] < f[1][0])
            True
            sage: (f[0][0] == f[0][0])
            True
            sage: (f[1][0] > f[0][0])
            True
            sage: f[1][0] == 5
            True
            sage: f[1][0] == GF(7)(5)
            False

        TESTS::

            sage: L.<b> = NumberField(x^8-x^4+1)
            sage: F_2 = L.fractional_ideal(b^2-1)
            sage: F_4 = L.fractional_ideal(b^4-1)
            sage: F_2 == F_4
            True
        """
        if not isinstance(other, NumberFieldIdeal):
            return NotImplemented
        return richcmp(self.pari_hnf().sage(), other.pari_hnf().sage(), op)

    def _mul_(self, other):
        """
        Return the product of ``self`` and ``other``.

        This is implemented by just calling PARI to do the multiplication.

        EXAMPLES::

            sage: K.<I>=QQ[i]
            sage: A = K.ideal([5, 2 + I])
            sage: B = K.ideal([13, 5 + 12*I])
            sage: A*B
            Fractional ideal (4*I - 7)
            sage: (K.ideal(3 + I) * K.ideal(7 + I)).gens()
            (10*I + 20,)

        TESTS:

        Make sure that :trac:`13958` is fixed::

            sage: I = QuadraticField(-5).ideal(2).factor()[0][0]
            sage: I = I * I * I; I.ngens() == 2
            True
            sage: I = I^301; I.ngens() == 2
            True
        """
        if self.ngens() == 1 and other.ngens() == 1:
            return self.ring().ideal(self.gen(0) * other.gen(0))

        K=self.ring()
        K_pari=K.pari_nf()
        return K.ideal(K_pari.idealmul(self, other))

    def coordinates(self, x):
        r"""
        Return  the coordinate vector of `x` with respect to this ideal.

        INPUT:

        - ``x`` -- an element of the number field (or ring of integers) of this ideal.

        OUTPUT:

        List giving the coordinates of `x` with respect to the integral basis
        of the ideal.  In general this will be a vector of
        rationals; it will consist of integers if and only if `x`
        is in the ideal.

        AUTHOR: John Cremona  2008-10-31

        ALGORITHM:

        Uses linear algebra.
        Provides simpler implementations for :meth:`_contains_`,
        :meth:`is_integral` and :meth:`smallest_integer`.

        EXAMPLES::

            sage: K.<i> = QuadraticField(-1)
            sage: I = K.ideal(7 + 3*i)
            sage: Ibasis = I.integral_basis(); Ibasis
            [58, i + 41]
            sage: a = 23 - 14*i
            sage: acoords = I.coordinates(a); acoords
            (597/58, -14)
            sage: sum([Ibasis[j]*acoords[j] for j in range(2)]) == a
            True
            sage: b = 123 + 456*i
            sage: bcoords = I.coordinates(b); bcoords
            (-18573/58, 456)
            sage: sum([Ibasis[j]*bcoords[j] for j in range(2)]) == b
            True
            sage: J = K.ideal(0)
            sage: J.coordinates(0)
            ()
            sage: J.coordinates(1)
            Traceback (most recent call last):
            ...
            TypeError: vector is not in free module
       """
        K = self.number_field()
        V, from_V, to_V = K.absolute_vector_space()
        try:
            return self.free_module().coordinate_vector(to_V(K(x)))
        except ArithmeticError as e:
            raise TypeError(e)

    def _contains_(self, x):
        """
        Return ``True`` if `x` is an element of this ideal.

        This function is called (indirectly) when the ``in`` operator is used.

        EXAMPLES::

            sage: K.<a> = NumberField(x^2 + 23); K
            Number Field in a with defining polynomial x^2 + 23
            sage: I = K.factor(13)[0][0]; I
            Fractional ideal (13, 1/2*a + 9/2)
            sage: I._contains_(a)
            False
            sage: a in I
            False
            sage: 13 in I
            True
            sage: 13/2 in I
            False
            sage: a + 9 in I
            True
            sage: J = K.ideal(0)
            sage: 0 in J
            True
            sage: 1 in J
            False

            sage: K.<a> = NumberField(x^4 + 3); K
            Number Field in a with defining polynomial x^4 + 3
            sage: I = K.factor(13)[0][0]
            sage: I  # random sign in output
            Fractional ideal (-2*a^2 - 1)
            sage: 2/3 in I
            False
            sage: 1 in I
            False
            sage: 13 in I
            True
            sage: 1 in I*I^(-1)
            True
            sage: I   # random sign in output
            Fractional ideal (-2*a^2 - 1)

            sage: K.<y>=NumberField(x^2-3)
            sage: L.<z>=K.extension(x^2-5)
            sage: 0 in L.ideal(0)
            True
            sage: 1 in L.ideal(0)
            False
        """
        return self.coordinates(x).denominator() == 1

    def __elements_from_hnf(self, hnf):
        """
        Convert a PARI Hermite normal form matrix to a list of
        NumberFieldElements.

        EXAMPLES::

            sage: K.<a> = NumberField(x^3 + 389); K
            Number Field in a with defining polynomial x^3 + 389
            sage: I = K.factor(17)[0][0]
            sage: I       # random sign in generator
            Fractional ideal (-100*a^2 + 730*a - 5329)
            sage: hnf = I.pari_hnf(); hnf
            [17, 0, 13; 0, 17, 8; 0, 0, 1]
            sage: I._NumberFieldIdeal__elements_from_hnf(hnf)
            [17, 17*a, a^2 + 8*a + 13]
            sage: I._NumberFieldIdeal__elements_from_hnf(hnf^(-1))
            [1/17, 1/17*a, a^2 - 8/17*a - 13/17]
        """
        K = self.number_field()
        return [K(x, check=False) for x in K.pari_zk() * hnf]

    def __repr__(self):
        """
        Return the string representation of this number field ideal.

        .. note::

           Only the zero ideal actually has type NumberFieldIdeal; all
           others have type NumberFieldFractionalIdeal.  So this function
           will only ever be called on the zero ideal.

        EXAMPLES::

            sage: K.<a> = NumberField(x^3-2)
            sage: I = K.ideal(0); I
            Ideal (0) of Number Field in a with defining polynomial x^3 - 2
            sage: type(I)
            <class 'sage.rings.number_field.number_field_ideal.NumberFieldIdeal'>
            sage: I = K.ideal(1); I
            Fractional ideal (1)
            sage: type(I)
            <class 'sage.rings.number_field.number_field_ideal.NumberFieldFractionalIdeal'>
            sage: I = K.ideal(a); I
            Fractional ideal (a)
            sage: type(I)
            <class 'sage.rings.number_field.number_field_ideal.NumberFieldFractionalIdeal'>
            sage: I = K.ideal(1/a); I
            Fractional ideal (1/2*a^2)
            sage: type(I)
            <class 'sage.rings.number_field.number_field_ideal.NumberFieldFractionalIdeal'>
        """
        return "Ideal %s of %s" % (self._repr_short(), self.number_field())

    def _repr_short(self):
        """
        Compact string representation of this ideal.  When the norm of
        the discriminant of the defining polynomial of the number field
        is less than

            sage.rings.number_field.number_field_ideal.SMALL_DISC

        then display reduced generators.  Otherwise display two
        generators.

        EXAMPLES::

            sage: K.<a> = NumberField(x^4 + 389); K
            Number Field in a with defining polynomial x^4 + 389
            sage: I = K.factor(17)[0][0]; I
            Fractional ideal (17, a^2 + 6)
            sage: I._repr_short()
            '(17, a^2 + 6)'

        We use reduced gens, because the discriminant is small::

            sage: K.<a> = NumberField(x^2 + 17); K
            Number Field in a with defining polynomial x^2 + 17
            sage: I = K.factor(17)[0][0]; I
            Fractional ideal (a)

        Here the discriminant is 'large', so the gens aren't reduced::

            sage: sage.rings.number_field.number_field_ideal.SMALL_DISC
            1000000
            sage: K.<a> = NumberField(x^2 + 902384094); K
            Number Field in a with defining polynomial x^2 + 902384094
            sage: I = K.factor(19)[0][0]; I
            Fractional ideal (19, a + 5)
            sage: I.gens_reduced()
            (19, a + 5)
        """
        return '(%s)' % (', '.join(map(str, self._gens_repr())))

    def _gens_repr(self):
        """
        Return  tuple of generators to be used for printing this number
        field ideal. The gens are reduced only if the absolute value of
        the norm of the discriminant of the defining polynomial is at
        most sage.rings.number_field.number_field_ideal.SMALL_DISC.

        EXAMPLES::

            sage: sage.rings.number_field.number_field_ideal.SMALL_DISC
            1000000
            sage: K.<a> = NumberField(x^4 + 3*x^2 - 17)
            sage: K.discriminant()  # too big
            -1612688
            sage: I = K.ideal([17*a*(2*a-2),17*a*(2*a-3)]); I._gens_repr()
            (289, 17*a)
            sage: I.gens_reduced()
            (17*a,)
        """
        # If the discriminant is small, it is easy to find nice gens.
        # Otherwise it is potentially very hard.
        try:
            if abs(self.number_field().defining_polynomial().discriminant().norm()) <= SMALL_DISC:
                return self.gens_reduced()
        except TypeError:
            # In some cases with relative extensions, computing the
            # discriminant of the defining polynomial is not
            # supported.
            pass
        # Return two generators unless the second one is zero
        two_gens = self.gens_two()
        if two_gens[1]:
            return two_gens
        else:
            return (two_gens[0],)

    def __pari__(self):
        """
        Return  PARI Hermite Normal Form representations of this
        ideal.

        EXAMPLES::

            sage: K.<w> = NumberField(x^2 + 23)
            sage: I = K.class_group().0.ideal(); I
            Fractional ideal (2, 1/2*w - 1/2)
            sage: I.__pari__()
            [2, 0; 0, 1]
        """
        return self.pari_hnf()

    def _pari_init_(self):
        """
        Return  self in PARI Hermite Normal Form as a string

        EXAMPLES::

            sage: K.<w> = NumberField(x^2 + 23)
            sage: I = K.class_group().0.ideal()
            sage: I._pari_init_()
            '[2, 0; 0, 1]'
        """
        return str(self.__pari__())

    def pari_hnf(self):
        """
        Return PARI's representation of this ideal in Hermite normal form.

        EXAMPLES::

            sage: R.<x> = PolynomialRing(QQ)
            sage: K.<a> = NumberField(x^3 - 2)
            sage: I = K.ideal(2/(5+a))
            sage: I.pari_hnf()
            [2, 0, 50/127; 0, 2, 244/127; 0, 0, 2/127]
        """
        try:
            return self.__pari_hnf
        except AttributeError:
            nf = self.number_field().pari_nf()
            self.__pari_hnf = nf.idealhnf(0)
            hnflist = [ nf.idealhnf(x) for x in self.gens() ]
            for ideal in hnflist:
                self.__pari_hnf = nf.idealadd(self.__pari_hnf, ideal)
            return self.__pari_hnf

    @cached_method
    def basis(self):
        r"""
        Return a basis for this ideal viewed as a `\ZZ`-module.

        OUTPUT:

        An immutable sequence of elements of this ideal (note: their
        parent is the number field) forming a basis for this ideal.

        EXAMPLES::

            sage: K.<z> = CyclotomicField(7)
            sage: I = K.factor(11)[0][0]
            sage: I.basis()           # warning -- choice of basis can be somewhat random
            [11, 11*z, 11*z^2, z^3 + 5*z^2 + 4*z + 10,
             z^4 + z^2 + z + 5, z^5 + z^4 + z^3 + 2*z^2 + 6*z + 5]

        An example of a non-integral ideal.::

            sage: J = 1/I
            sage: J          # warning -- choice of generators can be somewhat random
            Fractional ideal (2/11*z^5 + 2/11*z^4 + 3/11*z^3 + 2/11)
            sage: J.basis()           # warning -- choice of basis can be somewhat random
            [1, z, z^2, 1/11*z^3 + 7/11*z^2 + 6/11*z + 10/11,
             1/11*z^4 + 1/11*z^2 + 1/11*z + 7/11,
             1/11*z^5 + 1/11*z^4 + 1/11*z^3 + 2/11*z^2 + 8/11*z + 7/11]

        Number fields defined by non-monic and non-integral
        polynomials are supported (:trac:`252`)::

            sage: K.<a> = NumberField(2*x^2 - 1/3)
            sage: K.ideal(a).basis()
            [1, a]
        """
        hnf = self.pari_hnf()
        v = self.__elements_from_hnf(hnf)
        return Sequence(v, immutable=True)

    @cached_method
    def free_module(self):
        r"""
        Return the free `\ZZ`-module contained in the vector space
        associated to the ambient number field, that corresponds
        to this ideal.

        EXAMPLES::

            sage: K.<z> = CyclotomicField(7)
            sage: I = K.factor(11)[0][0]; I
            Fractional ideal (-3*z^4 - 2*z^3 - 2*z^2 - 2)
            sage: A = I.free_module()
            sage: A              # warning -- choice of basis can be somewhat random
            Free module of degree 6 and rank 6 over Integer Ring
            User basis matrix:
            [11  0  0  0  0  0]
            [ 0 11  0  0  0  0]
            [ 0  0 11  0  0  0]
            [10  4  5  1  0  0]
            [ 5  1  1  0  1  0]
            [ 5  6  2  1  1  1]

        However, the actual `\ZZ`-module is not at all random::

            sage: A.basis_matrix().change_ring(ZZ).echelon_form()
            [ 1  0  0  5  1  1]
            [ 0  1  0  1  1  7]
            [ 0  0  1  7  6 10]
            [ 0  0  0 11  0  0]
            [ 0  0  0  0 11  0]
            [ 0  0  0  0  0 11]

        The ideal doesn't have to be integral::

            sage: J = I^(-1)
            sage: B = J.free_module()
            sage: B.echelonized_basis_matrix()
            [ 1/11     0     0  7/11  1/11  1/11]
            [    0  1/11     0  1/11  1/11  5/11]
            [    0     0  1/11  5/11  4/11 10/11]
            [    0     0     0     1     0     0]
            [    0     0     0     0     1     0]
            [    0     0     0     0     0     1]

        This also works for relative extensions::

            sage: K.<a,b> = NumberField([x^2 + 1, x^2 + 2])
            sage: I = K.fractional_ideal(4)
            sage: I.free_module()
            Free module of degree 4 and rank 4 over Integer Ring
            User basis matrix:
            [  4   0   0   0]
            [ -3   7  -1   1]
            [  3   7   1   1]
            [  0 -10   0  -2]
            sage: J = I^(-1); J.free_module()
            Free module of degree 4 and rank 4 over Integer Ring
            User basis matrix:
            [  1/4     0     0     0]
            [-3/16  7/16 -1/16  1/16]
            [ 3/16  7/16  1/16  1/16]
            [    0  -5/8     0  -1/8]

        An example of intersecting ideals by intersecting free modules.::

            sage: K.<a> = NumberField(x^3 + x^2 - 2*x + 8)
            sage: I = K.factor(2)
            sage: p1 = I[0][0]; p2 = I[1][0]
            sage: N = p1.free_module().intersection(p2.free_module()); N
            Free module of degree 3 and rank 3 over Integer Ring
            Echelon basis matrix:
            [  1 1/2 1/2]
            [  0   1   1]
            [  0   0   2]
            sage: N.index_in(p1.free_module()).abs()
            2

        TESTS:

        Sage can find the free module associated to quite large ideals
        quickly (see :trac:`4627`)::

            sage: y = polygen(ZZ)
            sage: M.<a> = NumberField(y^20 - 2*y^19 + 10*y^17 - 15*y^16 + 40*y^14 - 64*y^13 + 46*y^12 + 8*y^11 - 32*y^10 + 8*y^9 + 46*y^8 - 64*y^7 + 40*y^6 - 15*y^4 + 10*y^3 - 2*y + 1)
            sage: M.ideal(prod(prime_range(6000, 6200))).free_module()
            Free module of degree 20 and rank 20 over Integer Ring
            User basis matrix:
            20 x 20 dense matrix over Rational Field
        """
        return basis_to_module(self.basis(), self.number_field())

    def reduce_equiv(self):
        """
        Return a small ideal that is equivalent to self in the group
        of fractional ideals modulo principal ideals.  Very often (but
        not always) if self is principal then this function returns
        the unit ideal.

        ALGORITHM: Calls :pari:`idealred` function.

        EXAMPLES::

            sage: K.<w> = NumberField(x^2 + 23)
            sage: I = ideal(w*23^5); I
            Fractional ideal (6436343*w)
            sage: I.reduce_equiv()
            Fractional ideal (1)
            sage: I = K.class_group().0.ideal()^10; I
            Fractional ideal (1024, 1/2*w + 979/2)
            sage: I.reduce_equiv()
            Fractional ideal (2, 1/2*w - 1/2)
        """
        K = self.number_field()
        P = K.pari_nf()
        hnf = P.idealred(self.pari_hnf())
        gens = self.__elements_from_hnf(hnf)
        return K.ideal(gens)

    def gens_reduced(self, proof=None):
        r"""
        Express this ideal in terms of at most two generators, and one
        if possible.

        This function indirectly uses :pari:`bnfisprincipal`, so set
        ``proof=True`` if you want to prove correctness (which *is* the
        default).

        EXAMPLES::

            sage: R.<x> = PolynomialRing(QQ)
            sage: K.<a> = NumberField(x^2 + 5)
            sage: K.ideal(0).gens_reduced()
            (0,)
            sage: J = K.ideal([a + 2, 9])
            sage: J.gens()
            (a + 2, 9)
            sage: J.gens_reduced()  # random sign
            (a + 2,)
            sage: K.ideal([a + 2, 3]).gens_reduced()
            (3, a + 2)

        TESTS::

            sage: len(J.gens_reduced()) == 1
            True

            sage: all(j.parent() is K for j in J.gens())
            True
            sage: all(j.parent() is K for j in J.gens_reduced())
            True

            sage: K.<a> = NumberField(x^4 + 10*x^2 + 20)
            sage: J = K.prime_above(5)
            sage: J.is_principal()
            False
            sage: J.gens_reduced()
            (5, a)
            sage: all(j.parent() is K for j in J.gens())
            True
            sage: all(j.parent() is K for j in J.gens_reduced())
            True

        Make sure this works with large ideals (:trac:`11836`)::

            sage: R.<x> = QQ['x']
            sage: L.<b> = NumberField(x^10 - 10*x^8 - 20*x^7 + 165*x^6 - 12*x^5 - 760*x^3 + 2220*x^2 + 5280*x + 7744)
            sage: z_x = -96698852571685/2145672615243325696*b^9 + 2472249905907/195061146840302336*b^8 + 916693155514421/2145672615243325696*b^7 + 1348520950997779/2145672615243325696*b^6 - 82344497086595/12191321677518896*b^5 + 2627122040194919/536418153810831424*b^4 - 452199105143745/48765286710075584*b^3 + 4317002771457621/536418153810831424*b^2 + 2050725777454935/67052269226353928*b + 3711967683469209/3047830419379724
            sage: P = EllipticCurve(L, '57a1').lift_x(z_x) * 3
            sage: ideal = L.fractional_ideal(P[0], P[1])
            sage: ideal.is_principal(proof=False)
            True
            sage: len(ideal.gens_reduced(proof=False))
            1
        """
        if len(self.gens()) <= 1:
            self._is_principal = True
            self._reduced_generators = self.gens()
            return self._reduced_generators
        self._cache_bnfisprincipal(proof=proof, gens=True)
        return self._reduced_generators

    def gens_two(self):
        r"""
        Express this ideal using exactly two generators, the first of
        which is a generator for the intersection of the ideal with `Q`.

        ALGORITHM: uses PARI's :pari:`idealtwoelt` function, which runs in
        randomized polynomial time and is very fast in practice.

        EXAMPLES::

            sage: R.<x> = PolynomialRing(QQ)
            sage: K.<a> = NumberField(x^2 + 5)
            sage: J = K.ideal([a + 2, 9])
            sage: J.gens()
            (a + 2, 9)
            sage: J.gens_two()
            (9, a + 2)
            sage: K.ideal([a + 5, a + 8]).gens_two()
            (3, a + 2)
            sage: K.ideal(0).gens_two()
            (0, 0)

        The second generator is zero if and only if the ideal is
        generated by a rational, in contrast to the PARI function
        :pari:`idealtwoelt`::

            sage: I = K.ideal(12)
            sage: pari(K).idealtwoelt(I)  # Note that second element is not zero
            [12, [0, 12]~]
            sage: I.gens_two()
            (12, 0)

        """
        try:
            return self.__two_generators
        except AttributeError:
            pass

        K = self.number_field()

        if self.is_zero():
            self.__two_generators = (K.zero(), K.zero())
        else:
            HNF = self.pari_hnf()
            # Check whether the ideal is generated by an integer, i.e.
            # whether HNF is a multiple of the identity matrix
            if HNF.gequal(HNF[0,0]):
                a = HNF[0,0]
                alpha = 0
            else:
                a, alpha = K.pari_nf().idealtwoelt(HNF)
            self.__two_generators = (K(a), K(alpha))

        return self.__two_generators

    def integral_basis(self):
        r"""
        Return a list of generators for this ideal as a `\ZZ`-module.

        EXAMPLES::

            sage: R.<x> = PolynomialRing(QQ)
            sage: K.<i> = NumberField(x^2 + 1)
            sage: J = K.ideal(i + 1)
            sage: J.integral_basis()
            [2, i + 1]
        """
        hnf = self.pari_hnf()
        return self.__elements_from_hnf(hnf)

    def integral_split(self):
        r"""
        Return a tuple `(I, d)`, where `I` is an integral ideal, and `d` is the
        smallest positive integer such that this ideal is equal to `I/d`.

        EXAMPLES::

            sage: R.<x> = PolynomialRing(QQ)
            sage: K.<a> = NumberField(x^2 - 5)
            sage: I = K.ideal(2/(5+a))
            sage: I.is_integral()
            False
            sage: J, d = I.integral_split()
            sage: J
            Fractional ideal (-1/2*a + 5/2)
            sage: J.is_integral()
            True
            sage: d
            5
            sage: I == J/d
            True
        """
        try:
            return self.__integral_split
        except AttributeError:
            if self.is_integral():
                self.__integral_split = (self, ZZ(1))
            else:
                factors = self.factor()
                denom_list = [p_e for p_e in factors if p_e[1] < 0]
                denominator = prod([ p.smallest_integer()**(-e)
                                     for (p,e) in denom_list ])
                ## Get a list of the primes dividing the denominator
                plist = [ p.smallest_integer() for (p,e) in denom_list ]
                for p in plist:
                    while denominator % p == 0 and (self*(denominator/p)).is_integral():
                        denominator //= p
                self.__integral_split = (self*denominator, denominator)
            return self.__integral_split

    def intersection(self, other):
        r"""
        Return the intersection of ``self`` and ``other``.

        EXAMPLES::

            sage: K.<a> = QuadraticField(-11)
            sage: p = K.ideal((a + 1)/2); q = K.ideal((a + 3)/2)
            sage: p.intersection(q) == q.intersection(p) == K.ideal(a - 2)
            True

        An example with non-principal ideals::

            sage: L.<a> = NumberField(x^3 - 7)
            sage: p = L.ideal(a^2 + a + 1, 2)
            sage: q = L.ideal(a + 1)
            sage: p.intersection(q) == L.ideal(8, 2*a + 2)
            True

        A relative example::

            sage: L.<a,b> = NumberField([x^2 + 11, x^2 - 5])
            sage: A = L.ideal([15, (-3/2*b + 7/2)*a - 8])
            sage: B = L.ideal([6, (-1/2*b + 1)*a - b - 5/2])
            sage: A.intersection(B) == L.ideal(-1/2*a - 3/2*b - 1)
            True

        TESTS:

        Test that this works with non-integral ideals (:trac:`10767`)::

            sage: K = QuadraticField(-2)
            sage: I = K.ideal(1/2)
            sage: I.intersection(I)
            Fractional ideal (1/2)
        """
        L = self.number_field()
        other = L.ideal(other)
        nf = L.pari_nf()
        hnf = nf.idealintersect(self.pari_hnf(), other.pari_hnf())
        I = L.ideal(self._NumberFieldIdeal__elements_from_hnf(hnf))
        I.__pari_hnf = hnf
        return I

    def is_integral(self):
        """
        Return ``True`` if this ideal is integral.

        EXAMPLES::

           sage: R.<x> = PolynomialRing(QQ)
           sage: K.<a> = NumberField(x^5 - x + 1)
           sage: K.ideal(a).is_integral()
           True
           sage: (K.ideal(1) / (3*a+1)).is_integral()
           False
        """
        try:
            return self.__is_integral
        except AttributeError:
            one = self.number_field().ideal(1)
            self.__is_integral = all(a in one for a in self.integral_basis())
            return self.__is_integral

    def is_maximal(self):
        """
        Return ``True`` if this ideal is maximal.  This is equivalent to
        ``self`` being prime and nonzero.

        EXAMPLES::

            sage: K.<a> = NumberField(x^3 + 3); K
            Number Field in a with defining polynomial x^3 + 3
            sage: K.ideal(5).is_maximal()
            False
            sage: K.ideal(7).is_maximal()
            True
        """
        return self.is_prime() and not self.is_zero()

    def is_prime(self):
        """
        Return ``True`` if this ideal is prime.

        EXAMPLES::

            sage: K.<a> = NumberField(x^2 - 17); K
            Number Field in a with defining polynomial x^2 - 17
            sage: K.ideal(5).is_prime()   # inert prime
            True
            sage: K.ideal(13).is_prime()  # split
            False
            sage: K.ideal(17).is_prime()  # ramified
            False

        TESTS:

        Check that we do not factor the norm of the ideal, this used
        to take half an hour, see :trac:`33360`::

            sage: K.<a,b,c> = NumberField([x^2-2,x^2-3,x^2-5])
            sage: t = (((-2611940*c + 1925290/7653)*b - 1537130/7653*c
            ....:       + 10130950)*a + (1343014/7653*c - 8349770)*b
            ....:       + 6477058*c - 2801449990/4002519)
            sage: t.is_prime()
            False
        """
        try:
            return self._pari_prime is not None
        except AttributeError:
            pass

        K = self.number_field().pari_nf()
        I = self.pari_hnf()

        candidate = K.idealismaximal(I) or None

        # PARI uses probabilistic primality testing inside idealismaximal().
        if get_flag(None, 'arithmetic'):
            # proof required, check using isprime()
            if candidate and not candidate[0].isprime():
                candidate = None

        self._pari_prime = candidate

        return self._pari_prime is not None

    def pari_prime(self):
        r"""
        Return a PARI prime ideal corresponding to the ideal ``self``.

        INPUT:

         - ``self`` -- a prime ideal.

        OUTPUT: a PARI "prime ideal", i.e. a five-component vector `[p,a,e,f,b]`
        representing the prime ideal `p O_K + a O_K`, `e`, `f` as usual, `a` as
        vector of components on the integral basis, `b` Lenstra's constant.

        EXAMPLES::

            sage: K.<i> = QuadraticField(-1)
            sage: K.ideal(3).pari_prime()
            [3, [3, 0]~, 1, 2, 1]
            sage: K.ideal(2+i).pari_prime()
            [5, [2, 1]~, 1, 1, [-2, -1; 1, -2]]
            sage: K.ideal(2).pari_prime()
            Traceback (most recent call last):
            ...
            ValueError: Fractional ideal (2) is not a prime ideal
        """
        if not self.is_prime():
            raise ValueError("%s is not a prime ideal" % self)
        return self._pari_prime

    def _cache_bnfisprincipal(self, proof=None, gens=False):
        r"""
        This function is essentially the implementation of
        :meth:`is_principal`, :meth:`gens_reduced` and
        :meth:`ideal_class_log`.

        INPUT:

        - ``self`` -- an ideal

        - ``proof`` -- proof flag.  If ``proof=False``, assume GRH.

        - ``gens`` -- (default: False) if True, also computes the reduced
          generators of the ideal.

        OUTPUT:

        None.  This function simply caches the results: it sets
        ``_ideal_class_log`` (see :meth:`ideal_class_log`),
        ``_is_principal`` (see :meth:`is_principal`) and
        ``_reduced_generators``.

        TESTS:

        Check that no warnings are triggered from PARI/GP (see :trac:`30801`)::

            sage: K.<a> = NumberField(x^2 - x + 112941801)
            sage: I = K.ideal((112941823, a + 49942513))
            sage: I.is_principal()
            False
        """
        # Since pari_bnf() is cached, this call to pari_bnf() should not
        # influence the run-time much.  Also, this simplifies the handling
        # of the proof flag: if we computed bnfisprincipal() in the past
        # with proof=False, then we do not need to recompute the result.
        # We just need to check correctness of pari_bnf().
        proof = get_flag(proof, "number_field")
        bnf = self.number_field().pari_bnf(proof)

        # If we already have _reduced_generators, no need to compute them again
        if hasattr(self, "_reduced_generators"):
            gens = False

        # Is there something to do?
        if hasattr(self, "_ideal_class_log") and not gens:
            self._is_principal = not any(self._ideal_class_log)
            return

        if not gens:
            v = bnf.bnfisprincipal(self.pari_hnf(), 0)
            self._ideal_class_log = list(v)
            self._is_principal = not any(self._ideal_class_log)
        else:
            # TODO: this is a bit of a waste. We ask bnfisprincipal to compute the compact form and then
            # convert this compact form back into an expanded form.
            # (though calling with 3 instead of 5 most likely triggers an error with memory allocation failure)
            v = bnf.bnfisprincipal(self.pari_hnf(), 5)
            e = v[0]
            t = v[1]
            t = bnf.nfbasistoalg(bnf.nffactorback(t))
            self._ideal_class_log = list(e)
            self._is_principal = not any(self._ideal_class_log)

            if self._is_principal:
                g = self.number_field()(t)
                self._reduced_generators = (g,)
            elif gens:
                # Non-principal ideal
                self._reduced_generators = self.gens_two()

    def is_principal(self, proof=None):
        r"""
        Return ``True`` if this ideal is principal.

        Since it uses the PARI method :pari:`bnfisprincipal`, specify
        ``proof=True`` (this is the default setting) to prove the correctness
        of the output.

        EXAMPLES::

            sage: K = QuadraticField(-119,'a')
            sage: P = K.factor(2)[1][0]
            sage: P.is_principal()
            False
            sage: I = P^5
            sage: I.is_principal()
            True
            sage: I # random
            Fractional ideal (-1/2*a + 3/2)
            sage: P = K.ideal([2]).factor()[1][0]
            sage: I = P^5
            sage: I.is_principal()
            True
        """
        if len(self.gens()) <= 1:
            self._is_principal = True
            self._reduced_generators = self.gens()
            return self._is_principal
        self._cache_bnfisprincipal(proof)
        return self._is_principal

    def ideal_class_log(self, proof=None):
        r"""
        Return the output of PARI's :pari:`bnfisprincipal` for this ideal,
        i.e. a vector expressing the class of this ideal in terms of a
        set of generators for the class group.

        Since it uses the PARI method :pari:`bnfisprincipal`, specify
        ``proof=True`` (this is the default setting) to prove the correctness
        of the output.

        EXAMPLES:

        When the class number is 1, the result is always the empty list::

            sage: K.<a> = QuadraticField(-163)
            sage: J = K.primes_above(random_prime(10^6))[0]
            sage: J.ideal_class_log()
            []

        An example with class group of order 2.  The first ideal is
        not principal, the second one is::

            sage: K.<a> = QuadraticField(-5)
            sage: J = K.ideal(23).factor()[0][0]
            sage: J.ideal_class_log()
            [1]
            sage: (J^10).ideal_class_log()
            [0]

        An example with a more complicated class group::

            sage: K.<a, b> = NumberField([x^3 - x + 1, x^2 + 26])
            sage: K.class_group()
            Class group of order 18 with structure C6 x C3 of
             Number Field in a with defining polynomial x^3 - x + 1 over its base field
            sage: K.primes_above(7)[0].ideal_class_log() # random
            [1, 2]
        """
        self._cache_bnfisprincipal(proof)
        return self._ideal_class_log

    def S_ideal_class_log(self, S):
        r"""
        S-class group version of :meth:`ideal_class_log`.

        EXAMPLES::

            sage: K.<a> = QuadraticField(-14)
            sage: S = K.primes_above(2)
            sage: I = K.ideal(3, a + 1)
            sage: I.S_ideal_class_log(S)
            [1]
            sage: I.S_ideal_class_log([])
            [3]

        TESTS::

            sage: K.<a> = QuadraticField(-974)
            sage: S = K.primes_above(2)
            sage: G = K.S_class_group(S)
            sage: I0 = G.0.ideal(); I1 = G.1.ideal()
            sage: for p in prime_range(100):
            ....:     for P in K.primes_above(p):
            ....:         v = P.S_ideal_class_log(S)
            ....:         assert(G(P) == G(I0^v[0] * I1^v[1]))
        """
        from sage.modules.free_module_element import vector
        from sage.rings.finite_rings.integer_mod_ring import Zmod
        v = vector(ZZ, self.ideal_class_log())
        if all(P.is_principal() for P in S):
            L = v.list()
            invs = self.number_field().class_group().invariants()
        else:
            M = self.number_field()._S_class_group_quotient_matrix(tuple(S))
            L = (v * M).list()
            D = self.number_field()._S_class_group_and_units(tuple(S))[1]
            invs = [x[1] for x in D]
        return [Zmod(invs[i])(L[i]) for i in range(len(L))]

    def is_zero(self):
        """
        Return ``True`` iff ``self`` is the zero ideal

        Note that `(0)` is a :class:`NumberFieldIdeal`, not a
        :class:`NumberFieldFractionalIdeal`.

        EXAMPLES::

            sage: K.<a> = NumberField(x^2 + 2); K
            Number Field in a with defining polynomial x^2 + 2
            sage: K.ideal(3).is_zero()
            False
            sage: I = K.ideal(0); I.is_zero()
            True
            sage: I
            Ideal (0) of Number Field in a with defining polynomial x^2 + 2
        """
        return self == self.number_field().ideal(0)

    def norm(self):
        """
        Return the norm of this fractional ideal as a rational number.

        EXAMPLES::

            sage: K.<a> = NumberField(x^4 + 23); K
            Number Field in a with defining polynomial x^4 + 23
            sage: I = K.ideal(19); I
            Fractional ideal (19)
            sage: factor(I.norm())
            19^4
            sage: F = I.factor()
            sage: F[0][0].norm().factor()
            19^2
        """
        try:
            return self._norm
        except AttributeError:
            pass
        self._norm = QQ(self.number_field().pari_nf().idealnorm(self.pari_hnf()))
        return self._norm

    # synonyms (using terminology of relative number fields)

    def absolute_norm(self):
        """
        A synonym for :meth:`norm`.

        EXAMPLES::

            sage: K.<i> = NumberField(x^2 + 1)
            sage: K.ideal(1 + 2*i).absolute_norm()
            5
        """
        return self.norm()

    def relative_norm(self):
        """
        A synonym for :meth:`norm`.

        EXAMPLES::

            sage: K.<i> = NumberField(x^2 + 1)
            sage: K.ideal(1 + 2*i).relative_norm()
            5
        """
        return self.norm()

    def absolute_ramification_index(self):
        """
        A synonym for :meth:`ramification_index`.

        EXAMPLES::

            sage: K.<i> = NumberField(x^2 + 1)
            sage: K.ideal(1 + i).absolute_ramification_index()
            2
        """
        return self.ramification_index()

    def relative_ramification_index(self):
        """
        A synonym for :meth:`ramification_index`.

        EXAMPLES::

            sage: K.<i> = NumberField(x^2 + 1)
            sage: K.ideal(1 + i).relative_ramification_index()
            2
        """
        return self.ramification_index()

    def number_field(self):
        """
        Return the number field that this is a fractional ideal in.

        EXAMPLES::

            sage: K.<a> = NumberField(x^2 + 2); K
            Number Field in a with defining polynomial x^2 + 2
            sage: K.ideal(3).number_field()
            Number Field in a with defining polynomial x^2 + 2
            sage: K.ideal(0).number_field()  # not tested (not implemented)
            Number Field in a with defining polynomial x^2 + 2
        """
        return self.ring()

    def smallest_integer(self):
        r"""
        Return the smallest non-negative integer in `I \cap \ZZ`,
        where `I` is this ideal.  If `I = 0`, returns 0.

        EXAMPLES::

            sage: R.<x> = PolynomialRing(QQ)
            sage: K.<a> = NumberField(x^2 + 6)
            sage: I = K.ideal([4, a])/7; I
            Fractional ideal (2/7, 1/7*a)
            sage: I.smallest_integer()
            2

        TESTS::

            sage: K.<i> = QuadraticField(-1)
            sage: P1, P2 = [P for P,e in K.factor(13)]
            sage: all((P1^i*P2^j).smallest_integer() == 13^max(i,j,0) for i in range(-3,3) for j in range(-3,3))
            True
            sage: I = K.ideal(0)
            sage: I.smallest_integer()
            0

        See :trac:`4392`::

            sage: K.<a>=QuadraticField(-5)
            sage: I=K.ideal(7)
            sage: I.smallest_integer()
            7

            sage: K.<z> = CyclotomicField(13)
            sage: a = K([-8, -4, -4, -6, 3, -4, 8, 0, 7, 4, 1, 2])
            sage: I = K.ideal(a)
            sage: I.smallest_integer()
            146196692151
            sage: I.norm()
            1315770229359
            sage: I.norm() / I.smallest_integer()
            9
        """
        if self.is_zero():
            return ZZ(0)

        # There is no need for caching since pari_hnf() is already cached.
        q = self.pari_hnf()[0,0]  # PARI integer or rational
        return ZZ(q.numerator())

        #Old code by John Cremona, 2008-10-30, using the new coordinates()
        #function instead of factorization.
        #
        #Idea: We write 1 as a Q-linear combination of the Z-basis of self,
        #and return the denominator of this vector.
        #
        #self.__smallest_integer =  self.coordinates(1).denominator()
        #return self.__smallest_integer

    def valuation(self, p):
        r"""
        Return the valuation of self at ``p``.

        INPUT:

        - ``p`` -- a prime ideal `\mathfrak{p}` of this number field.

        OUTPUT:

        (integer) The valuation of this fractional ideal at the prime
        `\mathfrak{p}`.  If `\mathfrak{p}` is not prime, raise a
        :class:`ValueError`.

        EXAMPLES::

            sage: K.<a> = NumberField(x^5 + 2); K
            Number Field in a with defining polynomial x^5 + 2
            sage: i = K.ideal(38); i
            Fractional ideal (38)
            sage: i.valuation(K.factor(19)[0][0])
            1
            sage: i.valuation(K.factor(2)[0][0])
            5
            sage: i.valuation(K.factor(3)[0][0])
            0
            sage: i.valuation(0)
            Traceback (most recent call last):
            ...
            ValueError: p (= Ideal (0) of Number Field in a
            with defining polynomial x^5 + 2) must be nonzero
            sage: K.ideal(0).valuation(K.factor(2)[0][0])
            +Infinity
        """
        if not isinstance(p, NumberFieldIdeal):
            p = self.number_field().ideal(p)
        if not p:
            raise ValueError("p (= %s) must be nonzero" % p)
        if not p.is_prime():
            raise ValueError("p (= %s) must be a prime" % p)
        if p.ring() != self.number_field():
            raise ValueError("p (= %s) must be an ideal in %s" % self.number_field())
        nf = self.number_field().pari_nf()
        return nf.idealval(self.pari_hnf(), p.pari_prime()).sage()

    def decomposition_group(self):
        r"""
        Return the decomposition group of ``self``, as a subset of the
        automorphism group of the number field of ``self``. Raises an
        error if the field isn't Galois. See the :meth:`GaloisGroup_v2.decomposition_group`
        method for further examples and doctests.

        EXAMPLES::

            sage: QuadraticField(-23, 'w').primes_above(7)[0].decomposition_group()
            Subgroup generated by [(1,2)] of (Galois group 2T1 (S2) with order 2 of x^2 + 23)
        """
        return self.number_field().galois_group().decomposition_group(self)

    def ramification_group(self, v):
        r"""
        Return the `v`'th ramification group of ``self``, i.e. the set of
        elements `s` of the Galois group of the number field of ``self``
        (which we assume is Galois) such that `s` acts trivially
        modulo the `(v+1)`'st power of self. See the
        :meth:`GaloisGroup.ramification_group` method for
        further examples and doctests.

        EXAMPLES::

            sage: QuadraticField(-23, 'w').primes_above(23)[0].ramification_group(0)
            Subgroup generated by [(1,2)] of (Galois group 2T1 (S2) with order 2 of x^2 + 23)
            sage: QuadraticField(-23, 'w').primes_above(23)[0].ramification_group(1)
            Subgroup generated by [()] of (Galois group 2T1 (S2) with order 2 of x^2 + 23)
        """

        return self.number_field().galois_group().ramification_group(self, v)

    def inertia_group(self):
        r"""
        Return the inertia group of ``self``, i.e. the set of elements `s` of the
        Galois group of the number field of ``self`` (which we assume is Galois)
        such that `s` acts trivially modulo ``self``. This is the same as the 0th
        ramification group of ``self``. See the
        :meth:`GaloisGroup_v2.inertia_group` method further examples and doctests.

        EXAMPLES::

            sage: QuadraticField(-23, 'w').primes_above(23)[0].inertia_group()
            Subgroup generated by [(1,2)] of (Galois group 2T1 (S2) with order 2 of x^2 + 23)
        """
        return self.ramification_group(0)

    def random_element(self, *args, **kwds):
        r"""
        Return a random element of this order.

        INPUT:

        - ``*args``, ``*kwds`` - Parameters passed to the random integer
          function.  See the documentation of ``ZZ.random_element()`` for
          details.

        OUTPUT:

        A random element of this fractional ideal, computed as a random
        `\ZZ`-linear combination of the basis.

        EXAMPLES::

            sage: K.<a> = NumberField(x^3 + 2)
            sage: I = K.ideal(1 - a)
            sage: I.random_element() # random output
            -a^2 - a - 19
            sage: I.random_element(distribution="uniform") # random output
            a^2 - 2*a - 8
            sage: I.random_element(-30, 30) # random output
            -7*a^2 - 17*a - 75
            sage: I.random_element(-100, 200).is_integral()
            True
            sage: I.random_element(-30, 30).parent() is K
            True

        A relative example::

            sage: K.<a, b> = NumberField([x^2 + 2, x^2 + 1000*x + 1])
            sage: I = K.ideal(1 - a)
            sage: I.random_element()  # random output
            17/500002*a^3 + 737253/250001*a^2 - 1494505893/500002*a + 752473260/250001
            sage: I.random_element().is_integral()
            True
            sage: I.random_element(-100, 200).parent() is K
            True
        """
        if self.number_field().is_absolute():
            basis = self.basis()
        else:
            basis = self.absolute_ideal().basis()
        return self.number_field()(sum([ZZ.random_element(*args, **kwds)*a for a in basis]))

    def artin_symbol(self):
        r"""
        Return the Artin symbol `(K / \QQ, P)`, where `K` is the
        number field of `P` = ``self``.  This is the unique element `s` of
        the decomposition group of `P` such that `s(x) = x^p \pmod{P}`
        where `p` is the residue characteristic of `P`.  (Here `P`
        (``self``) should be prime and unramified.)

        See the :meth:`GaloisGroup_v2.artin_symbol` method
        for further documentation and examples.

        EXAMPLES::

            sage: QuadraticField(-23, 'w').primes_above(7)[0].artin_symbol()
            (1,2)
        """
        return self.number_field().galois_group().artin_symbol(self)

    def residue_symbol(self, e, m, check=True):
        r"""
        The `m`-th power residue symbol for an element `e` and the proper ideal.

        .. MATH:: \left(\frac{\alpha}{\mathbf{P}}\right) \equiv \alpha^{\frac{N(\mathbf{P})-1}{m}} \operatorname{mod} \mathbf{P}

        .. note:: accepts `m=1`, in which case returns 1

        .. note:: can also be called for an element from sage.rings.number_field_element.residue_symbol

        .. note:: `e` is coerced into the number field of ``self``

        .. note::

            if `m=2`, `e` is an integer, and ``self.number_field()`` has absolute degree 1 (i.e. it is a copy of the rationals),
            then this calls :func:`kronecker_symbol`, which is implemented using GMP.

        INPUT:

        - ``e`` -- element of the number field

        - ``m`` -- positive integer

        OUTPUT:

        - an m-th root of unity in the number field

        EXAMPLES:

        Quadratic Residue (7 is not a square modulo 11)::

            sage: K.<a> = NumberField(x - 1)
            sage: K.ideal(11).residue_symbol(7,2)
            -1

        Cubic Residue::

            sage: K.<w> = NumberField(x^2 - x + 1)
            sage: K.ideal(17).residue_symbol(w^2 + 3, 3)
            -w

        The field must contain the `m`-th roots of unity::

            sage: K.<w> = NumberField(x^2 - x + 1)
            sage: K.ideal(17).residue_symbol(w^2 + 3, 5)
            Traceback (most recent call last):
            ...
            ValueError: The residue symbol to that power is not defined for the number field

        """
        K = self.ring()
        if m == 2 and K.absolute_degree() == 1:
            try:
                ze = ZZ(e)
                zp = self.smallest_integer()
            except TypeError:
                pass
            else:
                return kronecker_symbol(ze, zp)
        if check:
            if self.is_trivial():
                raise ValueError("Ideal must be proper")
            if m < 1:
                raise ValueError("Power must be positive")
            if not self.is_coprime(e):
                raise ValueError("Element is not coprime to the ideal")
            if not self.is_coprime(m):
                raise ValueError("Ideal is not coprime to the power")
        primroot = K.primitive_root_of_unity()
        rootorder = primroot.multiplicative_order()
        if check:
            if rootorder % m:
                raise ValueError("The residue symbol to that power is not defined for the number field")
        if not self.is_prime():
            return prod(Q.residue_symbol(e,m,check=False)**i for Q, i in self.factor())
        k = self.residue_field()
        try:
            r = k(e)
        except TypeError:
            raise ValueError("Element and ideal must be in a common number field")
        r = k(r**((k.order()-1)/m))
        resroot = primroot**(rootorder/m)
        from sage.groups.generic import discrete_log
        j = discrete_log(k(r), k(resroot), ord=m)
        return resroot**j

    def _quadratic_form(self):
        r"""
        If this is a quadratic extension over `\QQ`, return the binary
        quadratic form associated with this ideal.

        EXAMPLES::

            sage: K.<a> = QuadraticField(23)
            sage: K.ideal(a).quadratic_form()
            23*x^2 - y^2

            sage: K.<a> = QuadraticField(-5)
            sage: K.class_group().order()
            2
            sage: A = K.class_group().gen()
            sage: A.ideal().quadratic_form().reduced_form()
            2*x^2 + 2*x*y + 3*y^2
            sage: (A^2).ideal().quadratic_form().reduced_form()
            x^2 + 5*y^2

            sage: K.<a> = QuadraticField(-40)
            sage: K.class_group().order()
            2
            sage: A = K.class_group().gen()
            sage: A.ideal().quadratic_form().reduced_form()
            2*x^2 + 5*y^2
            sage: (A^2).ideal().quadratic_form().reduced_form()
            x^2 + 10*y^2

        One more check::

            sage: K = QuadraticField(-79)
            sage: A = K.class_group().gen()
            sage: [(A**i).ideal().quadratic_form().discriminant()
            ....:     for i in range(5)]
            [-79, -79, -79, -79, -79]

        This is not defined for higher-degree extensions::

            sage: x = var('x')
            sage: K.<a> = NumberField(x**3-x-1)
            sage: K.ideal(a)._quadratic_form()
            Traceback (most recent call last):
            ...
            ValueError: not defined for ideals in number fields of degree > 2 over Q.

        REFERENCES:

        - [Coh1993]_
        """
        K = self.number_field()
        if K.degree() == 2:
            from sage.quadratic_forms.binary_qf import BinaryQF
            gens = self.gens_reduced()
            if len(gens) == 1:
                u, v = K.ring_of_integers().basis()
                alpha, beta = gens[0] * u, gens[0] * v
            else:
                alpha, beta = gens
            if QQ((beta * alpha.galois_conjugate() - alpha * beta.galois_conjugate()) / K.gen()) < 0:
                alpha, beta = beta, alpha
            N = self.norm()
            a = alpha.norm() // N
            b = ZZ(alpha * beta.galois_conjugate() +
                    beta * alpha.galois_conjugate()) // N
            c = beta.norm() // N
            return BinaryQF([a, b, c])

        raise ValueError("not defined for ideals in number fields of degree > 2 over Q.")


def basis_to_module(B, K):
    r"""
    Given a basis `B` of elements for a `\ZZ`-submodule of a number
    field `K`, return the corresponding `\ZZ`-submodule.

    EXAMPLES::

        sage: K.<w> = NumberField(x^4 + 1)
        sage: from sage.rings.number_field.number_field_ideal import basis_to_module
        sage: basis_to_module([K.0, K.0^2 + 3], K)
        Free module of degree 4 and rank 2 over Integer Ring
        User basis matrix:
        [0 1 0 0]
        [3 0 1 0]
    """
    V, from_V, to_V = K.absolute_vector_space()
    M = ZZ**(V.dimension())
    C = [to_V(K(b)) for b in B]
    return M.span_of_basis(C)

def is_NumberFieldIdeal(x):
    """
    Return ``True`` if `x` is an ideal of a number field.

    EXAMPLES::

        sage: from sage.rings.number_field.number_field_ideal import is_NumberFieldIdeal
        sage: is_NumberFieldIdeal(2/3)
        False
        sage: is_NumberFieldIdeal(ideal(5))
        False
        sage: k.<a> = NumberField(x^2 + 2)
        sage: I = k.ideal([a + 1]); I
        Fractional ideal (a + 1)
        sage: is_NumberFieldIdeal(I)
        True
        sage: Z = k.ideal(0); Z
        Ideal (0) of Number Field in a with defining polynomial x^2 + 2
        sage: is_NumberFieldIdeal(Z)
        True
    """
    return isinstance(x, NumberFieldIdeal)


class NumberFieldFractionalIdeal(MultiplicativeGroupElement, NumberFieldIdeal, Ideal_fractional):
    r"""
    A fractional ideal in a number field.

    EXAMPLES::

        sage: R.<x> = PolynomialRing(QQ)
        sage: K.<a> = NumberField(x^3 - 2)
        sage: I = K.ideal(2/(5+a))
        sage: J = I^2
        sage: Jinv = I^(-2)
        sage: J*Jinv
        Fractional ideal (1)

    TESTS:

    Number-field fractional ideals are fractional ideals (:trac:`32380`)::

        sage: from sage.rings.ideal import Ideal_fractional
        sage: isinstance(I, Ideal_fractional)
        True
    """
    def __init__(self, field, gens, coerce=True):
        """
        INPUT:
            field -- a number field
            x -- a list of NumberFieldElements of the field, not all zero

        EXAMPLES::

            sage: NumberField(x^2 + 1, 'a').ideal(7)
            Fractional ideal (7)
        """
        from .number_field import NumberField_generic
        if not isinstance(field, NumberField_generic):
            raise TypeError("field (=%s) must be a number field." % field)

        if not gens:
            raise ValueError("gens must have length at least 1 (zero ideal is not a fractional ideal)")
        if len(gens) == 1 and isinstance(gens[0], (list, tuple)):
            gens = gens[0]
        if misc.exists(gens,bool)[0]:
            NumberFieldIdeal.__init__(self, field, gens)
        else:
            raise ValueError("gens must have a nonzero element (zero ideal is not a fractional ideal)")

    def __repr__(self):
        """
        Return the string representation of this number field fractional ideal.

        .. note::

           Only the zero ideal actually has type NumberFieldIdeal; all
           others have type NumberFieldFractionalIdeal.

        EXAMPLES::

            sage: K.<a> = NumberField(x^2 + 5)
            sage: I = K.ideal([2,1+a]); I
            Fractional ideal (2, a + 1)
            sage: type(I)
            <class 'sage.rings.number_field.number_field_ideal.NumberFieldFractionalIdeal'>
        """
        return "Fractional ideal %s" % self._repr_short()

    def divides(self, other):
        """
        Return ``True`` if this ideal divides other and False otherwise.

        EXAMPLES::

            sage: K.<a> = CyclotomicField(11); K
            Cyclotomic Field of order 11 and degree 10
            sage: I = K.factor(31)[0][0]; I
            Fractional ideal (31, a^5 + 10*a^4 - a^3 + a^2 + 9*a - 1)
            sage: I.divides(I)
            True
            sage: I.divides(31)
            True
            sage: I.divides(29)
            False
        """
        if not isinstance(other, NumberFieldIdeal):
            other = self.number_field().ideal(other)
        return (other / self).is_integral()

    def factor(self):
        """
        Factorization of this ideal in terms of prime ideals.

        EXAMPLES::

            sage: K.<a> = NumberField(x^4 + 23); K
            Number Field in a with defining polynomial x^4 + 23
            sage: I = K.ideal(19); I
            Fractional ideal (19)
            sage: F = I.factor(); F
            (Fractional ideal (19, 1/2*a^2 + a - 17/2))
             * (Fractional ideal (19, 1/2*a^2 - a - 17/2))
            sage: type(F)
            <class 'sage.structure.factorization.Factorization'>
            sage: list(F)
            [(Fractional ideal (19, 1/2*a^2 + a - 17/2), 1),
             (Fractional ideal (19, 1/2*a^2 - a - 17/2), 1)]
            sage: F.prod()
            Fractional ideal (19)

        TESTS:

        Number fields defined by non-monic and non-integral
        polynomials are supported (:trac:`252`);
        the representation depends on the PARI version::

            sage: F.<a> = NumberField(2*x^3 + x + 1)
            sage: fact = F.factor(2)
            sage: (fact[0][1], fact[1][1])
            (2, 1)
            sage: fact[0][0] == F.ideal(2*a^2 + 1)
            True
            sage: fact[1][0] == F.ideal(-2*a^2)
            True
            sage: [p[0].norm() for p in fact]
            [2, 2]
        """
        try:
            return self.__factorization
        except AttributeError:
            K = self.number_field()
            F = K.pari_nf().idealfactor(self.pari_hnf())
            A = []
            for j in range(0, len(F[0])):
                I = K.ideal(F[j,0])
                A.append((I,ZZ(F[j,1])))
            self.__factorization = Factorization(A)
            return self.__factorization

    def prime_factors(self):
        """
        Return a list of the prime ideal factors of ``self``.

        OUTPUT:

        list of prime ideals (a new list is returned
        each time this function is called)

        EXAMPLES::

            sage: K.<w> = NumberField(x^2 + 23)
            sage: I = ideal(w+1)
            sage: I.prime_factors()
            [Fractional ideal (2, 1/2*w - 1/2),
             Fractional ideal (2, 1/2*w + 1/2),
             Fractional ideal (3, 1/2*w + 1/2)]
        """
        return [x[0] for x in self.factor()]

    support = prime_factors

    def _div_(self, other):
        """
        Return the quotient ``self`` / ``other``.

        EXAMPLES::

            sage: R.<x> = PolynomialRing(QQ)
            sage: K.<a> = NumberField(x^2 - 5)
            sage: I = K.ideal(2/(5+a))
            sage: J = K.ideal(17+a)
            sage: I/J
            Fractional ideal (-11/1420*a + 9/284)
            sage: (I/J) * J == I
            True
        """
        K = self.ring()
        if self.ngens() == 1 and other.ngens() == 1:
            return K.ideal(self.gen(0) / other.gen(0))
        return K.ideal(K.pari_nf().idealdiv(self, other))

    def __invert__(self):
        """
        Return the multiplicative inverse of ``self``.  Call with ``~self``.

        EXAMPLES::

            sage: R.<x> = PolynomialRing(QQ)
            sage: K.<a> = NumberField(x^3 - 2)
            sage: I = K.ideal(2/(5+a))
            sage: ~I
            Fractional ideal (1/2*a + 5/2)
            sage: 1/I
            Fractional ideal (1/2*a + 5/2)
            sage: (1/I) * I
            Fractional ideal (1)
        """
        nf = self.number_field().pari_nf()
        hnf = nf.idealdiv(self.number_field().ideal(1).pari_hnf(),
                          self.pari_hnf())
        I = self.number_field().ideal(NumberFieldIdeal._NumberFieldIdeal__elements_from_hnf(self,hnf))
        I.__pari_hnf = hnf
        return I

    def is_maximal(self):
        """
        Return ``True`` if this ideal is maximal.  This is equivalent to
        ``self`` being prime, since it is nonzero.

        EXAMPLES::

            sage: K.<a> = NumberField(x^3 + 3); K
            Number Field in a with defining polynomial x^3 + 3
            sage: K.ideal(5).is_maximal()
            False
            sage: K.ideal(7).is_maximal()
            True
        """
        return self.is_prime()

    def is_trivial(self, proof=None):
        """
        Return ``True`` if this is a trivial ideal.

        EXAMPLES::

            sage: F.<a> = QuadraticField(-5)
            sage: I = F.ideal(3)
            sage: I.is_trivial()
            False
            sage: J = F.ideal(5)
            sage: J.is_trivial()
            False
            sage: (I+J).is_trivial()
            True
        """
        return self == self.number_field().ideal(1)

    def ramification_index(self):
        r"""
        Return the ramification index of this fractional ideal,
        assuming it is prime.  Otherwise, raise a :class:`ValueError`.

        The ramification index is the power of this prime appearing in
        the factorization of the prime in `\ZZ` that this prime lies
        over.

        EXAMPLES::

            sage: K.<a> = NumberField(x^2 + 2); K
            Number Field in a with defining polynomial x^2 + 2
            sage: f = K.factor(2); f
            (Fractional ideal (a))^2
            sage: f[0][0].ramification_index()
            2
            sage: K.ideal(13).ramification_index()
            1
            sage: K.ideal(17).ramification_index()
            Traceback (most recent call last):
            ...
            ValueError: Fractional ideal (17) is not a prime ideal
        """
        return ZZ(self.pari_prime().pr_get_e())

    def reduce(self, f):
        r"""
        Return the canonical reduction of the element `f` modulo the ideal
        `I` (= ``self``). This is an element of `R` (the ring of integers of the
        number field) that is equivalent modulo `I` to `f`.

        An error is raised if this fractional ideal is not integral or
        the element `f` is not integral.

        INPUT:

        - ``f`` -- an integral element of the number field

        OUTPUT:

        An integral element `g`, such that `f - g` belongs to the ideal ``self``
        and such that `g` is a canonical reduced representative of the coset
        `f + I` (where `I` = ``self``) as described in the method :meth:`residues`,
        namely an integral element with coordinates `(r_0, \dots,r_{n-1})`, where:

        - `r_i` is reduced modulo `d_i`
        - `d_i = b_i[i]`, with `\{b_0, b_1, \dots, b_n\}` HNF basis
          of the ideal ``self``.

        .. note::

           The reduced element `g` is not necessarily small. To get a
           small `g` use the method :meth:`small_residue`.

        EXAMPLES::

            sage: k.<a> = NumberField(x^3 + 11)
            sage: I = k.ideal(5, a^2 - a + 1)
            sage: c = 4*a + 9
            sage: I.reduce(c)
            a^2 - 2*a
            sage: c - I.reduce(c) in I
            True

        The reduced element is in the list of canonical representatives
        returned by the ``residues`` method:

        ::

            sage: I.reduce(c) in list(I.residues())
            True

        The reduced element does not necessarily have smaller norm (use
        :meth:`small_residue` for that)

        ::

            sage: c.norm()
            25
            sage: (I.reduce(c)).norm()
            209
            sage: (I.small_residue(c)).norm()
            10

        Sometimes the canonical reduced representative of `1` won't be `1`
        (it depends on the choice of basis for the ring of integers):

        ::

            sage: k.<a> = NumberField(x^2 + 23)
            sage: I = k.ideal(3)
            sage: I.reduce(3*a + 1)
            -3/2*a - 1/2
            sage: k.ring_of_integers().basis()
            [1/2*a + 1/2, a]

        AUTHOR: Maite Aranes.
        """

        if not self.is_integral():
            raise ValueError("reduce only defined for integral ideals")

        R = self.number_field().maximal_order()

        if not (f in R):
            raise TypeError("reduce only defined for integral elements")

        Rbasis = R.basis()
        n = len(Rbasis)
        from sage.matrix.matrix_space import MatrixSpace
        M = MatrixSpace(ZZ,n)([R.coordinates(y) for y in self.basis()])

        D = M.hermite_form()
        d = [D[i,i] for i in range(n)]

        v = R.coordinates(f)

        for i in range(n):
            q, r = ZZ(v[i]).quo_rem(d[i])#v is a vector of rationals, we want division of integers
            if 2*r > d[i]:
                q = q + 1
            v = v - q*D[i]

        return sum([v[i]*Rbasis[i] for i in range(n)])

    def residues(self):
        r"""
        Return a iterator through a complete list of residues modulo this integral ideal.

        An error is raised if this fractional ideal is not integral.

        OUTPUT:

        An iterator through a complete list of residues modulo the integral
        ideal self. This list is the set of canonical reduced representatives
        given by all integral elements with coordinates `(r_0, \dots,r_{n-1})`,
        where:

        - `r_i` is reduced modulo `d_i`

        - `d_i = b_i[i]`, with `\{b_0, b_1, \dots, b_n\}` HNF basis
          of the ideal.

        AUTHOR: John Cremona (modified by Maite Aranes)

        EXAMPLES::

            sage: K.<i>=NumberField(x^2 + 1)
            sage: res = K.ideal(2).residues(); res
            xmrange_iter([[0, 1], [0, 1]], <function ...<lambda> at 0x...>)
            sage: list(res)
            [0, i, 1, i + 1]
            sage: list(K.ideal(2 + i).residues())
            [-2*i, -i, 0, i, 2*i]
            sage: list(K.ideal(i).residues())
            [0]
            sage: I = K.ideal(3 + 6*i)
            sage: reps = I.residues()
            sage: len(list(reps)) == I.norm()
            True
            sage: all(r == s or not (r-s) in I      # long time (6s on sage.math, 2011)
            ....:     for r in reps for s in reps)
            True

            sage: K.<a> = NumberField(x^3 - 10)
            sage: I = K.ideal(a - 1)
            sage: len(list(I.residues())) == I.norm()
            True

            sage: K.<z> = CyclotomicField(11)
            sage: len(list(K.primes_above(3)[0].residues())) == 3**5  # long time (5s on sage.math, 2011)
            True
        """
        if not self.is_integral():
            raise ValueError("residues only defined for integral ideals")

        R = self.number_field().maximal_order()
        Rbasis = R.basis()
        n = len(Rbasis)
        from sage.matrix.matrix_space import MatrixSpace
        M = MatrixSpace(ZZ, n)([R.coordinates(_) for _ in self.basis()])

        D = M.hermite_form()
        d = [D[i, i] for i in range(n)]
        coord_ranges = [list(range((-di+2)//2,(di+2)//2)) for di in d]
        combo = lambda c: sum(c[i] * Rbasis[i] for i in range(n))
        return xmrange_iter(coord_ranges, combo)

    def invertible_residues(self, reduce=True):
        r"""
        Return an iterator through a list of invertible residues
        modulo this integral ideal.

        An error is raised if this fractional ideal is not integral.

        INPUT:

        - ``reduce`` -- bool. If ``True`` (default), use ``small_residue`` to get
          small representatives of the residues.

        OUTPUT:

        An iterator through a list of invertible residues modulo this ideal
        `I`, i.e. a list of elements in the ring of integers `R` representing
        the elements of `(R/I)^*`.

        ALGORITHM: Use :pari:`idealstar` to find the group structure and
        generators of the multiplicative group modulo the ideal.

        EXAMPLES::

            sage: K.<i> = NumberField(x^2 + 1)
            sage: ires = K.ideal(2).invertible_residues(); ires
            xmrange_iter([[0, 1]], <function ...<lambda> at 0x...>)
            sage: list(ires)
            [1, -i]
            sage: list(K.ideal(2 + i).invertible_residues())
            [1, 2, 4, 3]
            sage: list(K.ideal(i).residues())
            [0]
            sage: list(K.ideal(i).invertible_residues())
            [1]
            sage: I = K.ideal(3 + 6*i)
            sage: units = I.invertible_residues()
            sage: len(list(units)) == I.euler_phi()
            True

            sage: K.<a> = NumberField(x^3 - 10)
            sage: I = K.ideal(a - 1)
            sage: len(list(I.invertible_residues())) == I.euler_phi()
            True

            sage: K.<z> = CyclotomicField(10)
            sage: len(list(K.primes_above(3)[0].invertible_residues()))
            80

        TESTS:

        Check that the integrality is not lost,  cf. :trac:`30801`::

            sage: K.<a> = NumberField(x^2 + x + 1)
            sage: all(x.is_integral() for x in K.ideal(8).invertible_residues())
            True

        AUTHOR: John Cremona
        """
        return self.invertible_residues_mod(subgp_gens=None, reduce=reduce)

    def invertible_residues_mod(self, subgp_gens=[], reduce=True):
        r"""
        Return a iterator through a list of representatives for the invertible
        residues modulo this integral ideal, modulo the subgroup generated by
        the elements in the list ``subgp_gens``.

        INPUT:

        - ``subgp_gens`` -- either ``None`` or a list of elements of the number
          field of ``self``. These need not be integral, but should be coprime to
          the ideal ``self``. If the list is empty or ``None``, the function returns
          an iterator through a list of representatives for the invertible
          residues modulo the integral ideal ``self``.

        - ``reduce`` -- bool. If ``True`` (default), use ``small_residues`` to
          get small representatives of the residues.

        .. note::

            See also :meth:`invertible_residues` for a simpler version without the subgroup.

        OUTPUT:

        An iterator through a list of representatives for the invertible
        residues modulo ``self`` and modulo the group generated by
        ``subgp_gens``, i.e. a list of elements in the ring of integers `R`
        representing the elements of `(R/I)^*/U`, where `I` is this ideal and
        `U` is the subgroup of `(R/I)^*` generated by ``subgp_gens``.

        EXAMPLES:

        ::

            sage: k.<a> = NumberField(x^2 + 23)
            sage: I = k.ideal(a)
            sage: list(I.invertible_residues_mod([-1]))
            [1, 5, 2, 10, 4, 20, 8, 17, 16, 11, 9]
            sage: list(I.invertible_residues_mod([1/2]))
            [1, 5]
            sage: list(I.invertible_residues_mod([23]))
            Traceback (most recent call last):
            ...
            TypeError: the element must be invertible mod the ideal

        ::

            sage: K.<a> = NumberField(x^3 - 10)
            sage: I = K.ideal(a - 1)
            sage: len(list(I.invertible_residues_mod([]))) == I.euler_phi()
            True

            sage: I = K.ideal(1)
            sage: list(I.invertible_residues_mod([]))
            [1]

        ::

            sage: K.<z> = CyclotomicField(10)
            sage: len(list(K.primes_above(3)[0].invertible_residues_mod([])))
            80

        AUTHOR: Maite Aranes.
        """
        if self.norm() == 1:
            return xmrange_iter([[1]], lambda l: l[0])

        G = self.idealstar(2)

        invs = G.invariants()
        g = G.gens_values()
        n = G.ngens()

        from sage.matrix.constructor import Matrix
        from sage.matrix.special import diagonal_matrix

        M = diagonal_matrix(ZZ, invs)
        if subgp_gens:
            Units = Matrix(ZZ, [self.ideallog(_) for _ in subgp_gens])
            M = M.stack(Units)

        A, U, V = M.smith_form()

        V = V.inverse()
        new_basis = [prod([g[j]**(V[i, j] % invs[j]) for j in range(n)]) for i in range(n)]

        if reduce:
            combo = lambda c: self.small_residue(prod(new_basis[i] ** c[i]
                                                      for i in range(n)))
        else:
            combo = lambda c: prod(new_basis[i] ** c[i] for i in range(n))

        coord_ranges = [list(range(A[i, i])) for i in range(n)]

        return xmrange_iter(coord_ranges, combo)

    def denominator(self):
        r"""
        Return the denominator ideal of this fractional ideal. Each
        fractional ideal has a unique expression as `N/D` where `N`,
        `D` are coprime integral ideals; the denominator is `D`.

        EXAMPLES::

            sage: K.<i>=NumberField(x^2 + 1)
            sage: I = K.ideal((3+4*i)/5); I
            Fractional ideal (4/5*i + 3/5)
            sage: I.denominator()
            Fractional ideal (2*i + 1)
            sage: I.numerator()
            Fractional ideal (-i - 2)
            sage: I.numerator().is_integral() and I.denominator().is_integral()
            True
            sage: I.numerator() + I.denominator() == K.unit_ideal()
            True
            sage: I.numerator()/I.denominator() == I
            True
        """
        try:
            return self._denom_ideal
        except AttributeError:
            pass
        self._denom_ideal = (self + self.number_field().unit_ideal())**(-1)
        return self._denom_ideal

    def numerator(self):
        r"""
        Return the numerator ideal of this fractional ideal.

        Each fractional ideal has a unique expression as `N/D` where `N`,
        `D` are coprime integral ideals.  The numerator is `N`.

        EXAMPLES::

            sage: K.<i>=NumberField(x^2 + 1)
            sage: I = K.ideal((3+4*i)/5); I
            Fractional ideal (4/5*i + 3/5)
            sage: I.denominator()
            Fractional ideal (2*i + 1)
            sage: I.numerator()
            Fractional ideal (-i - 2)
            sage: I.numerator().is_integral() and I.denominator().is_integral()
            True
            sage: I.numerator() + I.denominator() == K.unit_ideal()
            True
            sage: I.numerator()/I.denominator() == I
            True
        """
        try:
            return self._num_ideal
        except AttributeError:
            pass
        self._num_ideal = self * self.denominator()
        return self._num_ideal

    def is_coprime(self, other):
        """
        Return ``True`` if this ideal is coprime to ``other``, else ``False``.

        INPUT:

        - ``other`` -- another ideal of the same field, or generators
          of an ideal.

        OUTPUT:

        ``True`` if ``self`` and ``other`` are coprime, else ``False``.

        .. note::

           This function works for fractional ideals as well as
           integral ideals.

        AUTHOR: John Cremona

        EXAMPLES::

            sage: K.<i> = NumberField(x^2 + 1)
            sage: I = K.ideal(2 + i)
            sage: J = K.ideal(2 - i)
            sage: I.is_coprime(J)
            True
            sage: (I^-1).is_coprime(J^3)
            True
            sage: I.is_coprime(5)
            False
            sage: I.is_coprime(6 + i)
            True

        See :trac:`4536`::

            sage: E.<a> = NumberField(x^5 + 7*x^4 + 18*x^2 + x - 3)
            sage: OE = E.ring_of_integers()
            sage: i,j,k = [u[0] for u in factor(3*OE)]
            sage: (i/j).is_coprime(j/k)
            False
            sage: (j/k).is_coprime(j/k)
            False

            sage: F.<a, b> = NumberField([x^2 - 2, x^2 - 3])
            sage: F.ideal(3 - a*b).is_coprime(F.ideal(3))
            False
        """
        # Catch invalid inputs by making sure that we can make an ideal out of other.
        K = self.number_field()
        one = K.unit_ideal()
        other = K.ideal(other)
        if self.is_integral() and other.is_integral():
            if gcd(ZZ(self.absolute_norm()), ZZ(other.absolute_norm())) == 1:
                return True
            else:
                return self+other == one
        # This special case is necessary since the zero ideal is not a
        # fractional ideal!
        if other.absolute_norm() == 0:
            return self == one
        D1 = self.denominator()
        N1 = self.numerator()
        D2 = other.denominator()
        N2 = other.numerator()
        return N1+N2==one and N1+D2==one and D1+N2==one and D1+D2==one

    def idealcoprime(self, J):
        """
        Return `l` such that ``l*self`` is coprime to `J`.

        INPUT:

        - ``J`` -- another integral ideal of the same field as ``self``, which must also be integral.

        OUTPUT:

        an element `l` such that ``l*self`` is coprime to the ideal `J`

        .. TODO::

            Extend the implementation to non-integral ideals.

        EXAMPLES::

            sage: k.<a> = NumberField(x^2 + 23)
            sage: A = k.ideal(a + 1)
            sage: B = k.ideal(3)
            sage: A.is_coprime(B)
            False
            sage: lam = A.idealcoprime(B)
            sage: lam  # representation depends, not tested
            -1/6*a + 1/6
            sage: (lam*A).is_coprime(B)
            True

        ALGORITHM: Uses Pari function :pari:`idealcoprime`.

        TESTS:

        Check the above doctests, where the representation
        depends on the PARI version::

            sage: k.<a> = NumberField(x^2 + 23)
            sage: A = k.ideal(a + 1)
            sage: B = k.ideal(3)
            sage: lam = A.idealcoprime(B)
            sage: lam in (-1/6*a + 1/6, 1/6*a - 1/6)
            True
        """
        if not (self.is_integral() and J.is_integral()):
            raise ValueError("Both ideals must be integral.")

        k = self.number_field()
        # Catch invalid inputs by making sure that J is an ideal of the same field as self:
        assert k == J.number_field()
        l = k.pari_nf().idealcoprime(self.pari_hnf(), J.pari_hnf())
        return k(l)

    def small_residue(self, f):
        r"""
        Given an element `f` of the ambient number field, return an
        element `g` such that `f - g` belongs to the ideal ``self`` (which
        must be integral), and `g` is small.

        .. note::

            The reduced representative returned is not uniquely determined.

        ALGORITHM: Uses PARI function :pari:`nfeltreduce`.

        EXAMPLES:

        ::

            sage: k.<a> = NumberField(x^2 + 5)
            sage: I = k.ideal(a)
            sage: I.small_residue(14)
            4

        ::

            sage: K.<a> = NumberField(x^5 + 7*x^4 + 18*x^2 + x - 3)
            sage: I = K.ideal(5)
            sage: I.small_residue(a^2 -13)
            a^2 + 5*a - 3

        """
        if not self.is_integral():
            raise ValueError("The ideal must be integral")
        k = self.number_field()
        return k(k.pari_nf().nfeltreduce(f, self.pari_hnf()))

    def _pari_bid_(self, flag=1):
        """
        Return the PARI structure ``bid`` associated to the ideal ``self``.

        INPUT:

        - ``flag`` -- when ``flag=2`` it computes the generators of the group
          `(O_K/I)^*`, which takes more time. By default
          ``flag=1`` (no generators are computed).

        OUTPUT:

        - The pari special structure ``bid``.

        EXAMPLES::

            sage: k.<a> = NumberField(x^4 + 13)
            sage: I = k.ideal(2, a^2 + 1)
            sage: hasattr(I, '_bid')
            False
            sage: bid = I._pari_bid_()
            sage: hasattr(I, '_bid')
            True
            sage: bid.getattr('clgp')
            [2, [2]]
        """
        from sage.libs.pari.all import PariError
        try:
            bid = self._bid
            if flag == 2:
                # Try to access generators, we get PariError if this fails.
                bid.bid_get_gen()
        except (AttributeError, PariError):
            k = self.number_field()
            bid = k.pari_nf().idealstar(self.pari_hnf(), flag)
            self._bid = bid
        return bid

    def idealstar(self, flag=1):
        r"""
        Return  the finite abelian group `(O_K/I)^*`, where `I` is the ideal ``self``
        of the number field `K`, and `O_K` is the ring of integers of `K`.

        INPUT:

        - ``flag`` (int default 1) -- when ``flag`` =2, it also
          computes the generators of the group `(O_K/I)^*`, which
          takes more time. By default ``flag`` =1 (no generators are
          computed). In both cases the special PARI structure ``bid``
          is computed as well.  If ``flag`` =0 (deprecated) it computes
          only the group structure of `(O_K/I)^*` (with generators)
          and not the special ``bid`` structure.

        OUTPUT:

        The finite abelian group `(O_K/I)^*`.

        .. note::

            Uses the PARI function :pari:`idealstar`. The PARI function outputs
            a special ``bid`` structure which is stored in the internal
            field ``_bid`` of the ideal (when ``flag`` = 1,2). The special structure
            ``bid`` is used in the PARI function :pari:`ideallog`
            to compute discrete logarithms.

        EXAMPLES::

            sage: k.<a> = NumberField(x^3 - 11)
            sage: A = k.ideal(5)
            sage: G = A.idealstar(); G
            Multiplicative Abelian group isomorphic to C24 x C4
            sage: G.gens()
            (f0, f1)

            sage: G = A.idealstar(2)
            sage: G.gens()
            (f0, f1)
            sage: G.gens_values()   # random output
            (2*a^2 - 1, 2*a^2 + 2*a - 2)
            sage: all(G.gen(i).value() in k for i in range(G.ngens()))
            True

        TESTS::

            sage: k.<a> = NumberField(x^2 + 1)
            sage: k.ideal(a+1).idealstar(2)
            Trivial Abelian group

        ALGORITHM: Uses Pari function :pari:`idealstar`
        """
        k = self.number_field()
        if flag==0 and not hasattr(self, '_bid'):
            G = k.pari_nf().idealstar(self.pari_hnf(), 0)
        else:
            G = self._pari_bid_(flag)
        inv = [ZZ(c) for c in G.bid_get_cyc()]

        if flag == 2 or flag == 0:
            from sage.groups.abelian_gps.values import AbelianGroupWithValues
            g = G.bid_get_gen()
            AG = AbelianGroupWithValues(tuple(map(k, g)), inv, values_group=k)
        else:
            from sage.groups.abelian_gps.abelian_group import AbelianGroup
            AG = AbelianGroup(inv)
        return AG

    def ideallog(self, x, gens=None, check=True):
        r"""
        Return  the discrete logarithm of `x` with respect to the generators
        given in the ``bid`` structure of the ideal ``self``, or with respect to
        the generators ``gens`` if these are given.

        INPUT:

        - ``x`` -- a non-zero element of the number field of ``self``,
          which must have valuation equal to 0 at all prime ideals in
          the support of the ideal ``self``.
        - ``gens`` -- a list of elements of the number field which generate `(R
          / I)^*`, where `R` is the ring of integers of the field and `I` is
          this ideal, or ``None``. If ``None``, use the generators calculated
          by :meth:`~idealstar`.
        - ``check`` -- if ``True``, do a consistency check on the results. Ignored
          if ``gens`` is ``None``.

        OUTPUT:

        a list of non-negative integers `(x_i)` such that `x =
        \prod_i g_i^{x_i}` in `(R/I)^*`, where `x_i` are the generators, and
        the list `(x_i)` is lexicographically minimal with respect to this
        requirement. If the `x_i` generate independent cyclic factors of
        order `d_i`, as is the case for the default generators calculated by
        :meth:`~idealstar`, this just means that `0 \le x_i < d_i`.

        A :class:`ValueError` will be raised if the elements specified in ``gens``
        do not in fact generate the unit group (even if the element `x` is in
        the subgroup they generate).

        EXAMPLES::

            sage: k.<a> = NumberField(x^3 - 11)
            sage: A = k.ideal(5)
            sage: G = A.idealstar(2)
            sage: l = A.ideallog(a^2 + 3)
            sage: r = G(l).value()
            sage: (a^2 + 3) - r in A
            True
            sage: A.small_residue(r) # random
            a^2 - 2

        Examples with custom generators::

            sage: K.<a> = NumberField(x^2 - 7)
            sage: I = K.ideal(17)
            sage: I.ideallog(a + 7, [1 + a, 2])
            [10, 3]
            sage: I.ideallog(a + 7, [2, 1 + a])
            [0, 118]

            sage: L.<b> = NumberField(x^4 - x^3 - 7*x^2 + 3*x + 2)
            sage: J = L.ideal(-b^3 - b^2 - 2)
            sage: u = -14*b^3 + 21*b^2 + b - 1
            sage: v = 4*b^2 + 2*b - 1
            sage: J.ideallog(5 + 2*b, [u, v], check=True)
            [4, 13]

        A non-example::

            sage: I.ideallog(a + 7, [2])
            Traceback (most recent call last):
            ...
            ValueError: Given elements do not generate unit group --
            they generate a subgroup of index 36

        ALGORITHM: Uses PARI function :pari:`ideallog`, and (if ``gens`` is not
        ``None``) a Hermite normal form calculation to express the result in terms
        of the generators ``gens``.
        """
        # sanitise input

        k = self.number_field()
        if not all(k(x).valuation(p) == 0 for p, e in self.factor()):
            raise TypeError("the element must be invertible mod the ideal")

        # calculate ideal log w.r.t. standard gens

        #Now it is important to call _pari_bid_() with flag=2 to make sure
        #we fix a basis, since the log would be different for a different
        #choice of basis.
        L = [ZZ(_) for _ in k.pari_nf().ideallog(x, self._pari_bid_(2))]

        if gens is None:
            return L

        # otherwise translate answer in terms of given gens
        G = self.idealstar(2)
        invs = G.invariants()

        from sage.matrix.constructor import matrix
        from sage.matrix.special import identity_matrix
        from sage.matrix.special import zero_matrix
        from sage.matrix.special import diagonal_matrix
        from sage.matrix.special import block_matrix

        # We use Hermite normal form twice: once to express the standard
        # generators in terms of the new ones (independently of x) and once to
        # reduce the resulting logarithm of x so it is lexicographically
        # minimal.

        mat = matrix(ZZ, [self.ideallog(_) for _ in gens]).augment(identity_matrix(ZZ, len(gens)))
        mat = mat.stack( diagonal_matrix(ZZ, invs).augment(zero_matrix(ZZ, len(invs), len(gens))))
        hmat = mat.hermite_form()
        A = hmat[0:len(invs), 0:len(invs)]
        if A != identity_matrix(len(invs)):
            raise ValueError("Given elements do not generate unit group -- they generate a subgroup of index %s" % A.det())
        B = hmat[0:len(invs), len(invs):]
        C = hmat[len(invs):, len(invs):]
        M = (matrix(ZZ, L) * B)
        N = block_matrix(2, 2, [[identity_matrix(1), M], [zero_matrix(len(gens), 1), C]], subdivide=False)
        ans = N.hermite_form()[0, 1:].list()

        if check:
            from sage.rings.finite_rings.integer_mod_ring import Zmod
            Z_norm = Zmod(self.norm().numerator())  # norm is an integer ?
            t = 1
            for gi, ai in zip(gens, ans):
                t = self.reduce(t * gi**ai)
            assert t == self.reduce(x * x.denominator() * (~Z_norm(x.denominator())).lift())

        return ans

    def element_1_mod(self, other):
        r"""
        Return an element `r` in this ideal such that `1-r` is in ``other``

        An error is raised if either ideal is not integral of if they
        are not coprime.

        INPUT:

        - ``other`` -- another ideal of the same field, or generators
          of an ideal.

        OUTPUT:

        An element `r` of the ideal self such that `1-r` is in the ideal ``other``

        AUTHOR: Maite Aranes (modified to use PARI's :pari:`idealaddtoone` by Francis Clarke)

        EXAMPLES::

            sage: K.<a> = NumberField(x^3 - 2)
            sage: A = K.ideal(a + 1); A; A.norm()
            Fractional ideal (a + 1)
            3
            sage: B = K.ideal(a^2 - 4*a + 2); B; B.norm()
            Fractional ideal (a^2 - 4*a + 2)
            68
            sage: r = A.element_1_mod(B); r
            -33
            sage: r in A
            True
            sage: 1 - r in B
            True

        TESTS::

            sage: K.<a> = NumberField(x^3 - 2)
            sage: A = K.ideal(a+1)
            sage: B = K.ideal(a^2-4*a+1); B; B.norm()
            Fractional ideal (a^2 - 4*a + 1)
            99
            sage: A.element_1_mod(B)
            Traceback (most recent call last):
            ...
            TypeError: Fractional ideal (a + 1), Fractional ideal (a^2 - 4*a + 1) are not coprime ideals

            sage: B = K.ideal(1/a); B
            Fractional ideal (1/2*a^2)
            sage: A.element_1_mod(B)
            Traceback (most recent call last):
            ...
            TypeError: Fractional ideal (1/2*a^2) is not an integral ideal
        """
        if not self.is_integral():
            raise TypeError("%s is not an integral ideal" % self)

        # Catch invalid inputs by making sure that we can make an ideal out of other.
        K = self.number_field()
        other = K.ideal(other)
        if not other.is_integral():
            raise TypeError("%s is not an integral ideal" % other)

        if not self.is_coprime(other):
            raise TypeError("%s, %s are not coprime ideals" % (self, other))

        bnf = K.pari_bnf()
        r = bnf.idealaddtoone(self.pari_hnf(), other.pari_hnf())[0]
        return K(r)

    def euler_phi(self):
        r"""
        Return the Euler `\varphi`-function of this integral ideal.

        This is the order of the multiplicative group of the quotient
        modulo the ideal.

        An error is raised if the ideal is not integral.

        EXAMPLES::

            sage: K.<i> = NumberField(x^2 + 1)
            sage: I = K.ideal(2 + i)
            sage: [r for r in I.residues() if I.is_coprime(r)]
            [-2*i, -i, i, 2*i]
            sage: I.euler_phi()
            4
            sage: J = I^3
            sage: J.euler_phi()
            100
            sage: len([r for r in J.residues() if J.is_coprime(r)])
            100
            sage: J = K.ideal(3 - 2*i)
            sage: I.is_coprime(J)
            True
            sage: I.euler_phi()*J.euler_phi() == (I*J).euler_phi()
            True
            sage: L.<b> = K.extension(x^2 - 7)
            sage: L.ideal(3).euler_phi()
            64
        """
        if not self.is_integral():
            raise ValueError("euler_phi only defined for integral ideals")
        it = ((p.absolute_norm(), e) for p, e in self.factor())
        return prod((np - 1) * np**(e - 1) for np, e in it)

    def prime_to_S_part(self, S):
        r"""
        Return the part of this fractional ideal which is coprime to
        the prime ideals in the list `S`.

        .. NOTE::

           This function assumes that `S` is a list of prime ideals,
           but does not check this.  This function will fail if `S` is
           not a list of prime ideals.

        INPUT:

        - ``S`` -- a list of prime ideals

        OUTPUT:

        A fractional ideal coprime to the primes in `S`, whose prime
        factorization is that of ``self`` with the primes in `S`
        removed.

        EXAMPLES::

            sage: K.<a> = NumberField(x^2 - 23)
            sage: I = K.ideal(24)
            sage: S = [K.ideal(-a + 5), K.ideal(5)]
            sage: I.prime_to_S_part(S)
            Fractional ideal (3)
            sage: J = K.ideal(15)
            sage: J.prime_to_S_part(S)
            Fractional ideal (3)

            sage: K.<a> = NumberField(x^5 - 23)
            sage: I = K.ideal(24)
            sage: S = [K.ideal(15161*a^4 + 28383*a^3 + 53135*a^2 + 99478*a + 186250),
            ....:      K.ideal(2*a^4 + 3*a^3 + 4*a^2 + 15*a + 11),
            ....:      K.ideal(101)]
            sage: I.prime_to_S_part(S)
            Fractional ideal (24)
        """
        a = self
        for p in S:
            n = a.valuation(p)
            a = a*p**(-n)
        return a

    def is_S_unit(self, S):
        r"""
        Return ``True`` if this fractional ideal is a unit with respect to the list of primes `S`.

        INPUT:

        - ``S`` -- a list of prime ideals (not checked if they are
          indeed prime).

        .. note::

           This function assumes that `S` is a list of prime ideals,
           but does not check this.  This function will fail if `S` is
           not a list of prime ideals.

        OUTPUT:

        ``True``, if the ideal is an `S`-unit: that is, if the valuations of
        the ideal at all primes not in `S` are zero. ``False``, otherwise.

        EXAMPLES::

            sage: K.<a> = NumberField(x^2+23)
            sage: I = K.ideal(2)
            sage: P = I.factor()[0][0]
            sage: I.is_S_unit([P])
            False
        """
        return self.prime_to_S_part(S).is_trivial()

    def is_S_integral(self, S):
        r"""
        Return ``True`` if this fractional ideal is integral with respect to the list of primes `S`.

        INPUT:

        - `S` -- a list of prime ideals (not checked if they are indeed
          prime).

        .. note::

           This function assumes that `S` is a list of prime ideals,
           but does not check this.  This function will fail if `S` is
           not a list of prime ideals.

        OUTPUT:

        ``True``, if the ideal is `S`-integral: that is, if the valuations
        of the ideal at all primes not in `S` are non-negative. ``False``,
        otherwise.

        EXAMPLES::

            sage: K.<a> = NumberField(x^2+23)
            sage: I = K.ideal(1/2)
            sage: P = K.ideal(2,1/2*a - 1/2)
            sage: I.is_S_integral([P])
            False

            sage: J = K.ideal(1/5)
            sage: J.is_S_integral([K.ideal(5)])
            True
        """
        if self.is_integral():
            return True
        return self.prime_to_S_part(S).is_integral()

    def prime_to_idealM_part(self, M):
        r"""
        Version for integral ideals of the ``prime_to_m_part`` function over `\ZZ`.
        Return the largest divisor of ``self`` that is coprime to the ideal `M`.

        INPUT:

        - ``M`` -- an integral ideal of the same field, or generators of an ideal

        OUTPUT:

        An ideal which is the largest divisor of ``self`` that is coprime to `M`.

        AUTHOR: Maite Aranes

        EXAMPLES::

            sage: k.<a> = NumberField(x^2 + 23)
            sage: I = k.ideal(a + 1)
            sage: M = k.ideal(2, 1/2*a - 1/2)
            sage: J = I.prime_to_idealM_part(M); J
            Fractional ideal (12, 1/2*a + 13/2)
            sage: J.is_coprime(M)
            True

            sage: J = I.prime_to_idealM_part(2); J
            Fractional ideal (3, 1/2*a + 1/2)
            sage: J.is_coprime(M)
            True
        """
        # Catch invalid inputs by making sure that we can make an ideal out of M.
        k = self.number_field()
        M = k.ideal(M)

        if not self.is_integral or not M.is_integral():
            raise TypeError("prime_to_idealM_part defined only for integral ideals")

        if self.is_coprime(M):
            return self
        G = self + M
        I = self
        while not G.is_trivial():
            I = I/G
            G = I + G
        return I

    def _p_quotient(self, p):
        """
        This is an internal technical function that is used for example for
        computing the quotient of the ring of integers by a prime ideal.

        INPUT:

        - ``p`` -- a prime number contained in ``self``

        OUTPUT:

        - `V` -- a vector space of characteristic `p`
        - ``quo`` -- a partially defined quotient homomorphism from the
          ambient number field to `V`
        - ``lift`` -- a section of ``quo``.

        EXAMPLES::

            sage: K.<i> = NumberField(x^2 + 1); O = K.maximal_order()
            sage: I = K.factor(3)[0][0]
            sage: Q, quo, lift = I._p_quotient(3); Q
            Vector space quotient V/W of dimension 2 over Finite Field of size 3 where
            V: Vector space of dimension 2 over Finite Field of size 3
            W: Vector space of degree 2 and dimension 0 over Finite Field of size 3
            Basis matrix:
            []

        We do an example with a split prime and show both the quo
        and lift maps::

            sage: K.<i> = NumberField(x^2 + 1); O = K.maximal_order()
            sage: I = K.factor(5)[0][0]
            sage: Q, quo, lift = I._p_quotient(5)
            sage: lift(quo(i))
            3
            sage: lift(quo(i)) - i in I
            True
            sage: quo(lift(Q.0))
            (1)
            sage: Q.0
            (1)
            sage: Q
            Vector space quotient V/W of dimension 1 over Finite Field of size 5 where
            V: Vector space of dimension 2 over Finite Field of size 5
            W: Vector space of degree 2 and dimension 1 over Finite Field of size 5
            Basis matrix:
            [1 3]
            sage: quo
            Partially defined quotient map
             from Number Field in i with defining polynomial x^2 + 1
               to an explicit vector space representation for the quotient of
                  the ring of integers by (p,I) for the ideal I=Fractional ideal (-i - 2).
            sage: lift
            Lifting map
               to Gaussian Integers in Number Field in i with defining polynomial x^2 + 1
             from quotient of integers by Fractional ideal (-i - 2)
        """
        return quotient_char_p(self, p)

    def residue_field(self, names=None):
        r"""
        Return the residue class field of this fractional ideal, which
        must be prime.

        EXAMPLES::

            sage: K.<a> = NumberField(x^3 - 7)
            sage: P = K.ideal(29).factor()[0][0]
            sage: P.residue_field()
            Residue field in abar of Fractional ideal (2*a^2 + 3*a - 10)
            sage: P.residue_field('z')
            Residue field in z of Fractional ideal (2*a^2 + 3*a - 10)

        Another example::

            sage: K.<a> = NumberField(x^3 - 7)
            sage: P = K.ideal(389).factor()[0][0]; P
            Fractional ideal (389, a^2 - 44*a - 9)
            sage: P.residue_class_degree()
            2
            sage: P.residue_field()
            Residue field in abar of Fractional ideal (389, a^2 - 44*a - 9)
            sage: P.residue_field('z')
            Residue field in z of Fractional ideal (389, a^2 - 44*a - 9)
            sage: FF.<w> = P.residue_field()
            sage: FF
            Residue field in w of Fractional ideal (389, a^2 - 44*a - 9)
            sage: FF((a+1)^390)
            36
            sage: FF(a)
            w

        An example of reduction maps to the residue field: these are
        defined on the whole valuation ring, i.e. the subring of the
        number field consisting of elements with non-negative
        valuation.  This shows that the issue raised in :trac:`1951`
        has been fixed::

            sage: K.<i> = NumberField(x^2 + 1)
            sage: P1, P2 = [g[0] for g in K.factor(5)]; P1, P2
            (Fractional ideal (-i - 2), Fractional ideal (2*i + 1))
            sage: a = 1/(1+2*i)
            sage: F1, F2 = [g.residue_field() for g in [P1, P2]]; F1, F2
            (Residue field of Fractional ideal (-i - 2),
             Residue field of Fractional ideal (2*i + 1))
            sage: a.valuation(P1)
            0
            sage: F1(i/7)
            4
            sage: F1(a)
            3
            sage: a.valuation(P2)
            -1
            sage: F2(a)
            Traceback (most recent call last):
            ...
            ZeroDivisionError: Cannot reduce field element -2/5*i + 1/5
            modulo Fractional ideal (2*i + 1): it has negative valuation

        An example with a relative number field::

            sage: L.<a,b> = NumberField([x^2 + 1, x^2 - 5])
            sage: p = L.ideal((-1/2*b - 1/2)*a + 1/2*b - 1/2)
            sage: R = p.residue_field(); R
            Residue field in abar of Fractional ideal ((-1/2*b - 1/2)*a + 1/2*b - 1/2)
            sage: R.cardinality()
            9
            sage: R(17)
            2
            sage: R((a + b)/17)
            abar
            sage: R(1/b)
            2*abar

        We verify that :trac:`8721` is fixed::

            sage: L.<a, b> = NumberField([x^2 - 3, x^2 - 5])
            sage: L.ideal(a).residue_field()
            Residue field in abar of Fractional ideal (a)
        """
        if not self.is_prime():
            raise ValueError("The ideal must be prime")
        return self.number_field().residue_field(self, names=names)

    def residue_class_degree(self):
        r"""
        Return the residue class degree of this fractional ideal,
        assuming it is prime.  Otherwise, raise a :class:`ValueError`.

        The residue class degree of a prime ideal `I` is the degree of
        the extension `O_K/I` of its prime subfield.

        EXAMPLES::

            sage: K.<a> = NumberField(x^5 + 2); K
            Number Field in a with defining polynomial x^5 + 2
            sage: f = K.factor(19); f
            (Fractional ideal (a^2 + a - 3))
             * (Fractional ideal (2*a^4 + a^2 - 2*a + 1))
             * (Fractional ideal (a^2 + a - 1))
            sage: [i.residue_class_degree() for i, _ in f]
            [2, 2, 1]
        """
        return ZZ(self.pari_prime().pr_get_f())

    def ray_class_number(self):
        r"""
        Return the order of the ray class group modulo this ideal. This is a
        wrapper around PARI's :pari:`bnrclassno` function.

        EXAMPLES::

            sage: K.<z> = QuadraticField(-23)
            sage: p = K.primes_above(3)[0]
            sage: p.ray_class_number()
            3

            sage: x = polygen(K)
            sage: L.<w> = K.extension(x^3 - z)
            sage: I = L.ideal(5)
            sage: I.ray_class_number()
            5184
        """
        bid = self._pari_bid_()
        return ZZ(self.number_field().pari_bnf().bnrclassno(bid))


def is_NumberFieldFractionalIdeal(x):
    """
    Return ``True`` if `x` is a fractional ideal of a number field.

    EXAMPLES::

        sage: from sage.rings.number_field.number_field_ideal import is_NumberFieldFractionalIdeal
        sage: is_NumberFieldFractionalIdeal(2/3)
        False
        sage: is_NumberFieldFractionalIdeal(ideal(5))
        False
        sage: k.<a> = NumberField(x^2 + 2)
        sage: I = k.ideal([a + 1]); I
        Fractional ideal (a + 1)
        sage: is_NumberFieldFractionalIdeal(I)
        True
        sage: Z = k.ideal(0); Z
        Ideal (0) of Number Field in a with defining polynomial x^2 + 2
        sage: is_NumberFieldFractionalIdeal(Z)
        False
    """
    return isinstance(x, NumberFieldFractionalIdeal)


class QuotientMap:
    """
    Class to hold data needed by quotient maps from number field
    orders to residue fields.  These are only partial maps: the exact
    domain is the appropriate valuation ring.  For examples, see
    :meth:`~sage.rings.number_field.number_field_ideal.NumberFieldFractionalIdeal.residue_field`.
    """
    def __init__(self, K, M_OK_change, Q, I):
        """
        Initialize this QuotientMap.

        EXAMPLES::

            sage: K.<a> = NumberField(x^3 + 4)
            sage: f = K.ideal(1 + a^2/2).residue_field().reduction_map(); f # indirect doctest
            Partially defined reduction map:
              From: Number Field in a with defining polynomial x^3 + 4
              To:   Residue field of Fractional ideal (1/2*a^2 + 1)
            sage: f.__class__
            <class 'sage.rings.finite_rings.residue_field.ReductionMap'>
        """
        self.__M_OK_change = M_OK_change
        self.__Q = Q
        self.__K = K
        self.__I = I
        self.__L, self.__from_L, self.__to_L = K.absolute_vector_space()

    def __call__(self, x):
        """
        Apply this QuotientMap to an element of the number field.

        INPUT:

            x -- an element of the field

        EXAMPLES::

            sage: K.<a> = NumberField(x^3 + 4)
            sage: f = K.ideal(1 + a^2/2).residue_field().reduction_map()
            sage: f(a)
            2
        """
        v = self.__to_L(x)
        w = v * self.__M_OK_change
        return self.__Q( list(w) )

    def __repr__(self):
        r"""
        Return a string representation of this QuotientMap.

        EXAMPLES::

            sage: K.<a> = NumberField(x^3 + 4)
            sage: f = K.ideal(1 + a^2/2).residue_field().reduction_map()
            sage: repr(f)
            'Partially defined reduction map:\n  From: Number Field in a with defining polynomial x^3 + 4\n  To:   Residue field of Fractional ideal (1/2*a^2 + 1)'
        """
        return "Partially defined quotient map from %s to an explicit vector space representation for the quotient of the ring of integers by (p,I) for the ideal I=%s." % (self.__K, self.__I)


class LiftMap:
    """
    Class to hold data needed by lifting maps from residue fields to
    number field orders.
    """
    def __init__(self, OK, M_OK_map, Q, I):
        """
        Initialize this LiftMap.

        EXAMPLES::

            sage: K.<a> = NumberField(x^3 + 4)
            sage: I = K.ideal(1 + a^2/2)
            sage: f = I.residue_field().lift_map()
            sage: f.__class__
            <class 'sage.rings.finite_rings.residue_field.LiftingMap'>
        """
        self.__I = I
        self.__OK = OK
        self.__Q = Q
        self.__M_OK_map = M_OK_map
        self.__Kgen = OK.number_field().absolute_generator()

    def __call__(self, x):
        """
        Apply this LiftMap to an element of the residue field.

        EXAMPLES::

            sage: K.<a> = NumberField(x^3 + 4)
            sage: R = K.ideal(1 + a^2/2).residue_field()
            sage: f = R.lift_map()
            sage: f(R(a/17))
            1

        A relative example, which used to fail but is fixed by :trac:`8721`::

            sage: L.<a, b> = NumberField([x^2 + 1, x^2 - 5])
            sage: p = L.ideal(2*a + 3)
            sage: V, to_V, from_V = p._p_quotient(13)
            sage: from_V(V.0)
            (-1/2*b + 7/2)*a - 1/2*b + 3/2
        """
        # This lifts to OK tensor F_p
        v = self.__Q.lift(x)
        # This lifts to ZZ^n (= OK)
        w = v.lift()
        # Write back in terms of K
        z = (w * self.__M_OK_map).list()
        return self.__OK(sum(z[i] * self.__Kgen ** i for i in range(len(z))))

    def __repr__(self):
        r"""
        Return a string representation of this QuotientMap.

        EXAMPLES::

            sage: K.<a> = NumberField(x^3 + 4)
            sage: R = K.ideal(1 + a^2/2).residue_field()
            sage: repr(R.lift_map())
            'Lifting map:\n  From: Residue field of Fractional ideal (1/2*a^2 + 1)\n  To:   Maximal Order in Number Field in a with defining polynomial x^3 + 4'
        """
        return "Lifting map to %s from quotient of integers by %s" % (self.__OK, self.__I)


def quotient_char_p(I, p):
    r"""
    Given an integral ideal `I` that contains a prime number `p`, compute
    a vector space `V = (O_K \mod p) / (I \mod p)`, along with a
    homomorphism `O_K \to V` and a section `V \to O_K`.

    EXAMPLES::

        sage: from sage.rings.number_field.number_field_ideal import quotient_char_p

        sage: K.<i> = NumberField(x^2 + 1); O = K.maximal_order(); I = K.fractional_ideal(15)
        sage: quotient_char_p(I, 5)[0]
        Vector space quotient V/W of dimension 2 over Finite Field of size 5 where
        V: Vector space of dimension 2 over Finite Field of size 5
        W: Vector space of degree 2 and dimension 0 over Finite Field of size 5
        Basis matrix:
        []
        sage: quotient_char_p(I, 3)[0]
        Vector space quotient V/W of dimension 2 over Finite Field of size 3 where
        V: Vector space of dimension 2 over Finite Field of size 3
        W: Vector space of degree 2 and dimension 0 over Finite Field of size 3
        Basis matrix:
        []

        sage: I = K.factor(13)[0][0]; I
        Fractional ideal (-2*i + 3)
        sage: I.residue_class_degree()
        1
        sage: quotient_char_p(I, 13)[0]
        Vector space quotient V/W of dimension 1 over Finite Field of size 13 where
        V: Vector space of dimension 2 over Finite Field of size 13
        W: Vector space of degree 2 and dimension 1 over Finite Field of size 13
        Basis matrix:
        [1 8]
    """
    if not I.is_integral():
        raise ValueError("I must be an integral ideal.")

    K    = I.number_field()
    OK   = K.maximal_order()  # will in the long run only really need a p-maximal order.
    M_OK = OK.free_module()
    M_I  = I.free_module()

    # Now we have to quite explicitly find a way to compute
    # with OK / I viewed as a quotient of two F_p vector spaces,
    # and itself viewed as an F_p vector space.

    # Step 1. Write each basis vector for I (as a ZZ-module)
    # in terms of the basis for OK.

    M_OK_mat = M_OK.basis_matrix()
    M_OK_change = M_OK_mat**(-1)
    B_I_in_terms_of_M = M_I.basis_matrix() * M_OK_change

    # Step 2. Define "M_OK mod p" to just be (F_p)^n and
    # "M_I mod p" to be the reduction mod p of the elements
    # compute in step 1.

    n = K.absolute_degree()
    k = FiniteField(p)
    M_OK_modp = k**n
    B_mod = B_I_in_terms_of_M.change_ring(k)
    M_I_modp = M_OK_modp.span(B_mod.row_space())

    # Step 3. Compute the quotient of these two F_p vector space.

    Q = M_OK_modp.quotient(M_I_modp)

    # Step 4. Now we get the maps we need from the above data.

    K_to_Q = QuotientMap(K, M_OK_change, Q, I)
    Q_to_OK = LiftMap(OK, M_OK_mat, Q, I)

    return Q, K_to_Q, Q_to_OK<|MERGE_RESOLUTION|>--- conflicted
+++ resolved
@@ -1,9 +1,5 @@
-<<<<<<< HEAD
 # sage_setup: distribution = sagemath-ntl
-# sage.doctest: optional - sage.libs.pari
-=======
 # sage.doctest: needs sage.libs.pari sage.rings.number_field
->>>>>>> aa220c4a
 """
 Number Field Ideals
 
