--- conflicted
+++ resolved
@@ -1954,11 +1954,7 @@
             sage: x = polygen(ZZ, 'x')
             sage: K.<i> = NumberField(x^2 + 1)
             sage: (6*i + 6).factor()
-<<<<<<< HEAD
-            (i) * (-i - 1)^3 * 3
-=======
             (i - 1)^3 * 3
->>>>>>> a5c65e19
 
         In the following example, the class number is 2.  If a factorization
         in prime elements exists, we will find it::
