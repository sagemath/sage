--- conflicted
+++ resolved
@@ -551,24 +551,12 @@
         `\QQ[x]/(x^2+1)`, 5 factors `-(x - 2)(x + 2)`, this behaviour can be
         read off the Mac Lane approximants::
 
+            sage: # needs sage.rings.padics
             sage: k = Qp(5,4)
             sage: v = k.valuation()
             sage: R.<x> = k[]                                                           # needs sage.libs.ntl
             sage: G = x^2 + 1
             sage: v1,v2 = v.mac_lane_approximants(G); v1,v2                             # needs sage.geometry.polyhedron
-<<<<<<< HEAD
-            ([ Gauss valuation induced by 5-adic valuation, v((1 + O(5^4))*x + 2 + O(5^4)) = 1 ],
-             [ Gauss valuation induced by 5-adic valuation, v((1 + O(5^4))*x + 3 + O(5^4)) = 1 ])
-            sage: w1, w2 = v.mac_lane_approximants(G, required_precision = 2); w1,w2    # needs sage.geometry.polyhedron
-            ([ Gauss valuation induced by 5-adic valuation, v((1 + O(5^4))*x + 2 + 5 + O(5^4)) = 2 ],
-             [ Gauss valuation induced by 5-adic valuation, v((1 + O(5^4))*x + 3 + 3*5 + O(5^4)) = 2 ])
-
-        Note how the latter give a better approximation to the factors of `x^2 + 1`::
-
-            sage: v1.phi() * v2.phi() - G                                               # needs sage.rings.padics
-            O(5^4)*x^2 + (5 + O(5^4))*x + 5 + O(5^4)
-            sage: w1.phi() * w2.phi() - G                                               # needs sage.rings.padics
-=======
             ([ Gauss valuation induced by 5-adic valuation,
                v((1 + O(5^4))*x + 2 + O(5^4)) = 1 ],
              [ Gauss valuation induced by 5-adic valuation,
@@ -585,23 +573,16 @@
             sage: v1.phi() * v2.phi() - G
             O(5^4)*x^2 + (5 + O(5^4))*x + 5 + O(5^4)
             sage: w1.phi() * w2.phi() - G
->>>>>>> ffa0785a
             O(5^4)*x^2 + (5^2 + O(5^4))*x + 5^3 + O(5^4)
 
         In this example, the process stops with a factorization of `x^2 + 1`::
 
-<<<<<<< HEAD
-            sage: v.mac_lane_approximants(G, required_precision=infinity)               # needs sage.geometry.polyhedron sage.rings.padics
-            [[ Gauss valuation induced by 5-adic valuation, v((1 + O(5^4))*x + 2 + 5 + 2*5^2 + 5^3 + O(5^4)) = +Infinity ],
-             [ Gauss valuation induced by 5-adic valuation, v((1 + O(5^4))*x + 3 + 3*5 + 2*5^2 + 3*5^3 + O(5^4)) = +Infinity ]]
-=======
             sage: # needs sage.geometry.polyhedron sage.rings.padics
             sage: v.mac_lane_approximants(G, required_precision=infinity)
             [[ Gauss valuation induced by 5-adic valuation,
                v((1 + O(5^4))*x + 2 + 5 + 2*5^2 + 5^3 + O(5^4)) = +Infinity ],
              [ Gauss valuation induced by 5-adic valuation,
                v((1 + O(5^4))*x + 3 + 3*5 + 2*5^2 + 3*5^3 + O(5^4)) = +Infinity ]]
->>>>>>> ffa0785a
 
         This obviously cannot happen over the rationals where we only get an
         approximate factorization::
@@ -619,16 +600,6 @@
         Initial versions ran into problems with the trivial residue field
         extensions in this case::
 
-<<<<<<< HEAD
-            sage: K = Qp(3, 20, print_mode='digits')
-            sage: R.<T> = K[]                                                           # needs sage.libs.ntl
-
-            sage: alpha = T^3/4                                                         # needs sage.libs.ntl
-            sage: G = 3^3*T^3*(alpha^4 - alpha)^2 - (4*alpha^3 - 1)^3                   # needs sage.libs.ntl
-            sage: G = G/G.leading_coefficient()
-            sage: K.valuation().mac_lane_approximants(G)                                # needs sage.geometry.polyhedron
-            [[ Gauss valuation induced by 3-adic valuation, v(...1*T + ...2) = 1/9, v(...1*T^9 + ...20*T^8 + ...210*T^7 + ...20*T^6 + ...20*T^5 + ...10*T^4 + ...220*T^3 + ...20*T^2 + ...110*T + ...122) = 55/27 ]]
-=======
             sage: # needs sage.libs.ntl
             sage: K = Qp(3, 20, print_mode='digits')
             sage: R.<T> = K[]
@@ -639,7 +610,6 @@
             [[ Gauss valuation induced by 3-adic valuation, v(...1*T + ...2) = 1/9,
                v(...1*T^9 + ...20*T^8 + ...210*T^7 + ...20*T^6 + ...20*T^5 + ...10*T^4
                   + ...220*T^3 + ...20*T^2 + ...110*T + ...122) = 55/27 ]]
->>>>>>> ffa0785a
 
         A similar example::
 
@@ -647,12 +617,8 @@
             sage: v = QQ.valuation(3)
             sage: G = (x^3 + 3)^3 - 81
             sage: v.mac_lane_approximants(G)                                            # needs sage.geometry.polyhedron sage.rings.padics
-<<<<<<< HEAD
-            [[ Gauss valuation induced by 3-adic valuation, v(x) = 1/3, v(x^3 + 3*x + 3) = 13/9 ]]
-=======
             [[ Gauss valuation induced by 3-adic valuation,
                v(x) = 1/3, v(x^3 + 3*x + 3) = 13/9 ]]
->>>>>>> ffa0785a
 
         Another problematic case::
 
@@ -696,13 +662,8 @@
             sage: S.<x> = R[]
             sage: v = R.valuation()
             sage: f = x^4 + 234
-<<<<<<< HEAD
-            sage: len(v.mac_lane_approximants(f,  # is_squarefree() is not properly implemented yet                     # needs sage.geometry.polyhedron
-            ....:                             assume_squarefree=True))
-=======
             sage: len(v.mac_lane_approximants(f, assume_squarefree=True))               # needs sage.geometry.polyhedron
             ....:
->>>>>>> ffa0785a
             2
 
         ::
@@ -711,24 +672,14 @@
             sage: S.<x> = R[]
             sage: f = (x^32 + 16)*(x^32 + 16 + 2^16*x^2) + 2^34
             sage: v = R.valuation()
-<<<<<<< HEAD
-            sage: len(v.mac_lane_approximants(f,  # is_squarefree() is not properly implemented yet                     # needs sage.geometry.polyhedron
-            ....:                             assume_squarefree=True))
-=======
             sage: len(v.mac_lane_approximants(f, assume_squarefree=True))               # needs sage.geometry.polyhedron
             ....:
->>>>>>> ffa0785a
             2
 
         A case that triggered an assertion at some point::
 
             sage: v = QQ.valuation(3)
             sage: R.<x> = QQ[]
-<<<<<<< HEAD
-            sage: f = x^36 + 60552000*x^33 + 268157412*x^30 + 173881701*x^27 + 266324841*x^24 + 83125683*x^21 + 111803814*x^18 + 31925826*x^15 + 205726716*x^12 +17990262*x^9 + 351459648*x^6 + 127014399*x^3 + 359254116
-            sage: v.mac_lane_approximants(f)                                            # needs sage.geometry.polyhedron
-            [[ Gauss valuation induced by 3-adic valuation, v(x) = 1/3, v(x^3 - 3) = 3/2, v(x^12 - 3*x^9 + 54*x^6 + 27/2*x^3 + 405/2) = 13/2, v(x^36 + 60552000*x^33 + 268157412*x^30 + 173881701*x^27 + 266324841*x^24 + 83125683*x^21 + 111803814*x^18 + 31925826*x^15 + 205726716*x^12 + 17990262*x^9 + 351459648*x^6 + 127014399*x^3 + 359254116) = +Infinity ]]
-=======
             sage: f = (x^36 + 60552000*x^33 + 268157412*x^30 + 173881701*x^27 + 266324841*x^24
             ....:       + 83125683*x^21 + 111803814*x^18 + 31925826*x^15 + 205726716*x^12
             ....:       + 17990262*x^9 + 351459648*x^6 + 127014399*x^3 + 359254116)
@@ -740,7 +691,6 @@
                v(x^36 + 60552000*x^33 + 268157412*x^30 + 173881701*x^27 + 266324841*x^24
                   + 83125683*x^21 + 111803814*x^18 + 31925826*x^15 + 205726716*x^12
                   + 17990262*x^9 + 351459648*x^6 + 127014399*x^3 + 359254116) = +Infinity ]]
->>>>>>> ffa0785a
 
         """
         R = G.parent()
