--- conflicted
+++ resolved
@@ -899,16 +899,6 @@
 
         """
         base = self._base_valuation.residue_ring().base()
-<<<<<<< HEAD
-
-        kwargs = {}
-        if base.is_finite():
-            # Finite field support relative extensions. Currently, we have to make that choice explicit to avoid deprecation warnings.
-            kwargs["absolute"] = False
-            kwargs["implementation"] = "GF"
-
-        return base.extension(self.psi(), names=self._residue_ring_generator_name(), **kwargs)
-=======
         if self.psi().degree() > 1:
             generator = self._residue_ring_generator_name()
 
@@ -926,7 +916,6 @@
             # least) but a distinct copy (this is a bug in finite field's
             # extension() implementation.)
             return base
->>>>>>> 6d459656
 
     def reduce(self, f, check=True, degree_bound=None, coefficients=None, valuations=None):
         r"""
