--- conflicted
+++ resolved
@@ -1759,11 +1759,7 @@
 
         if base_ring is not None:
             base_ring = base_ring.fraction_field()
-<<<<<<< HEAD
-            from sage.rings.rational_field import Q as QQ
-=======
             from sage.rings.rational_field import QQ
->>>>>>> 4aa62640
             from sage.rings.real_double import RDF
             if base_ring is QQ:
                 solver = "Ppl"
