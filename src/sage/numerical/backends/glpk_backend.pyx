--- conflicted
+++ resolved
@@ -386,11 +386,7 @@
 
             sage: p = MixedIntegerLinearProgram(solver='GLPK')
             sage: x,y = p[0], p[1]
-<<<<<<< HEAD
-            doctest:...: DeprecationWarning: The default behaviour of new_variable() will soon change ! It will return 'real' variables instead of nonnegative ones. Please be explicit and call new_variable(nonnegative=True) instead.
-=======
             doctest:...: DeprecationWarning: The default value of 'nonnegative' will change, to False instead of True. You should add the explicit 'nonnegative=True'.
->>>>>>> 169b80c8
             See http://trac.sagemath.org/15521 for details.
             sage: p.add_constraint(2*x + 3*y, max = 6)
             sage: p.add_constraint(3*x + 2*y, max = 6)
