<<<<<<< HEAD
# sage_setup: distribution = sagemath-polyhedra
=======
>>>>>>> 1f0c2a2d
# sage.doctest: optional - pplpy
"""
PPL Backend

AUTHORS:

- Risan (2012-02): initial implementation

- Jeroen Demeyer (2014-08-04) allow rational coefficients for
  constraints and objective function (:trac:`16755`)
"""

# ****************************************************************************
#       Copyright (C) 2010 Risan <ptrrsn.1@gmail.com>
#       Copyright (C) 2014 Jeroen Demeyer <jdemeyer@cage.ugent.be>
#
#  Distributed under the terms of the GNU General Public License (GPL)
#  as published by the Free Software Foundation; either version 2 of
#  the License, or (at your option) any later version.
#                  https://www.gnu.org/licenses/
# ****************************************************************************

from sage.numerical.mip import MIPSolverException
from ppl import MIP_Problem, Variable, Variables_Set, Linear_Expression
from sage.rings.integer cimport Integer
from sage.rings.rational cimport Rational
from sage.numerical.backends.generic_backend cimport GenericBackend
from copy import copy


cdef class PPLBackend(GenericBackend):

    """
    MIP Backend that uses the exact MIP solver from the Parma Polyhedra Library.
    """

    cdef object mip
    cdef list Matrix
    cdef list row_lower_bound
    cdef list row_upper_bound
    cdef list col_lower_bound
    cdef list col_upper_bound
    cdef list objective_function
    cdef list row_name_var
    cdef list col_name_var
    cdef int is_maximize
    cdef str name
    cdef object integer_variables

    # Common denominator for objective function in self.mip (not for the constant term)
    cdef Integer obj_denominator

    def __cinit__(self, maximization = True, base_ring = None):
        """
        Constructor

        EXAMPLES::

            sage: p = MixedIntegerLinearProgram(solver = "PPL")

        TESTS:

        Raise an error if a ``base_ring`` is requested that is not supported::

            sage: p = MixedIntegerLinearProgram(solver="PPL", base_ring=AA)             # needs sage.rings.number_field
            Traceback (most recent call last):
            ...
            TypeError: The PPL backend only supports rational data.
        """

        if base_ring is not None:
            from sage.rings.rational_field import QQ
            if base_ring is not QQ:
                raise TypeError('The PPL backend only supports rational data.')

        self.Matrix = []
        self.row_lower_bound = []
        self.row_upper_bound = []
        self.col_lower_bound = []
        self.col_upper_bound = []
        self.objective_function = []
        self.row_name_var = []
        self.col_name_var = []
        self.name = ''
        self.obj_constant_term = Rational(0)
        self.obj_denominator = Integer(1)
        self.integer_variables = set()

        if maximization:
            self.set_sense(+1)
        else:
            self.set_sense(-1)

    cpdef base_ring(self) noexcept:
        from sage.rings.rational_field import QQ
        return QQ

    cpdef zero(self) noexcept:
        return self.base_ring()(0)

    cpdef __copy__(self) noexcept:
        """
        Returns a copy of self.

        EXAMPLES::

            sage: from sage.numerical.backends.generic_backend import get_solver
            sage: p = MixedIntegerLinearProgram(solver = "PPL")
            sage: b = p.new_variable()
            sage: p.add_constraint(b[1] + b[2] <= 6)
            sage: p.set_objective(b[1] + b[2])
            sage: cp = copy(p.get_backend())
            sage: cp.solve()
            0
            sage: cp.get_objective_value()
            6
        """
        cdef PPLBackend cp = type(self)()
        cp.Matrix = [row[:] for row in self.Matrix]
        cp.row_lower_bound = self.row_lower_bound[:]
        cp.row_upper_bound = self.row_upper_bound[:]
        cp.col_lower_bound = self.col_lower_bound[:]
        cp.col_upper_bound = self.col_upper_bound[:]
        cp.objective_function = self.objective_function[:]
        cp.row_name_var = self.row_name_var[:]
        cp.col_name_var = self.col_name_var[:]
        cp.name = self.name
        cp.obj_constant_term = self.obj_constant_term
        cp.obj_denominator = self.obj_denominator
        cp.integer_variables = copy(self.integer_variables)
        cp.is_maximize = self.is_maximize
        return cp

    def init_mip(self):
        """
        Converting the matrix form of the MIP Problem to PPL MIP_Problem.

        EXAMPLES::

            sage: from sage.numerical.backends.generic_backend import get_solver
            sage: p = get_solver(solver="PPL")
            sage: p.base_ring()
            Rational Field
            sage: type(p.zero())
            <class 'sage.rings.rational.Rational'>
            sage: p.init_mip()
        """

        self.mip = MIP_Problem()

        # Common denominator (for objective function and every constraint)
        cdef Integer denom, newdenom

        self.mip.add_space_dimensions_and_embed(len(self.objective_function))

        # Integrality

        ivar = Variables_Set()
        for i in self.integer_variables:
            ivar.insert(Variable(i))
        self.mip.add_to_integer_space_dimensions(ivar)

        # Objective function
        mip_obj = Linear_Expression(0)
        denom = Integer(1)
        for i in range(len(self.objective_function)):
            coeff = self.objective_function[i] * denom
            newdenom = coeff.denominator()
            if newdenom != 1:
                assert newdenom >= 2
                denom *= newdenom
                mip_obj *= newdenom
                coeff *= newdenom
            mip_obj = mip_obj + Linear_Expression(coeff * Variable(i))
        self.mip.set_objective_function(mip_obj)
        self.obj_denominator = denom

        # Constraints
        for i in range(len(self.Matrix)):
            l = Linear_Expression(0)
            denom = Integer(1)
            for j in range(len(self.Matrix[i])):
                coeff = self.Matrix[i][j] * denom
                newdenom = coeff.denominator()
                if newdenom != 1:
                    assert newdenom >= 2
                    denom *= newdenom
                    l *= newdenom
                    coeff *= newdenom
                l = l + Linear_Expression(coeff * Variable(j))
            self._add_rational_constraint(l, denom, self.row_lower_bound[i], self.row_upper_bound[i])

        assert len(self.col_lower_bound) == len(self.col_upper_bound)
        for i in range(len(self.col_lower_bound)):
            self._add_rational_constraint(Variable(i), 1, self.col_lower_bound[i], self.col_upper_bound[i])

        if self.is_maximize == 1:
            self.mip.set_optimization_mode('maximization')
        else:
            self.mip.set_optimization_mode('minimization')

    def _add_rational_constraint(self, e, denom, lower, upper):
        """
        Helper function for adding constraints: add the constraint
        ``lower <= e/denom <= upper``.

        INPUT:

        - ``e`` -- a linear expression (type ``Linear_Expression``)

        - ``denom`` -- a positive integer

        - ``lower``, ``upper`` -- a rational number or ``None``, where
          ``None`` means that there is no constraint

        TESTS:

        Create a linear system with only equalities as constraints::

            sage: p = MixedIntegerLinearProgram(solver="PPL")
            sage: x = p.new_variable(nonnegative=False)
            sage: n = 40
            sage: v = random_vector(QQ, n)
            sage: M = random_matrix(QQ, 2*n, n)
            sage: for j in range(2*n):  # indirect doctest
            ....:     lhs = p.sum(M[j,i]*x[i] for i in range(n))
            ....:     rhs = M.row(j).inner_product(v)
            ....:     p.add_constraint(lhs == rhs)
            sage: p.solve()  # long time
            0

        """
        if lower == upper:
            if lower is not None:
                rhs = Rational(lower * denom)
                self.mip.add_constraint(e * rhs.denominator() == rhs.numerator())
        else:
            if lower is not None:
                rhs = Rational(lower * denom)
                self.mip.add_constraint(e * rhs.denominator() >= rhs.numerator())
            if upper is not None:
                rhs = Rational(upper * denom)
                self.mip.add_constraint(e * rhs.denominator() <= rhs.numerator())

    cpdef int add_variable(self, lower_bound=0, upper_bound=None, binary=False, continuous=False, integer=False, obj=0, name=None) except -1:
        """
        Add a variable.

        This amounts to adding a new column to the matrix. By default,
        the variable is both positive and real.

        It has not been implemented for selecting the variable type yet.

        INPUT:

        - ``lower_bound`` -- the lower bound of the variable (default: 0)

        - ``upper_bound`` -- the upper bound of the variable (default: ``None``)

        - ``binary`` -- ``True`` if the variable is binary (default: ``False``).

        - ``continuous`` -- ``True`` if the variable is continuous (default: ``True``).

        - ``integer`` -- ``True`` if the variable is integral (default: ``False``).

        - ``obj`` -- (optional) coefficient of this variable in the objective function (default: 0)

        - ``name`` -- an optional name for the newly added variable (default: ``None``).

        OUTPUT: The index of the newly created variable

        EXAMPLES::

            sage: from sage.numerical.backends.generic_backend import get_solver
            sage: p = get_solver(solver = "PPL")
            sage: p.ncols()
            0
            sage: p.add_variable()
            0
            sage: p.ncols()
            1
            sage: p.add_variable(lower_bound=-2)
            1
            sage: p.add_variable(name='x',obj=2/3)
            2
            sage: p.col_name(2)
            'x'
            sage: p.objective_coefficient(2)
            2/3
            sage: p.add_variable(integer=True)
            3
        """
        cdef int vtype = int(bool(binary)) + int(bool(continuous)) + int(bool(integer))
        if vtype == 0:
            continuous = True
        elif vtype != 1:
            raise ValueError("Exactly one parameter of 'binary', 'integer' and 'continuous' must be 'True'.")

        for i in range(len(self.Matrix)):
            self.Matrix[i].append(0)
        self.col_lower_bound.append(lower_bound)
        self.col_upper_bound.append(upper_bound)
        self.objective_function.append(obj)
        self.col_name_var.append(name)

        n = len(self.objective_function) - 1
        if binary:
            self.set_variable_type(n,0)
        elif integer:
            self.set_variable_type(n,1)

        return n

    cpdef int add_variables(self, int n, lower_bound=0, upper_bound=None, binary=False, continuous=True, integer=False, obj=0, names=None) except -1:
        """
        Add ``n`` variables.

        This amounts to adding new columns to the matrix. By default,
        the variables are both positive and real.

        It has not been implemented for selecting the variable type yet.

        INPUT:

        - ``n`` -- the number of new variables (must be > 0)

        - ``lower_bound`` -- the lower bound of the variable (default: 0)

        - ``upper_bound`` -- the upper bound of the variable (default: ``None``)

        - ``binary`` -- ``True`` if the variable is binary (default: ``False``).

        - ``continuous`` -- ``True`` if the variable is continuous (default: ``True``).

        - ``integer`` -- ``True`` if the variable is integral (default: ``False``).

        - ``obj`` -- (optional) coefficient of all variables in the objective function (default: 0)

        - ``names`` -- optional list of names (default: ``None``)

        OUTPUT: The index of the variable created last.

        EXAMPLES::

            sage: from sage.numerical.backends.generic_backend import get_solver
            sage: p = get_solver(solver = "PPL")
            sage: p.ncols()
            0
            sage: p.add_variables(5)
            4
            sage: p.ncols()
            5
            sage: p.add_variables(2, lower_bound=-2.0, obj=42.0, names=['a','b'])
            6

        TESTS:

        Check that arguments are used::

            sage: p.col_bounds(5) # tol 1e-8
            (-2.0, None)
            sage: p.col_name(5)
            'a'
            sage: p.objective_coefficient(5) # tol 1e-8
            42.0
        """
        if binary or integer:
            raise NotImplementedError("The PPL backend in Sage only supports continuous variables")
        for k in range(n):
            for i in range(len(self.Matrix)):
                self.Matrix[i].append(0)
            self.col_lower_bound.append(lower_bound)
            self.col_upper_bound.append(upper_bound)
            self.objective_function.append(obj)
            if names is not None:
                self.col_name_var.append(names[k])
            else:
                self.col_name_var.append(None)
        return len(self.objective_function) - 1

    cpdef  set_variable_type(self, int variable, int vtype) noexcept:
        """
        Set the type of a variable.

        INPUT:

        - ``variable`` (integer) -- the variable's id

        - ``vtype`` (integer) :

            *  1  Integer
            *  0  Binary
            *  -1  Continuous

        EXAMPLES::

            sage: from sage.numerical.backends.generic_backend import get_solver
            sage: p = get_solver(solver = "PPL")
            sage: p.add_variables(5)
            4
            sage: p.set_variable_type(0,1)
            sage: p.is_variable_integer(0)
            True
            sage: p.set_variable_type(3,0)
            sage: p.is_variable_integer(3) or p.is_variable_binary(3)
            True
            sage: p.col_bounds(3) # tol 1e-6
            (0, 1)
            sage: p.set_variable_type(3, -1)
            sage: p.is_variable_continuous(3)
            True

        TESTS:

        Test that an exception is raised when an invalid type is passed::

            sage: p.set_variable_type(3, -2)
            Traceback (most recent call last):
            ...
            ValueError: ...
        """
        if vtype == -1:
            if variable in self.integer_variables:
                self.integer_variables.remove(variable)
        elif vtype == 0:
            self.integer_variables.add(variable)
            self.variable_lower_bound(variable, 0)
            self.variable_upper_bound(variable, 1)
        elif vtype == 1:
            self.integer_variables.add(variable)
        else:
            raise ValueError("Invalid variable type: {}".format(vtype))

    cpdef set_sense(self, int sense) noexcept:
        """
        Set the direction (maximization/minimization).

        INPUT:

        - ``sense`` (integer) :

            * +1 => Maximization
            * -1 => Minimization

        EXAMPLES::

            sage: from sage.numerical.backends.generic_backend import get_solver
            sage: p = get_solver(solver = "PPL")
            sage: p.is_maximization()
            True
            sage: p.set_sense(-1)
            sage: p.is_maximization()
            False
        """
        if sense == 1:
            self.is_maximize = 1
        else:
            self.is_maximize = 0

    cpdef objective_coefficient(self, int variable, coeff=None) noexcept:
        """
        Set or get the coefficient of a variable in the objective
        function

        INPUT:

        - ``variable`` (integer) -- the variable's id

        - ``coeff`` (integer) -- its coefficient

        EXAMPLES::

            sage: from sage.numerical.backends.generic_backend import get_solver
            sage: p = get_solver(solver = "PPL")
            sage: p.add_variable()
            0
            sage: p.objective_coefficient(0)
            0
            sage: p.objective_coefficient(0,2)
            sage: p.objective_coefficient(0)
            2
        """
        if coeff is not None:
            self.objective_function[variable] = coeff
        else:
            return self.objective_function[variable]

    cpdef set_objective(self, list coeff, d=0) noexcept:
        """
        Set the objective function.

        INPUT:

        - ``coeff`` -- a list of real values, whose ith element is the
          coefficient of the ith variable in the objective function.

        EXAMPLES::

            sage: p = MixedIntegerLinearProgram(solver="PPL")
            sage: x = p.new_variable(nonnegative=True)
            sage: p.add_constraint(x[0]*5 + x[1]/11 <= 6)
            sage: p.set_objective(x[0])
            sage: p.solve()
            6/5
            sage: p.set_objective(x[0]/2 + 1)
            sage: p.show()
            Maximization:
              1/2 x_0 + 1
            <BLANKLINE>
            Constraints:
              constraint_0: 5 x_0 + 1/11 x_1 <= 6
            Variables:
              x_0 is a continuous variable (min=0, max=+oo)
              x_1 is a continuous variable (min=0, max=+oo)
            sage: p.solve()
            8/5

            sage: from sage.numerical.backends.generic_backend import get_solver
            sage: p = get_solver(solver = "PPL")
            sage: p.add_variables(5)
            4
            sage: p.set_objective([1, 1, 2, 1, 3])
            sage: [p.objective_coefficient(x) for x in range(5)]
            [1, 1, 2, 1, 3]
        """
        for i in range(len(coeff)):
            self.objective_function[i] = coeff[i]
        self.obj_constant_term = Rational(d)

    cpdef set_verbosity(self, int level) noexcept:
        """
        Set the log (verbosity) level. Not Implemented.

        EXAMPLES::

            sage: from sage.numerical.backends.generic_backend import get_solver
            sage: p = get_solver(solver = "PPL")
            sage: p.set_verbosity(0)
        """

    cpdef add_linear_constraint(self, coefficients, lower_bound, upper_bound, name=None) noexcept:
        """
        Add a linear constraint.

        INPUT:

        - ``coefficients`` -- an iterable with ``(c,v)`` pairs where ``c``
          is a variable index (integer) and ``v`` is a value (real
          value).

        - ``lower_bound`` -- a lower bound, either a real value or ``None``

        - ``upper_bound`` -- an upper bound, either a real value or ``None``

        - ``name`` -- an optional name for this row (default: ``None``)

        EXAMPLES::

            sage: p = MixedIntegerLinearProgram(solver="PPL")
            sage: x = p.new_variable(nonnegative=True)
            sage: p.add_constraint(x[0]/2 + x[1]/3 <= 2/5)
            sage: p.set_objective(x[1])
            sage: p.solve()
            6/5
            sage: p.add_constraint(x[0] - x[1] >= 1/10)
            sage: p.solve()
            21/50
            sage: p.set_max(x[0], 1/2)
            sage: p.set_min(x[1], 3/8)
            sage: p.solve()
            2/5

            sage: from sage.numerical.backends.generic_backend import get_solver
            sage: p = get_solver(solver = "PPL")
            sage: p.add_variables(5)
            4
            sage: p.add_linear_constraint(zip(range(5), range(5)), 2.0, 2.0)
            sage: p.row(0)
            ([1, 2, 3, 4], [1, 2, 3, 4])
            sage: p.row_bounds(0)
            (2.00000000000000, 2.00000000000000)
            sage: p.add_linear_constraint( zip(range(5), range(5)), 1.0, 1.0, name='foo')
            sage: p.row_name(-1)
            'foo'
        """
        last = len(self.Matrix)
        self.Matrix.append([])
        for i in range(len(self.objective_function)):
            self.Matrix[last].append(0)
        for a in coefficients:
            self.Matrix[last][a[0]] = a[1]

        self.row_lower_bound.append(lower_bound)
        self.row_upper_bound.append(upper_bound)
        self.row_name_var.append(name)

    cpdef add_col(self, indices, coeffs) noexcept:
        """
        Add a column.

        INPUT:

        - ``indices`` (list of integers) -- this list contains the
          indices of the constraints in which the variable's
          coefficient is nonzero

        - ``coeffs`` (list of real values) -- associates a coefficient
          to the variable in each of the constraints in which it
          appears. Namely, the ith entry of ``coeffs`` corresponds to
          the coefficient of the variable in the constraint
          represented by the ith entry in ``indices``.

        .. NOTE::

            ``indices`` and ``coeffs`` are expected to be of the same
            length.

        EXAMPLES::

            sage: from sage.numerical.backends.generic_backend import get_solver
            sage: p = get_solver(solver = "PPL")
            sage: p.ncols()
            0
            sage: p.nrows()
            0
            sage: p.add_linear_constraints(5, 0, None)
            sage: p.add_col(list(range(5)), list(range(5)))
            sage: p.nrows()
            5
        """
        for i in range(len(self.Matrix)):
            self.Matrix[i].append(0)
        for i in range(len(indices)):
            self.Matrix[indices[i]][len(self.Matrix[indices[i]]) - 1] = coeffs[i]

        self.col_lower_bound.append(None)
        self.col_upper_bound.append(None)
        self.objective_function.append(0)
        self.col_name_var.append(None)

    cpdef add_linear_constraints(self, int number, lower_bound, upper_bound, names=None) noexcept:
        """
        Add constraints.

        INPUT:

        - ``number`` (integer) -- the number of constraints to add.

        - ``lower_bound`` -- a lower bound, either a real value or ``None``

        - ``upper_bound`` -- an upper bound, either a real value or ``None``

        - ``names`` -- an optional list of names (default: ``None``)

        EXAMPLES::

            sage: from sage.numerical.backends.generic_backend import get_solver
            sage: p = get_solver(solver = "PPL")
            sage: p.add_variables(5)
            4
            sage: p.add_linear_constraints(5, None, 2)
            sage: p.row(4)
            ([], [])
            sage: p.row_bounds(4)
            (None, 2)
        """
        for i in range(number):
            self.Matrix.append([])
            for j in range(len(self.objective_function)):
                self.Matrix[i].append(0)
            self.row_lower_bound.append(lower_bound)
            self.row_upper_bound.append(upper_bound)
            if names is not None:
                self.row_name_var.append(names[i])
            else:
                self.row_name_var.append(None)

    cpdef int solve(self) except -1:
        # integer example copied from cplex_backend.pyx
        """
        Solve the problem.

        .. NOTE::

            This method raises ``MIPSolverException`` exceptions when
            the solution cannot be computed for any reason (none
            exists, or the solver was not able to find it, etc...)

        EXAMPLES:

        A linear optimization problem::

            sage: from sage.numerical.backends.generic_backend import get_solver
            sage: p = get_solver(solver = "PPL")
            sage: p.add_linear_constraints(5, 0, None)
            sage: p.add_col(list(range(5)), list(range(5)))
            sage: p.solve()
            0

        An unbounded problem::

            sage: p.objective_coefficient(0,1)
            sage: p.solve()
            Traceback (most recent call last):
            ...
            MIPSolverException: ...

        An integer optimization problem::

            sage: p = MixedIntegerLinearProgram(solver='PPL')
            sage: x = p.new_variable(integer=True, nonnegative=True)
            sage: p.add_constraint(2*x[0] + 3*x[1], max = 6)
            sage: p.add_constraint(3*x[0] + 2*x[1], max = 6)
            sage: p.set_objective(x[0] + x[1] + 7)
            sage: p.solve()
            9
        """
        self.init_mip()

        ans = self.mip.solve()

        if ans['status'] == 'optimized':
            pass
        elif ans['status'] == 'unbounded':
            raise MIPSolverException("PPL : Solution is unbounded")
        elif ans['status'] == 'unfeasible':
            raise MIPSolverException("PPL : There is no feasible solution")

        return 0

    cpdef get_objective_value(self) noexcept:
        """
        Return the exact value of the objective function.

        .. NOTE::

           Behaviour is undefined unless ``solve`` has been called before.

        EXAMPLES::

            sage: p = MixedIntegerLinearProgram(solver="PPL")
            sage: x = p.new_variable(nonnegative=True)
            sage: p.add_constraint(5/13*x[0] + x[1]/2 == 8/7)
            sage: p.set_objective(5/13*x[0] + x[1]/2)
            sage: p.solve()
            8/7

            sage: from sage.numerical.backends.generic_backend import get_solver
            sage: p = get_solver(solver = "PPL")
            sage: p.add_variables(2)
            1
            sage: p.add_linear_constraint([(0,1), (1,2)], None, 3)
            sage: p.set_objective([2, 5])
            sage: p.solve()
            0
            sage: p.get_objective_value()
            15/2
            sage: p.get_variable_value(0)
            0
            sage: p.get_variable_value(1)
            3/2
        """
        ans = Rational(self.mip.optimal_value())
        return ans / self.obj_denominator + self.obj_constant_term

    cpdef get_variable_value(self, int variable) noexcept:
        """
        Return the value of a variable given by the solver.

        .. NOTE::

           Behaviour is undefined unless ``solve`` has been called before.

        EXAMPLES::

            sage: from sage.numerical.backends.generic_backend import get_solver
            sage: p = get_solver(solver = "PPL")
            sage: p.add_variables(2)
            1
            sage: p.add_linear_constraint([(0,1), (1, 2)], None, 3)
            sage: p.set_objective([2, 5])
            sage: p.solve()
            0
            sage: p.get_objective_value()
            15/2
            sage: p.get_variable_value(0)
            0
            sage: p.get_variable_value(1)
            3/2
        """
        g = self.mip.optimizing_point()
        return Integer(g.coefficient(Variable(variable))) / Integer(g.divisor())

    cpdef int ncols(self) noexcept:
        """
        Return the number of columns/variables.

        EXAMPLES::

            sage: from sage.numerical.backends.generic_backend import get_solver
            sage: p = get_solver(solver = "PPL")
            sage: p.ncols()
            0
            sage: p.add_variables(2)
            1
            sage: p.ncols()
            2
        """
        return len(self.objective_function)

    cpdef int nrows(self) noexcept:
        """
        Return the number of rows/constraints.

        EXAMPLES::

            sage: from sage.numerical.backends.generic_backend import get_solver
            sage: p = get_solver(solver = "PPL")
            sage: p.nrows()
            0
            sage: p.add_linear_constraints(2, 2.0, None)
            sage: p.nrows()
            2
        """
        return len(self.Matrix)

    cpdef bint is_maximization(self) noexcept:
        """
        Test whether the problem is a maximization

        EXAMPLES::

            sage: from sage.numerical.backends.generic_backend import get_solver
            sage: p = get_solver(solver = "PPL")
            sage: p.is_maximization()
            True
            sage: p.set_sense(-1)
            sage: p.is_maximization()
            False
        """
        if self.is_maximize == 1:
            return 1
        else:
            return 0

    cpdef problem_name(self, name=None) noexcept:
        """
        Return or define the problem's name

        INPUT:

        - ``name`` (``str``) -- the problem's name. When set to
          ``None`` (default), the method returns the problem's name.

        EXAMPLES::

            sage: from sage.numerical.backends.generic_backend import get_solver
            sage: p = get_solver(solver = "PPL")
            sage: p.problem_name("There once was a french fry")
            sage: print(p.problem_name())
            There once was a french fry
        """
        if name is None:
            return self.name
        self.name = name

    cpdef row(self, int i) noexcept:
        """
        Return a row

        INPUT:

        - ``index`` (integer) -- the constraint's id.

        OUTPUT:

        A pair ``(indices, coeffs)`` where ``indices`` lists the
        entries whose coefficient is nonzero, and to which ``coeffs``
        associates their coefficient on the model of the
        ``add_linear_constraint`` method.

        EXAMPLES::

            sage: from sage.numerical.backends.generic_backend import get_solver
            sage: p = get_solver(solver = "PPL")
            sage: p.add_variables(5)
            4
            sage: p.add_linear_constraint(zip(range(5), range(5)), 2, 2)
            sage: p.row(0)
            ([1, 2, 3, 4], [1, 2, 3, 4])
            sage: p.row_bounds(0)
            (2, 2)
        """
        idx = []
        coef = []
        for j in range(len(self.Matrix[i])):
            if self.Matrix[i][j] != 0:
                idx.append(j)
                coef.append(self.Matrix[i][j])
        return (idx, coef)

    cpdef row_bounds(self, int index) noexcept:
        """
        Return the bounds of a specific constraint.

        INPUT:

        - ``index`` (integer) -- the constraint's id.

        OUTPUT:

        A pair ``(lower_bound, upper_bound)``. Each of them can be set
        to ``None`` if the constraint is not bounded in the
        corresponding direction, and is a real value otherwise.

        EXAMPLES::

            sage: from sage.numerical.backends.generic_backend import get_solver
            sage: p = get_solver(solver = "PPL")
            sage: p.add_variables(5)
            4
            sage: p.add_linear_constraint(zip(range(5), range(5)), 2, 2)
            sage: p.row(0)
            ([1, 2, 3, 4], [1, 2, 3, 4])
            sage: p.row_bounds(0)
            (2, 2)
        """
        return (self.row_lower_bound[index], self.row_upper_bound[index])

    cpdef col_bounds(self, int index) noexcept:
        """
        Return the bounds of a specific variable.

        INPUT:

        - ``index`` (integer) -- the variable's id.

        OUTPUT:

        A pair ``(lower_bound, upper_bound)``. Each of them can be set
        to ``None`` if the variable is not bounded in the
        corresponding direction, and is a real value otherwise.

        EXAMPLES::

            sage: from sage.numerical.backends.generic_backend import get_solver
            sage: p = get_solver(solver = "PPL")
            sage: p.add_variable()
            0
            sage: p.col_bounds(0)
            (0, None)
            sage: p.variable_upper_bound(0, 5)
            sage: p.col_bounds(0)
            (0, 5)
        """
        return (self.col_lower_bound[index], self.col_upper_bound[index])


    cpdef bint is_variable_binary(self, int index) noexcept:
        """
        Test whether the given variable is of binary type.

        INPUT:

        - ``index`` (integer) -- the variable's id

        EXAMPLES::

            sage: from sage.numerical.backends.generic_backend import get_solver
            sage: p = get_solver(solver = "PPL")
            sage: p.ncols()
            0
            sage: p.add_variable()
            0
            sage: p.is_variable_binary(0)
            False
        """
        return index in self.integer_variables and self.col_bounds(index) == (0, 1)

    cpdef bint is_variable_integer(self, int index) noexcept:
        """
        Test whether the given variable is of integer type.

        INPUT:

        - ``index`` (integer) -- the variable's id

        EXAMPLES::

            sage: from sage.numerical.backends.generic_backend import get_solver
            sage: p = get_solver(solver = "PPL")
            sage: p.ncols()
            0
            sage: p.add_variable()
            0
            sage: p.is_variable_integer(0)
            False
        """
        return index in self.integer_variables and self.col_bounds(index) != (0, 1)

    cpdef bint is_variable_continuous(self, int index) noexcept:
        """
        Test whether the given variable is of continuous/real type.

        INPUT:

        - ``index`` (integer) -- the variable's id

        EXAMPLES::

            sage: from sage.numerical.backends.generic_backend import get_solver
            sage: p = get_solver(solver = "PPL")
            sage: p.ncols()
            0
            sage: p.add_variable()
            0
            sage: p.is_variable_continuous(0)
            True
        """
        return index not in self.integer_variables

    cpdef row_name(self, int index) noexcept:
        """
        Return the ``index`` th row name

        INPUT:

        - ``index`` (integer) -- the row's id

        EXAMPLES::

            sage: from sage.numerical.backends.generic_backend import get_solver
            sage: p = get_solver(solver = "PPL")
            sage: p.add_linear_constraints(1, 2, None, names=["Empty constraint 1"])
            sage: p.row_name(0)
            'Empty constraint 1'
        """
        if self.row_name_var[index] is not None:
            return self.row_name_var[index]
        return "constraint_" + repr(index)

    cpdef col_name(self, int index) noexcept:
        """
        Return the ``index`` th col name

        INPUT:

        - ``index`` (integer) -- the col's id

        - ``name`` (``char *``) -- its name. When set to ``NULL``
          (default), the method returns the current name.

        EXAMPLES::

            sage: from sage.numerical.backends.generic_backend import get_solver
            sage: p = get_solver(solver = "PPL")
            sage: p.add_variable(name="I am a variable")
            0
            sage: p.col_name(0)
            'I am a variable'
        """
        if self.col_name_var[index] is not None:
            return self.col_name_var[index]
        return "x_" + repr(index)

    cpdef variable_upper_bound(self, int index, value = False) noexcept:
        """
        Return or define the upper bound on a variable

        INPUT:

        - ``index`` (integer) -- the variable's id

        - ``value`` -- real value, or ``None`` to mean that the
          variable has not upper bound. When set to ``False``
          (default), the method returns the current value.

        EXAMPLES::

            sage: from sage.numerical.backends.generic_backend import get_solver
            sage: p = get_solver(solver = "PPL")
            sage: p.add_variable()
            0
            sage: p.col_bounds(0)
            (0, None)
            sage: p.variable_upper_bound(0, 5)
            sage: p.col_bounds(0)
            (0, 5)
            sage: p.variable_upper_bound(0, None)
            sage: p.col_bounds(0)
            (0, None)
        """
        if value is not False:
            self.col_upper_bound[index] = value
        else:
            return self.col_upper_bound[index]

    cpdef variable_lower_bound(self, int index, value = False) noexcept:
        """
        Return or define the lower bound on a variable

        INPUT:

        - ``index`` (integer) -- the variable's id

        - ``value`` -- real value, or ``None`` to mean that the
          variable has not lower bound. When set to ``False``
          (default), the method returns the current value.

        EXAMPLES::

            sage: from sage.numerical.backends.generic_backend import get_solver
            sage: p = get_solver(solver = "PPL")
            sage: p.add_variable()
            0
            sage: p.col_bounds(0)
            (0, None)
            sage: p.variable_lower_bound(0, 5)
            sage: p.col_bounds(0)
            (5, None)
            sage: p.variable_lower_bound(0, None)
            sage: p.col_bounds(0)
            (None, None)
        """
        if value is not False:
            self.col_lower_bound[index] = value
        else:
            return self.col_lower_bound[index]<|MERGE_RESOLUTION|>--- conflicted
+++ resolved
@@ -1,8 +1,5 @@
-<<<<<<< HEAD
 # sage_setup: distribution = sagemath-polyhedra
-=======
->>>>>>> 1f0c2a2d
-# sage.doctest: optional - pplpy
+# sage.doctest: needs pplpy
 """
 PPL Backend
 
