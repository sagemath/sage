--- conflicted
+++ resolved
@@ -844,19 +844,11 @@
         solution = <double*> self.model.solver().getColSolution()
         if solution == NULL:
             v = 0.0
-<<<<<<< HEAD
         else:
             v = solution[variable]
         if self.is_variable_continuous(variable):
             return v
         else:
-=======
-        else:
-            v = solution[variable]
-        if self.is_variable_continuous(variable):
-            return v
-        else:
->>>>>>> f16112c7
             return round(v)
 
     cpdef int ncols(self):
