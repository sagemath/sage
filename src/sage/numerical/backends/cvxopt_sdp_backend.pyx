--- conflicted
+++ resolved
@@ -1,7 +1,4 @@
-<<<<<<< HEAD
 # sage_setup: distribution = sagemath-polyhedra
-=======
->>>>>>> 1f0c2a2d
 # sage.doctest: needs cvxopt
 r"""
 CVXOPT SDP Backend
@@ -362,12 +359,7 @@
         assert(n == self.answer['ss'][i].size[1]) # must be square matrix
         return Matrix(n, n, list(self.answer['ss'][i]), sparse=sparse)
 
-
-<<<<<<< HEAD
-    cpdef solver_parameter(self, name, value=None):
-=======
     cpdef solver_parameter(self, name, value=None) noexcept:
->>>>>>> 1f0c2a2d
         """
         Return or define a solver parameter
 
