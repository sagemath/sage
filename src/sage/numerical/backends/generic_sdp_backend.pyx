# sage_setup: distribution = sagemath-categories
<<<<<<< HEAD
# sage.doctest: needs sage.geometry.polyhedron
=======
>>>>>>> 5ae0bc7a
r"""
Generic Backend for SDP solvers

This class only lists the methods that should be defined by any
interface with a SDP Solver. All these methods immediately raise
``NotImplementedError`` exceptions when called, and are obviously
meant to be replaced by the solver-specific method. This file can also
be used as a template to create a new interface : one would only need
to replace the occurrences of ``"Nonexistent_SDP_solver"`` by the
solver's name, and replace ``GenericSDPBackend`` by
``SolverName(GenericSDPBackend)`` so that the new solver extends this
class.

AUTHORS:

- Ingolfur Edvardsson (2014-07): initial implementation

"""

#*****************************************************************************
#       Copyright (C) 2014 Ingolfur Edvardsson <ingolfured@gmail.com>
#
# This program is free software: you can redistribute it and/or modify
# it under the terms of the GNU General Public License as published by
# the Free Software Foundation, either version 2 of the License, or
# (at your option) any later version.
#                  http://www.gnu.org/licenses/
#*****************************************************************************

cdef class GenericSDPBackend:

    cpdef base_ring(self):
        """
        The base ring

        TESTS::

            sage: from sage.numerical.backends.generic_sdp_backend import GenericSDPBackend
            sage: GenericSDPBackend().base_ring()
            Real Double Field
        """
        from sage.rings.real_double import RDF
        return RDF

    cpdef zero(self):
        """
        Zero of the base ring

        TESTS::

            sage: from sage.numerical.backends.generic_sdp_backend import GenericSDPBackend
            sage: GenericSDPBackend().zero()
            0.0
        """
        return self.base_ring().zero()

    cpdef int add_variable(self, obj=0.0, name=None) except -1:
        """
        Add a variable.

        This amounts to adding a new column to the matrix. By default,
        the variable is both positive and real.

        INPUT:

        - ``obj`` - (optional) coefficient of this variable in the objective function (default: 0.0)

        - ``name`` - an optional name for the newly added variable (default: ``None``).

        OUTPUT: The index of the newly created variable

        EXAMPLES::

            sage: # optional - nonexistent_lp_solver
            sage: from sage.numerical.backends.generic_sdp_backend import get_solver
            sage: p = get_solver(solver="Nonexistent_LP_solver")
            sage: p.ncols()
            0
            sage: p.add_variable()
            0
            sage: p.ncols()
            1
            sage: p.add_variable(name='x', obj=1.0)
            3
            sage: p.col_name(3)
            'x'
            sage: p.objective_coefficient(3)
            1.0
        """
        raise NotImplementedError()

    cpdef int add_variables(self, int n, names=None) except -1:
        """
        Add ``n`` variables.

        This amounts to adding new columns to the matrix. By default,
        the variables are both positive and real.

        INPUT:

        - ``n`` - the number of new variables (must be > 0)

        - ``obj`` - (optional) coefficient of all variables in the objective function (default: 0.0)

        - ``names`` - optional list of names (default: ``None``)

        OUTPUT: The index of the variable created last.

        EXAMPLES::

            sage: # optional - nonexistent_lp_solver
            sage: from sage.numerical.backends.generic_sdp_backend import get_solver
            sage: p = get_solver(solver="Nonexistent_LP_solver")
            sage: p.ncols()
            0
            sage: p.add_variables(5)
            4
            sage: p.ncols()
            5
            sage: p.add_variables(2, lower_bound=-2.0, integer=True, names=['a','b'])
            6
        """
        raise NotImplementedError()

    cpdef set_sense(self, int sense):
        """
        Set the direction (maximization/minimization).

        INPUT:

        - ``sense`` (integer):

          * `+1` => Maximization
          * `-1` => Minimization

        EXAMPLES::

            sage: # optional - nonexistent_lp_solver
            sage: from sage.numerical.backends.generic_sdp_backend import get_solver
            sage: p = get_solver(solver="Nonexistent_LP_solver")
            sage: p.is_maximization()
            True
            sage: p.set_sense(-1)
            sage: p.is_maximization()
            False
        """
        raise NotImplementedError()

    cpdef  objective_coefficient(self, int variable, coeff=None):
        """
        Set or get the coefficient of a variable in the objective
        function

        INPUT:

        - ``variable`` (integer) -- the variable's id

        - ``coeff`` (double) -- its coefficient

        EXAMPLES::

            sage: # optional - nonexistent_lp_solver
            sage: from sage.numerical.backends.generic_sdp_backend import get_solver
            sage: p = get_solver(solver="Nonexistent_LP_solver")
            sage: p.add_variable()
            1
            sage: p.objective_coefficient(0)
            0.0
            sage: p.objective_coefficient(0,2)
            sage: p.objective_coefficient(0)
            2.0
        """
        raise NotImplementedError()

    cpdef  set_objective(self, list coeff, d=0.0):
        """
        Set the objective function.

        INPUT:

        - ``coeff`` -- a list of real values, whose ith element is the
          coefficient of the ith variable in the objective function.

        - ``d`` (double) -- the constant term in the linear function (set to `0` by default)

        EXAMPLES::

            sage: # optional - nonexistent_lp_solver
            sage: from sage.numerical.backends.generic_sdp_backend import get_solver
            sage: p = get_solver(solver="Nonexistent_LP_solver")
            sage: p.add_variables(5)
            5
            sage: p.set_objective([1, 1, 2, 1, 3])
            sage: [p.objective_coefficient(x) for x in range(5)]
            [1.0, 1.0, 2.0, 1.0, 3.0]

        Constants in the objective function are respected.
        """
        raise NotImplementedError()


    cpdef add_linear_constraint(self, coefficients, name=None):
        """
        Add a linear constraint.

        INPUT:

        - ``coefficients`` an iterable with ``(c,v)`` pairs where ``c``
          is a variable index (integer) and ``v`` is a value (real
          value).

        - ``lower_bound`` - a lower bound, either a real value or ``None``

        - ``upper_bound`` - an upper bound, either a real value or ``None``

        - ``name`` - an optional name for this row (default: ``None``)

        EXAMPLES::

            sage: # optional - nonexistent_lp_solver
            sage: from sage.numerical.backends.generic_sdp_backend import get_solver
            sage: p = get_solver(solver="Nonexistent_LP_solver")
            sage: p.add_variables(5)
            4
            sage: p.add_linear_constraint(zip(range(5), range(5)), 2.0, 2.0)
            sage: p.row(0)
            ([4, 3, 2, 1], [4.0, 3.0, 2.0, 1.0])                   # optional - Nonexistent_LP_solver
            sage: p.row_bounds(0)
            (2.0, 2.0)
            sage: p.add_linear_constraint( zip(range(5), range(5)), 1.0, 1.0, name='foo')
            sage: p.row_name(-1)
            "foo"
        """
        raise NotImplementedError()


    cpdef add_linear_constraints(self, int number, names=None):
        """
        Add constraints.

        INPUT:

        - ``number`` (integer) -- the number of constraints to add.

        - ``lower_bound`` - a lower bound, either a real value or ``None``

        - ``upper_bound`` - an upper bound, either a real value or ``None``

        - ``names`` - an optional list of names (default: ``None``)

        EXAMPLES::

            sage: # optional - nonexistent_lp_solver
            sage: from sage.numerical.backends.generic_sdp_backend import get_solver
            sage: p = get_solver(solver="Nonexistent_LP_solver")
            sage: p.add_variables(5)
            5
            sage: p.add_linear_constraints(5, None, 2)
            sage: p.row(4)
            ([], [])
            sage: p.row_bounds(4)
            (None, 2.0)
        """
        raise NotImplementedError()

    cpdef int solve(self) except -1:
        """
        Solve the problem.

        .. NOTE::

            This method raises :class:`SDPSolverException` exceptions when
            the solution cannot be computed for any reason (none
            exists, or the LP solver was not able to find it, etc...)

        EXAMPLES::

            sage: # optional - nonexistent_lp_solver
            sage: from sage.numerical.backends.generic_sdp_backend import get_solver
            sage: p = get_solver(solver="Nonexistent_LP_solver")
            sage: p.add_linear_constraints(5, 0, None)
            sage: p.add_col(range(5), range(5))
            sage: p.solve()
            0
            sage: p.objective_coefficient(0,1)
            sage: p.solve()
            Traceback (most recent call last):
            ...
            SDPSolverException: ...
        """
        raise NotImplementedError()

    cpdef get_objective_value(self):
        """
        Return the value of the objective function.

        .. NOTE::

           Behaviour is undefined unless ``solve`` has been called before.

        EXAMPLES::

            sage: # optional - nonexistent_lp_solver
            sage: from sage.numerical.backends.generic_sdp_backend import get_solver
            sage: p = get_solver(solver="Nonexistent_LP_solver")
            sage: p.add_variables(2)
            2
            sage: p.add_linear_constraint([(0,1), (1,2)], None, 3)
            sage: p.set_objective([2, 5])
            sage: p.solve()
            0
            sage: p.get_objective_value()
            7.5
            sage: p.get_variable_value(0)
            0.0
            sage: p.get_variable_value(1)
            1.5
        """
        raise NotImplementedError()

    cpdef get_variable_value(self, int variable):
        """
        Return the value of a variable given by the solver.

        .. NOTE::

           Behaviour is undefined unless ``solve`` has been called before.

        EXAMPLES::

            sage: # optional - nonexistent_lp_solver
            sage: from sage.numerical.backends.generic_sdp_backend import get_solver
            sage: p = get_solver(solver="Nonexistent_LP_solver")
            sage: p.add_variables(2)
            2
            sage: p.add_linear_constraint([(0,1), (1, 2)], None, 3)
            sage: p.set_objective([2, 5])
            sage: p.solve()
            0
            sage: p.get_objective_value()
            7.5
            sage: p.get_variable_value(0)
            0.0
            sage: p.get_variable_value(1)
            1.5
        """

        raise NotImplementedError()

    cpdef int ncols(self) noexcept:
        """
        Return the number of columns/variables.

        EXAMPLES::

            sage: # optional - nonexistent_lp_solver
            sage: from sage.numerical.backends.generic_sdp_backend import get_solver
            sage: p = get_solver(solver="Nonexistent_LP_solver")
            sage: p.ncols()
            0
            sage: p.add_variables(2)
            2
            sage: p.ncols()
            2
        """

        raise NotImplementedError()

    cpdef int nrows(self) noexcept:
        """
        Return the number of rows/constraints.

        EXAMPLES::

            sage: # optional - nonexistent_lp_solver
            sage: from sage.numerical.backends.generic_sdp_backend import get_solver
            sage: p = get_solver(solver="Nonexistent_LP_solver")
            sage: p.nrows()
            0
            sage: p.add_linear_constraints(2, 2.0, None)
            sage: p.nrows()
            2
        """
        raise NotImplementedError()

    cpdef bint is_maximization(self) noexcept:
        """
        Test whether the problem is a maximization

        EXAMPLES::

            sage: # optional - nonexistent_lp_solver
            sage: from sage.numerical.backends.generic_sdp_backend import get_solver
            sage: p = get_solver(solver="Nonexistent_LP_solver")
            sage: p.is_maximization()
            True
            sage: p.set_sense(-1)
            sage: p.is_maximization()
            False
        """
        raise NotImplementedError()

    cpdef problem_name(self, name=None):
        """
        Return or define the problem's name

        INPUT:

        - ``name`` (``str``) -- the problem's name. When set to
          ``NULL`` (default), the method returns the problem's name.

        EXAMPLES::

            sage: # optional - nonexistent_lp_solver
            sage: from sage.numerical.backends.generic_sdp_backend import get_solver
            sage: p = get_solver(solver="Nonexistent_LP_solver")
            sage: p.problem_name("There once was a french fry")
            sage: print(p.problem_name())
            There once was a french fry
        """

        raise NotImplementedError()

    cpdef row(self, int i):
        """
        Return a row

        INPUT:

        - ``index`` (integer) -- the constraint's id.

        OUTPUT:

        A pair ``(indices, coeffs)`` where ``indices`` lists the
        entries whose coefficient is nonzero, and to which ``coeffs``
        associates their coefficient on the model of the
        ``add_linear_constraint`` method.

        EXAMPLES::

            sage: # optional - nonexistent_lp_solver
            sage: from sage.numerical.backends.generic_sdp_backend import get_solver
            sage: p = get_solver(solver="Nonexistent_LP_solver")
            sage: p.add_variables(5)
            5
            sage: p.add_linear_constraint(zip(range(5), range(5)), 2, 2)
            sage: p.row(0)
            ([4, 3, 2, 1], [4.0, 3.0, 2.0, 1.0])
            sage: p.row_bounds(0)
            (2.0, 2.0)
        """
        raise NotImplementedError()

    cpdef row_name(self, int index):
        """
        Return the ``index`` th row name

        INPUT:

        - ``index`` (integer) -- the row's id

        EXAMPLES::

            sage: # optional - nonexistent_lp_solver
            sage: from sage.numerical.backends.generic_sdp_backend import get_solver
            sage: p = get_solver(solver="Nonexistent_LP_solver")
            sage: p.add_linear_constraints(1, 2, None, name="Empty constraint 1")
            sage: p.row_name(0)
            'Empty constraint 1'

        """
        raise NotImplementedError()

    cpdef col_name(self, int index):
        """
        Return the ``index`` th col name

        INPUT:

        - ``index`` (integer) -- the col's id

        - ``name`` (``char *``) -- its name. When set to ``NULL``
          (default), the method returns the current name.

        EXAMPLES::

            sage: # optional - nonexistent_lp_solver
            sage: from sage.numerical.backends.generic_sdp_backend import get_solver
            sage: p = get_solver(solver="Nonexistent_LP_solver")
            sage: p.add_variable(name="I am a variable")
            1
            sage: p.col_name(0)
            'I am a variable'
        """
        raise NotImplementedError()

    cpdef dual_variable(self, int i, sparse=False):
        """
        The `i`-th dual variable

        Available after self.solve() is called, otherwise the result is undefined

        - ``index`` (integer) -- the constraint's id.

        OUTPUT:

        The matrix of the `i`-th dual variable

        EXAMPLES::

            sage: # optional - nonexistent_lp_solver
            sage: p = SemidefiniteProgram(maximization=False, solver="Nonexistent_LP_solver")
            sage: x = p.new_variable()
            sage: p.set_objective(x[0] - x[1])
            sage: a1 = matrix([[1, 2.], [2., 3.]])
            sage: a2 = matrix([[3, 4.], [4., 5.]])
            sage: a3 = matrix([[5, 6.], [6., 7.]])
            sage: b1 = matrix([[1, 1.], [1., 1.]])
            sage: b2 = matrix([[2, 2.], [2., 2.]])
            sage: b3 = matrix([[3, 3.], [3., 3.]])
            sage: p.add_constraint(a1*x[0] + a2*x[1] <= a3)
            sage: p.add_constraint(b1*x[0] + b2*x[1] <= b3)
            sage: p.solve()
            -3.0
            sage: B = p.get_backend()
            sage: x = p.get_values(x).values()
            sage: -(a3*B.dual_variable(0)).trace()-(b3*B.dual_variable(1)).trace()
            -3.0
            sage: g = sum((B.slack(j)*B.dual_variable(j)).trace() for j in range(2)); g
            0.0

        TESTS::

            sage: B.dual_variable(7)  # optional - Nonexistent_LP_solver
            ...
            Traceback (most recent call last):
            ...
            IndexError: list index out of range
            sage: abs(g - B._get_answer()['gap'])  # optional - Nonexistent_LP_solver # tol 1e-22
            0.0
        """
        raise NotImplementedError()

    cpdef slack(self, int i, sparse=False):
        """
        Slack of the `i`-th constraint

        Available after self.solve() is called, otherwise the result is undefined

        - ``index`` (integer) -- the constraint's id.

        OUTPUT:

        The matrix of the slack of the `i`-th constraint

        EXAMPLES::

            sage: # optional - nonexistent_lp_solver
            sage: p = SemidefiniteProgram(maximization=False, solver="Nonexistent_LP_solver")
            sage: x = p.new_variable()
            sage: p.set_objective(x[0] - x[1])
            sage: a1 = matrix([[1, 2.], [2., 3.]])
            sage: a2 = matrix([[3, 4.], [4., 5.]])
            sage: a3 = matrix([[5, 6.], [6., 7.]])
            sage: b1 = matrix([[1, 1.], [1., 1.]])
            sage: b2 = matrix([[2, 2.], [2., 2.]])
            sage: b3 = matrix([[3, 3.], [3., 3.]])
            sage: p.add_constraint(a1*x[0] + a2*x[1] <= a3)
            sage: p.add_constraint(b1*x[0] + b2*x[1] <= b3)
            sage: p.solve()
            -3.0
            sage: B = p.get_backend()
            sage: B1 = B.slack(1); B1
            [0.0 0.0]
            [0.0 0.0]
            sage: B1.is_positive_definite()
            True
            sage: x = p.get_values(x).values()
            sage: x[0]*b1 + x[1]*b2 - b3 + B1
            [0.0 0.0]
            [0.0 0.0]

        TESTS::

            sage: B.slack(7)  # optional - Nonexistent_LP_solver
            ...
            Traceback (most recent call last):
            ...
            IndexError: list index out of range
        """
        raise NotImplementedError()

    cpdef solver_parameter(self, name, value=None):
        """
        Return or define a solver parameter

        INPUT:

        - ``name`` (string) -- the parameter

        - ``value`` -- the parameter's value if it is to be defined,
          or ``None`` (default) to obtain its current value.

        .. NOTE::

           The list of available parameters is available at
           :meth:`~sage.numerical.sdp.SemidefiniteProgram.solver_parameter`.

        EXAMPLES::

            sage: # optional - nonexistent_lp_solver
            sage: from sage.numerical.backends.generic_sdp_backend import get_solver
            sage: p = get_solver(solver="Nonexistent_LP_solver")
            sage: p.solver_parameter("timelimit")
            sage: p.solver_parameter("timelimit", 60)
            sage: p.solver_parameter("timelimit")
        """
        raise NotImplementedError()



default_solver = None

def default_sdp_solver(solver=None):
    """
    Return/set the default SDP solver used by Sage

    INPUT:

    - ``solver`` -- one of the following:

      - the string ``"CVXOPT"``, to make the use of the CVXOPT solver
        (see the `CVXOPT <http://cvxopt.org/>`_ web site) the default;

      - a subclass of
        :class:`sage.numerical.backends.generic_sdp_backend.GenericSDPBackend`,
        to make it the default; or

      - ``None`` (default), in which case the current default solver
        (a string or a class) is returned.

    OUTPUT:

    This function returns the current default solver (a string or a
    class) if ``solver = None`` (default). Otherwise, it sets the
    default solver to the one given. If this solver does not exist, or
    is not available, a ``ValueError`` exception is raised.

    EXAMPLES::

        sage: former_solver = default_sdp_solver()
        sage: default_sdp_solver("Cvxopt")
        sage: default_sdp_solver()
        'Cvxopt'
        sage: default_sdp_solver("Yeahhhhhhhhhhh")
        Traceback (most recent call last):
        ...
        ValueError: 'solver' should be set to ...
        sage: default_sdp_solver(former_solver)
        sage: from sage.numerical.backends.generic_sdp_backend import GenericSDPBackend
        sage: class my_sdp_solver(GenericSDPBackend): pass
        sage: default_sdp_solver(my_sdp_solver)
        sage: default_sdp_solver() is my_sdp_solver
        True

    """
    global default_solver

    if solver is None:

        if default_solver is not None:
            return default_solver

        else:
            for s in ["Cvxopt"]:
                try:
                    default_sdp_solver(s)
                    return s
                except ValueError:
                    pass

            from warnings import warn
            warn("default_sdp_solver set to 'Matrix' (MatrixSDPBackend), which can construct but not solve problems. Install cvxopt for actual solver functionality")
            default_sdp_solver("Matrix")

    if callable(solver):
        default_solver = solver
        return

    solver = solver.capitalize()

    if solver == "Cvxopt":
        try:
            from sage.numerical.backends.cvxopt_sdp_backend import CVXOPTSDPBackend
            default_solver = solver
        except ImportError:
            raise ValueError("CVXOPT is not available. Please refer to the documentation to install it.")
    elif solver == "Matrix":
        default_solver = solver

    else:
        raise ValueError("'solver' should be set to 'CVXOPT', 'Matrix', a class, or None.")


cpdef GenericSDPBackend get_solver(solver=None, base_ring=None):
    """
    Return a solver according to the given preferences.

    INPUT:

    - ``solver`` -- one of the following:

      - the string ``"CVXOPT"``, designating the use of the CVXOPT solver
        (see the `CVXOPT <http://cvxopt.org/>`_ web site);

      - a subclass of
        :class:`sage.numerical.backends.generic_sdp_backend.GenericSDPBackend`;

      - ``None`` (default), in which case the default solver is used (see
        :func:`default_sdp_solver`);

    .. SEEALSO::

        - :func:`default_sdp_solver` -- Returns/Sets the default SDP solver.

    EXAMPLES::

        sage: from sage.numerical.backends.generic_sdp_backend import get_solver
        sage: p = get_solver()

    Passing a class::

        sage: from sage.numerical.backends.generic_sdp_backend import GenericSDPBackend
        sage: class MockSDPBackend(GenericSDPBackend):
        ....:     def solve(self):
        ....:         raise RuntimeError("SDP is too slow")
        sage: P = SemidefiniteProgram(solver=MockSDPBackend)
        sage: P.solve()
        Traceback (most recent call last):
        ...
        RuntimeError: SDP is too slow
    """
    if solver is None:
        solver = default_sdp_solver()

    if callable(solver):
        return solver(base_ring=base_ring)

    solver = solver.capitalize()

    if solver == "Cvxopt":
        from sage.numerical.backends.cvxopt_sdp_backend import CVXOPTSDPBackend
        return CVXOPTSDPBackend(base_ring=base_ring)
    elif solver == "Matrix":
        from sage.numerical.backends.matrix_sdp_backend import MatrixSDPBackend
        return MatrixSDPBackend(base_ring=base_ring)
    else:
        raise ValueError("'solver' should be set to 'CVXOPT', 'Matrix', a class, or None (in which case the default one is used).")<|MERGE_RESOLUTION|>--- conflicted
+++ resolved
@@ -1,8 +1,5 @@
 # sage_setup: distribution = sagemath-categories
-<<<<<<< HEAD
 # sage.doctest: needs sage.geometry.polyhedron
-=======
->>>>>>> 5ae0bc7a
 r"""
 Generic Backend for SDP solvers
 
