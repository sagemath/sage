r"""
Interactive Simplex Method

This module, meant for **educational purposes only**, supports learning and
exploring of the simplex method.

Do you want to solve Linear Programs efficiently? use
:class:`MixedIntegerLinearProgram` instead.

The methods implemented here allow solving Linear Programming Problems (LPPs) in
a number of ways, may require explicit (and correct!) description of steps and
are likely to be much slower than "regular" LP solvers. If, however, you want to
learn how the simplex method works and see what happens in different situations
using different strategies, but don't want to deal with tedious arithmetic, this
module is for you!

Historically it was created to complement the Math 373 course on Mathematical
Programming and Optimization at the University of Alberta, Edmonton, Canada.

AUTHORS:

- Andrey Novoseltsev (2013-03-16): initial version.

- Matthias Koeppe, Peijun Xiao (2015-07-05): allow different output styles.

EXAMPLES:

Most of the module functionality is demonstrated on the following problem.

.. admonition:: Corn & Barley

    A farmer has 1000 acres available to grow corn and barley.
    Corn has a net profit of 10 dollars per acre while barley has a net
    profit of 5 dollars per acre.
    The farmer has 1500 kg of fertilizer available with 3 kg per acre
    needed for corn and 1 kg per acre needed for barley.
    The farmer wants to maximize profit.
    (Sometimes we also add one more constraint to make the initial dictionary
    infeasible: the farmer has to use at least 40% of the available land.)

Using variables `C` and `B` for land used to grow corn and barley respectively,
in acres, we can construct the following LP problem::

    sage: A = ([1, 1], [3, 1])
    sage: b = (1000, 1500)
    sage: c = (10, 5)
    sage: P = InteractiveLPProblem(A, b, c, ["C", "B"], variable_type=">=")
    sage: P
    LP problem (use 'view(...)' or '%display typeset' for details)

It is recommended to copy-paste such examples into your own worksheet, so that
you can run these commands with typeset mode on (``%display typeset``) and get

.. MATH::

    \begin{array}{l}
    \begin{array}{lcrcrcl}
     \max \mspace{-6mu}&\mspace{-6mu}  \mspace{-6mu}&\mspace{-6mu} 10 C \mspace{-6mu}&\mspace{-6mu} + \mspace{-6mu}&\mspace{-6mu} 5 B \mspace{-6mu} \\
     \mspace{-6mu}&\mspace{-6mu}  \mspace{-6mu}&\mspace{-6mu} C \mspace{-6mu}&\mspace{-6mu} + \mspace{-6mu}&\mspace{-6mu} B \mspace{-6mu}&\mspace{-6mu} \leq \mspace{-6mu}&\mspace{-6mu} 1000 \\
     \mspace{-6mu}&\mspace{-6mu}  \mspace{-6mu}&\mspace{-6mu} 3 C \mspace{-6mu}&\mspace{-6mu} + \mspace{-6mu}&\mspace{-6mu} B \mspace{-6mu}&\mspace{-6mu} \leq \mspace{-6mu}&\mspace{-6mu} 1500 \\
    \end{array} \\
    C, B \geq 0
    \end{array}

Since it has only two variables, we can solve it graphically::

    sage: P.plot()                                                                      # optional - sage.plot
    Graphics object consisting of 19 graphics primitives


The simplex method can be applied only to :class:`problems in standard form
<InteractiveLPProblemStandardForm>`, which can be created either directly ::

    sage: InteractiveLPProblemStandardForm(A, b, c, ["C", "B"])
    LP problem (use ...)

or from an already constructed problem of "general type"::

    sage: P = P.standard_form()

In this case the problem does not require any modifications to be written in
standard form, but this step is still necessary to enable methods related to
the simplex method.

The simplest way to use the simplex method is::

    sage: P.run_simplex_method()
    \begin{equation*}
    ...
    The optimal value: $6250$. An optimal solution: $\left(250,\,750\right)$.

(This method produces quite long formulas which have been omitted here.)
But, of course, it is much more fun to do most of the steps by hand. Let's start
by creating the initial dictionary::

    sage: D = P.initial_dictionary()
    sage: D
    LP problem dictionary (use ...)

Using typeset mode as recommended, you'll see

.. MATH::

    \renewcommand{\arraystretch}{1.5}
    \begin{array}{|rcrcrcr|}
    \hline
    x_{3} \mspace{-6mu}&\mspace{-6mu} = \mspace{-6mu}&\mspace{-6mu} 1000 \mspace{-6mu}&\mspace{-6mu} - \mspace{-6mu}&\mspace{-6mu} C \mspace{-6mu}&\mspace{-6mu} - \mspace{-6mu}&\mspace{-6mu} B\\
    x_{4} \mspace{-6mu}&\mspace{-6mu} = \mspace{-6mu}&\mspace{-6mu} 1500 \mspace{-6mu}&\mspace{-6mu} - \mspace{-6mu}&\mspace{-6mu} 3 C \mspace{-6mu}&\mspace{-6mu} - \mspace{-6mu}&\mspace{-6mu} B\\
    \hline
    z \mspace{-6mu}&\mspace{-6mu} = \mspace{-6mu}&\mspace{-6mu} 0 \mspace{-6mu}&\mspace{-6mu} + \mspace{-6mu}&\mspace{-6mu} 10 C \mspace{-6mu}&\mspace{-6mu} + \mspace{-6mu}&\mspace{-6mu} 5 B\\
    \hline
    \end{array}

With the initial or any other dictionary you can perform a number of checks::

    sage: D.is_feasible()
    True
    sage: D.is_optimal()
    False

You can look at many of its pieces and associated data::

    sage: D.basic_variables()
    (x3, x4)
    sage: D.basic_solution()
    (0, 0)
    sage: D.objective_value()
    0

Most importantly, you can perform steps of the simplex method by picking an
entering variable, a leaving variable, and updating the dictionary::

    sage: D.enter("C")
    sage: D.leave(4)
    sage: D.update()

If everything was done correctly, the new dictionary is still feasible and the
objective value did not decrease::

    sage: D.is_feasible()
    True
    sage: D.objective_value()
    5000

If you are unsure about picking entering and leaving variables, you can use
helper methods that will try their best to tell you what are your next
options::

    sage: D.possible_entering()
    [B]
    sage: D.possible_leaving()
    Traceback (most recent call last):
    ...
    ValueError: leaving variables can be determined
     for feasible dictionaries with a set entering variable
     or for dual feasible dictionaries

It is also possible to obtain :meth:`feasible sets <InteractiveLPProblem.feasible_set>`
and :meth:`final dictionaries <InteractiveLPProblemStandardForm.final_dictionary>` of
problems, work with :class:`revised dictionaries <LPRevisedDictionary>`,
and use the dual simplex method!

.. NOTE::

    Currently this does not have a display format for the terminal.

Classes and functions
---------------------
"""
# ****************************************************************************
#       Copyright (C) 2013 Andrey Novoseltsev <novoselt@gmail.com>
#
#  Distributed under the terms of the GNU General Public License (GPL)
#  as published by the Free Software Foundation; either version 2 of
#  the License, or (at your option) any later version.
#                  https://www.gnu.org/licenses/
# ****************************************************************************

import operator
import re

from copy import copy

from sage.misc.abstract_method import abstract_method
from sage.geometry.polyhedron.constructor import Polyhedron
from sage.matrix.special import column_matrix
from sage.matrix.special import identity_matrix
from sage.matrix.constructor import Matrix as matrix
from sage.matrix.special import random_matrix
from sage.misc.latex import LatexExpr, latex
from sage.misc.cachefunc import cached_function, cached_method
from sage.misc.prandom import randint, random
from sage.misc.html import HtmlFragment
<<<<<<< HEAD
from sage.misc.globals import get_main_globals
from sage.modules.all import random_vector, vector
=======
from sage.misc.misc import get_main_globals
from sage.modules.free_module_element import random_vector
from sage.modules.free_module_element import free_module_element as vector
>>>>>>> a36b1230
from sage.misc.lazy_import import lazy_import
lazy_import("sage.plot.all", ["Graphics", "arrow", "line", "point", "rainbow", "text"])
from sage.rings.infinity import Infinity
from sage.rings.polynomial.polynomial_ring import polygen
from sage.rings.polynomial.polynomial_ring_constructor import PolynomialRing
from sage.rings.rational_field import QQ
from sage.rings.real_double import RDF
from sage.rings.integer_ring import ZZ
from sage.structure.all import SageObject


# We produce rather complicated LaTeX code which needs some tweaks to be
# displayed nicely by MathJax, which make it look slightly different from real
# LaTeX. We use our own variable as it may be convenient to override it.
# Hopefully, some day there will be no need in it at all and only "if" parts
# will have to be left.
generate_real_LaTeX = False

def _assemble_arrayl(lines, stretch=None):
    r"""
    Return ``lines`` assembled in a left-justified array.

    INPUT:

    - ``lines`` -- a list of strings suitable for math mode typesetting

    - ``stretch`` -- (default: None) if given, a command setting
      ``\arraystretch`` to this value will be added before the array

    OUTPUT:

    - a :class:`LatexExpr`

    EXAMPLES::

        sage: from sage.numerical.interactive_simplex_method \
        ....:     import _assemble_arrayl
        sage: lines = ["1 + 1", "2"]
        sage: print(_assemble_arrayl(lines))
        %notruncate
        \begin{array}{l}
        1 + 1\\
        2
        \end{array}
        sage: print(_assemble_arrayl(lines, 1.5))
        %notruncate
        \renewcommand{\arraystretch}{1.500000}
        \begin{array}{l}
        1 + 1\\
        2
        \end{array}
    """
    # Even simple LP problems tend to generate long output, so we prohibit
    # truncation in the notebook cells and hope for the best!
    return LatexExpr(("" if generate_real_LaTeX else "%notruncate\n") +
                     ("" if stretch is None else
                      "\\renewcommand{\\arraystretch}{%f}\n" % stretch) +
                     "\\begin{array}{l}\n" +
                     "\\\\\n".join(lines) +
                     "\n\\end{array}")


def _latex_product(coefficients, variables,
                   separator=None, head=None, tail=None,
                   drop_plus=True, allow_empty=False):
    r"""
    Generate LaTeX code for a linear function.

    This function is intended for internal use by LaTeX methods of LP problems
    and their dictionaries.

    INPUT:

    - ``coefficients`` -- a list of coefficients

    - ``variables`` -- a list of variables

    - ``separator`` -- (default: ``"&"`` with some extra space adjustment) a
      string to be inserted between elements of the generated expression

    - ``head`` -- either ``None`` (default) or a list of entries to be
      added to the beginning of the output

    - ``tail`` -- either ``None`` (default) or a list of entries to be
      added to the end of the output

    - ``drop_plus`` -- (default: ``True``) whether to drop the leading plus
      sign or not

    - ``allow_empty`` -- (default: ``False``) whether to allow empty output or
      produce at least "0"

    OUTPUT:

    - A string joining ``head``, each sign and coefficient-variable product,
      and ``tail`` using ``separator``. Strings in ``head`` and ``tail`` are
      used as is except for "<=", "==", and ">=", which are replaced by LaTeX
      commands. Other elements in ``head`` in ``tail`` are processed by
      :func:`latex`.

    TESTS::

        sage: from sage.numerical.interactive_simplex_method import \
        ....:       _latex_product
        sage: var("x, y")                                                               # optional - sage.symbolic
        (x, y)
        sage: print(_latex_product([-1, 3], [x, y]))                                    # optional - sage.symbolic
        - \mspace{-6mu}&\mspace{-6mu} x \mspace{-6mu}&\mspace{-6mu} + \mspace{-6mu}&\mspace{-6mu} 3 y
    """
    entries = []
    for c, v in zip(coefficients, variables):
        if c == 0:
            entries.extend(["", ""])
            continue
        sign = "+"
        if latex(c).strip().startswith("-"):
            sign = "-"
            c = - c
        if c == 1:
            t = latex(v)
        else:
            t = latex(c)
            if '+' in t or '-' in t:
                from sage.symbolic.ring import SR
                if SR(c).operator() in [operator.add, operator.sub]:
                    t = r"\left( " + t + r" \right)"
            t += " " + latex(v)
        entries.extend([sign, t])
    if drop_plus:   # Don't start with +
        for i, e in enumerate(entries):
            if e:   # The first non-empty
                if e == "+":
                    entries[i] = ""
                break
    if not (allow_empty or any(entries)):   # Return at least 0
        entries[-1] = "0"
    latex_relations = {"<=": r"\leq", "==": "=", ">=": r"\geq"}
    if head is not None:
        for e in reversed(head):
            if not isinstance(e, str):
                e = latex(e)
            elif e in latex_relations:
                e = latex_relations[e]
            entries.insert(0, e)
    if tail is not None:
        for e in tail:
            if not isinstance(e, str):
                e = latex(e)
            elif e in latex_relations:
                e = latex_relations[e]
            entries.append(e)
    if separator is None:
        if generate_real_LaTeX:
            separator = " & "
        else:
            separator = r" \mspace{-6mu}&\mspace{-6mu} "
    return separator.join(entries)


@cached_function
def variable(R, v):
    r"""
    Interpret ``v`` as a variable of ``R``.

    INPUT:

    - ``R`` -- a polynomial ring

    - ``v`` -- a variable of ``R`` or convertible into ``R``, a string
      with the name of a variable of ``R`` or an index of a variable in ``R``

    OUTPUT:

    - a variable of ``R``

    EXAMPLES::

        sage: from sage.numerical.interactive_simplex_method \
        ....:     import variable
        sage: R = PolynomialRing(QQ, "x3, y5, x5, y")
        sage: R.inject_variables()
        Defining x3, y5, x5, y
        sage: variable(R, "x3")
        x3
        sage: variable(R, x3)
        x3
        sage: variable(R, 3)
        x3
        sage: variable(R, 0)
        Traceback (most recent call last):
        ...
        ValueError: there is no variable with the given index
        sage: variable(R, 5)
        Traceback (most recent call last):
        ...
        ValueError: the given index is ambiguous
        sage: variable(R, 2 * x3)
        Traceback (most recent call last):
        ...
        ValueError: cannot interpret given data as a variable
        sage: variable(R, "z")
        Traceback (most recent call last):
        ...
        ValueError: cannot interpret given data as a variable
    """
    if v in ZZ:
        v = str(v)
        tail = re.compile(r"\d+$")
        matches = []
        for g in R.gens():
            match = tail.search(str(g))
            if match is not None and match.group() == v:
                matches.append(g)
        if not matches:
            raise ValueError("there is no variable with the given index")
        if len(matches) > 1:
            raise ValueError("the given index is ambiguous")
        return matches[0]
    else:
        try:
            v = R(v)
            if v in R.gens():
                return v
        except TypeError:
            pass
        raise ValueError("cannot interpret given data as a variable")


available_styles = {
    "UAlberta": {
        "primal decision": "x",
        "primal slack": "x",
        "dual decision": "y",
        "dual slack": "y",
        "primal objective": "z",
        "dual objective": "z",
        "auxiliary objective": "w",
        },
    "Vanderbei": {
        "primal decision": "x",
        "primal slack": "w",
        "dual decision": "y",
        "dual slack": "z",
        "primal objective": "zeta",
        "dual objective": "xi",
        "auxiliary objective": "xi",
        },
    }

current_style = 'UAlberta'

def default_variable_name(variable):
    r"""
    Return default variable name for the current :func:`style`.

    INPUT:

    - ``variable`` - a string describing requested name

    OUTPUT:

    - a string with the requested name for current style

    EXAMPLES::

        sage: sage.numerical.interactive_simplex_method.default_variable_name("primal slack")
        'x'
        sage: sage.numerical.interactive_simplex_method.style('Vanderbei')
        'Vanderbei'
        sage: sage.numerical.interactive_simplex_method.default_variable_name("primal slack")
        'w'
        sage: sage.numerical.interactive_simplex_method.style('UAlberta')
        'UAlberta'
    """
    return available_styles[current_style][variable]

def style(new_style=None):
    r"""
    Set or get the current style of problems and dictionaries.

    INPUT:

    - ``new_style`` -- a string or ``None`` (default)

    OUTPUT:

    - a string with current style (same as ``new_style`` if it was given)

    If the input is not recognized as a valid style, a ``ValueError`` exception
    is raised.

    Currently supported styles are:

    - 'UAlberta' (default):  Follows the style used in the Math 373 course
      on Mathematical Programming and Optimization at the University of
      Alberta, Edmonton, Canada; based on Chvatal's book.

      - Objective functions of dictionaries are printed at the bottom.

      Variable names default to

      - `z` for primal objective

      - `z` for dual objective

      - `w` for auxiliary objective

      - `x_1, x_2, \dots, x_n` for primal decision variables

      - `x_{n+1}, x_{n+2}, \dots, x_{n+m}` for primal slack variables

      - `y_1, y_2, \dots, y_m` for dual decision variables

      - `y_{m+1}, y_{m+2}, \dots, y_{m+n}` for dual slack variables

    - 'Vanderbei':  Follows the style of Robert Vanderbei's textbook,
      Linear Programming -- Foundations and Extensions.

      - Objective functions of dictionaries are printed at the top.

      Variable names default to

      - `zeta` for primal objective

      - `xi` for dual objective

      - `xi` for auxiliary objective

      - `x_1, x_2, \dots, x_n` for primal decision variables

      - `w_1, w_2, \dots, w_m` for primal slack variables

      - `y_1, y_2, \dots, y_m` for dual decision variables

      - `z_1, z_2, \dots, z_n` for dual slack variables

    EXAMPLES::

        sage: sage.numerical.interactive_simplex_method.style()
        'UAlberta'
        sage: sage.numerical.interactive_simplex_method.style('Vanderbei')
        'Vanderbei'
        sage: sage.numerical.interactive_simplex_method.style('Doesntexist')
        Traceback (most recent call last):
        ...
        ValueError: Style must be one of: UAlberta, Vanderbei
        sage: sage.numerical.interactive_simplex_method.style('UAlberta')
        'UAlberta'
    """
    global current_style
    if new_style is not None:
        if new_style not in available_styles:
            raise ValueError("Style must be one of: {}".format(
                             ", ".join(available_styles.keys())))
        current_style = new_style
    return current_style


class InteractiveLPProblem(SageObject):
    r"""
    Construct an LP (Linear Programming) problem.

    .. NOTE::

        This class is for **educational purposes only**: if you want to solve
        Linear Programs efficiently, use :class:`MixedIntegerLinearProgram`
        instead.

    This class supports LP problems with "variables on the left" constraints.

    INPUT:

    - ``A`` -- a matrix of constraint coefficients

    - ``b`` -- a vector of constraint constant terms

    - ``c`` -- a vector of objective coefficients

    - ``x`` -- (default: ``"x"``) a vector of decision variables or a
      string giving the base name

    - ``constraint_type`` -- (default: ``"<="``) a string specifying constraint
      type(s): either ``"<="``, ``">="``, ``"=="``, or a list of them

    - ``variable_type`` -- (default: ``""``) a string specifying variable
      type(s): either ``">="``, ``"<="``, ``""`` (the empty string), or a
      list of them, corresponding, respectively, to non-negative,
      non-positive, and free variables

    - ``problem_type`` -- (default: ``"max"``) a string specifying the
      problem type: ``"max"``, ``"min"``, ``"-max"``, or ``"-min"``

    - ``base_ring`` -- (default: the fraction field of a common ring for all
      input coefficients) a field to which all input coefficients will be
      converted

    - ``is_primal`` -- (default: ``True``) whether this problem is primal or
      dual: each problem is of course dual to its own dual, this flag is mostly
      for internal use and affects default variable names only

    - ``objective_constant_term`` -- (default: 0) a constant term of the
      objective

    EXAMPLES:

    We will construct the following problem:

    .. MATH::

        \begin{array}{l}
        \begin{array}{lcrcrcl}
         \max \mspace{-6mu}&\mspace{-6mu}  \mspace{-6mu}&\mspace{-6mu} 10 C \mspace{-6mu}&\mspace{-6mu} + \mspace{-6mu}&\mspace{-6mu} 5 B \mspace{-6mu} \\
         \mspace{-6mu}&\mspace{-6mu}  \mspace{-6mu}&\mspace{-6mu} C \mspace{-6mu}&\mspace{-6mu} + \mspace{-6mu}&\mspace{-6mu} B \mspace{-6mu}&\mspace{-6mu} \leq \mspace{-6mu}&\mspace{-6mu} 1000 \\
         \mspace{-6mu}&\mspace{-6mu}  \mspace{-6mu}&\mspace{-6mu} 3 C \mspace{-6mu}&\mspace{-6mu} + \mspace{-6mu}&\mspace{-6mu} B \mspace{-6mu}&\mspace{-6mu} \leq \mspace{-6mu}&\mspace{-6mu} 1500 \\
        \end{array} \\
        C, B \geq 0
        \end{array}

    ::

        sage: A = ([1, 1], [3, 1])
        sage: b = (1000, 1500)
        sage: c = (10, 5)
        sage: P = InteractiveLPProblem(A, b, c, ["C", "B"], variable_type=">=")

    Same problem, but more explicitly::

        sage: P = InteractiveLPProblem(A, b, c, ["C", "B"],
        ....:     constraint_type="<=", variable_type=">=")

    Even more explicitly::

        sage: P = InteractiveLPProblem(A, b, c, ["C", "B"], problem_type="max",
        ....:     constraint_type=["<=", "<="], variable_type=[">=", ">="])

    Using the last form you should be able to represent any LP problem, as long
    as all like terms are collected and in constraints variables and constants
    are on different sides.
    """

    def __init__(self, A, b, c, x="x",
                 constraint_type="<=", variable_type="", problem_type="max",
                 base_ring=None, is_primal=True, objective_constant_term=0):
        r"""
        See :class:`InteractiveLPProblem` for documentation.

        TESTS::

            sage: A = ([1, 1], [3, 1])
            sage: b = (1000, 1500)
            sage: c = (10, 5)
            sage: P = InteractiveLPProblem(A, b, c, ["C", "B"], variable_type=">=")
            sage: TestSuite(P).run()
        """
        super().__init__()
        A = matrix(A)
        b = vector(b)
        c = vector(c)
        if base_ring is None:
            base_ring = vector(A.list() + list(b) + list(c)).base_ring()
        base_ring = base_ring.fraction_field()
        A = A.change_ring(base_ring)
        A.set_immutable()
        m, n = A.nrows(), A.ncols()
        b = b.change_ring(base_ring)
        b.set_immutable()
        if b.degree() != m:
            raise ValueError("A and b have incompatible dimensions")
        c = c.change_ring(base_ring)
        c.set_immutable()
        if c.degree() != n:
            raise ValueError("A and c have incompatible dimensions")
        if isinstance(x, str):
            x = ["{}{:d}".format(x, i) for i in range(1, n+1)]
        else:
            x = [str(_) for _ in x]
            if len(x) != n:
                raise ValueError("A and x have incompatible dimensions")
        R = PolynomialRing(base_ring, x, order="neglex")
        x = vector(R, R.gens()) # All variables as a vector
        self._Abcx = A, b, c, x
        self._constant_term = objective_constant_term

        if constraint_type in ["<=", ">=", "=="]:
            constraint_type = (constraint_type, ) * m
        else:
            constraint_type = tuple(constraint_type)
            if any(ct not in ["<=", ">=", "=="] for ct in constraint_type):
                raise ValueError("unknown constraint type")
            if len(constraint_type) != m:
                raise ValueError("wrong number of constraint types")
        self._constraint_types = constraint_type

        if variable_type in ["<=", ">=", ""]:
            variable_type = (variable_type, ) * n
        else:
            variable_type = tuple(variable_type)
            if any(vt not in ["<=", ">=", ""] for vt in variable_type):
                raise ValueError("unknown variable type")
            if len(variable_type) != n:
                raise ValueError("wrong number of variable types")
        self._variable_types = variable_type

        if problem_type.startswith("-"):
            self._is_negative = True
            problem_type = problem_type[1:]
        else:
            self._is_negative = False
        if problem_type not in ["max", "min"]:
            raise ValueError("unknown problem type")
        self._problem_type = problem_type

        self._is_primal = is_primal

    def __eq__(self, other):
        r"""
        Check if two LP problems are equal.

        INPUT:

        - ``other`` -- anything

        OUTPUT:

        - ``True`` if ``other`` is an :class:`InteractiveLPProblem` with all details the
          same as ``self``, ``False`` otherwise.

        TESTS::

            sage: A = ([1, 1], [3, 1])
            sage: b = (1000, 1500)
            sage: c = (10, 5)
            sage: P = InteractiveLPProblem(A, b, c, ["C", "B"], variable_type=">=")
            sage: P2 = InteractiveLPProblem(A, b, c, ["C", "B"], variable_type=">=")
            sage: P == P2
            True
            sage: P3 = InteractiveLPProblem(A, c, b, ["C", "B"], variable_type=">=")
            sage: P == P3
            False
        """
        return (isinstance(other, InteractiveLPProblem) and
                self.Abcx() == other.Abcx() and
                self._constant_term == other._constant_term and
                self._problem_type == other._problem_type and
                self._is_negative == other._is_negative and
                self._constraint_types == other._constraint_types and
                self._variable_types == other._variable_types)

    def _latex_(self):
        r"""
        Return a LaTeX representation of ``self``.

        OUTPUT:

        - a string

        TESTS::

            sage: A = ([1, 1], [3, 1])
            sage: b = (1000, 1500)
            sage: c = (10, 5)
            sage: P = InteractiveLPProblem(A, b, c, ["C", "B"], variable_type=">=")
            sage: print(P._latex_())
            \begin{array}{l}
            \begin{array}{lcrcrcl}
             \max \mspace{-6mu}&\mspace{-6mu}  \mspace{-6mu}&\mspace{-6mu} 10 C \mspace{-6mu}&\mspace{-6mu} + \mspace{-6mu}&\mspace{-6mu} 5 B \mspace{-6mu}&\mspace{-6mu}  \mspace{-6mu}&\mspace{-6mu} \\
             \mspace{-6mu}&\mspace{-6mu}  \mspace{-6mu}&\mspace{-6mu} C \mspace{-6mu}&\mspace{-6mu} + \mspace{-6mu}&\mspace{-6mu} B \mspace{-6mu}&\mspace{-6mu} \leq \mspace{-6mu}&\mspace{-6mu} 1000 \\
             \mspace{-6mu}&\mspace{-6mu}  \mspace{-6mu}&\mspace{-6mu} 3 C \mspace{-6mu}&\mspace{-6mu} + \mspace{-6mu}&\mspace{-6mu} B \mspace{-6mu}&\mspace{-6mu} \leq \mspace{-6mu}&\mspace{-6mu} 1500 \\
            \end{array} \\
            C, B \geq 0
            \end{array}
        """
        A, b, c, x = self.Abcx()
        lines = []
        lines.append(r"\begin{array}{l}")
        if generate_real_LaTeX:
            lines[-1] += r" \setlength{\arraycolsep}{0.125em}"
        lines.append(r"\begin{array}{l" + "cr" * len(x) + "cl}")
        head = [r"{} \{}".format("- " if self._is_negative else "",
                                 self._problem_type)]
        if self._constant_term == 0:
            tail = ["", ""]
        elif latex(self._constant_term).strip().startswith("-"):
            tail = ["-", - self._constant_term]
        else:
            tail = ["+", self._constant_term]
        lines.append(_latex_product(c, x, head=head, tail=tail) + r"\\")
        for Ai, ri, bi in zip(A.rows(), self._constraint_types, b):
            lines.append(_latex_product(Ai, x, head=[""], tail=[ri, bi]) +
                         r" \\")
        lines.append(r"\end{array} \\")
        if set(self._variable_types) == set([">="]):
            lines.append(r"{} \geq 0".format(", ".join(map(latex, x))))
        else:
            lines.append(r",\ ".join(r"{} {} 0".format(
                                latex(xj), r"\geq" if vt == ">=" else r"\leq")
                            for xj, vt in zip(x, self._variable_types) if vt))
        lines.append(r"\end{array}")
        return "\n".join(lines)

    def _repr_(self):
        r"""
        Return a string representation of ``self``.

        OUTPUT:

        - a string

        TESTS::

            sage: A = ([1, 1], [3, 1])
            sage: b = (1000, 1500)
            sage: c = (10, 5)
            sage: P = InteractiveLPProblem(A, b, c, ["C", "B"], variable_type=">=")
            sage: print(P._repr_())
            LP problem (use ...)
        """
        return "LP problem (use 'view(...)' or '%display typeset' for details)"

    def _solution(self, x):
        r"""
        Return ``x`` as a normalized solution of ``self``.

        INPUT:

        - ``x`` -- anything that can be interpreted as a solution of this
          problem, e.g. a vector or a list of correct length or a single
          element list with such a vector

        OUTPUT:

        - ``x`` as a vector

        EXAMPLES::

            sage: A = ([1, 1], [3, 1])
            sage: b = (1000, 1500)
            sage: c = (10, 5)
            sage: P = InteractiveLPProblem(A, b, c, variable_type=">=")
            sage: P._solution([100, 200])
            (100, 200)
            sage: P._solution([[100, 200]])
            (100, 200)
            sage: P._solution([1000])
            Traceback (most recent call last):
            ...
            TypeError: given input is not a solution for this problem
        """
        S = self.c().parent()
        try:
            return S(x)
        except TypeError:
            if len(x) == 1:
                try:
                    return S(x[0])
                except TypeError:
                    pass
        raise TypeError("given input is not a solution for this problem")

    @cached_method
    def _solve(self):
        r"""
        Return an optimal solution and the optimal value of ``self``.

        OUTPUT:

        - A pair consisting of a vector and a number. If the problem is
          infeasible, both components are ``None``. If the problem is
          unbounded, the first component is ``None`` and the second is
          `\pm \infty`.

        This function uses "brute force" solution technique of evaluating the
        objective at all vertices of the feasible set and taking into account
        its rays and lines.

        EXAMPLES::

            sage: A = ([1, 1], [3, 1])
            sage: b = (1000, 1500)
            sage: c = (10, 5)
            sage: P = InteractiveLPProblem(A, b, c, ["C", "B"], variable_type=">=")
            sage: P._solve()
            ((250, 750), 6250)
        """
        F = self.feasible_set()
        R = F.base_ring()
        A, b, c, x = self._Abcx
        if F.n_vertices() == 0:
            return (None, None)
        elif c.is_zero():
            M, S = 0, F.vertices()[0]
        elif self._problem_type == "max":
            if any(c * vector(R, ray) > 0 for ray in F.rays()) or \
               any(c * vector(R, line) != 0 for line in F.lines()):
                M, S = Infinity, None
            else:
                M, S = max((c * vector(R, v), v) for v in F.vertices())
        elif self._problem_type == "min":
            if any(c * vector(R, ray) < 0 for ray in F.rays()) or \
               any(c * vector(R, line) != 0 for line in F.lines()):
                M, S = -Infinity, None
            else:
                M, S = min((c * vector(R, v), v) for v in F.vertices())
        if S is not None:
            S = vector(R, S)
            S.set_immutable()
            M += self._constant_term
        if self._is_negative:
            M = - M
        return S, M

    def Abcx(self):
        r"""
        Return `A`, `b`, `c`, and `x` of ``self`` as a tuple.

        OUTPUT:

        - a tuple

        EXAMPLES::

            sage: A = ([1, 1], [3, 1])
            sage: b = (1000, 1500)
            sage: c = (10, 5)
            sage: P = InteractiveLPProblem(A, b, c, ["C", "B"], variable_type=">=")
            sage: P.Abcx()
            (
            [1 1]
            [3 1], (1000, 1500), (10, 5), (C, B)
            )
        """
        return self._Abcx

    def add_constraint(self, coefficients, constant_term, constraint_type="<="):
        r"""
        Return a new LP problem by adding a constraint to``self``.

        INPUT:

        - ``coefficients`` -- coefficients of the new constraint

        - ``constant_term`` -- a constant term of the new constraint

        - ``constraint_type`` -- (default: ``"<="``) a string indicating
          the constraint type of the new constraint

        OUTPUT:

        - an :class:`LP problem <InteractiveLPProblem>`

        EXAMPLES::

            sage: A = ([1, 1], [3, 1])
            sage: b = (1000, 1500)
            sage: c = (10, 5)
            sage: P = InteractiveLPProblem(A, b, c)
            sage: P1 = P.add_constraint(([2, 4]), 2000, "<=")
            sage: P1.Abcx()
            (
            [1 1]
            [3 1]
            [2 4], (1000, 1500, 2000), (10, 5), (x1, x2)
            )
            sage: P1.constraint_types()
            ('<=', '<=', '<=')
            sage: P.Abcx()
            (
            [1 1]
            [3 1], (1000, 1500), (10, 5), (x1, x2)
            )
            sage: P.constraint_types()
            ('<=', '<=')
            sage: P2 = P.add_constraint(([2, 4, 6]), 2000, "<=")
            Traceback (most recent call last):
            ...
            TypeError: number of columns must be the same, not 2 and 3
            sage: P3 = P.add_constraint(([2, 4]), 2000, "<")
            Traceback (most recent call last):
            ...
            ValueError: unknown constraint type
        """
        A, b, c, x = self.Abcx()
        A = A.stack(matrix(coefficients))
        b = tuple(b) + (constant_term,)
        if self._is_negative:
            problem_type = "-" + self.problem_type()
        else:
            problem_type = self.problem_type()
        return InteractiveLPProblem(A, b, c, x,
                    constraint_type=self._constraint_types + (constraint_type,),
                    variable_type=self.variable_types(),
                    problem_type=problem_type,
                    base_ring=self.base_ring(),
                    is_primal=self._is_primal,
                    objective_constant_term=self.objective_constant_term())

    def base_ring(self):
        r"""
        Return the base ring of ``self``.

        .. NOTE::

            The base ring of LP problems is always a field.

        OUTPUT:

        - a ring

        EXAMPLES::

            sage: A = ([1, 1], [3, 1])
            sage: b = (1000, 1500)
            sage: c = (10, 5)
            sage: P = InteractiveLPProblem(A, b, c, ["C", "B"], variable_type=">=")
            sage: P.base_ring()
            Rational Field

            sage: c = (10, 5.)
            sage: P = InteractiveLPProblem(A, b, c, ["C", "B"], variable_type=">=")
            sage: P.base_ring()
            Real Field with 53 bits of precision
        """
        return self._Abcx[0].base_ring()

    def constant_terms(self):
        r"""
        Return constant terms of constraints of ``self``, i.e. `b`.

        OUTPUT:

        - a vector

        EXAMPLES::

            sage: A = ([1, 1], [3, 1])
            sage: b = (1000, 1500)
            sage: c = (10, 5)
            sage: P = InteractiveLPProblem(A, b, c, ["C", "B"], variable_type=">=")
            sage: P.constant_terms()
            (1000, 1500)
            sage: P.b()
            (1000, 1500)
        """
        return self._Abcx[1]

    def constraint_coefficients(self):
        r"""
        Return coefficients of constraints of ``self``, i.e. `A`.

        OUTPUT:

        - a matrix

        EXAMPLES::

            sage: A = ([1, 1], [3, 1])
            sage: b = (1000, 1500)
            sage: c = (10, 5)
            sage: P = InteractiveLPProblem(A, b, c, ["C", "B"], variable_type=">=")
            sage: P.constraint_coefficients()
            [1 1]
            [3 1]
            sage: P.A()
            [1 1]
            [3 1]
        """
        return self._Abcx[0]

    def constraint_types(self):
        r"""
        Return a tuple listing the constraint types of all rows.

        OUTPUT:

        - a tuple of strings

        EXAMPLES::

            sage: A = ([1, 1], [3, 1])
            sage: b = (1000, 1500)
            sage: c = (10, 5)
            sage: P = InteractiveLPProblem(A, b, c, ["C", "B"], variable_type=">=", constraint_type=["<=", "=="])
            sage: P.constraint_types()
            ('<=', '==')
        """
        return self._constraint_types

    def decision_variables(self):
        r"""
        Return decision variables of ``self``, i.e. `x`.

        OUTPUT:

        - a vector

        EXAMPLES::

            sage: A = ([1, 1], [3, 1])
            sage: b = (1000, 1500)
            sage: c = (10, 5)
            sage: P = InteractiveLPProblem(A, b, c, ["C", "B"], variable_type=">=")
            sage: P.decision_variables()
            (C, B)
            sage: P.x()
            (C, B)
        """
        return self._Abcx[3]

    def dual(self, y=None):
        r"""
        Construct the dual LP problem for ``self``.

        INPUT:

        - ``y`` -- (default: depends on :func:`style`)
          a vector of dual decision variables or a string giving the base name

        OUTPUT:

        - an :class:`InteractiveLPProblem`

        EXAMPLES::

            sage: A = ([1, 1], [3, 1])
            sage: b = (1000, 1500)
            sage: c = (10, 5)
            sage: P = InteractiveLPProblem(A, b, c, ["C", "B"], variable_type=">=")
            sage: DP = P.dual()
            sage: DP.b() == P.c()
            True
            sage: DP.dual(["C", "B"]) == P
            True

        TESTS::

            sage: DP.standard_form().objective_name()
            -z
            sage: sage.numerical.interactive_simplex_method.style("Vanderbei")
            'Vanderbei'
            sage: P.dual().standard_form().objective_name()
            -xi
            sage: sage.numerical.interactive_simplex_method.style("UAlberta")
            'UAlberta'
            sage: P.dual().standard_form().objective_name()
            -z
        """
        A, c, b, x = self.Abcx()
        A = A.transpose()
        if y is None:
            y = default_variable_name(
                "dual decision" if self.is_primal() else "primal decision")
        problem_type = "min" if self._problem_type == "max" else "max"
        constraint_type = []
        for vt in self._variable_types:
            if (vt == ">=" and problem_type == "min" or
                vt == "<=" and problem_type == "max"):
                constraint_type.append(">=")
            elif (vt == "<=" and problem_type == "min" or
                vt == ">=" and problem_type == "max"):
                constraint_type.append("<=")
            else:
                constraint_type.append("==")
        variable_type = []
        for ct in self._constraint_types:
            if (ct == ">=" and problem_type == "min" or
                ct == "<=" and problem_type == "max"):
                variable_type.append("<=")
            elif (ct == "<=" and problem_type == "min" or
                ct == ">=" and problem_type == "max"):
                variable_type.append(">=")
            else:
                variable_type.append("")
        if self._is_negative:
            problem_type = "-" + problem_type
        return InteractiveLPProblem(A, b, c, y,
            constraint_type, variable_type, problem_type,
            is_primal=not self.is_primal(),
            objective_constant_term=self._constant_term)

    @cached_method
    def feasible_set(self):
        r"""
        Return the feasible set of ``self``.

        OUTPUT:

        - a :mod:`Polyhedron <sage.geometry.polyhedron.constructor>`

        EXAMPLES::

            sage: A = ([1, 1], [3, 1])
            sage: b = (1000, 1500)
            sage: c = (10, 5)
            sage: P = InteractiveLPProblem(A, b, c, ["C", "B"], variable_type=">=")
            sage: P.feasible_set()
            A 2-dimensional polyhedron in QQ^2
            defined as the convex hull of 4 vertices
        """
        ieqs = []
        eqns = []
        for a, r, b in zip(self.A().rows(), self._constraint_types, self.b()):
            if r == "<=":
                ieqs.append([b] + list(-a))
            elif r == ">=":
                ieqs.append([-b] + list(a))
            else:
                eqns.append([-b] + list(a))
        for n, r in zip(identity_matrix(self.n()).rows(), self._variable_types):
            if r == "<=":
                ieqs.append([0] + list(-n))
            elif r == ">=":
                ieqs.append([0] + list(n))
        if self.base_ring() is QQ:
            R = QQ
        else:
            R = RDF
            ieqs = [[R(_) for _ in ieq] for ieq in ieqs]
            eqns = [[R(_) for _ in eqn] for eqn in eqns]
        return Polyhedron(ieqs=ieqs, eqns=eqns, base_ring=R)

    def is_bounded(self):
        r"""
        Check if ``self`` is bounded.

        OUTPUT:

        - ``True`` is ``self`` is bounded, ``False`` otherwise

        EXAMPLES::

            sage: A = ([1, 1], [3, 1])
            sage: b = (1000, 1500)
            sage: c = (10, 5)
            sage: P = InteractiveLPProblem(A, b, c, ["C", "B"], variable_type=">=")
            sage: P.is_bounded()
            True

        Note that infeasible problems are always bounded::

            sage: b = (-1000, 1500)
            sage: P = InteractiveLPProblem(A, b, c, variable_type=">=")
            sage: P.is_feasible()
            False
            sage: P.is_bounded()
            True
        """
        return self.optimal_solution() is not None or not self.is_feasible()

    def is_feasible(self, *x):
        r"""
        Check if ``self`` or given solution is feasible.

        INPUT:

        - (optional) anything that can be interpreted as a valid solution for
          this problem, i.e. a sequence of values for all decision variables

        OUTPUT:

        - ``True`` is this problem or given solution is feasible, ``False``
          otherwise

        EXAMPLES::

            sage: A = ([1, 1], [3, 1])
            sage: b = (1000, 1500)
            sage: c = (10, 5)
            sage: P = InteractiveLPProblem(A, b, c, variable_type=">=")
            sage: P.is_feasible()
            True
            sage: P.is_feasible(100, 200)
            True
            sage: P.is_feasible(1000, 200)
            False
            sage: P.is_feasible([1000, 200])
            False
            sage: P.is_feasible(1000)
            Traceback (most recent call last):
            ...
            TypeError: given input is not a solution for this problem
        """
        if x:
            return self.feasible_set().contains(self._solution(x))
        return self.optimal_value() is not None

    def is_negative(self):
        r"""
        Return `True` when the problem is of type ``"-max"`` or ``"-min"``.

        EXAMPLES::

            sage: A = ([1, 1], [3, 1])
            sage: b = (1000, 1500)
            sage: c = (10, 5)
            sage: P = InteractiveLPProblem(A, b, c, ["C", "B"], variable_type=">=")
            sage: P.is_negative()
            False
            sage: P = InteractiveLPProblem(A, b, c, ["C", "B"], variable_type=">=", problem_type="-min")
            sage: P.is_negative()
            True
        """
        return self._is_negative

    def is_primal(self):
        r"""
        Check if we consider this problem to be primal or dual.

        This distinction affects only some automatically chosen variable names.

        OUTPUT:

        - boolean

        EXAMPLES::

            sage: A = ([1, 1], [3, 1])
            sage: b = (1000, 1500)
            sage: c = (10, 5)
            sage: P = InteractiveLPProblem(A, b, c, ["C", "B"], variable_type=">=")
            sage: P.is_primal()
            True
            sage: P.dual().is_primal()
            False
        """
        return self._is_primal

    def is_optimal(self, *x):
        r"""
        Check if given solution is feasible.

        INPUT:

        - anything that can be interpreted as a valid solution for
          this problem, i.e. a sequence of values for all decision variables

        OUTPUT:

        - ``True`` is the given solution is optimal, ``False`` otherwise

        EXAMPLES::

            sage: A = ([1, 1], [3, 1])
            sage: b = (1000, 1500)
            sage: c = (15, 5)
            sage: P = InteractiveLPProblem(A, b, c, variable_type=">=")
            sage: P.is_optimal(100, 200)
            False
            sage: P.is_optimal(500, 0)
            True
            sage: P.is_optimal(499, 3)
            True
            sage: P.is_optimal(501, -3)
            False
        """
        return (self.optimal_value() == self.objective_value(*x) and
                self.is_feasible(*x))

    def n_constraints(self):
        r"""
        Return the number of constraints of ``self``, i.e. `m`.

        OUTPUT:

        - an integer

        EXAMPLES::

            sage: A = ([1, 1], [3, 1])
            sage: b = (1000, 1500)
            sage: c = (10, 5)
            sage: P = InteractiveLPProblem(A, b, c, ["C", "B"], variable_type=">=")
            sage: P.n_constraints()
            2
            sage: P.m()
            2
        """
        return self._Abcx[0].nrows()

    def n_variables(self):
        r"""
        Return the number of decision variables of ``self``, i.e. `n`.

        OUTPUT:

        - an integer

        EXAMPLES::

            sage: A = ([1, 1], [3, 1])
            sage: b = (1000, 1500)
            sage: c = (10, 5)
            sage: P = InteractiveLPProblem(A, b, c, ["C", "B"], variable_type=">=")
            sage: P.n_variables()
            2
            sage: P.n()
            2
        """
        return self._Abcx[0].ncols()

    def objective_coefficients(self):
        r"""
        Return coefficients of the objective of ``self``, i.e. `c`.

        OUTPUT:

        - a vector

        EXAMPLES::

            sage: A = ([1, 1], [3, 1])
            sage: b = (1000, 1500)
            sage: c = (10, 5)
            sage: P = InteractiveLPProblem(A, b, c, ["C", "B"], variable_type=">=")
            sage: P.objective_coefficients()
            (10, 5)
            sage: P.c()
            (10, 5)
        """
        return self._Abcx[2]

    def objective_constant_term(self):
        r"""
        Return the constant term of the objective.

        OUTPUT:

        - a number

        EXAMPLES::

            sage: A = ([1, 1], [3, 1])
            sage: b = (1000, 1500)
            sage: c = (10, 5)
            sage: P = InteractiveLPProblem(A, b, c, ["C", "B"], variable_type=">=")
            sage: P.objective_constant_term()
            0
            sage: P.optimal_value()
            6250
            sage: P = InteractiveLPProblem(A, b, c, ["C", "B"],
            ....:       variable_type=">=", objective_constant_term=-1250)
            sage: P.objective_constant_term()
            -1250
            sage: P.optimal_value()
            5000
        """
        return self._constant_term

    def objective_value(self, *x):
        r"""
        Return the value of the objective on the given solution.

        INPUT:

        - anything that can be interpreted as a valid solution for
          this problem, i.e. a sequence of values for all decision variables

        OUTPUT:

        - the value of the objective on the given solution taking into account
          :meth:`objective_constant_term` and :meth:`is_negative`

        EXAMPLES::

            sage: A = ([1, 1], [3, 1])
            sage: b = (1000, 1500)
            sage: c = (10, 5)
            sage: P = InteractiveLPProblem(A, b, c, variable_type=">=")
            sage: P.objective_value(100, 200)
            2000
        """
        v = self.c() * self._solution(x) + self._constant_term
        return - v if self._is_negative else v

    def optimal_solution(self):
        r"""
        Return **an** optimal solution of ``self``.

        OUTPUT:

        - a vector or ``None`` if there are no optimal solutions

        EXAMPLES::

            sage: A = ([1, 1], [3, 1])
            sage: b = (1000, 1500)
            sage: c = (10, 5)
            sage: P = InteractiveLPProblem(A, b, c, ["C", "B"], variable_type=">=")
            sage: P.optimal_solution()
            (250, 750)
        """
        return self._solve()[0]

    def optimal_value(self):
        r"""
        Return the optimal value for ``self``.

        OUTPUT:

        - a number if the problem is bounded, `\pm \infty` if it is unbounded,
          or ``None`` if it is infeasible

        EXAMPLES::

            sage: A = ([1, 1], [3, 1])
            sage: b = (1000, 1500)
            sage: c = (10, 5)
            sage: P = InteractiveLPProblem(A, b, c, ["C", "B"], variable_type=">=")
            sage: P.optimal_value()
            6250
        """
        return self._solve()[1]

    def plot(self, *args, **kwds):
        r"""
        Return a plot for solving ``self`` graphically.

        INPUT:

        - ``xmin``, ``xmax``, ``ymin``, ``ymax`` -- bounds for the axes, if
          not given, an attempt will be made to pick reasonable values

        - ``alpha`` -- (default: 0.2) determines how opaque are shadows

        OUTPUT:

        - a plot

        This only works for problems with two decision variables. On the plot
        the black arrow indicates the direction of growth of the objective. The
        lines perpendicular to it are level curves of the objective. If there
        are optimal solutions, the arrow originates in one of them and the
        corresponding level curve is solid: all points of the feasible set
        on it are optimal solutions. Otherwise the arrow is placed in the
        center. If the problem is infeasible or the objective is zero, a plot
        of the feasible set only is returned.

        EXAMPLES::

            sage: A = ([1, 1], [3, 1])
            sage: b = (1000, 1500)
            sage: c = (10, 5)
            sage: P = InteractiveLPProblem(A, b, c, ["C", "B"], variable_type=">=")
<<<<<<< HEAD
            sage: p = P.plot()                                                                      # optional - sage.plot
            sage: p.show()                                                                          # optional - sage.plot

        In this case the plot works better with the following axes ranges::

            sage: p = P.plot(0, 1000, 0, 1500)                                                      # optional - sage.plot
            sage: p.show()                                                                          # optional - sage.plot
=======
            sage: p = P.plot()                                                          # optional - sage.plot
            sage: p.show()                                                              # optional - sage.plot

        In this case the plot works better with the following axes ranges::

            sage: p = P.plot(0, 1000, 0, 1500)                                          # optional - sage.plot
            sage: p.show()                                                              # optional - sage.plot
>>>>>>> a36b1230

        TESTS:

        We check that zero objective can be dealt with::

            sage: InteractiveLPProblem(A, b, (0, 0), ["C", "B"], variable_type=">=").plot()         # optional - sage.plot
            Graphics object consisting of 8 graphics primitives
        """
        FP = self.plot_feasible_set(*args, **kwds)
        c = self.c().n().change_ring(QQ)
        if c.is_zero():
            return FP
        xmin = FP.xmin()
        xmax = FP.xmax()
        ymin = FP.ymin()
        ymax = FP.ymax()
        xmin, xmax, ymin, ymax = map(QQ, [xmin, xmax, ymin, ymax])
        start = self.optimal_solution()
        start = vector(QQ, start.n() if start is not None
                            else [xmin + (xmax-xmin)/2, ymin + (ymax-ymin)/2])
        length = min(xmax - xmin, ymax - ymin) / 5
        end = start + (c * length / c.norm()).n().change_ring(QQ)
        result = FP + point(start, color="black", size=50, zorder=10)
        result += arrow(start, end, color="black", zorder=10)
        ieqs = [(xmax, -1, 0), (- xmin, 1, 0),
                (ymax, 0, -1), (- ymin, 0, 1)]
        box = Polyhedron(ieqs=ieqs)
        d = vector([c[1], -c[0]])
        for i in range(-10, 11):
            level = Polyhedron(vertices=[start + i*(end-start)], lines=[d])
            level = box.intersection(level)
            if level.vertices():
                if i == 0 and self.is_bounded():
                    result += line(level.vertices(), color="black",
                                   thickness=2)
                else:
                    result += line(level.vertices(), color="black",
                                   linestyle="--")
        result.set_axes_range(xmin, xmax, ymin, ymax)
        result.axes_labels(FP.axes_labels())    #FIXME: should be preserved!
        return result

    def plot_feasible_set(self, xmin=None, xmax=None, ymin=None, ymax=None,
                          alpha=0.2):
        r"""
        Return a plot of the feasible set of ``self``.

        INPUT:

        - ``xmin``, ``xmax``, ``ymin``, ``ymax`` -- bounds for the axes, if
          not given, an attempt will be made to pick reasonable values

        - ``alpha`` -- (default: 0.2) determines how opaque are shadows

        OUTPUT:

        - a plot

        This only works for a problem with two decision variables. The plot
        shows boundaries of constraints with a shadow on one side for
        inequalities. If the :meth:`feasible_set` is not empty and at least
        part of it is in the given boundaries, it will be shaded gray and `F`
        will be placed in its middle.

        EXAMPLES::

            sage: A = ([1, 1], [3, 1])
            sage: b = (1000, 1500)
            sage: c = (10, 5)
            sage: P = InteractiveLPProblem(A, b, c, ["C", "B"], variable_type=">=")
<<<<<<< HEAD
            sage: p = P.plot_feasible_set()                                                         # optional - sage.plot
            sage: p.show()                                                                          # optional - sage.plot

        In this case the plot works better with the following axes ranges::

            sage: p = P.plot_feasible_set(0, 1000, 0, 1500)                                         # optional - sage.plot
            sage: p.show()                                                                          # optional - sage.plot
=======
            sage: p = P.plot_feasible_set()                                             # optional - sage.plot
            sage: p.show()                                                              # optional - sage.plot

        In this case the plot works better with the following axes ranges::

            sage: p = P.plot_feasible_set(0, 1000, 0, 1500)                             # optional - sage.plot
            sage: p.show()                                                              # optional - sage.plot
>>>>>>> a36b1230
        """
        if self.n() != 2:
            raise ValueError("only problems with 2 variables can be plotted")
        A, b, c, x = self.Abcx()
        if self.base_ring() is not QQ:
            # Either we use QQ or crash
            A = A.n().change_ring(QQ)
            b = b.n().change_ring(QQ)
        F = self.feasible_set()
        if ymax is None:
            ymax = max([abs(bb) for bb in b] + [v[1] for v in F.vertices()])
        if ymin is None:
            ymin = min([-ymax/4.0] + [v[1] for v in F.vertices()])
        if xmax is None:
            xmax = max([1.5*ymax] + [v[0] for v in F.vertices()])
        if xmin is None:
            xmin = min([-xmax/4.0] + [v[0] for v in F.vertices()])
        xmin, xmax, ymin, ymax = map(QQ, [xmin, xmax, ymin, ymax])
        pad = max(xmax - xmin, ymax - ymin) / 20
        ieqs = [(xmax, -1, 0), (- xmin, 1, 0),
                (ymax, 0, -1), (- ymin, 0, 1)]
        box = Polyhedron(ieqs=ieqs)
        F = box.intersection(F)
        result = Graphics()
        colors = rainbow(self.m() + 2)
        for Ai, ri, bi, color in zip(A.rows(), self._constraint_types,
                                           b, colors[:-2]):
            border = box.intersection(Polyhedron(eqns=[[-bi] + list(Ai)]))
            vertices = border.vertices()
            if not vertices:
                continue
            label = r"${}$".format(_latex_product(Ai, x, " ", tail=[ri, bi]))
            result += line(vertices, color=color, legend_label=label)
            if ri == "<=":
                ieqs = [[bi] + list(-Ai), [-bi+pad*Ai.norm().n()] + list(Ai)]
            elif ri == ">=":
                ieqs = [[-bi] + list(Ai), [bi+pad*Ai.norm().n()] + list(-Ai)]
            else:
                continue
            ieqs = [ [QQ(_) for _ in ieq] for ieq in ieqs]
            halfplane = box.intersection(Polyhedron(ieqs=ieqs))
            result += halfplane.render_solid(alpha=alpha, color=color)
        # Same for variables, but no legend
        for ni, ri, color in zip((QQ**2).gens(), self._variable_types,
                                 colors[-2:]):
            border = box.intersection(Polyhedron(eqns=[[0] + list(ni)]))
            if not border.vertices():
                continue
            if ri == "<=":
                ieqs = [[0] + list(-ni), [pad] + list(ni)]
            elif ri == ">=":
                ieqs = [[0] + list(ni), [pad] + list(-ni)]
            else:
                continue
            ieqs = [ [QQ(_) for _ in ieq] for ieq in ieqs]
            halfplane = box.intersection(Polyhedron(ieqs=ieqs))
            result += halfplane.render_solid(alpha=alpha, color=color)
        if F.vertices():
            result += F.render_solid(alpha=alpha, color="gray")
            result += text("$F$", F.center(),
                           fontsize=20, color="black", zorder=5)
        result.set_axes_range(xmin, xmax, ymin, ymax)
        result.axes_labels(["${}$".format(latex(xi)) for xi in x])
        result.legend(True)
        result.set_legend_options(fancybox=True, handlelength=1.5, loc=1,
                                  shadow=True)
        result._extra_kwds["aspect_ratio"] = 1
        result.set_aspect_ratio(1)
        return result

    def problem_type(self):
        r"""
        Return the problem type.

        Needs to be used together with ``is_negative``.

        OUTPUT:

        - a string, one of ``"max"``, ``"min"``.

        EXAMPLES::

            sage: A = ([1, 1], [3, 1])
            sage: b = (1000, 1500)
            sage: c = (10, 5)
            sage: P = InteractiveLPProblem(A, b, c, ["C", "B"], variable_type=">=")
            sage: P.problem_type()
            'max'
            sage: P = InteractiveLPProblem(A, b, c, ["C", "B"], variable_type=">=", problem_type="-min")
            sage: P.problem_type()
            'min'
        """
        return self._problem_type

    def standard_form(self, transformation=False, **kwds):
        r"""
        Construct the LP problem in standard form equivalent to ``self``.

        INPUT:

        - ``transformation`` -- (default: ``False``) if ``True``, a map
          converting solutions of the problem in standard form to the original
          one will be returned as well

        - you can pass (as keywords only) ``slack_variables``,
          ``auxiliary_variable``,``objective_name`` to the constructor of
          :class:`InteractiveLPProblemStandardForm`

        OUTPUT:

        - an :class:`InteractiveLPProblemStandardForm` by itself or a tuple
          with variable transformation as the second component

        EXAMPLES::

            sage: A = ([1, 1], [3, 1])
            sage: b = (1000, 1500)
            sage: c = (10, 5)
            sage: P = InteractiveLPProblem(A, b, c, variable_type=">=")
            sage: DP = P.dual()
            sage: DPSF = DP.standard_form()
            sage: DPSF.b()
            (-10, -5)
            sage: DPSF.slack_variables()
            (y3, y4)
            sage: DPSF = DP.standard_form(slack_variables=["L", "F"])
            sage: DPSF.slack_variables()
            (L, F)
            sage: DPSF, f = DP.standard_form(True)
            sage: f
            Vector space morphism represented by the matrix:
            [1 0]
            [0 1]
            Domain: Vector space of dimension 2 over Rational Field
            Codomain: Vector space of dimension 2 over Rational Field

        A more complicated transformation map::

            sage: P = InteractiveLPProblem(A, b, c, variable_type=["<=", ""],
            ....:                          objective_constant_term=42)
            sage: PSF, f = P.standard_form(True)
            sage: f
            Vector space morphism represented by the matrix:
            [-1  0]
            [ 0  1]
            [ 0 -1]
            Domain: Vector space of dimension 3 over Rational Field
            Codomain: Vector space of dimension 2 over Rational Field
            sage: PSF.optimal_solution()
            (0, 1000, 0)
            sage: P.optimal_solution()
            (0, 1000)
            sage: P.is_optimal(PSF.optimal_solution())
            Traceback (most recent call last):
            ...
            TypeError: given input is not a solution for this problem
            sage: P.is_optimal(f(PSF.optimal_solution()))
            True
            sage: PSF.optimal_value()
            5042
            sage: P.optimal_value()
            5042

        TESTS:

        Above also works for the equivalent minimization problem::

            sage: c = (-10, -5)
            sage: P = InteractiveLPProblem(A, b, c, variable_type=["<=", ""],
            ....:                          objective_constant_term=-42,
            ....:                          problem_type="min")
            sage: PSF, f = P.standard_form(True)
            sage: PSF.optimal_solution()
            (0, 1000, 0)
            sage: P.optimal_solution()
            (0, 1000)
            sage: PSF.optimal_value()
            -5042
            sage: P.optimal_value()
            -5042

        """
        A, b, c, x = self.Abcx()
        f = identity_matrix(self.n()).columns()
        if not all(ct == "<=" for ct in self._constraint_types):
            newA = []
            newb = []
            for ct, Ai, bi in zip(self._constraint_types, A, b):
                if ct in ["<=", "=="]:
                    newA.append(Ai)
                    newb.append(bi)
                if ct in [">=", "=="]:
                    newA.append(-Ai)
                    newb.append(-bi)
            A = matrix(newA)
            b = vector(newb)
        if not all(vt == ">=" for vt in self._variable_types):
            newA = []
            newc = []
            newx = []
            newf = []
            for vt, Aj, cj, xj, fj in zip(
                                self._variable_types, A.columns(), c, x, f):
                xj = str(xj)
                if vt in [">=", ""]:
                    newA.append(Aj)
                    newc.append(cj)
                    newf.append(fj)
                if vt == ">=":
                    newx.append(xj)
                if vt == "":
                    newx.append(xj + "_p")
                if vt in ["<=", ""]:
                    newA.append(-Aj)
                    newc.append(-cj)
                    newx.append(xj + "_n")
                    newf.append(-fj)
            A = column_matrix(newA)
            c = vector(newc)
            x = newx
            f = newf

        objective_name = kwds.get("objective_name", default_variable_name(
            "primal objective" if self.is_primal() else "dual objective"))
        if isinstance(objective_name, str):
            if objective_name.startswith('-'):
                objective_name = -polygen(ZZ, objective_name[1:])
            else:
                objective_name = polygen(ZZ, objective_name)
        is_negative = self._is_negative
        constant_term = self._constant_term
        if self._problem_type == "min":
            is_negative = not is_negative
            c = - c
            constant_term = - constant_term
            objective_name = - objective_name
        kwds["objective_name"] = objective_name
        kwds["problem_type"] = "-max" if is_negative else "max"
        kwds["is_primal"] = self.is_primal()
        kwds["objective_constant_term"] = constant_term
        P = InteractiveLPProblemStandardForm(A, b, c, x, **kwds)
        f = P.c().parent().hom(f, self.c().parent())
        return (P, f) if transformation else P

    def variable_types(self):
        r"""
        Return a tuple listing the variable types of all decision variables.

        OUTPUT:

        - a tuple of strings

        EXAMPLES::

            sage: A = ([1, 1], [3, 1])
            sage: b = (1000, 1500)
            sage: c = (10, 5)
            sage: P = InteractiveLPProblem(A, b, c, ["C", "B"], variable_type=[">=", ""])
            sage: P.variable_types()
            ('>=', '')
        """
        return self._variable_types

    # Aliases for the standard notation
    A = constraint_coefficients
    b = constant_terms
    c = objective_coefficients
    x = decision_variables
    m = n_constraints
    n = n_variables


class InteractiveLPProblemStandardForm(InteractiveLPProblem):
    r"""
    Construct an LP (Linear Programming) problem in standard form.

    .. NOTE::

        This class is for **educational purposes only**: if you want to solve
        Linear Programs efficiently, use :class:`MixedIntegerLinearProgram`
        instead.

    The used standard form is:

    .. MATH::

        \begin{array}{l}
        \pm \max cx \\
        Ax \leq b \\
        x \geq 0
        \end{array}

    INPUT:

    - ``A`` -- a matrix of constraint coefficients

    - ``b`` -- a vector of constraint constant terms

    - ``c`` -- a vector of objective coefficients

    - ``x`` -- (default: ``"x"``) a vector of decision variables or a string
      the base name giving

    - ``problem_type`` -- (default: ``"max"``) a string specifying the
      problem type: either ``"max"`` or ``"-max"``

    - ``slack_variables`` -- (default: depends on :func:`style`)
      a vector of slack variables or a string giving the base name

    - ``auxiliary_variable`` -- (default: same as ``x`` parameter with adjoined
      ``"0"`` if it was given as a string, otherwise ``"x0"``) the auxiliary
      name, expected to be the same as the first decision variable for
      auxiliary problems

    - ``base_ring`` -- (default: the fraction field of a common ring for all
      input coefficients) a field to which all input coefficients will be
      converted

    - ``is_primal`` -- (default: ``True``) whether this problem is primal or
      dual: each problem is of course dual to its own dual, this flag is mostly
      for internal use and affects default variable names only

    - ``objective_name`` -- a string or a symbolic expression for the
      objective used in dictionaries, default depends on :func:`style`

    - ``objective_constant_term`` -- (default: 0) a constant term of the
      objective

    EXAMPLES::

        sage: A = ([1, 1], [3, 1])
        sage: b = (1000, 1500)
        sage: c = (10, 5)
        sage: P = InteractiveLPProblemStandardForm(A, b, c)

    Unlike :class:`InteractiveLPProblem`, this class does not allow you to adjust types of
    constraints (they are always ``"<="``) and variables (they are always
    ``">="``), and the problem type may only be ``"max"`` or ``"-max"``.
    You may give custom names to slack and auxiliary variables, but in
    most cases defaults should work::

        sage: P.decision_variables()
        (x1, x2)
        sage: P.slack_variables()
        (x3, x4)
    """

    def __init__(self, A, b, c, x="x", problem_type="max",
                 slack_variables=None, auxiliary_variable=None,
                 base_ring=None, is_primal=True, objective_name=None,
                 objective_constant_term=0):
        r"""
        See :class:`InteractiveLPProblemStandardForm` for documentation.

        TESTS::

            sage: A = ([1, 1], [3, 1])
            sage: b = (1000, 1500)
            sage: c = (10, 5)
            sage: P = InteractiveLPProblemStandardForm(A, b, c)
            sage: TestSuite(P).run()
        """
        if problem_type not in ("max", "-max"):
            raise ValueError("problems in standard form must be of (negative) "
                             "maximization type")
        super().__init__(
            A, b, c, x,
            problem_type=problem_type,
            constraint_type="<=",
            variable_type=">=",
            base_ring=base_ring,
            is_primal=is_primal,
            objective_constant_term=objective_constant_term)
        n, m = self.n(), self.m()
        if slack_variables is None:
            slack_variables = default_variable_name(
                "primal slack" if is_primal else "dual slack")
        if isinstance(slack_variables, str):
            if style() == "UAlberta":
                indices = range(n + 1, n + m + 1)
            if style() == 'Vanderbei':
                indices = range(1, m + 1)
            slack_variables = ["{}{:d}".format(slack_variables, i)
                               for i in indices]
        else:
            slack_variables = [str(s) for s in slack_variables]
            if len(slack_variables) != m:
                raise ValueError("wrong number of slack variables")
        if auxiliary_variable is None:
            auxiliary_variable = x + "0" if isinstance(x, str) else "x0"
        names = [str(auxiliary_variable)]
        names.extend([str(s) for s in self.x()])
        names.extend(slack_variables)
        if names[0] == names[1]:
            names.pop(0)
        R = PolynomialRing(self.base_ring(), names, order="neglex")
        self._R = R
        x = vector(R.gens()[-n-m:-m])
        x.set_immutable()
        self._Abcx = self._Abcx[:-1] + (x, )
        if objective_name is None:
            objective_name = default_variable_name(
                "primal objective" if is_primal else "dual objective")
        self._objective_name = polygen(ZZ, objective_name)

    @staticmethod
    def random_element(m, n, bound=5, special_probability=0.2,
                       **kwds):
        r"""
        Construct a random ``InteractiveLPProblemStandardForm``.

        INPUT:

        - ``m`` -- the number of constraints/basic variables

        - ``n`` -- the number of decision/non-basic variables

        - ``bound`` -- (default: 5) a bound on coefficients

        - ``special_probability`` -- (default: 0.2) probability of
          constructing a problem whose initial dictionary is allowed
          to be primal infeasible or dual feasible

        All other keyword arguments are passed to the constructor.

        EXAMPLES::

            sage: InteractiveLPProblemStandardForm.random_element(3, 4)
            LP problem (use 'view(...)' or '%display typeset' for details)
        """
        if not kwds.pop('is_primal', True):
            raise NotImplementedError('only random primal problems are implemented')
        A = random_matrix(ZZ, m, n, x=-bound, y=bound).change_ring(QQ)
        if special_probability < random():
            b = random_vector(ZZ, m, x=0, y=bound).change_ring(QQ)
        else:   # Allow infeasible dictionary
            b = random_vector(ZZ, m, x=-bound, y=bound).change_ring(QQ)
        if special_probability < random():
            c = random_vector(ZZ, n, x=-bound, y=bound).change_ring(QQ)
        else:   # Make dual feasible dictionary
            c = random_vector(ZZ, n, x=-bound, y=0).change_ring(QQ)
        return InteractiveLPProblemStandardForm(A, b, c, **kwds)

    def add_constraint(self, coefficients, constant_term, slack_variable=None):
        r"""
        Return a new LP problem by adding a constraint to``self``.

        INPUT:

        - ``coefficients`` -- coefficients of the new constraint

        - ``constant_term`` -- a constant term of the new constraint

        - ``slack_variable`` -- (default: depends on :func:`style`)
          a string giving the name of the slack variable of the new constraint

        OUTPUT:

        - an :class:`LP problem in standard form <InteractiveLPProblemStandardForm>`

        EXAMPLES::

            sage: A = ([1, 1], [3, 1])
            sage: b = (1000, 1500)
            sage: c = (10, 5)
            sage: P = InteractiveLPProblemStandardForm(A, b, c)
            sage: P.Abcx()
            (
            [1 1]
            [3 1], (1000, 1500), (10, 5), (x1, x2)
            )
            sage: P.slack_variables()
            (x3, x4)
            sage: P1 = P.add_constraint(([2, 4]), 2000)
            sage: P1.Abcx()
            (
            [1 1]
            [3 1]
            [2 4], (1000, 1500, 2000), (10, 5), (x1, x2)
            )
            sage: P1.slack_variables()
            (x3, x4, x5)
            sage: P2 = P.add_constraint(([2, 4]), 2000, slack_variable='c')
            sage: P2.slack_variables()
            (x3, x4, c)
            sage: P3 = P.add_constraint(([2, 4, 6]), 2000)
            Traceback (most recent call last):
            ...
            TypeError: number of columns must be the same, not 2 and 3
        """
        A, b, c, x = self.Abcx()
        A = A.stack(matrix(coefficients))
        b = tuple(b) + (constant_term,)
        if self._is_negative:
            problem_type = "-" + self.problem_type()
        else:
            problem_type = self.problem_type()
        if slack_variable is None:
            slack_variable = default_variable_name(
                "primal slack" if self._is_primal else "dual slack")
            if style() == "UAlberta":
                index = self.n() + self.m() + 1
            if style() == 'Vanderbei':
                index = self.m() + 1
            slack_variable = "{}{:d}".format(slack_variable, index)
        return InteractiveLPProblemStandardForm(
                    A, b, c, x,
                    problem_type=problem_type,
                    slack_variables=tuple(self.slack_variables()) + (slack_variable,),
                    auxiliary_variable=self.auxiliary_variable(),
                    base_ring=self.base_ring(),
                    is_primal=self._is_primal,
                    objective_name=self._objective_name,
                    objective_constant_term=self.objective_constant_term())

    def auxiliary_problem(self, objective_name=None):
        r"""
        Construct the auxiliary problem for ``self``.

        INPUT:

        - ``objective_name`` -- a string or a symbolic expression for the
          objective used in dictionaries, default depends on :func:`style`

        OUTPUT:

        - an :class:`LP problem in standard form <InteractiveLPProblemStandardForm>`

        The auxiliary problem with the auxiliary variable `x_0` is

        .. MATH::

            \begin{array}{l}
            \max - x_0 \\
            - x_0 + A_i x \leq b_i \text{ for all } i \\
            x \geq 0
            \end{array}\ .

        Such problems are used when the :meth:`initial_dictionary` is
        infeasible.

        EXAMPLES::

            sage: A = ([1, 1], [3, 1], [-1, -1])
            sage: b = (1000, 1500, -400)
            sage: c = (10, 5)
            sage: P = InteractiveLPProblemStandardForm(A, b, c)
            sage: AP = P.auxiliary_problem()
        """
        X = self.coordinate_ring().gens()
        m, n = self.m(), self.n()
        if len(X) == m + n:
            raise ValueError("auxiliary variable is already among decision "
                             "ones")
        F = self.base_ring()
        A = column_matrix(F, [-1] * m).augment(self.A())
        c = vector(F, [-1] + [0] * n)
        if objective_name is None:
            objective_name = default_variable_name("auxiliary objective")
        return InteractiveLPProblemStandardForm(
            A, self.b(), c,
            X[:-m], slack_variables=X[-m:], auxiliary_variable=X[0],
            objective_name=objective_name)

    def auxiliary_variable(self):
        r"""
        Return the auxiliary variable of ``self``.

        Note that the auxiliary variable may or may not be among
        :meth:`~InteractiveLPProblem.decision_variables`.

        OUTPUT:

        - a variable of the :meth:`coordinate_ring` of ``self``

        EXAMPLES::

            sage: A = ([1, 1], [3, 1], [-1, -1])
            sage: b = (1000, 1500, -400)
            sage: c = (10, 5)
            sage: P = InteractiveLPProblemStandardForm(A, b, c)
            sage: P.auxiliary_variable()
            x0
            sage: P.decision_variables()
            (x1, x2)
            sage: AP = P.auxiliary_problem()
            sage: AP.auxiliary_variable()
            x0
            sage: AP.decision_variables()
            (x0, x1, x2)
        """
        return self._R.gen(0)

    def coordinate_ring(self):
        r"""
        Return the coordinate ring of ``self``.

        OUTPUT:

        - a polynomial ring over the :meth:`~InteractiveLPProblem.base_ring` of ``self`` in
          the :meth:`auxiliary_variable`, :meth:`~InteractiveLPProblem.decision_variables`,
          and :meth:`slack_variables` with "neglex" order

        EXAMPLES::

            sage: A = ([1, 1], [3, 1], [-1, -1])
            sage: b = (1000, 1500, -400)
            sage: c = (10, 5)
            sage: P = InteractiveLPProblemStandardForm(A, b, c)
            sage: P.coordinate_ring()
            Multivariate Polynomial Ring in x0, x1, x2, x3, x4, x5
            over Rational Field
            sage: P.base_ring()
            Rational Field
            sage: P.auxiliary_variable()
            x0
            sage: P.decision_variables()
            (x1, x2)
            sage: P.slack_variables()
            (x3, x4, x5)
        """
        return self._R

    def dictionary(self, *x_B):
        r"""
        Construct a dictionary for ``self`` with given basic variables.

        INPUT:

        - basic variables for the dictionary to be constructed

        OUTPUT:

        - a :class:`dictionary <LPDictionary>`

        .. NOTE::

            This is a synonym for ``self.revised_dictionary(x_B).dictionary()``,
            but basic variables are mandatory.

        EXAMPLES::

            sage: A = ([1, 1], [3, 1])
            sage: b = (1000, 1500)
            sage: c = (10, 5)
            sage: P = InteractiveLPProblemStandardForm(A, b, c)
            sage: D = P.dictionary("x1", "x2")
            sage: D.basic_variables()
            (x1, x2)
        """
        if not x_B:
            raise ValueError("basic variables must be given explicitly")
        return self.revised_dictionary(*x_B).dictionary()

    def feasible_dictionary(self, auxiliary_dictionary):
        r"""
        Construct a feasible dictionary for ``self``.

        INPUT:

        - ``auxiliary_dictionary`` -- an optimal dictionary for the
          :meth:`auxiliary_problem` of ``self`` with the optimal value `0` and
          a non-basic auxiliary variable

        OUTPUT:

        - a feasible :class:`dictionary <LPDictionary>` for ``self``

        EXAMPLES::

            sage: A = ([1, 1], [3, 1], [-1, -1])
            sage: b = (1000, 1500, -400)
            sage: c = (10, 5)
            sage: P = InteractiveLPProblemStandardForm(A, b, c)
            sage: AP = P.auxiliary_problem()
            sage: D = AP.initial_dictionary()
            sage: D.enter(0)
            sage: D.leave(5)
            sage: D.update()
            sage: D.enter(1)
            sage: D.leave(0)
            sage: D.update()
            sage: D.is_optimal()
            True
            sage: D.objective_value()
            0
            sage: D.basic_solution()
            (0, 400, 0)
            sage: D = P.feasible_dictionary(D)
            sage: D.is_optimal()
            False
            sage: D.is_feasible()
            True
            sage: D.objective_value()
            4000
            sage: D.basic_solution()
            (400, 0)
        """
        # It is good to have sanity checks in this function, but they are a bit
        # problematic with numerical dictionaries, so we do only few.
        x0 = self.auxiliary_variable()
        if x0 not in auxiliary_dictionary.nonbasic_variables():
            raise ValueError("the auxiliary variable must be non-basic")
        if not auxiliary_dictionary.is_feasible():
            raise ValueError("the auxiliary dictionary must be feasible")
        A, b, c, v, B, N, z = auxiliary_dictionary._AbcvBNz
        B = tuple(B)
        N = tuple(N)
        k = N.index(x0)
        N = N[:k] + N[k+1:]
        n = len(c)
        A = A.matrix_from_columns(list(range(k)) + list(range(k + 1, n)))
        b = copy(b)
        c = vector(self.base_ring(), n - 1)
        v = self._constant_term
        for cj, xj in zip(*self.Abcx()[-2:]):
            if xj in N:
                c[N.index(xj)] += cj
            else:
                i = B.index(xj)
                c -= cj * A[i]
                v += cj * b[i]
        B = [self._R(_) for _ in B]
        N = [self._R(_) for _ in N]
        return LPDictionary(A, b, c, v, B, N, self.objective_name())

    def final_dictionary(self):
        r"""
        Return the final dictionary of the simplex method applied to ``self``.

        See :meth:`run_simplex_method` for the description of possibilities.

        OUTPUT:

        - a :class:`dictionary <LPDictionary>`

        EXAMPLES::

            sage: A = ([1, 1], [3, 1])
            sage: b = (1000, 1500)
            sage: c = (10, 5)
            sage: P = InteractiveLPProblemStandardForm(A, b, c)
            sage: D = P.final_dictionary()
            sage: D.is_optimal()
            True

        TESTS::

            sage: P.final_dictionary() is P.final_dictionary()
            False
        """
        try:
            D = self._final_dictionary
            # Since dictionaries are "highly mutable", forget the returned one.
            del self._final_dictionary
            return D
        except AttributeError:
            self.run_simplex_method()
            return self.final_dictionary()

    def final_revised_dictionary(self):
        r"""
        Return the final dictionary of the revised simplex method applied
        to ``self``.

        See :meth:`run_revised_simplex_method` for the description of
        possibilities.

        OUTPUT:

        - a :class:`revised dictionary <LPRevisedDictionary>`

        EXAMPLES::

            sage: A = ([1, 1], [3, 1])
            sage: b = (1000, 1500)
            sage: c = (10, 5)
            sage: P = InteractiveLPProblemStandardForm(A, b, c)
            sage: D = P.final_revised_dictionary()
            sage: D.is_optimal()
            True

        TESTS::

            sage: P.final_revised_dictionary() is P.final_revised_dictionary()
            False
        """
        try:
            D = self._final_revised_dictionary
            # Since dictionaries are "highly mutable", forget the returned one.
            del self._final_revised_dictionary
            return D
        except AttributeError:
            self.run_revised_simplex_method()
            return self.final_revised_dictionary()

    def initial_dictionary(self):
        r"""
        Construct the initial dictionary of ``self``.

        The initial dictionary "defines" :meth:`slack_variables` in terms
        of the :meth:`~InteractiveLPProblem.decision_variables`, i.e. it has slack
        variables as basic ones.

        OUTPUT:

        - a :class:`dictionary <LPDictionary>`

        EXAMPLES::

            sage: A = ([1, 1], [3, 1])
            sage: b = (1000, 1500)
            sage: c = (10, 5)
            sage: P = InteractiveLPProblemStandardForm(A, b, c)
            sage: D = P.initial_dictionary()
        """
        A, b, c, x = self.Abcx()
        x = self._R.gens()
        m, n = self.m(), self.n()
        return LPDictionary(A, b, c, self._constant_term, x[-m:], x[-m-n:-m],
                            self.objective_name())

    def inject_variables(self, scope=None, verbose=True):
        r"""
        Inject variables of ``self`` into ``scope``.

        INPUT:

        - ``scope`` -- namespace (default: global)

        - ``verbose`` -- if ``True`` (default), names of injected variables
          will be printed

        OUTPUT:

        - none

        EXAMPLES::

            sage: A = ([1, 1], [3, 1])
            sage: b = (1000, 1500)
            sage: c = (10, 5)
            sage: P = InteractiveLPProblemStandardForm(A, b, c)
            sage: P.inject_variables()
            Defining x0, x1, x2, x3, x4
            sage: 3*x1 + x2
            x2 + 3*x1
        """
        if scope is None:
            scope = get_main_globals()
        try:
            self._R.inject_variables(scope, verbose)
        except AttributeError:
            pass

    def objective_name(self):
        r"""
        Return the objective name used in dictionaries for this problem.

        OUTPUT:

        - a symbolic expression

        EXAMPLES::

            sage: A = ([1, 1], [3, 1], [-1, -1])
            sage: b = (1000, 1500, -400)
            sage: c = (10, 5)
            sage: P = InteractiveLPProblemStandardForm(A, b, c)
            sage: P.objective_name()
            z
            sage: sage.numerical.interactive_simplex_method.style("Vanderbei")
            'Vanderbei'
            sage: P = InteractiveLPProblemStandardForm(A, b, c)
            sage: P.objective_name()
            zeta
            sage: sage.numerical.interactive_simplex_method.style("UAlberta")
            'UAlberta'
            sage: P = InteractiveLPProblemStandardForm(A, b, c, objective_name="custom")
            sage: P.objective_name()
            custom
        """
        return self._objective_name

    def revised_dictionary(self, *x_B):
        r"""
        Construct a revised dictionary for ``self``.

        INPUT:

        - basic variables for the dictionary to be constructed; if not given,
          :meth:`slack_variables` will be used, perhaps with the
          :meth:`auxiliary_variable` to give a feasible dictionary

        OUTPUT:

        - a :class:`revised dictionary <LPRevisedDictionary>`

        EXAMPLES::

            sage: A = ([1, 1], [3, 1])
            sage: b = (1000, 1500)
            sage: c = (10, 5)
            sage: P = InteractiveLPProblemStandardForm(A, b, c)
            sage: D = P.revised_dictionary("x1", "x2")
            sage: D.basic_variables()
            (x1, x2)

        If basic variables are not given the initial dictionary is
        constructed::

            sage: P.revised_dictionary().basic_variables()
            (x3, x4)
            sage: P.initial_dictionary().basic_variables()
            (x3, x4)

        Unless it is infeasible, in which case a feasible dictionary for the
        auxiliary problem is constructed::

            sage: A = ([1, 1], [3, 1], [-1,-1])
            sage: b = (1000, 1500, -400)
            sage: P = InteractiveLPProblemStandardForm(A, b, c)
            sage: P.initial_dictionary().is_feasible()
            False
            sage: P.revised_dictionary().basic_variables()
            (x3, x4, x0)
        """
        if not x_B:
            x_B = list(self.slack_variables())
            bm = min(self.b())
            if bm < 0:
                x_B[self.b().list().index(bm)] = self.auxiliary_variable()
        return LPRevisedDictionary(self, x_B)

    def run_revised_simplex_method(self):
        r"""
        Apply the revised simplex method and return all steps.

        OUTPUT:

        - :class:`~sage.misc.html.HtmlFragment` with HTML/`\LaTeX` code of
          all encountered dictionaries

        .. NOTE::

            You can access the :meth:`final_revised_dictionary`, which can be
            one of the following:

            - an optimal dictionary with the :meth:`auxiliary_variable` among
              :meth:`~LPRevisedDictionary.basic_variables` and a non-zero
              optimal value indicating
              that ``self`` is infeasible;

            - a non-optimal dictionary that has marked entering
              variable for which there is no choice of the leaving variable,
              indicating that ``self`` is unbounded;

            - an optimal dictionary.

        EXAMPLES::

            sage: A = ([1, 1], [3, 1], [-1, -1])
            sage: b = (1000, 1500, -400)
            sage: c = (10, 5)
            sage: P = InteractiveLPProblemStandardForm(A, b, c)
            sage: P.run_revised_simplex_method()
            \begin{equation*}
            ...
            \end{equation*}
            Entering: $x_{1}$. Leaving: $x_{0}$.
            \begin{equation*}
            ...
            \end{equation*}
            Entering: $x_{5}$. Leaving: $x_{4}$.
            \begin{equation*}
            ...
            \end{equation*}
            Entering: $x_{2}$. Leaving: $x_{3}$.
            \begin{equation*}
            ...
            \end{equation*}
            The optimal value: $6250$. An optimal solution: $\left(250,\,750\right)$.
        """
        d = self.revised_dictionary()
        output = [d.run_simplex_method()]
        if d.is_optimal():
            if self.auxiliary_variable() in d.basic_variables():
                output.append("The problem is infeasible.")
            else:
                v = d.objective_value()
                if self._is_negative:
                    v = - v
                output.append(("The optimal value: ${}$. "
                               "An optimal solution: ${}$.").format(
                               latex(v), latex(d.basic_solution())))
        self._final_revised_dictionary = d
        return HtmlFragment("\n".join(output))

    def run_simplex_method(self):
        r"""
        Apply the simplex method and return all steps and intermediate states.

        OUTPUT:

        - :class:`~sage.misc.html.HtmlFragment` with HTML/`\LaTeX` code of
          all encountered dictionaries

        .. NOTE::

            You can access the :meth:`final_dictionary`, which can be one
            of the following:

            - an optimal dictionary for the :meth:`auxiliary_problem` with a
              non-zero optimal value indicating that ``self`` is infeasible;

            - a non-optimal dictionary for ``self`` that has marked entering
              variable for which there is no choice of the leaving variable,
              indicating that ``self`` is unbounded;

            - an optimal dictionary for ``self``.

        EXAMPLES::

            sage: A = ([1, 1], [3, 1], [-1, -1])
            sage: b = (1000, 1500, -400)
            sage: c = (10, 5)
            sage: P = InteractiveLPProblemStandardForm(A, b, c)
            sage: P.run_simplex_method()
            \begin{equation*}
            ...
            \end{equation*}
            The initial dictionary is infeasible, solving auxiliary problem.
            ...
            Entering: $x_{0}$. Leaving: $x_{5}$.
            ...
            Entering: $x_{1}$. Leaving: $x_{0}$.
            ...
            Back to the original problem.
            ...
            Entering: $x_{5}$. Leaving: $x_{4}$.
            ...
            Entering: $x_{2}$. Leaving: $x_{3}$.
            ...
            The optimal value: $6250$. An optimal solution: $\left(250,\,750\right)$.
        """
        output = []
        d = self.initial_dictionary()
        if not d.is_feasible():
            output.append(d._html_())
            output.append("The initial dictionary is infeasible, "
                          "solving auxiliary problem.")
            # Phase I
            ad = self.auxiliary_problem().initial_dictionary()
            ad.enter(self.auxiliary_variable())
            ad.leave(min(zip(ad.constant_terms(), ad.basic_variables()))[1])
            output.append(ad.run_simplex_method())
            if ad.objective_value() < 0:
                output.append("The original problem is infeasible.")
                self._final_dictionary = ad
            else:
                output.append("Back to the original problem.")
                d = self.feasible_dictionary(ad)
        if d.is_feasible():
            # Phase II
            output.append(d.run_simplex_method())
            if d.is_optimal():
                v = d.objective_value()
                if self._is_negative:
                    v = - v
                output.append(("The optimal value: ${}$. "
                               "An optimal solution: ${}$.").format(
                               latex(v), latex(d.basic_solution())))
            self._final_dictionary = d
        return HtmlFragment("\n".join(output))

    def slack_variables(self):
        r"""
        Return slack variables of ``self``.

        Slack variables are differences between the constant terms and
        left hand sides of the constraints.

        If you want to give custom names to slack variables, you have to do so
        during construction of the problem.

        OUTPUT:

        - a tuple

        EXAMPLES::

            sage: A = ([1, 1], [3, 1])
            sage: b = (1000, 1500)
            sage: c = (10, 5)
            sage: P = InteractiveLPProblemStandardForm(A, b, c)
            sage: P.slack_variables()
            (x3, x4)
            sage: P = InteractiveLPProblemStandardForm(A, b, c, ["C", "B"],
            ....:     slack_variables=["L", "F"])
            sage: P.slack_variables()
            (L, F)
        """
        return self._R.gens()[-self.m():]


class LPAbstractDictionary(SageObject):
    r"""
    Abstract base class for dictionaries for LP problems.

    Instantiating this class directly is meaningless, see :class:`LPDictionary`
    and :class:`LPRevisedDictionary` for useful extensions.
    """

    def __init__(self):
        r"""
        Initialize internal fields for entering and leaving variables.

        TESTS::

            sage: A = ([1, 1], [3, 1])
            sage: b = (1000, 1500)
            sage: c = (10, 5)
            sage: P = InteractiveLPProblemStandardForm(A, b, c)
            sage: D = P.initial_dictionary()    # indirect doctest
        """
        super().__init__()
        self._entering = None
        self._leaving = None

    def _html_(self):
        r"""
        Return an HTML representation of ``self``.

        OUTPUT:

        - a string

        TESTS::

            sage: A = ([1, 1], [3, 1])
            sage: b = (1000, 1500)
            sage: c = (10, 5)
            sage: P = InteractiveLPProblemStandardForm(A, b, c)
            sage: D = P.initial_dictionary()
            sage: print(D._html_())
            \begin{equation*}
            ...
            \end{equation*}
        """
        return "\n".join([r"\begin{equation*}", latex(self), r"\end{equation*}"])

    def _preupdate_output(self, direction):
        r"""
        Return auxiliary output before the update step.

        Called from :meth:`run_simplex_method`.

        INPUT:

        - ``direction`` -- a string specifying the type of the simplex method
          used, either "primal" or "dual"

        OUTPUT:

        - :class:`~sage.misc.html.HtmlFragment`.

        TESTS::

            sage: A = ([1, 1], [3, 1])
            sage: b = (1000, 1500)
            sage: c = (10, 5)
            sage: P = InteractiveLPProblemStandardForm(A, b, c)
            sage: D = P.initial_dictionary()
            sage: D.enter(1)
            sage: D.leave(4)
            sage: D._preupdate_output("primal")
            Entering: $x_{1}$. Leaving: $x_{4}$.
            sage: D._preupdate_output("dual")
            Leaving: $x_{4}$. Entering: $x_{1}$.
        """
        entering = "Entering: ${}$. ".format(latex(self.entering()))
        leaving = "Leaving: ${}$. ".format(latex(self.leaving()))
        if direction == "primal":
            return HtmlFragment(entering + leaving)
        elif direction =="dual":
            return HtmlFragment(leaving + entering)
        else:
            raise ValueError("direction must be either primal or dual")

    def _repr_(self):
        r"""
        Return a string representation of ``self``.

        OUTPUT:

        - a string

        TESTS::

            sage: A = ([1, 1], [3, 1])
            sage: b = (1000, 1500)
            sage: c = (10, 5)
            sage: P = InteractiveLPProblemStandardForm(A, b, c)
            sage: D = P.initial_dictionary()
            sage: print(D._repr_())
            LP problem dictionary (use ...)
            sage: D = P.revised_dictionary()
            sage: print(D._repr_())
            LP problem dictionary (use ...)
        """
        return "LP problem dictionary (use 'view(...)' or '%display typeset' for details)"

    @abstract_method
    def add_row(self, nonbasic_coefficients, constant, basic_variable=None):
        r"""
        Return a dictionary with an additional row based on a given dictionary.

        INPUT:

        - ``nonbasic_coefficients``-- a list of the coefficients for the
          new row (with which nonbasic variables are subtracted in the relation
          for the new basic variable)

        - ``constant``--  the constant term for the new row

        - ``basic_variable``-- (default: depends on :func:`style`)
          a string giving the name of the basic variable of the new row

        OUTPUT:

        - a new dictionary of the same class

        EXAMPLES::

            sage: A = ([-1, 1, 7], [8, 2, 13], [34, 17, 12])
            sage: b = (2, 17, 6)
            sage: c = (55/10, 21/10, 14/30)
            sage: P = InteractiveLPProblemStandardForm(A, b, c)
            sage: D = P.dictionary("x1", "x2", "x4")
            sage: D1 = D.add_row([7, 11, 19], 42, basic_variable='c')
            sage: D1.row_coefficients("c")
            (7, 11, 19)
        """

    def base_ring(self):
        r"""
        Return the base ring of ``self``, i.e. the ring of coefficients.

        OUTPUT:

        - a ring

        EXAMPLES::

            sage: A = ([1, 1], [3, 1])
            sage: b = (1000, 1500)
            sage: c = (10, 5)
            sage: P = InteractiveLPProblemStandardForm(A, b, c)
            sage: D = P.initial_dictionary()
            sage: D.base_ring()
            Rational Field
            sage: D = P.revised_dictionary()
            sage: D.base_ring()
            Rational Field
        """
        return self.coordinate_ring().base_ring()

    @abstract_method
    def basic_variables(self):
        r"""
        Return the basic variables of ``self``.

        OUTPUT:

        - a vector

        EXAMPLES::

            sage: A = ([1, 1], [3, 1])
            sage: b = (1000, 1500)
            sage: c = (10, 5)
            sage: P = InteractiveLPProblemStandardForm(A, b, c)
            sage: D = P.initial_dictionary()
            sage: D.basic_variables()
            (x3, x4)
        """

    def basic_solution(self, include_slack_variables=False):
        r"""
        Return the basic solution of ``self``.

        The basic solution associated to a dictionary is obtained by setting to
        zero all :meth:`~LPDictionary.nonbasic_variables`, in which case
        :meth:`~LPDictionary.basic_variables` have to be equal to
        :meth:`~LPDictionary.constant_terms` in equations.
        It may refer to values of :meth:`~InteractiveLPProblem.decision_variables` only or
        include :meth:`~InteractiveLPProblemStandardForm.slack_variables` as well.

        INPUT:

        - ``include_slack_variables`` -- (default: ``False``) if ``True``,
          values of slack variables will be appended at the end

        OUTPUT:

        - a vector

        EXAMPLES::

            sage: A = ([1, 1], [3, 1])
            sage: b = (1000, 1500)
            sage: c = (10, 5)
            sage: P = InteractiveLPProblemStandardForm(A, b, c)
            sage: D = P.initial_dictionary()
            sage: D.basic_solution()
            (0, 0)
            sage: D.basic_solution(True)
            (0, 0, 1000, 1500)
            sage: D = P.revised_dictionary()
            sage: D.basic_solution()
            (0, 0)
            sage: D.basic_solution(True)
            (0, 0, 1000, 1500)
        """
        vv = list(zip(self.basic_variables(), self.constant_terms()))
        N = self.nonbasic_variables()
        vv += [(v, 0) for v in N]
        vv.sort()   # We use neglex order
        v = [value for _, value in vv]
        return vector(self.base_ring(),
                      v if include_slack_variables else v[:len(N)])

    @abstract_method
    def column_coefficients(self, v):
        r"""
        Return the coefficients of a nonbasic variable.

        INPUT:

        - ``v`` -- a nonbasic variable of ``self``, can be given as a string, an
          actual variable, or an integer interpreted as the index of a variable

        OUTPUT:

        - a vector of coefficients of a nonbasic variable

        EXAMPLES::

            sage: A = ([1, 1], [3, 1])
            sage: b = (1000, 1500)
            sage: c = (10, 5)
            sage: P = InteractiveLPProblemStandardForm(A, b, c)
            sage: D = P.revised_dictionary()
            sage: D.column_coefficients(1)
            (1, 3)
        """

    @abstract_method
    def constant_terms(self):
        r"""
        Return the constant terms of relations of ``self``.

        OUTPUT:

        - a vector.

        EXAMPLES::

            sage: A = ([1, 1], [3, 1])
            sage: b = (1000, 1500)
            sage: c = (10, 5)
            sage: P = InteractiveLPProblemStandardForm(A, b, c)
            sage: D = P.initial_dictionary()
            sage: D.constant_terms()
            (1000, 1500)
        """

    def coordinate_ring(self):
        r"""
        Return the coordinate ring of ``self``.

        OUTPUT:

        - a polynomial ring in
          :meth:`~InteractiveLPProblemStandardForm.auxiliary_variable`,
          :meth:`~InteractiveLPProblem.decision_variables`, and
          :meth:`~InteractiveLPProblemStandardForm.slack_variables` of ``self`` over the
          :meth:`base_ring`

        EXAMPLES::

            sage: A = ([1, 1], [3, 1])
            sage: b = (1000, 1500)
            sage: c = (10, 5)
            sage: P = InteractiveLPProblemStandardForm(A, b, c)
            sage: D = P.initial_dictionary()
            sage: D.coordinate_ring()
            Multivariate Polynomial Ring in x0, x1, x2, x3, x4
            over Rational Field
            sage: D = P.revised_dictionary()
            sage: D.coordinate_ring()
            Multivariate Polynomial Ring in x0, x1, x2, x3, x4
            over Rational Field
        """
        return self.basic_variables()[0].parent()

    def dual_ratios(self):
        r"""
        Return ratios used to determine the entering variable based on leaving.

        OUTPUT:

        - A list of pairs `(r_j, x_j)` where `x_j` is a non-basic variable and
          `r_j = c_j / a_{ij}` is the ratio of the objective coefficient `c_j`
          to the coefficient `a_{ij}` of `x_j` in the relation for the leaving
          variable `x_i`:

          .. MATH::

              x_i = b_i - \cdots - a_{ij} x_j - \cdots.

          The order of pairs matches the order of
          :meth:`~LPDictionary.nonbasic_variables`,
          but only `x_j` with negative `a_{ij}` are considered.

        EXAMPLES::

            sage: A = ([1, 1], [3, 1], [-1, -1])
            sage: b = (1000, 1500, -400)
            sage: c = (10, 5)
            sage: P = InteractiveLPProblemStandardForm(A, b, c)
            sage: D = P.dictionary(2, 3, 5)
            sage: D.leave(3)
            sage: D.dual_ratios()
            [(5/2, x1), (5, x4)]
            sage: D = P.revised_dictionary(2, 3, 5)
            sage: D.leave(3)
            sage: D.dual_ratios()
            [(5/2, x1), (5, x4)]
        """
        return [(c / a, x) for c, a, x in zip(self.objective_coefficients(),
                                              self.leaving_coefficients(),
                                            self.nonbasic_variables()) if a < 0]

    def enter(self, v):
        r"""
        Set ``v`` as the entering variable of ``self``.

        INPUT:

        - ``v`` -- a non-basic variable of ``self``, can be given as a string,
          an actual variable, or an integer interpreted as the index of a
          variable. It is also possible to enter ``None`` to reset choice.

        OUTPUT:

        - none, but the selected variable will be used as entering by methods
          that require an entering variable and the corresponding column
          will be typeset in green

        EXAMPLES::

            sage: A = ([1, 1], [3, 1])
            sage: b = (1000, 1500)
            sage: c = (10, 5)
            sage: P = InteractiveLPProblemStandardForm(A, b, c)
            sage: D = P.initial_dictionary()
            sage: D.enter("x1")

        We can also use indices of variables::

            sage: D.enter(1)

        Or variable names without quotes after injecting them::

            sage: P.inject_variables()
            Defining x0, x1, x2, x3, x4
            sage: D.enter(x1)

        The same works for revised dictionaries as well::

            sage: D = P.revised_dictionary()
            sage: D.enter(x1)
        """
        if v is not None:
            v = variable(self.coordinate_ring(), v)
            if v not in self.nonbasic_variables():
                raise ValueError("entering variable must be non-basic")
        self._entering = v

    def entering(self):
        r"""
        Return the currently chosen entering variable.

        OUTPUT:

        - a variable if the entering one was chosen, otherwise ``None``

        EXAMPLES::

            sage: A = ([1, 1], [3, 1])
            sage: b = (1000, 1500)
            sage: c = (10, 5)
            sage: P = InteractiveLPProblemStandardForm(A, b, c)
            sage: D = P.initial_dictionary()
            sage: D.entering() is None
            True
            sage: D.enter(1)
            sage: D.entering()
            x1
        """
        return self._entering

    def entering_coefficients(self):
        r"""
        Return coefficients of the entering variable.

        OUTPUT:

        - a vector

        EXAMPLES::

            sage: A = ([1, 1], [3, 1])
            sage: b = (1000, 1500)
            sage: c = (10, 5)
            sage: P = InteractiveLPProblemStandardForm(A, b, c)
            sage: D = P.initial_dictionary()
            sage: D.enter(1)
            sage: D.entering_coefficients()
            (1, 3)
        """
        if self._entering is None:
            raise ValueError("entering variable must be chosen to compute "
                             "its coefficients")
        return self.column_coefficients(self._entering)

    def is_dual_feasible(self):
        r"""
        Check if ``self`` is dual feasible.

        OUTPUT:

        - ``True`` if all :meth:`~LPDictionary.objective_coefficients` are
          non-positive, ``False`` otherwise

        EXAMPLES::

            sage: A = ([1, 1], [3, 1])
            sage: b = (1000, 1500)
            sage: c = (10, 5)
            sage: P = InteractiveLPProblemStandardForm(A, b, c)
            sage: D = P.initial_dictionary()
            sage: D.is_dual_feasible()
            False
            sage: D = P.revised_dictionary()
            sage: D.is_dual_feasible()
            False
        """
        return all(ci <= 0 for ci in self.objective_coefficients())

    def is_feasible(self):
        r"""
        Check if ``self`` is feasible.

        OUTPUT:

        - ``True`` if all :meth:`~LPDictionary.constant_terms` are
          non-negative, ``False`` otherwise

        EXAMPLES::

            sage: A = ([1, 1], [3, 1])
            sage: b = (1000, 1500)
            sage: c = (10, 5)
            sage: P = InteractiveLPProblemStandardForm(A, b, c)
            sage: D = P.initial_dictionary()
            sage: D.is_feasible()
            True
            sage: D = P.revised_dictionary()
            sage: D.is_feasible()
            True
        """
        return all(bi >= 0 for bi in self.constant_terms())

    def is_optimal(self):
        r"""
        Check if ``self`` is optimal.

        OUTPUT:

        - ``True`` if ``self`` :meth:`is_feasible` and :meth:`is_dual_feasible`
          (i.e. all :meth:`~LPDictionary.constant_terms` are non-negative and
          all :meth:`~LPDictionary.objective_coefficients` are non-positive),
          ``False`` otherwise.

        EXAMPLES::

            sage: A = ([1, 1], [3, 1])
            sage: b = (1000, 1500)
            sage: c = (10, 5)
            sage: P = InteractiveLPProblemStandardForm(A, b, c)
            sage: D = P.initial_dictionary()
            sage: D.is_optimal()
            False
            sage: D = P.revised_dictionary()
            sage: D.is_optimal()
            False
            sage: D = P.revised_dictionary(1, 2)
            sage: D.is_optimal()
            True
        """
        return self.is_feasible() and self.is_dual_feasible()

    def leave(self, v):
        r"""
        Set ``v`` as the leaving variable of ``self``.

        INPUT:

        - ``v`` -- a basic variable of ``self``, can be given as a string, an
          actual variable, or an integer interpreted as the index of a
          variable. It is also possible to leave ``None`` to reset choice.

        OUTPUT:

        - none, but the selected variable will be used as leaving by methods
          that require a leaving variable and the corresponding row will be
          typeset in red

        EXAMPLES::

            sage: A = ([1, 1], [3, 1])
            sage: b = (1000, 1500)
            sage: c = (10, 5)
            sage: P = InteractiveLPProblemStandardForm(A, b, c)
            sage: D = P.initial_dictionary()
            sage: D.leave("x4")

        We can also use indices of variables::

            sage: D.leave(4)

        Or variable names without quotes after injecting them::

            sage: P.inject_variables()
            Defining x0, x1, x2, x3, x4
            sage: D.leave(x4)

        The same works for revised dictionaries as well::

            sage: D = P.revised_dictionary()
            sage: D.leave(x4)
        """
        if v is not None:
            v = variable(self.coordinate_ring(), v)
            if v not in self.basic_variables():
                raise ValueError("leaving variable must be basic")
        self._leaving = v

    def leaving(self):
        r"""
        Return the currently chosen leaving variable.

        OUTPUT:

        - a variable if the leaving one was chosen, otherwise ``None``

        EXAMPLES::

            sage: A = ([1, 1], [3, 1])
            sage: b = (1000, 1500)
            sage: c = (10, 5)
            sage: P = InteractiveLPProblemStandardForm(A, b, c)
            sage: D = P.initial_dictionary()
            sage: D.leaving() is None
            True
            sage: D.leave(4)
            sage: D.leaving()
            x4
        """
        return self._leaving

    def leaving_coefficients(self):
        r"""
        Return coefficients of the leaving variable.

        OUTPUT:

        - a vector

        EXAMPLES::

            sage: A = ([1, 1], [3, 1])
            sage: b = (1000, 1500)
            sage: c = (10, 5)
            sage: P = InteractiveLPProblemStandardForm(A, b, c)
            sage: D = P.dictionary(2, 3)
            sage: D.leave(3)
            sage: D.leaving_coefficients()
            (-2, -1)

        The same works for revised dictionaries as well::

            sage: D = P.revised_dictionary(2, 3)
            sage: D.leave(3)
            sage: D.leaving_coefficients()
            (-2, -1)
        """
        if self._leaving is None:
            raise ValueError("leaving variable must be chosen to compute "
                             "its coefficients")
        return self.row_coefficients(self._leaving)

    @abstract_method
    def nonbasic_variables(self):
        r"""
        Return non-basic variables of ``self``.

        OUTPUT:

        - a vector

        EXAMPLES::

            sage: A = ([1, 1], [3, 1])
            sage: b = (1000, 1500)
            sage: c = (10, 5)
            sage: P = InteractiveLPProblemStandardForm(A, b, c)
            sage: D = P.initial_dictionary()
            sage: D.nonbasic_variables()
            (x1, x2)
        """

    @abstract_method
    def objective_coefficients(self):
        r"""
        Return coefficients of the objective of ``self``.

        OUTPUT:

        - a vector

        EXAMPLES::

            sage: A = ([1, 1], [3, 1])
            sage: b = (1000, 1500)
            sage: c = (10, 5)
            sage: P = InteractiveLPProblemStandardForm(A, b, c)
            sage: D = P.initial_dictionary()
            sage: D.objective_coefficients()
            (10, 5)
        """

    @abstract_method
    def objective_name(self):
        r"""
        Return the objective name of ``self``.

        OUTPUT:

        - a symbolic expression

        EXAMPLES::

            sage: A = ([1, 1], [3, 1])
            sage: b = (1000, 1500)
            sage: c = (10, 5)
            sage: P = InteractiveLPProblemStandardForm(A, b, c)
            sage: D = P.initial_dictionary()
            sage: D.objective_name()
            z
        """

    @abstract_method
    def objective_value(self):
        r"""
        Return the value of the objective at the
        :meth:`~LPAbstractDictionary.basic_solution` of ``self``.

        OUTPUT:

        - a number

        EXAMPLES::

            sage: A = ([1, 1], [3, 1])
            sage: b = (1000, 1500)
            sage: c = (10, 5)
            sage: P = InteractiveLPProblemStandardForm(A, b, c)
            sage: D = P.initial_dictionary()
            sage: D.objective_value()
            0
        """

    def possible_dual_simplex_method_steps(self):
        r"""
        Return possible dual simplex method steps for ``self``.

        OUTPUT:

        - A list of pairs ``(leaving, entering)``, where ``leaving`` is a
          basic variable that may :meth:`leave` and ``entering`` is a list of
          non-basic variables that may :meth:`enter` when ``leaving`` leaves.
          Note that ``entering`` may be empty, indicating that the problem is
          infeasible (since the dual one is unbounded).

        EXAMPLES::

            sage: A = ([1, 1], [3, 1])
            sage: b = (1000, 1500)
            sage: c = (10, 5)
            sage: P = InteractiveLPProblemStandardForm(A, b, c)
            sage: D = P.dictionary(2, 3)
            sage: D.possible_dual_simplex_method_steps()
            [(x3, [x1])]
            sage: D = P.revised_dictionary(2, 3)
            sage: D.possible_dual_simplex_method_steps()
            [(x3, [x1])]
        """
        if not self.is_dual_feasible():
            raise ValueError("dual simplex method steps are applicable to "
                             "dual feasible dictionaries only")
        steps = []
        old_entering = self._entering
        self._entering = None
        old_leaving = self._leaving
        for l in self.possible_leaving():
            self.leave(l)
            steps.append((l, self.possible_entering()))
        self._entering = old_entering
        self._leaving = old_leaving
        return steps

    def possible_entering(self):
        r"""
        Return possible entering variables for ``self``.

        OUTPUT:

        - a list of non-basic variables of ``self`` that can :meth:`enter` on
          the next step of the (dual) simplex method

        EXAMPLES::

            sage: A = ([1, 1], [3, 1])
            sage: b = (1000, 1500)
            sage: c = (10, 5)
            sage: P = InteractiveLPProblemStandardForm(A, b, c)
            sage: D = P.initial_dictionary()
            sage: D.possible_entering()
            [x1, x2]
            sage: D = P.revised_dictionary()
            sage: D.possible_entering()
            [x1, x2]
        """
        if self.is_dual_feasible() and self._leaving is not None:
            ratios = self.dual_ratios()
            if not ratios:
                return []
            min_ratio = min(ratios)[0]
            return [v for r, v in ratios if r == min_ratio]
        if self.is_feasible():
            return [v for c, v in zip(self.objective_coefficients(),
                                      self.nonbasic_variables()) if c > 0]
        raise ValueError("entering variables can be determined for feasible "
                         "dictionaries or for dual feasible dictionaries "
                         "with a set leaving variable")

    def possible_leaving(self):
        r"""
        Return possible leaving variables for ``self``.

        OUTPUT:

        - a list of basic variables of ``self`` that can :meth:`leave` on
          the next step of the (dual) simplex method

        EXAMPLES::

            sage: A = ([1, 1], [3, 1])
            sage: b = (1000, 1500)
            sage: c = (10, 5)
            sage: P = InteractiveLPProblemStandardForm(A, b, c)
            sage: D = P.initial_dictionary()
            sage: D.enter(1)
            sage: D.possible_leaving()
            [x4]
            sage: D = P.revised_dictionary()
            sage: D.enter(1)
            sage: D.possible_leaving()
            [x4]
        """
        if self.is_feasible() and self._entering is not None:
            ratios = self.ratios()
            if not ratios:
                return []
            min_ratio = min(ratios)[0]
            return [v for r, v in ratios if r == min_ratio]
        if self.is_dual_feasible():
            return [v for b, v in zip(self.constant_terms(),
                                      self.basic_variables()) if b < 0]
        raise ValueError("leaving variables can be determined for feasible "
                         "dictionaries with a set entering variable "
                         "or for dual feasible dictionaries")

    def possible_simplex_method_steps(self):
        r"""
        Return possible simplex method steps for ``self``.

        OUTPUT:

        - A list of pairs ``(entering, leaving)``, where ``entering`` is a
          non-basic variable that may :meth:`enter` and ``leaving`` is a list
          of basic variables that may :meth:`leave` when ``entering`` enters.
          Note that ``leaving`` may be empty, indicating that the problem is
          unbounded.

        EXAMPLES::

            sage: A = ([1, 1], [3, 1])
            sage: b = (1000, 1500)
            sage: c = (10, 5)
            sage: P = InteractiveLPProblemStandardForm(A, b, c)
            sage: D = P.initial_dictionary()
            sage: D.possible_simplex_method_steps()
            [(x1, [x4]), (x2, [x3])]
            sage: D = P.revised_dictionary()
            sage: D.possible_simplex_method_steps()
            [(x1, [x4]), (x2, [x3])]
        """
        if not self.is_feasible():
            raise ValueError("simplex method steps are applicable to feasible "
                             "dictionaries only")
        steps = []
        old_entering = self._entering
        old_leaving = self._leaving
        self._leaving = None
        for e in self.possible_entering():
            self.enter(e)
            steps.append((e, self.possible_leaving()))
        self._entering = old_entering
        self._leaving = old_leaving
        return steps

    def ratios(self):
        r"""
        Return ratios used to determine the leaving variable based on entering.

        OUTPUT:

        - A list of pairs `(r_i, x_i)` where `x_i` is a basic variable and
          `r_i = b_i / a_{ik}` is the ratio of the constant term `b_i` to the
          coefficient `a_{ik}` of the entering variable `x_k` in the relation
          for `x_i`:

          .. MATH::

              x_i = b_i - \cdots - a_{ik} x_k - \cdots.

          The order of pairs matches the order of
          :meth:`~LPDictionary.basic_variables`,
          but only `x_i` with positive `a_{ik}` are considered.

        EXAMPLES::

            sage: A = ([1, 1], [3, 1])
            sage: b = (1000, 1500)
            sage: c = (10, 5)
            sage: P = InteractiveLPProblemStandardForm(A, b, c)
            sage: D = P.initial_dictionary()
            sage: D.enter(1)
            sage: D.ratios()
            [(1000, x3), (500, x4)]
            sage: D = P.revised_dictionary()
            sage: D.enter(1)
            sage: D.ratios()
            [(1000, x3), (500, x4)]
        """
        return [(b / a, x) for b, a, x in zip(self.constant_terms(),
                                              self.entering_coefficients(),
                                              self.basic_variables()) if a > 0]

    @abstract_method
    def row_coefficients(self, v):
        r"""
        Return the coefficients of the basic variable ``v``.

        These are the coefficients with which nonbasic variables are subtracted
        in the relation for ``v``.

        INPUT:

        - ``v`` -- a basic variable of ``self``, can be given as a string, an
          actual variable, or an integer interpreted as the index of a variable

        OUTPUT:

        - a vector of coefficients of a basic variable

        EXAMPLES::

            sage: A = ([-1, 1], [8, 2])
            sage: b = (2, 17)
            sage: c = (55/10, 21/10)
            sage: P = InteractiveLPProblemStandardForm(A, b, c)
            sage: D = P.final_dictionary()
            sage: D.row_coefficients("x1")
            (1/10, -1/5)

        We can also use indices of variables::

            sage: D.row_coefficients(1)
            (1/10, -1/5)

        Or use variable names without quotes after injecting them::

            sage: P.inject_variables()
            Defining x0, x1, x2, x3, x4
            sage: D.row_coefficients(x1)
            (1/10, -1/5)
        """

    def run_dual_simplex_method(self):
        r"""
        Apply the dual simplex method and return all steps/intermediate states.

        If either entering or leaving variables were already set, they will be
        used.

        OUTPUT:

        - :class:`~sage.misc.html.HtmlFragment` with HTML/`\LaTeX` code of
          all encountered dictionaries

        EXAMPLES::

            sage: A = ([1, 1], [3, 1], [-1, -1])
            sage: b = (1000, 1500, -400)
            sage: c = (10, 5)
            sage: P = InteractiveLPProblemStandardForm(A, b, c)
            sage: D = P.initial_dictionary()
            sage: D.run_dual_simplex_method()
            Traceback (most recent call last):
            ...
            ValueError: leaving variables can be determined for feasible
            dictionaries with a set entering variable or for dual feasible
            dictionaries

        Let's start with a dual feasible dictionary then::

            sage: D = P.dictionary(2, 3, 5)
            sage: D.is_dual_feasible()
            True
            sage: D.is_optimal()
            False
            sage: D.run_dual_simplex_method()
            \begin{equation*}
            ...
            \end{equation*}
            Leaving: $x_{3}$. Entering: $x_{1}$.
            \begin{equation*}
            ...
            \end{equation*}
            sage: D.is_optimal()
            True

        This method detects infeasible problems::

            sage: A = ([1, 0],)
            sage: b = (-1,)
            sage: c = (0, -1)
            sage: P = InteractiveLPProblemStandardForm(A, b, c)
            sage: D = P.initial_dictionary()
            sage: D.run_dual_simplex_method()
            \begin{equation*}
            ...
            \end{equation*}
            The problem is infeasible because of $x_{3}$ constraint.
        """
        output = []
        while not self.is_optimal():
            if self.leaving() is None:
                self.leave(min(self.possible_leaving()))
            if self.entering() is None:
                possible = self.possible_entering()
                if possible:
                    self.enter(min(possible))
            output.append(self._html_())
            if self.entering() is None:
                output.append("The problem is infeasible because of "
                              "${}$ constraint.".format(latex(self.leaving())))
                break
            output.append(self._preupdate_output("dual"))
            self.update()
        if self.is_optimal():
            output.append(self._html_())
        return HtmlFragment("\n".join(output))

    def run_simplex_method(self):
        r"""
        Apply the simplex method and return all steps and intermediate states.

        If either entering or leaving variables were already set, they will be
        used.

        OUTPUT:

        - :class:`~sage.misc.html.HtmlFragment` with HTML/`\LaTeX` code of
          all encountered dictionaries

        EXAMPLES::

            sage: A = ([1, 1], [3, 1], [-1, -1])
            sage: b = (1000, 1500, -400)
            sage: c = (10, 5)
            sage: P = InteractiveLPProblemStandardForm(A, b, c)
            sage: D = P.initial_dictionary()
            sage: D.run_simplex_method()
            Traceback (most recent call last):
            ...
            ValueError: entering variables can be determined for feasible
            dictionaries or for dual feasible dictionaries with a set leaving
            variable

        Let's start with a feasible dictionary then::

            sage: D = P.dictionary(1, 3, 4)
            sage: D.is_feasible()
            True
            sage: D.is_optimal()
            False
            sage: D.run_simplex_method()
            \begin{equation*}
            ...
            \end{equation*}
            Entering: $x_{5}$. Leaving: $x_{4}$.
            \begin{equation*}
            ...
            \end{equation*}
            Entering: $x_{2}$. Leaving: $x_{3}$.
            \begin{equation*}
            ...
            \end{equation*}
            sage: D.is_optimal()
            True

        This method detects unbounded problems::

            sage: A = ([1, 0],)
            sage: b = (1,)
            sage: c = (0, 1)
            sage: P = InteractiveLPProblemStandardForm(A, b, c)
            sage: D = P.initial_dictionary()
            sage: D.run_simplex_method()
            \begin{equation*}
            ...
            \end{equation*}
            The problem is unbounded in $x_{2}$ direction.
        """
        output = []
        while not self.is_optimal():
            if self.entering() is None:
                self.enter(min(self.possible_entering()))
            if self.leaving() is None:
                possible = self.possible_leaving()
                if possible:
                    self.leave(min(possible))
            output.append(self._html_())
            if self.leaving() is None:
                output.append("The problem is unbounded in ${}$ direction."
                              .format(latex(self.entering())))
                break
            output.append(self._preupdate_output("primal"))
            self.update()
        if self.is_optimal():
            output.append(self._html_())
        return HtmlFragment("\n".join(output))

    @abstract_method
    def update(self):
        r"""
        Update ``self`` using previously set entering and leaving variables.

        EXAMPLES::

            sage: A = ([1, 1], [3, 1])
            sage: b = (1000, 1500)
            sage: c = (10, 5)
            sage: P = InteractiveLPProblemStandardForm(A, b, c)
            sage: D = P.initial_dictionary()
            sage: D.objective_value()
            0
            sage: D.enter("x1")
            sage: D.leave("x4")
            sage: D.update()
            sage: D.objective_value()
            5000
        """

class LPDictionary(LPAbstractDictionary):
    r"""
    Construct a dictionary for an LP problem.

    A dictionary consists of the following data:

    .. MATH::

        \begin{array}{|l|}
        \hline
        x_B = b - A x_N\\
        \hline
        z = z^* + c x_N\\
        \hline
        \end{array}

    INPUT:

    - ``A`` -- a matrix of relation coefficients

    - ``b`` -- a vector of relation constant terms

    - ``c`` -- a vector of objective coefficients

    - ``objective_value`` -- current value of the objective `z^*`

    - ``basic_variables`` -- a list of basic variables `x_B`

    - ``nonbasic_variables`` -- a list of non-basic variables `x_N`

    - ``objective_name`` -- a "name" for the objective `z`

    OUTPUT:

    - a :class:`dictionary for an LP problem <LPDictionary>`

    .. NOTE::

        This constructor does not check correctness of input, as it is
        intended to be used internally by :class:`InteractiveLPProblemStandardForm`.

    EXAMPLES:

    The intended way to use this class is indirect::

        sage: A = ([1, 1], [3, 1])
        sage: b = (1000, 1500)
        sage: c = (10, 5)
        sage: P = InteractiveLPProblemStandardForm(A, b, c)
        sage: D = P.initial_dictionary()
        sage: D
        LP problem dictionary (use ...)

    But if you want you can create a dictionary without starting with an LP
    problem, here is construction of the same dictionary as above::

        sage: A = matrix(QQ, ([1, 1], [3, 1]))
        sage: b = vector(QQ, (1000, 1500))
        sage: c = vector(QQ, (10, 5))
        sage: R = PolynomialRing(QQ, "x1, x2, x3, x4", order="neglex")
        sage: from sage.numerical.interactive_simplex_method \
        ....:     import LPDictionary
        sage: D2 = LPDictionary(A, b, c, 0, R.gens()[2:], R.gens()[:2], "z")
        sage: D2 == D
        True
    """

    def __init__(self, A, b, c, objective_value,
                 basic_variables, nonbasic_variables,
                 objective_name):
        r"""
        See :class:`LPDictionary` for documentation.

        TESTS::

            sage: A = matrix(QQ, ([1, 1], [3, 1]))
            sage: b = vector(QQ, (1000, 1500))
            sage: c = vector(QQ, (10, 5))
            sage: R = PolynomialRing(QQ, "x1, x2, x3, x4", order="neglex")
            sage: from sage.numerical.interactive_simplex_method \
            ....:     import LPDictionary
            sage: D = LPDictionary(A, b, c, 0, R.gens()[2:], R.gens()[:2], "z")
            sage: TestSuite(D).run()
        """
        super().__init__()
        # We are going to change stuff while InteractiveLPProblem has immutable data.
        A = copy(A)
        b = copy(b)
        c = copy(c)
        B = vector(basic_variables)
        N = vector(nonbasic_variables)
        if isinstance(objective_name, str):
            if objective_name.startswith('-'):
                objective_name = -polygen(ZZ, objective_name[1:])
            else:
                objective_name = polygen(ZZ, objective_name)
        self._AbcvBNz = [A, b, c, objective_value, B, N, objective_name]

    @staticmethod
    def random_element(m, n, bound=5, special_probability=0.2):
        r"""
        Construct a random dictionary.

        INPUT:

        - ``m`` -- the number of constraints/basic variables

        - ``n`` -- the number of decision/non-basic variables

        - ``bound`` -- (default: 5) a bound on dictionary entries

        - ``special_probability`` -- (default: 0.2) probability of constructing a
          potentially infeasible or potentially optimal dictionary

        OUTPUT:

        - an :class:`LP problem dictionary <LPDictionary>`

        EXAMPLES::

            sage: from sage.numerical.interactive_simplex_method \
            ....:     import random_dictionary
            sage: random_dictionary(3, 4)  # indirect doctest
            LP problem dictionary (use 'view(...)' or '%display typeset' for details)
        """
        A = random_matrix(ZZ, m, n, x=-bound, y=bound).change_ring(QQ)
        if special_probability < random():
            b = random_vector(ZZ, m, x=0, y=bound).change_ring(QQ)
        else:   # Allow infeasible dictionary
            b = random_vector(ZZ, m, x=-bound, y=bound).change_ring(QQ)
        if special_probability < random():
            c = random_vector(ZZ, n, x=-bound, y=bound).change_ring(QQ)
        else:   # Make dual feasible dictionary
            c = random_vector(ZZ, n, x=-bound, y=0).change_ring(QQ)
        x_N = list(PolynomialRing(QQ, "x", m + n + 1, order="neglex").gens())
        x_N.pop(0)
        x_B = []
        for i in range(m):
            x_B.append(x_N.pop(randint(0, n + m - i - 1)))
        return LPDictionary(A, b, c, randint(-bound, bound), x_B, x_N, "z")

    def __eq__(self, other):
        r"""
        Check if two LP problem dictionaries are equal.

        INPUT:

        - ``other`` -- anything

        OUTPUT:

        - ``True`` if ``other`` is an :class:`LPDictionary` with all
          details the same as ``self``, ``False`` otherwise.

        TESTS::

            sage: A = ([1, 1], [3, 1])
            sage: b = (1000, 1500)
            sage: c = (10, 5)
            sage: P = InteractiveLPProblemStandardForm(A, b, c)
            sage: D = P.initial_dictionary()

            sage: A = matrix(QQ, ([1, 1], [3, 1]))
            sage: b = vector(QQ, (1000, 1500))
            sage: c = vector(QQ, (10, 5))
            sage: R = PolynomialRing(QQ, "x1, x2, x3, x4", order="neglex")
            sage: from sage.numerical.interactive_simplex_method \
            ....:     import LPDictionary
            sage: D2 = LPDictionary(A, b, c, 0, R.gens()[2:], R.gens()[:2], "z")
            sage: D2 == D
            True

            sage: D3 = LPDictionary(A, b, c, 0, R.gens()[2:], R.gens()[:2], "w")
            sage: D2 == D3
            False
        """
        return (isinstance(other, LPDictionary) and
                self._AbcvBNz == other._AbcvBNz)

    def _latex_(self):
        r"""
        Return a LaTeX representation of ``self``.

        OUTPUT:

        - a string

        TESTS::

            sage: A = ([1, 1], [3, 1])
            sage: b = (1000, 1500)
            sage: c = (10, 5)
            sage: P = InteractiveLPProblemStandardForm(A, b, c)
            sage: D = P.initial_dictionary()
            sage: print(D._latex_())
            \renewcommand{\arraystretch}{1.5} %notruncate
            \begin{array}{|rcrcrcr|}
            \hline
            x_{3} \mspace{-6mu}&\mspace{-6mu} = \mspace{-6mu}&\mspace{-6mu} 1000 \mspace{-6mu}&\mspace{-6mu} - \mspace{-6mu}&\mspace{-6mu} x_{1} \mspace{-6mu}&\mspace{-6mu} - \mspace{-6mu}&\mspace{-6mu} x_{2}\\
            x_{4} \mspace{-6mu}&\mspace{-6mu} = \mspace{-6mu}&\mspace{-6mu} 1500 \mspace{-6mu}&\mspace{-6mu} - \mspace{-6mu}&\mspace{-6mu} 3 x_{1} \mspace{-6mu}&\mspace{-6mu} - \mspace{-6mu}&\mspace{-6mu} x_{2}\\
            \hline
            z \mspace{-6mu}&\mspace{-6mu} = \mspace{-6mu}&\mspace{-6mu} 0 \mspace{-6mu}&\mspace{-6mu} + \mspace{-6mu}&\mspace{-6mu} 10 x_{1} \mspace{-6mu}&\mspace{-6mu} + \mspace{-6mu}&\mspace{-6mu} 5 x_{2}\\
            \hline
            \end{array}
        """
        A, b, c, v, B, N, z = self._AbcvBNz
        lines = []
        lines.append(r"\renewcommand{\arraystretch}{1.5} %notruncate")
        if generate_real_LaTeX:
            lines[-1] += r" \setlength{\arraycolsep}{0.125em}"
        relations = [_latex_product(-Ai,N, head=[xi, "=", bi],
                                    drop_plus=False, allow_empty=True) + r"\\"
                     for xi, bi, Ai in zip(B, b, A.rows())]
        objective = _latex_product(c, N, head=[z, "=", v],
                                   drop_plus=False, allow_empty=True) + r"\\"
        if style() == "UAlberta":
            lines.append(r"\begin{array}{|rcr%s|}" % ("cr"*len(N)))
            lines.append(r"\hline")
            lines.extend(relations)
            lines.append(r"\hline")
            lines.append(objective)
            lines.append(r"\hline")
        if style() == "Vanderbei":
            lines.append(r"\begin{array}{rcr%s}" % ("cr"*len(N)))
            lines.append(objective)
            lines.append(r"\hline")
            lines.extend(relations)
        lines.append(r"\end{array}")
        latex.add_package_to_preamble_if_available("color")
        if self._entering is not None:
            # Highlight the entering variable column
            e = 2 * tuple(N).index(self._entering) + 4
            for i, lin in enumerate(lines):
                lin = lin[:-2].split("&")
                # Issue #30809: The MathJaX version of \color takes an argument
                if len(lin) > 1:
                    lin[e] = r"\color{green}{%s}" % (lin[e],)
                    lines[i] = "&".join(lin) + r"\\"
        if self._leaving is not None:
            # Highlight the leaving variable row
            l = tuple(B).index(self._leaving)
            if style() == "UAlberta":
                l += 3
            if style() == "Vanderbei":
                l += 4
            lin = lines[l][:-2].split("&")
            for i, term in enumerate(lin):
                lin[i] = r"\color{red}{%s}" % (term,)
            lin = "&".join(lin) + r"\\"
            lin = lin.replace(r"\color{red}{\color{green}{", r"\color{blue}{{")
            lines[l] = lin
        return "\n".join(lines)

    def add_row(self, nonbasic_coefficients, constant, basic_variable=None):
        r"""
        Return a dictionary with an additional row based on a given dictionary.

        INPUT:

        - ``nonbasic_coefficients``-- a list of the coefficients for the
          new row (with which nonbasic variables are subtracted in the relation
          for the new basic variable)

        - ``constant``--  the constant term for the new row

        - ``basic_variable``-- (default: depends on :func:`style`)
          a string giving the name of the basic variable of the new row

        OUTPUT:

        - a :class:`dictionary <LPDictionary>`

        EXAMPLES::

            sage: A = ([-1, 1, 7], [8, 2, 13], [34, 17, 12])
            sage: b = (2, 17, 6)
            sage: c = (55/10, 21/10, 14/30)
            sage: P = InteractiveLPProblemStandardForm(A, b, c)
            sage: D = P.dictionary("x1", "x2", "x4")
            sage: D1 = D.add_row([7, 11, 19], 42, basic_variable='c')
            sage: D1.row_coefficients("c")
            (7, 11, 19)
            sage: D1.constant_terms()[-1]
            42
            sage: D1.basic_variables()[-1]
            c
        """
        A, b, c, v, B, N, z = self._AbcvBNz
        m = len(B)
        n = len(N)
        BR = self.base_ring()
        A = A.stack(vector(BR, n, nonbasic_coefficients))
        b = vector(BR, m + 1, tuple(b) + (constant,))

        if basic_variable is None:
            basic_variable = default_variable_name("primal slack")
            if style() == "UAlberta":
                index = n + m + 1
            elif style() == 'Vanderbei':
                index = m + 1
            basic_variable = "{}{:d}".format(basic_variable, index)
        if not isinstance(basic_variable, str):
            basic_variable = str(basic_variable)

        R = PolynomialRing(
            BR, list(B.base_ring().variable_names()) + [basic_variable], order="neglex")
        B = list(B) + [basic_variable]
        B = map(R, B)
        N = map(R, N)
        return LPDictionary(A, b, c, v, B, N, z)

    def basic_variables(self):
        r"""
        Return the basic variables of ``self``.

        OUTPUT:

        - a vector

        EXAMPLES::

            sage: A = ([1, 1], [3, 1])
            sage: b = (1000, 1500)
            sage: c = (10, 5)
            sage: P = InteractiveLPProblemStandardForm(A, b, c)
            sage: D = P.initial_dictionary()
            sage: D.basic_variables()
            (x3, x4)
        """
        return self._AbcvBNz[4]

    def column_coefficients(self, v):
        r"""
        Return coefficients of a nonbasic variable.

        INPUT:

        - ``v`` -- a nonbasic variable of ``self``, can be given as a string, an
          actual variable, or an integer interpreted as the index of a variable

        OUTPUT:

        - a vector

        EXAMPLES::

            sage: A = ([1, 1], [3, 1])
            sage: b = (1000, 1500)
            sage: c = (10, 5)
            sage: P = InteractiveLPProblemStandardForm(A, b, c)
            sage: D = P.initial_dictionary()
            sage: D.column_coefficients(1)
            (1, 3)
        """
        if v is not None:
            v = variable(self.coordinate_ring(), v)
            if v not in self.nonbasic_variables():
                raise ValueError("variable must be nonbasic")
        k = tuple(self.nonbasic_variables()).index(v)
        return self._AbcvBNz[0].column(k)

    def constant_terms(self):
        r"""
        Return the constant terms of relations of ``self``.

        OUTPUT:

        - a vector.

        EXAMPLES::

            sage: A = ([1, 1], [3, 1])
            sage: b = (1000, 1500)
            sage: c = (10, 5)
            sage: P = InteractiveLPProblemStandardForm(A, b, c)
            sage: D = P.initial_dictionary()
            sage: D.constant_terms()
            (1000, 1500)
        """
        return self._AbcvBNz[1]

    def nonbasic_variables(self):
        r"""
        Return non-basic variables of ``self``.

        OUTPUT:

        - a vector

        EXAMPLES::

            sage: A = ([1, 1], [3, 1])
            sage: b = (1000, 1500)
            sage: c = (10, 5)
            sage: P = InteractiveLPProblemStandardForm(A, b, c)
            sage: D = P.initial_dictionary()
            sage: D.nonbasic_variables()
            (x1, x2)
        """
        return self._AbcvBNz[5]

    def objective_coefficients(self):
        r"""
        Return coefficients of the objective of ``self``.

        OUTPUT:

        - a vector

        EXAMPLES::

            sage: A = ([1, 1], [3, 1])
            sage: b = (1000, 1500)
            sage: c = (10, 5)
            sage: P = InteractiveLPProblemStandardForm(A, b, c)
            sage: D = P.initial_dictionary()
            sage: D.objective_coefficients()
            (10, 5)
        """
        return self._AbcvBNz[2]

    def objective_name(self):
        r"""
        Return the objective name of ``self``.

        OUTPUT:

        - a symbolic expression

        EXAMPLES::

            sage: A = ([1, 1], [3, 1])
            sage: b = (1000, 1500)
            sage: c = (10, 5)
            sage: P = InteractiveLPProblemStandardForm(A, b, c)
            sage: D = P.initial_dictionary()
            sage: D.objective_name()
            z
        """
        return self._AbcvBNz[6]

    def objective_value(self):
        r"""
        Return the value of the objective at the
        :meth:`~LPAbstractDictionary.basic_solution` of ``self``.

        OUTPUT:

        - a number

        EXAMPLES::

            sage: A = ([1, 1], [3, 1])
            sage: b = (1000, 1500)
            sage: c = (10, 5)
            sage: P = InteractiveLPProblemStandardForm(A, b, c)
            sage: D = P.initial_dictionary()
            sage: D.objective_value()
            0
        """
        return self._AbcvBNz[3]

    def row_coefficients(self, v):
        r"""
        Return the coefficients of the basic variable ``v``.

        These are the coefficients with which nonbasic variables are subtracted
        in the relation for ``v``.

        INPUT:

        - ``v`` -- a basic variable of ``self``, can be given as a string, an
          actual variable, or an integer interpreted as the index of a variable

        OUTPUT:

        - a vector of coefficients of a basic variable

        EXAMPLES::

            sage: A = ([-1, 1], [8, 2])
            sage: b = (2, 17)
            sage: c = (55/10, 21/10)
            sage: P = InteractiveLPProblemStandardForm(A, b, c)
            sage: D = P.final_dictionary()
            sage: D.row_coefficients("x1")
            (1/10, -1/5)

        We can also use indices of variables::

            sage: D.row_coefficients(1)
            (1/10, -1/5)

        Or use variable names without quotes after injecting them::

            sage: P.inject_variables()
            Defining x0, x1, x2, x3, x4
            sage: D.row_coefficients(x1)
            (1/10, -1/5)
        """
        if v is not None:
            v = variable(self.coordinate_ring(), v)
            if v not in self.basic_variables():
                raise ValueError("variable must be basic")
        i = tuple(self.basic_variables()).index(v)
        return self._AbcvBNz[0][i]

    def update(self):
        r"""
        Update ``self`` using previously set entering and leaving variables.

        EXAMPLES::

            sage: A = ([1, 1], [3, 1])
            sage: b = (1000, 1500)
            sage: c = (10, 5)
            sage: P = InteractiveLPProblemStandardForm(A, b, c)
            sage: D = P.initial_dictionary()
            sage: D.objective_value()
            0
            sage: D.enter("x1")
            sage: D.leave("x4")
            sage: D.update()
            sage: D.objective_value()
            5000
        """
        A, b, c, v, B, N, z = self._AbcvBNz
        entering = self._entering
        if entering is None:
            raise ValueError("entering variable must be set before updating")
        leaving = self._leaving
        if leaving is None:
            raise ValueError("leaving variable must be set before updating")
        l = tuple(B).index(leaving)
        e = tuple(N).index(entering)
        Ale = A[l, e]
        if Ale == 0:
            raise ValueError("incompatible choice of entering and leaving "
                             "variables")
        # Variables
        B[l] = entering
        N[e] = leaving
        # "The Changing Relation"
        b[l] /= Ale
        A[l] /= Ale
        A[l, e] = 1 / Ale
        # Other relations
        for i in range(A.nrows()):
            if i != l:
                Aie = A[i, e]
                A[i, e] = 0
                b[i] -= Aie * b[l]
                A[i] -= Aie * A[l]
        # Objective
        ce = c[e]
        c[e] = 0
        self._AbcvBNz[2] = c - ce * A[l]
        self._AbcvBNz[3] += ce * b[l]
        self._entering = None
        self._leaving = None


random_dictionary = LPDictionary.random_element

class LPRevisedDictionary(LPAbstractDictionary):
    r"""
    Construct a revised dictionary for an LP problem.

    INPUT:

    - ``problem`` -- an :class:`LP problem in standard form
      <InteractiveLPProblemStandardForm>`

    - ``basic_variables`` -- a list of basic variables or their indices

    OUTPUT:

    - a :class:`revised dictionary for an LP problem <LPRevisedDictionary>`

    A revised dictionary encodes the same relations as a
    :class:`regular dictionary <LPDictionary>`, but stores only what is
    "necessary to efficiently compute data for the simplex method".

    Let the original problem be

    .. MATH::

        \begin{array}{l}
        \pm \max cx \\
        Ax \leq b \\
        x \geq 0
        \end{array}

    Let `\bar{x}` be the vector of :meth:`~InteractiveLPProblem.decision_variables` `x`
    followed by the :meth:`~InteractiveLPProblemStandardForm.slack_variables`.
    Let `\bar{c}` be the vector of :meth:`~InteractiveLPProblem.objective_coefficients` `c`
    followed by zeroes for all slack variables.
    Let `\bar{A} = (A | I)` be the matrix of
    :meth:`~InteractiveLPProblem.constraint_coefficients` `A` augmented by the identity
    matrix as columns corresponding to the slack variables. Then the problem
    above can be written as

    .. MATH::

        \begin{array}{l}
        \pm \max \bar{c} \bar{x} \\
        \bar{A} \bar{x} = b \\
        \bar{x} \geq 0
        \end{array}

    and any dictionary is a system of equations equivalent to
    `\bar{A} \bar{x} = b`, but resolved for :meth:`basic_variables` `x_B` in
    terms of :meth:`nonbasic_variables` `x_N` together with the expression for
    the objective in terms of `x_N`. Let :meth:`c_B` and :meth:`c_N` be vectors
    "splitting `\bar{c}` into basic and non-basic parts". Let :meth:`B` and
    :meth:`A_N` be the splitting of `\bar{A}`. Then the corresponding dictionary
    is

    .. MATH::

        \begin{array}{|l|}
        \hline
        x_B = B^{-1} b - B^{-1} A_N x_N\\
        \hline
        z = y b + \left(c_N - y^T A_N\right) x_N\\
        \hline
        \end{array}

    where `y = c_B^T B^{-1}`. To proceed with the simplex method, it is not
    necessary to compute all entries of this dictionary. On the other hand, any
    entry is easy to compute, if you know `B^{-1}`, so we keep track of it
    through the update steps.

    EXAMPLES::

        sage: A = ([1, 1], [3, 1])
        sage: b = (1000, 1500)
        sage: c = (10, 5)
        sage: P = InteractiveLPProblemStandardForm(A, b, c)
        sage: from sage.numerical.interactive_simplex_method \
        ....:     import LPRevisedDictionary
        sage: D = LPRevisedDictionary(P, [1, 2])
        sage: D.basic_variables()
        (x1, x2)
        sage: D
        LP problem dictionary (use ...)

    The same dictionary can be constructed through the problem::

        sage: P.revised_dictionary(1, 2) == D
        True

    When this dictionary is typeset, you will see two tables like these ones:

    .. MATH::

        \renewcommand{\arraystretch}{1.500000}
        \begin{array}{l}
        \begin{array}{l|r|rr||r||r}
        x_B & c_B &  & \mspace{-16mu} B^{-1} & y & B^{-1} b \\
        \hline
        x_{1} & 10 & -\frac{1}{2} & \frac{1}{2} & \frac{5}{2} & 250 \\
        x_{2} & 5 & \frac{3}{2} & -\frac{1}{2} & \frac{5}{2} & 750 \\
        \end{array}\\
        \\
        \begin{array}{r|rr}
        x_N & x_{3} & x_{4} \\
        \hline
        c_N^T & 0 & 0 \\
        \hline
        y^T A_N & \frac{5}{2} & \frac{5}{2} \\
        \hline
        c_N^T - y^T A_N & -\frac{5}{2} & -\frac{5}{2} \\
        \end{array}
        \end{array}

    More details will be shown if entering and leaving variables are set, but in
    any case the top table shows `B^{-1}` and a few extra columns, while the
    bottom one shows several rows: these are related to columns and rows of
    dictionary entries.
    """

    def __init__(self, problem, basic_variables):
        r"""
        See :class:`LPRevisedDictionary` for documentation.

        TESTS::

            sage: A = ([1, 1], [3, 1])
            sage: b = (1000, 1500)
            sage: c = (10, 5)
            sage: P = InteractiveLPProblemStandardForm(A, b, c)
            sage: from sage.numerical.interactive_simplex_method \
            ....:     import LPRevisedDictionary
            sage: D = LPRevisedDictionary(P, [1, 2])
            sage: TestSuite(D).run()
        """
        if problem.auxiliary_variable() == problem.decision_variables()[0]:
            raise ValueError("revised dictionaries should not be constructed "
                             "for auxiliary problems")
        super().__init__()
        self._problem = problem
        R =  problem.coordinate_ring()
        self._x_B = vector(R, [variable(R, v) for v in basic_variables])

    def __eq__(self, other):
        r"""
        Check if two revised LP problem dictionaries are equal.

        INPUT:

        - ``other`` -- anything

        OUTPUT:

        - ``True`` if ``other`` is an :class:`LPRevisedDictionary` for the same
          :class:`InteractiveLPProblemStandardForm` with the same :meth:`basic_variables`,
          ``False`` otherwise

        TESTS::

            sage: A = ([1, 1], [3, 1])
            sage: b = (1000, 1500)
            sage: c = (10, 5)
            sage: P = InteractiveLPProblemStandardForm(A, b, c)
            sage: from sage.numerical.interactive_simplex_method \
            ....:     import LPRevisedDictionary
            sage: D1 = LPRevisedDictionary(P, [1, 2])
            sage: D2 = LPRevisedDictionary(P, [1, 2])
            sage: D1 is D2
            False
            sage: D1 == D2
            True
            sage: D3 = LPRevisedDictionary(P, [2, 0])
            sage: D1 == D3
            False
        """
        return (isinstance(other, LPRevisedDictionary) and
                self._problem == other._problem and
                self._x_B == other._x_B)

    def _latex_(self):
        r"""
        Return a LaTeX representation of ``self``.

        OUTPUT:

        - a string

        TESTS::

            sage: A = ([1, 1], [3, 1])
            sage: b = (1000, 1500)
            sage: c = (10, 5)
            sage: P = InteractiveLPProblemStandardForm(A, b, c)
            sage: D = P.revised_dictionary()
            sage: D.enter(1)
            sage: D.leave(3)
            sage: print(D._latex_())
            %notruncate
            \renewcommand{\arraystretch}{1.500000}
            \begin{array}{l}
            \begin{array}{l|r|rr||r||r|r|r}
            x_B & c_B &  & \mspace{-16mu} B^{-1} & y & B^{-1} b & B^{-1} A_{x_{1}} & \hbox{Ratio} \\
            \hline
            \color{red}{ x_{3} } & \color{red}{ 0 } & \color{red}{ 1 } & \color{red}{ 0 } & 0 & \color{red}{ 1000 } & \color{red}{ 1 } & \color{red}{ 1000 } \\
            x_{4} & 0 & 0 & 1 & 0 & 1500 & 3 & 500 \\
            \end{array}\\
            \\
            \begin{array}{r|rr}
            x_N & \color{green}{ x_{1} } & x_{2} \\
            \hline
            c_N^T & \color{green}{ 10 } & 5 \\
            \hline
            y^T A_N & \color{green}{ 0 } & 0 \\
            \hline
            c_N^T - y^T A_N & \color{green}{ 10 } & 5 \\
            \end{array}
            \end{array}
        """
        latex.add_package_to_preamble_if_available("color")
        x_B = self._x_B
        m = len(x_B)
        entering = self._entering
        leaving = self._leaving
        show_ratios = entering is not None and self.is_feasible()
        if leaving is not None:
            l = x_B.list().index(leaving)
        lines = []
        lines.append(r"\begin{array}{l|r|%s||r||r%s%s}" % ("r"*m,
            "|r" if entering is not None else "", "|r" if show_ratios else ""))
        headers = ["x_B", "c_B"]
        if generate_real_LaTeX:
            headers.append(r"\multicolumn{%d}{c||}{B^{-1}}" % m)
        else:
            headers.extend([""] * (m//2))
            headers.append(r"\mspace{-16mu} B^{-1}")
            headers.extend([""] * ((m-1)//2))
        headers.extend(["y", "B^{-1} b"])
        if entering is not None:
            headers.append("B^{-1} A_{%s}" % latex(entering))
        if show_ratios:
            headers.append(r"\hbox{Ratio}")
        lines.append(" & ".join(headers) +  r" \\")
        lines.append(r"\hline")
        Bi = self.B_inverse()
        c_B = self.c_B()
        y = self.y()
        Bib = self.constant_terms()
        if entering is not None:
            Biae = self.entering_coefficients()
        if show_ratios:
            ratios = self.ratios()
        for i in range(m):
            entries = [x_B[i], c_B[i]]
            entries.extend(Bi.row(i))
            entries.extend([y[i], Bib[i]])
            if entering is not None:
                entries.append(Biae[i])
            if show_ratios:
                if ratios and ratios[0][1] == x_B[i]:
                    entries.append(ratios.pop(0)[0])
            terms = [latex(_) for _ in entries]
            if leaving is not None and i == l:
                for j, t in enumerate(terms):
                    if j == m + 2:
                        continue
                    # Issue #30809: The MathJaX version of \color takes an argument
                    terms[j] = r"\color{red}{" + t + "}"
            lines.append(" & ".join(terms) + r" \\")
        lines.append(r"\end{array}")
        top = "\n".join(lines)

        def make_line(header, terms):
            terms = [latex(_) for _ in terms]
            if entering is not None:
                terms[k] = r"\color{green}{" + terms[k] + "}"
            lines.append(" & ".join([header] + terms) + r" \\")

        lines = []
        x_N = self.x_N()
        if entering is not None:
            k = x_N.list().index(entering)
        lines.append(r"\begin{array}{r|" + "r" * len(x_N) + "}")
        make_line("x_N", x_N)
        lines.append(r"\hline")
        make_line("c_N^T", self.c_N())
        lines.append(r"\hline")
        make_line("y^T A_N", y * self.A_N())
        lines.append(r"\hline")
        make_line("c_N^T - y^T A_N", self.objective_coefficients())
        if leaving is not None and self.is_dual_feasible():
            lines.append(r"\hline")
            make_line("B^{-1}_{%s} A_N" % latex(leaving),
                      self.leaving_coefficients())
            lines.append(r"\hline")
            ratios = self.dual_ratios()
            make_line(r"\hbox{Ratio}", [ratios.pop(0)[0]
                                        if ratios and ratios[0][1] == x else ""
                                        for x in x_N])
        lines.append(r"\end{array}")
        bottom = "\n".join(lines)
        return _assemble_arrayl([top, "", bottom], 1.5)

    def _preupdate_output(self, direction):
        r"""
        Return auxiliary output before the update step.

        In addition to generic output, show matrices for updating B-inverse.

        INPUT:

        - ``direction`` -- a string specifying the type of the simplex method
          used, either "primal" or "dual"

        OUTPUT:

        - :class:`~sage.misc.html.HtmlFragment`.

        TESTS::

            sage: A = ([1, 1], [3, 1])
            sage: b = (1000, 1500)
            sage: c = (10, 5)
            sage: P = InteractiveLPProblemStandardForm(A, b, c)
            sage: D = P.revised_dictionary()
            sage: D.enter(1)
            sage: D.leave(4)
            sage: D._preupdate_output("primal")
            Entering: $x_{1}$. Leaving: $x_{4}$.
            \begin{equation*}
            B_\mathrm{new}^{-1} = E^{-1} B_\mathrm{old}^{-1} =
            \left(\begin{array}{rr}
            1 & -\frac{1}{3} \\
            0 & \frac{1}{3}
            \end{array}\right)
            \left(\begin{array}{rr}
            1 & 0 \\
            0 & 1
            \end{array}\right)
            \end{equation*}
        """
        return HtmlFragment("\n".join([
            super()._preupdate_output(direction),
            r"\begin{equation*}",
            r"B_\mathrm{new}^{-1} = E^{-1} B_\mathrm{old}^{-1} = ",
            latex(self.E_inverse()),
            latex(self.B_inverse()),
            r"\end{equation*}"]))

    def A(self, v):
        r"""
        Return the column of constraint coefficients corresponding to ``v``.

        INPUT:

        - ``v`` -- a variable, its name, or its index

        OUTPUT:

        - a vector

        EXAMPLES::

            sage: A = ([1, 1], [3, 1])
            sage: b = (1000, 1500)
            sage: c = (10, 5)
            sage: P = InteractiveLPProblemStandardForm(A, b, c)
            sage: D = P.revised_dictionary()
            sage: D.A(1)
            (1, 3)
            sage: D.A(0)
            (-1, -1)
            sage: D.A("x3")
            (1, 0)
        """
        P = self.problem()
        R = P.coordinate_ring()
        v = variable(R, v)
        k = R.gens().index(v)
        R = R.base_ring()
        m, n = P.m(), P.n()
        if k == 0:
            return vector(R, [-1] * m)
        elif k <= n:
            return P.A().column(k - 1)
        else:
            return identity_matrix(R, m).column(k - n - 1)

    def A_N(self):
        r"""
        Return the `A_N` matrix, constraint coefficients of
        non-basic variables.

        OUTPUT:

        - a matrix

        EXAMPLES::

            sage: A = ([1, 1], [3, 1])
            sage: b = (1000, 1500)
            sage: c = (10, 5)
            sage: P = InteractiveLPProblemStandardForm(A, b, c)
            sage: D = P.revised_dictionary()
            sage: D.A_N()
            [1 1]
            [3 1]
        """
        return column_matrix(self.problem().base_ring(),
                             [self.A(x) for x in self.x_N()])

    def B(self):
        r"""
        Return the `B` matrix, i.e. constraint coefficients of
        basic variables.

        OUTPUT:

        - a matrix

        EXAMPLES::

            sage: A = ([1, 1], [3, 1])
            sage: b = (1000, 1500)
            sage: c = (10, 5)
            sage: P = InteractiveLPProblemStandardForm(A, b, c)
            sage: D = P.revised_dictionary(1, 2)
            sage: D.B()
            [1 1]
            [3 1]
        """
        return column_matrix(self.problem().base_ring(),
                             [self.A(x) for x in self._x_B])

    def B_inverse(self):
        r"""
        Return the inverse of the :meth:`B` matrix.

        This inverse matrix is stored and computed during dictionary update in
        a more efficient way than generic inversion.

        OUTPUT:

        - a matrix

        EXAMPLES::

            sage: A = ([1, 1], [3, 1])
            sage: b = (1000, 1500)
            sage: c = (10, 5)
            sage: P = InteractiveLPProblemStandardForm(A, b, c)
            sage: D = P.revised_dictionary(1, 2)
            sage: D.B_inverse()
            [-1/2  1/2]
            [ 3/2 -1/2]
        """
        try:
            return self._B_inverse
        except AttributeError:
            self._B_inverse = self.B().inverse()
            return self._B_inverse

    def E(self):
        r"""
        Return the eta matrix between ``self`` and the next dictionary.

        OUTPUT:

        - a matrix

        If `B_{\mathrm{old}}` is the current matrix `B` and `B_{\mathrm{new}}`
        is the `B` matrix of the next dictionary (after the update step), then
        `B_{\mathrm{new}} = B_{\mathrm{old}} E`.

        EXAMPLES::

            sage: A = ([1, 1], [3, 1])
            sage: b = (1000, 1500)
            sage: c = (10, 5)
            sage: P = InteractiveLPProblemStandardForm(A, b, c)
            sage: D = P.revised_dictionary()
            sage: D.enter(1)
            sage: D.leave(4)
            sage: D.E()
            [1 1]
            [0 3]
        """
        if self._entering is None:
            raise ValueError("entering variable must be set to compute the "
                             "eta matrix")
        leaving = self._leaving
        if leaving is None:
            raise ValueError("leaving variable must be set to compute the "
                             "eta matrix")
        l = self._x_B.list().index(leaving)
        E = identity_matrix(self.base_ring(), self.problem().m())
        E.set_column(l, self.entering_coefficients())
        return E

    def E_inverse(self):
        r"""
        Return the inverse of the matrix :meth:`E`.

        This inverse matrix is computed in a more efficient way than generic
        inversion.

        OUTPUT:

        - a matrix

        EXAMPLES::

            sage: A = ([1, 1], [3, 1])
            sage: b = (1000, 1500)
            sage: c = (10, 5)
            sage: P = InteractiveLPProblemStandardForm(A, b, c)
            sage: D = P.revised_dictionary()
            sage: D.enter(1)
            sage: D.leave(4)
            sage: D.E_inverse()
            [   1 -1/3]
            [   0  1/3]
        """
        E = self.E()
        l = self._x_B.list().index(self._leaving)
        d = E[l, l]
        if d == 0:
            raise ValueError("eta matrix is not invertible due to incompatible "
                             "choice of entering and leaving variables")
        E.set_col_to_multiple_of_col(l, l, -1/d)
        E[l, l] = 1 / d
        return E

    def add_row(self, nonbasic_coefficients, constant, basic_variable=None):
        r"""
        Return a dictionary with an additional row based on a given dictionary.

        The implementation of this method for revised dictionaries
        adds a new inequality constraint to the problem, in which the given
        `basic_variable` becomes the slack variable.  The resulting dictionary
        (with `basic_variable` added to the basis) will have the given
        `nonbasic_coefficients` and `constant` as a new row.

        INPUT:

        - ``nonbasic_coefficients``-- a list of the coefficients for the
          new row (with which nonbasic variables are subtracted in the relation
          for the new basic variable)

        - ``constant``--  the constant term for the new row

        - ``basic_variable``-- (default: depends on :func:`style`)
          a string giving the name of the basic variable of the new row

        OUTPUT:

        - a :class:`revised dictionary <LPRevisedDictionary>`

        EXAMPLES::

            sage: A = ([-1, 1111, 3, 17], [8, 222, 7, 6],
            ....: [3, 7, 17, 5], [9, 5, 7, 3])
            sage: b = (2, 17, 11, 27)
            sage: c = (5/133, 1/10, 1/18, 47/3)
            sage: P = InteractiveLPProblemStandardForm(A, b, c)
            sage: D = P.final_revised_dictionary()
            sage: D1 = D.add_row([7, 11, 13, 9], 42)
            sage: D1.row_coefficients("x9")
            (7, 11, 13, 9)
            sage: D1.constant_terms()[-1]
            42
            sage: D1.basic_variables()[-1]
            x9

            sage: A = ([-9, 7, 48, 31, 23], [5, 2, 9, 13, 98],
            ....: [14, 15, 97, 49, 1], [9, 5, 7, 3, 17],
            ....: [119, 7, 121, 5, 111])
            sage: b = (33, 27, 1, 272, 61)
            sage: c = (51/133, 1/100, 149/18, 47/37, 13/17)
            sage: P = InteractiveLPProblemStandardForm(A, b, c)
            sage: D = P.revised_dictionary("x1", "x2", "x3", "x4", "x5")
            sage: D2 = D.add_row([5 ,7, 11, 13, 9], 99, basic_variable='c')
            sage: D2.row_coefficients("c")
            (5, 7, 11, 13, 9)
            sage: D2.constant_terms()[-1]
            99
            sage: D2.basic_variables()[-1]
            c

            sage: D = P.revised_dictionary(0, 1, 2, 3, 4)
            sage: D.add_row([1, 2, 3, 4, 5, 6], 0)
            Traceback (most recent call last):
            ...
            ValueError: the sum of coefficients of nonbasic slack variables has
            to be equal to -1 when inserting a row into a dictionary for the
            auxiliary problem
            sage: D3 = D.add_row([1, 2, 3, 4, 5, -15], 0)
            sage: D3.row_coefficients(11)
            (1, 2, 3, 4, 5, -15)
        """
        P = self.problem()
        n = P.n()
        # Split nonbasic_coefficients into decision and slack parts
        nbc_decision = vector(P.base_ring(), n)
        nbc_slack = vector(P.base_ring(), P.m())
        for i, coef in zip(self.nonbasic_indices(), nonbasic_coefficients):
            # Extra -1 is due to the auxiliary variable at index 0
            if i > n:
                nbc_slack[i -1 - n] = coef
            else:
                nbc_decision[i - 1] = coef
        if 0 in self.basic_indices() and not sum(nbc_slack) == -1:
            raise ValueError(
                "the sum of coefficients of nonbasic slack variables has to "
                "be equal to -1 when inserting a row into a dictionary for "
                "the auxiliary problem")
        P_new = P.add_constraint(nbc_decision - nbc_slack * P.A(),
                                 constant - nbc_slack * P.b(),
                                 basic_variable)
        x_B = list(self.x_B()) + [P_new.slack_variables()[-1]]
        return P_new.revised_dictionary(*x_B)

    def basic_indices(self):
        r"""
        Return the basic indices of ``self``.

        .. NOTE::

            Basic indices are indices of :meth:`basic_variables` in the list of
            generators of the :meth:`~InteractiveLPProblemStandardForm.coordinate_ring` of
            the :meth:`problem` of ``self``, they may not coincide with the
            indices of variables which are parts of their names. (They will for
            the default indexed names.)

        OUTPUT:

        - a list.

        EXAMPLES::

            sage: A = ([1, 1], [3, 1])
            sage: b = (1000, 1500)
            sage: c = (10, 5)
            sage: P = InteractiveLPProblemStandardForm(A, b, c)
            sage: D = P.revised_dictionary()
            sage: D.basic_indices()
            [3, 4]
        """
        gens = self.coordinate_ring().gens()
        return [gens.index(x) for x in self._x_B]

    def basic_variables(self):
        r"""
        Return the basic variables of ``self``.

        OUTPUT:

        - a vector

        EXAMPLES::

            sage: A = ([1, 1], [3, 1])
            sage: b = (1000, 1500)
            sage: c = (10, 5)
            sage: P = InteractiveLPProblemStandardForm(A, b, c)
            sage: D = P.revised_dictionary()
            sage: D.basic_variables()
            (x3, x4)
        """
        return vector(self._x_B[0].parent(), self._x_B)

    def c_B(self):
        r"""
        Return the `c_B` vector, objective coefficients of basic variables.

        OUTPUT:

        - a vector

        EXAMPLES::

            sage: A = ([1, 1], [3, 1])
            sage: b = (1000, 1500)
            sage: c = (10, 5)
            sage: P = InteractiveLPProblemStandardForm(A, b, c)
            sage: D = P.revised_dictionary(1, 2)
            sage: D.c_B()
            (10, 5)
        """
        P = self.problem()
        R = self.base_ring()
        BB = self.basic_indices()
        if 0 in BB:
            c_B = vector(R, P.m())
            c_B[BB.index(0)] = -1
            return c_B
        else:
            c_D = P.c()
            n = P.n()
            return vector(R, [c_D[k - 1] if k <= n else 0 for k in BB])

    def c_N(self):
        r"""
        Return the `c_N` vector, objective coefficients of non-basic variables.

        OUTPUT:

        - a vector

        EXAMPLES::

            sage: A = ([1, 1], [3, 1])
            sage: b = (1000, 1500)
            sage: c = (10, 5)
            sage: P = InteractiveLPProblemStandardForm(A, b, c)
            sage: D = P.revised_dictionary()
            sage: D.c_N()
            (10, 5)
        """
        P = self.problem()
        n = P.n()
        R = P.base_ring()
        if 0 in self.basic_indices():
            return vector(R, n + 1)
        else:
            c_D = P.c()
            return vector(R, (c_D[k - 1] if k <= n else 0
                              for k in self.nonbasic_indices()))

    def column_coefficients(self, v):
        r"""
        Return the coefficients of a nonbasic variable.

        INPUT:

        - ``v`` -- a nonbasic variable of ``self``, can be given as a string, an
          actual variable, or an integer interpreted as the index of a variable

        OUTPUT:

        - a vector

        EXAMPLES::

            sage: A = ([1, 1], [3, 1])
            sage: b = (1000, 1500)
            sage: c = (10, 5)
            sage: P = InteractiveLPProblemStandardForm(A, b, c)
            sage: D = P.revised_dictionary()
            sage: D.column_coefficients(1)
            (1, 3)
        """
        if v is not None:
            v = variable(self.coordinate_ring(), v)
            if v not in self.nonbasic_variables():
                raise ValueError("variable must be nonbasic")
        return self.B_inverse() * self.A(v)

    def constant_terms(self):
        r"""
        Return constant terms in the relations of ``self``.

        OUTPUT:

        - a vector

        EXAMPLES::

            sage: A = ([1, 1], [3, 1])
            sage: b = (1000, 1500)
            sage: c = (10, 5)
            sage: P = InteractiveLPProblemStandardForm(A, b, c)
            sage: D = P.revised_dictionary()
            sage: D.constant_terms()
            (1000, 1500)
        """
        return self.B_inverse() * self.problem().b()

    def dictionary(self):
        r"""
        Return a regular LP dictionary matching ``self``.

        OUTPUT:

        - an :class:`LP dictionary <LPDictionary>`

        EXAMPLES::

            sage: A = ([1, 1], [3, 1], [-1, -1])
            sage: b = (1000, 1500, -400)
            sage: c = (10, 5)
            sage: P = InteractiveLPProblemStandardForm(A, b, c)
            sage: D = P.revised_dictionary()
            sage: D.dictionary()
            LP problem dictionary (use ...)
        """
        D = LPDictionary(self.B_inverse() * self.A_N(),
                         self.constant_terms(),
                         self.objective_coefficients(),
                         self.objective_value(),
                         self.basic_variables(),
                         self.nonbasic_variables(),
                         self.problem().objective_name())
        D._entering = self._entering
        D._leaving = self._leaving
        return D

    def nonbasic_indices(self):
        r"""
        Return the non-basic indices of ``self``.

        .. NOTE::

            Non-basic indices are indices of :meth:`nonbasic_variables` in the
            list of generators of the
            :meth:`~InteractiveLPProblemStandardForm.coordinate_ring` of the
            :meth:`problem` of ``self``, they may not coincide with the indices
            of variables which are parts of their names. (They will for the
            default indexed names.)

        OUTPUT:

        - a list

        EXAMPLES::

            sage: A = ([1, 1], [3, 1])
            sage: b = (1000, 1500)
            sage: c = (10, 5)
            sage: P = InteractiveLPProblemStandardForm(A, b, c)
            sage: D = P.revised_dictionary()
            sage: D.nonbasic_indices()
            [1, 2]
        """
        gens = self.coordinate_ring().gens()
        return [gens.index(x) for x in self.x_N()]

    def nonbasic_variables(self):
        r"""
        Return non-basic variables of ``self``.

        OUTPUT:

        - a vector

        EXAMPLES::

            sage: A = ([1, 1], [3, 1])
            sage: b = (1000, 1500)
            sage: c = (10, 5)
            sage: P = InteractiveLPProblemStandardForm(A, b, c)
            sage: D = P.revised_dictionary()
            sage: D.nonbasic_variables()
            (x1, x2)
        """
        R = self.coordinate_ring()
        return vector(R, [xi for xi in R.gens()[1:] if xi not in self._x_B])

    def objective_coefficients(self):
        r"""
        Return coefficients of the objective of ``self``.

        OUTPUT:

        - a vector

        These are coefficients of non-basic variables when basic variables are
        eliminated.

        EXAMPLES::

            sage: A = ([1, 1], [3, 1])
            sage: b = (1000, 1500)
            sage: c = (10, 5)
            sage: P = InteractiveLPProblemStandardForm(A, b, c)
            sage: D = P.revised_dictionary()
            sage: D.objective_coefficients()
            (10, 5)
        """
        return self.c_N() - self.y() * self.A_N()

    def objective_name(self):
        r"""
        Return the objective name of ``self``.

        OUTPUT:

        - a symbolic expression

        EXAMPLES::

            sage: A = ([1, 1], [3, 1])
            sage: b = (1000, 1500)
            sage: c = (10, 5)
            sage: P = InteractiveLPProblemStandardForm(A, b, c)
            sage: D = P.revised_dictionary()
            sage: D.objective_name()
            z
        """
        return self.problem().objective_name()

    def objective_value(self):
        r"""
        Return the value of the objective at the basic solution of ``self``.

        OUTPUT:

        - a number

        EXAMPLES::

            sage: A = ([1, 1], [3, 1])
            sage: b = (1000, 1500)
            sage: c = (10, 5)
            sage: P = InteractiveLPProblemStandardForm(A, b, c)
            sage: D = P.revised_dictionary()
            sage: D.objective_value()
            0
        """
        return (self.y() * self.problem().b() +
                self.problem().objective_constant_term())

    def problem(self):
        r"""
        Return the original problem.

        OUTPUT:

        - an :class:`LP problem in standard form <InteractiveLPProblemStandardForm>`

        EXAMPLES::

            sage: A = ([1, 1], [3, 1])
            sage: b = (1000, 1500)
            sage: c = (10, 5)
            sage: P = InteractiveLPProblemStandardForm(A, b, c)
            sage: D = P.revised_dictionary()
            sage: D.problem() is P
            True
        """
        return self._problem

    def row_coefficients(self, v):
        r"""
        Return the coefficients of the basic variable ``v``.

        These are the coefficients with which nonbasic variables are subtracted
        in the relation for ``v``.

        INPUT:

        - ``v`` -- a basic variable of ``self``, can be given as a string, an
          actual variable, or an integer interpreted as the index of a variable

        OUTPUT:

        - a vector of coefficients of a basic variable

        EXAMPLES::

            sage: A = ([-1, 1], [8, 2])
            sage: b = (2, 17)
            sage: c = (55/10, 21/10)
            sage: P = InteractiveLPProblemStandardForm(A, b, c)
            sage: D = P.revised_dictionary()
            sage: D.row_coefficients("x3")
            (-1, 1)

        We can also use indices of variables::

            sage: D.row_coefficients(3)
            (-1, 1)

        Or variable names without quotes after injecting them::

            sage: P.inject_variables()
            Defining x0, x1, x2, x3, x4
            sage: D.row_coefficients(x3)
            (-1, 1)
        """
        if v is not None:
            v = variable(self.coordinate_ring(), v)
            if v not in self.basic_variables():
                raise ValueError("variable must be basic")
        i = tuple(self.basic_variables()).index(v)
        return self.B_inverse()[i] * self.A_N()

    def update(self):
        r"""
        Update ``self`` using previously set entering and leaving variables.

        EXAMPLES::

            sage: A = ([1, 1], [3, 1])
            sage: b = (1000, 1500)
            sage: c = (10, 5)
            sage: P = InteractiveLPProblemStandardForm(A, b, c)
            sage: D = P.revised_dictionary()
            sage: D.objective_value()
            0
            sage: D.enter("x1")
            sage: D.leave("x4")
            sage: D.update()
            sage: D.objective_value()
            5000
        """
        # Update the inverse of B first, in case it is impossible
        self._B_inverse = self.E_inverse() * self.B_inverse()
        # Now update the rest and clear settings
        self._x_B[self._x_B.list().index(self._leaving)] = self._entering
        self._entering = None
        self._leaving = None

    def y(self):
        r"""
        Return the `y` vector, the product of :meth:`c_B` and
        :meth:`B_inverse`.

        OUTPUT:

        - a vector

        EXAMPLES::

            sage: A = ([1, 1], [3, 1])
            sage: b = (1000, 1500)
            sage: c = (10, 5)
            sage: P = InteractiveLPProblemStandardForm(A, b, c)
            sage: D = P.revised_dictionary()
            sage: D.y()
            (0, 0)
        """
        return self.c_B() * self.B_inverse()

    # Aliases for the standard notation
    x_B = basic_variables
    x_N = nonbasic_variables<|MERGE_RESOLUTION|>--- conflicted
+++ resolved
@@ -191,14 +191,9 @@
 from sage.misc.cachefunc import cached_function, cached_method
 from sage.misc.prandom import randint, random
 from sage.misc.html import HtmlFragment
-<<<<<<< HEAD
-from sage.misc.globals import get_main_globals
-from sage.modules.all import random_vector, vector
-=======
 from sage.misc.misc import get_main_globals
 from sage.modules.free_module_element import random_vector
 from sage.modules.free_module_element import free_module_element as vector
->>>>>>> a36b1230
 from sage.misc.lazy_import import lazy_import
 lazy_import("sage.plot.all", ["Graphics", "arrow", "line", "point", "rainbow", "text"])
 from sage.rings.infinity import Infinity
@@ -1541,15 +1536,6 @@
             sage: b = (1000, 1500)
             sage: c = (10, 5)
             sage: P = InteractiveLPProblem(A, b, c, ["C", "B"], variable_type=">=")
-<<<<<<< HEAD
-            sage: p = P.plot()                                                                      # optional - sage.plot
-            sage: p.show()                                                                          # optional - sage.plot
-
-        In this case the plot works better with the following axes ranges::
-
-            sage: p = P.plot(0, 1000, 0, 1500)                                                      # optional - sage.plot
-            sage: p.show()                                                                          # optional - sage.plot
-=======
             sage: p = P.plot()                                                          # optional - sage.plot
             sage: p.show()                                                              # optional - sage.plot
 
@@ -1557,7 +1543,6 @@
 
             sage: p = P.plot(0, 1000, 0, 1500)                                          # optional - sage.plot
             sage: p.show()                                                              # optional - sage.plot
->>>>>>> a36b1230
 
         TESTS:
 
@@ -1628,15 +1613,6 @@
             sage: b = (1000, 1500)
             sage: c = (10, 5)
             sage: P = InteractiveLPProblem(A, b, c, ["C", "B"], variable_type=">=")
-<<<<<<< HEAD
-            sage: p = P.plot_feasible_set()                                                         # optional - sage.plot
-            sage: p.show()                                                                          # optional - sage.plot
-
-        In this case the plot works better with the following axes ranges::
-
-            sage: p = P.plot_feasible_set(0, 1000, 0, 1500)                                         # optional - sage.plot
-            sage: p.show()                                                                          # optional - sage.plot
-=======
             sage: p = P.plot_feasible_set()                                             # optional - sage.plot
             sage: p.show()                                                              # optional - sage.plot
 
@@ -1644,7 +1620,6 @@
 
             sage: p = P.plot_feasible_set(0, 1000, 0, 1500)                             # optional - sage.plot
             sage: p.show()                                                              # optional - sage.plot
->>>>>>> a36b1230
         """
         if self.n() != 2:
             raise ValueError("only problems with 2 variables can be plotted")
