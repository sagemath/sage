The references for Sage, sorted alphabetically by citation key.

REFERENCES:

:ref:`A <ref-A>`
:ref:`B <ref-B>`
:ref:`C <ref-C>`
:ref:`D <ref-D>`
:ref:`E <ref-E>`
:ref:`F <ref-F>`
:ref:`G <ref-G>`
:ref:`H <ref-H>`
:ref:`I <ref-I>`
:ref:`J <ref-J>`
:ref:`K <ref-K>`
:ref:`L <ref-L>`
:ref:`M <ref-M>`
:ref:`N <ref-N>`
:ref:`O <ref-O>`
:ref:`P <ref-P>`
:ref:`Q <ref-Q>`
:ref:`R <ref-R>`
:ref:`S <ref-S>`
:ref:`T <ref-T>`
:ref:`U <ref-U>`
:ref:`V <ref-V>`
:ref:`W <ref-W>`
:ref:`X <ref-X>`
:ref:`Y <ref-Y>`
:ref:`Z <ref-Z>`

.. _ref-A:

**A**

.. [AAGMRZ2019] \M. Aagaard, R. AlTawy, G. Gong, K. Mandal, R. Rohit, N. Zidaric
                *WAGE: An Authenticated CipherSubmission to the NIST LWC Competition*
                https://csrc.nist.gov/CSRC/media/Projects/Lightweight-Cryptography/documents/round-1/spec-doc/wage-spec.pdf

.. [Ab1995] Julian R. Abel,
            On the Existence of Balanced Incomplete Block Designs and Transversal Designs,
            Ph.D. Thesis,
            University of New South Wales,
            1995

.. [Ab2022] Willie Aboumrad,
        *Quantum computing with anyons: an F-matrix and braid calculator*
        (2022). :arxiv:`2212.00831`

.. [Alekseyev2006] \M. Alekseyev:
                   (Forum post on counting irreducible multivariate polynomials),
                   2006.
                   https://dxdy.ru/post7034.html

.. [AB2007] \M. Aschenbrenner, C. Hillar,
            *Finite generation of symmetric ideals*.
            Trans. Amer. Math. Soc. 359 (2007), no. 11, 5171--5192.

.. [AB2008] \M. Aschenbrenner, C. Hillar,
            *An Algorithm for Finding Symmetric Groebner Bases in Infinite
            Dimensional Rings*. :arxiv:`0801.4439`.

.. [ABBDHR2019] \R. Avanzi, S. Banik, A. Bogdanvo, O. Dunkelman, S. Huang, F. Regazzoni
                *Qameleonv. 1.0*
                https://csrc.nist.gov/CSRC/media/Projects/Lightweight-Cryptography/documents/round-1/spec-doc/qameleon-spec.pdf

.. [ABBR2011] \A. Abad, R. Barrio, F. Blesa, M. Rodriguez.
              "TIDES tutorial: Integrating ODEs by using the Taylor Series Method."
              https://web.archive.org/web/20120206041615/http://www.unizar.es/acz/05Publicaciones/Monografias/MonografiasPublicadas/Monografia36/IndMonogr36.htm

.. [ABBR2012] \A. Abad, R. Barrio, F. Blesa, M. Rodriguez. Algorithm 924.
              *ACM Transactions on Mathematical Software*, **39** no. 1 (2012), 1-28.

.. [ABCFHLLMRT2019] \A. Abdomnicai, T. P. Berger, C. Clavier, J. Francq, P. Huynh, V. Lallemand, K. Le
                    Gouguec, M. Minier, L. Reynaud, G. Thomas.
                    "Lilliput-AE: a New Lightweight Tweakable BlockCipher for Authenticated Encryption with AssociatedData"
                    https://csrc.nist.gov/CSRC/media/Projects/Lightweight-Cryptography/documents/round-1/spec-doc/LILLIPUT-AE-spec.pdf

.. [ABCMT2019] \V. Arul, A. J. Best, E. Costa, R. Magner, and N. Triantafillou, *Computing zeta functions of cyclic covers in large characteristic*, The Open Book Series, vol. 2, no. 1, pp. 37-53, Jan. 2019.

.. [ABZ2007] \R. Aharoni and E. Berger and R. Ziv.
             *Independent systems of representatives in weighted graphs*.
             Combinatorica vol 27, num 3, p253--267, 2007.
             :doi:`10.1007/s00493-007-2086-y`.

.. [AC1994] \R.J.R. Abel and Y.W. Cheng,
            Some new MOLS of order 2np for p a prime power,
            The Australasian Journal of Combinatorics, vol 10 (1994)

.. [ACFLSS04] \F. N. Abu-Khzam, R. L. Collins, M. R. Fellows, M. A.  Langston,
              \W. H. Suters, and C. T. Symons: Kernelization Algorithm for the
              Vertex Cover Problem: Theory and Experiments. *SIAM
              ALENEX/ANALCO* 2004: 62-69.

.. [Ack2016] Lennart Ackermans, Oplosbaarheid van Kegelsneden.
             http://www.math.leidenuniv.nl/nl/theses/Bachelor/.

.. [ACHRS2008] \L. Addario-Berry, M. Chudnovsky, F. Havet, B. Reed, P. Seymour,
               *Bisimplicial vertices in even-hole-free graphs*.
               Journal of Combinatorial Theory, Series B, vol 98, n.6,
               pp 1119-1164, 2008. :doi:`10.1016/j.jctb.2007.12.006`.

.. [ABS2004] \N. Alon, I. Benjamini and Alan Stacey, *Percolation on finite
             graphs and isoperimetric inequalities*, The Annals of Probability
             32 (2004), no.  3A, 1727-1745.

.. [ACEP2020] Federico Ardila, Federico Castillo, Christopher Eur, Alexander Postnikov,
         *Coxeter submodular functions and deformations of Coxeter permutahedra*,
         Advances in Mathematics, Volume 365, 13 May 2020.

.. [ACN2023] Ali Al Zoobi, David Coudert, Nicolas Nisse
             Finding the k Shortest Simple Paths: Time and Space trade-offs
             ACM Journal of Experimental Algorithmics, 2023, 28, pp.23 :doi:`10.1145/3626567`.

.. [ALL2002] \P. Auger, G. Labelle and P. Leroux, *Combinatorial
             addition formulas and applications*, Advances in Applied
             Mathematics 28 (2002) 302-342.

.. [ASV2020] Federico Ardila, Mariel Supina, and Andrés R. Vindas-Meléndez,
         *The Equivariant Ehrhart Theory of the Permutahedron*,
         Proc. Amer. Math. Soc. Volume 148, Number 12, 2020, pp. 5091--5107.

.. [ADKF1970] \V. Arlazarov, E. Dinic, M. Kronrod,
              and I. Faradzev. 'On Economical Construction of the
              Transitive Closure of a Directed Graph.'
              Dokl. Akad. Nauk. SSSR No. 194 (in Russian), English
              Translation in Soviet Math Dokl. No. 11, 1970.

.. [ADKLPY2014] \M. R. Albrecht, B. Driessen, E. B. Kavun, G. Leander, C. Paar,
                and T. Yalcin, *Block ciphers - focus on the linear layer
                (feat. PRIDE)*; in CRYPTO, (2014), pp. 57-76.

.. [ABBS2013] \J.-C Aval, A. Boussicault, M. Bouvel, M. Silimbani,
              *Combinatorics of non-ambiguous trees*,
              :arxiv:`1305.3716`

.. [AD2010] Arett, Danielle and Doree, Suzanne,
            *Coloring and counting on the Hanoi graphs*.
            Mathematics Magazine, Volume 83, Number 3, June 2010, pages 200-9.
            :doi:`10.4169/002557010X494841`.

.. [AE1993] \A. Apostolico, A. Ehrenfeucht, *Efficient detection of
            quasiperiodicities in strings*,
            Theoret. Comput. Sci. 119 (1993) 247--265.

.. [AE2006] Federico Ardila, Laura Escobar, *The harmonic polytope*,
            Selecta Math. Vol. 27 (2021)
            :doi:`10.1007/s00029-021-00687-6`, :arxiv:`2006.03078`

.. [AG1988] George E. Andrews, F. G. Garvan,
            *Dyson's crank of a partition*.
            Bull. Amer. Math. Soc. (N.S.) Volume 18, Number 2 (1988),
            167-171.
            :doi:`10.1090/S0273-0979-1988-15637-6`

.. [AGHJLPR2017] Benjamin Assarf, Ewgenij Gawrilow, Katrin Herr, Michael Joswig,
                 Benjamin Lorenz, Andreas Paffenholz, and Thomas Rehn,
                 *Computing convex hulls and counting integer points with
                 polymake*, Math. Program. Comput. 9 (2017), no. 1, 1-38,
                 :doi:`10.1007/s12532-016-0104-z`

.. [AguSot05] Marcelo Aguiar and Frank Sottile,
              *Structure of the Malvenuto-Reutenauer Hopf algebra of
              permutations*,
              Advances in Mathematics, Volume 191, Issue 2, 1 March 2005,
              pp. 225--275,
              :arxiv:`math/0203282v2`.

.. [AH2002] \R. J. Aumann and S. Hart, Elsevier, eds. *Computing
            equilibria for two-person
            games*. http://www.maths.lse.ac.uk/personal/stengel/TEXTE/nashsurvey.pdf (2002)

.. [AHK1994] Sheldon B. Akers, Doy Horel and Balakrishnan Krishnamurthy,
             *The star graph: An attractive alternative to the previous n-cube*.
             In Interconnection Networks for High-Performance Parallel
             Computers, pp. 145-152, 1994. IEEE.
             :doi:`10.5555/201173.201191`

.. [AHK2015] Karim Adiprasito, June Huh, and Eric Katz. *Hodge theory
             for combinatorial geometries*. :arxiv:`1511.02888`.

.. [AHKOS2014] Aubin Arroyo, Isabel Hubard, Klavdija Kutnar, Eugenia
               O’Reilly, and Primož Šparl. *Classification of
               Symmetric Tabačjn Graphs*. Graphs and Combinatorics
               31:1137-1153, 2015.
               :doi:`10.1007/s00373-014-1447-8`

.. [AHMP2008] \J.-P. Aumasson, L. Henzen, W. Meier, and R. C-W Phan,
              *Sha-3 proposal blake*; in Submission to NIST, (2008).

.. [AHU1974] \A. Aho, J. Hopcroft, and J. Ullman. 'Chapter 6: Matrix
             Multiplication and Related Operations.' The Design and
             Analysis of Computer Algorithms. Addison-Wesley, 1974.

.. [AIKMMNT2001] \K. Aoki, T. Ichikawa, M. Kanda, M. Matsui, S. Moriai,
                 \J. Nakajima, and T. Tokita,
                 *Camellia: A 128-bit block cipher suitable for multiple
                 platforms - Design and analysis*; in SAC, (2000), pp. 39-56.

.. [Aj1996] \M. Ajtai. Generating hard instances of lattice problems
            (extended abstract). STOC, pp. 99--108, ACM, 1996.

.. [AK1994] \S. Ariki and K. Koike.
            *A Hecke algebra of* `(\mathbb{Z}/r\mathbb{Z})\wr\mathfrak{S}_n`
            *and construction of its irreducible representations.*
            Adv. Math. **106** (1994), 216-243,
            :mathscinet:`MR1279219`

.. [AKMMMP2002] Sang Yook An, Seog Young Kim, David C. Marshall,
                Susan H. Marshall, William G. McCallum,
                Alexander R. Perlis,
                *Jacobians of Genus One Curves*,
                Journal of Number Theory 90 (2002), pp.304--315,
                http://www.math.arizona.edu/~wmc/Research/JacobianFinal.pdf

.. [AKMRVW] \A. Alvarado, A. Koutsianas, B. Malmskog, C. Rasmussen, C. Vincent,
            and M. West,
            *A robust implementation for solving the S-unit equation and
            several applications.*
            :arxiv:`1903.00977`

.. [AJL2011] \S. Ariki, N. Jacon, and C. Lecouvey.
             *The modular branching rule for affine Hecke algebras of type A*.
             Adv. Math. 228:481-526, 2011.

.. [Aki1980] \J. Akiyama. and G. Exoo and F. Harary. Covering and packing in
             graphs. III: Cyclic and acyclic invariants. Mathematical Institute
             of the Slovak Academy of Sciences. Mathematica Slovaca vol 30, n 4,
             pages 405--417, 1980

.. [Al1947] \A. A. Albert, *A Structure Theory for Jordan
            Algebras*. Annals of Mathematics, Second Series, Vol. 48,
            No. 3 (Jul., 1947), pp. 546--567.

.. [AL1978] \A. O. L. Atkin and Wen-Ch'ing Winnie Li, Twists of
            newforms and pseudo-eigenvalues of `W`-operators.
            Inventiones Math. 48 (1978), 221-243.

.. [AL2015] \M. Aguiar and A. Lauve, *The characteristic polynomial of
            the Adams operators on graded connected Hopf
            algebras*. Algebra Number Theory, v.9, 2015, n.3, 2015.

.. [Ald1990] \D. Aldous, *The random walk construction of
             uniform spanning trees*, SIAM J Discrete Math 3 (1990),
             450-465. :doi:`10.1137/0403039`.

.. [ALPRRV2019] \E. Andreeva, V. Lallemand, A. Purnal, R. Reyhanitabar, A. Roy, D. Vizar
                "ForkAE v.1"
                https://csrc.nist.gov/CSRC/media/Projects/Lightweight-Cryptography/documents/round-1/spec-doc/forkae-spec.pdf

.. [AM1969] \M. F. Atiyah and I. G. Macdonald, *Introduction to commutative algebra*, Addison-Wesley, 1969.

.. [AM1990] \R. Abraham and J. E. Marsden, *Foundations of Mechanics*,
            Addison-Wesley, 1980.

.. [AM1974] \J. F. Adams and H. R. Margolis, *Sub-Hopf-algebras of the
            Steenrod algebra*, Proc. Cambridge Philos. Soc. 76 (1974),
            45-52.

.. [AM2000] \S. Ariki and A. Mathas.
            *The number of simple modules of the Hecke algebras of type G(r,1,n)*.
            Math. Z. 233 (2000), no. 3, 601-623.
            :mathscinet:`MR1750939`

.. [AM2020] \A. L. Agore and G. Militaru.
            *A new invariant for finite dimensional Leibniz/Lie algebras*.
            Preprint, :arxiv:`2006.00711` (2020).

.. [AMOZ2006] Asahiro, Y. and Miyano, E. and Ono, H. and Zenmyo, K.,
              *Graph orientation algorithms to minimize the maximum outdegree*.
              Proceedings of the 12th Computing: The Australasian Theory
              Symposium, Volume 51, page 20.
              Australian Computer Society, Inc. 2006.

.. [AN2021] Alex Abreu and Antonio Nigro. *Chromatic symmetric functions from
            the modular law*. J. Combin. Theory Ser. A, **180** (2021), paper
            no. 105407. :arxiv:`2006.00657`.

.. [AN2021II] Alex Abreu and Antonio Nigro. *A symmetric function of increasing
              forests*. Forum Math. Sigma, **9** No. 21 (2021), Id/No e35.
              :arxiv:`2006.08418`.

.. [AN2023] Alex Abreu and Antonio Nigro. *Splitting the cohomology of Hessenberg
            varieties and e-positivity of chromatic symmetric functions*.
            Preprint (2023). :arxiv:`2304.10644`.

.. [Ang1997] \B. Anglès. 1997. *On some characteristic polynomials attached to
             finite Drinfeld modules.* manuscripta mathematica 93, 1 (01 Aug 1997),
             369-379. :doi:`10.1007/BF02677478`

.. [ANR2023] Robert Angarone, Anastasia Nathanson, and Victor Reiner. *Chow rings of
             matroids as permutation representations*, 2023. :arxiv:`2309.14312`.

.. [AP1986] \S. Arnborg, A. Proskurowski,
            *Characterization and Recognition of Partial 3-Trees*,
            SIAM Journal of Alg. and Discrete Methods,
            Vol. 7, pp. 305-314, 1986.
            :doi:`10.1137/0607033`.

.. [Ap1997] \T. Apostol, Modular functions and Dirichlet series in
            number theory, Springer, 1997 (2nd ed), section 3.7--3.9.

.. [AP2024] William Atherton, Dmitrii V. Pasechnik, *Decline and Fall of the
            ICALP 2008 Modular Decomposition algorithm*, 2024.
            :arxiv:`2404.14049`.

.. [APR2001] George E. Andrews, Peter Paule, Axel Riese,
             *MacMahon's partition analysis: the Omega package*,
             European J. Combin. 22 (2001), no. 7, 887--904.

.. [Ar2006] \D. Armstrong. *Generalized noncrossing partitions and
            combinatorics of Coxeter groups*. Mem. Amer. Math. Soc., 2006.

.. [AR2012] \D. Armstrong and B. Rhoades. *The Shi arrangement and the
            Ish arrangement*. Transactions of the American
            Mathematical Society 364 (2012),
            1509-1528. :arxiv:`1009.1655`

.. [Ariki1996] \S. Ariki. *On the decomposition numbers of the Hecke
               algebra of* `G(m,1,n)`. J. Math. Kyoto Univ. **36** (1996),
               no. 4, 789-808. :mathscinet:`MR1443748`

.. [Ariki2001] \S. Ariki. *On the classification of simple modules for
               cyclotomic Hecke algebras of type* `G(m,1,n)` *and Kleshchev
               multipartitions*. Osaka J. Math. **38** (2001), 827-837.
               :mathscinet:`MR1864465`

.. [Arn2002] \P. Arnoux, Sturmian sequences, in Substitutions in Dynamics,
             \N. Pytheas Fogg (Ed.), Arithmetics, and Combinatorics (Lecture
             Notes in Mathematics, Vol. 1794), 2002.
.. [Ass1978] \J. Assion: *Einige endliche Faktorgruppen der Zopfgruppen*, Math. Z., 163
             (1978), 291-302.

.. [ARVT2005] Michael Artin, Fernando Rodriguez-Villegas, John Tate,
              *On the Jacobians of plane cubics*,
              Advances in Mathematics 198 (2005) 1, pp. 366--382
              :doi:`10.1016/j.aim.2005.06.004`
              https://web.archive.org/web/20100613171401/http://www.math.utexas.edu/users/villegas/publications/jacobian-cubics.pdf

.. [AS-Bessel] \F. W. J. Olver: 9. Bessel Functions of Integer Order,
               in Abramowitz and Stegun: Handbook of Mathematical Functions.
               https://personal.math.ubc.ca/~cbm/aands/page_355.htm

.. [AS-Spherical] \H. A. Antosiewicz: 10. Bessel Functions of
                  Fractional Order, in Abramowitz and Stegun: Handbook
                  of Mathematical Functions.
                  https://personal.math.ubc.ca/~cbm/aands/page_435.htm

.. [AS-Struve] \M. Abramowitz: 12. Struve Functions and Related
               Functions, in Abramowitz and Stegun: Handbook of
               Mathematical Functions.
               https://personal.math.ubc.ca/~cbm/aands/page_495.htm

.. [AS1964] \M. Abramowitz and I. A. Stegun, *Handbook of Mathematical
            Functions*, National Bureau of Standards Applied
            Mathematics Series, 55. 1964. See also
            https://personal.math.ubc.ca/~cbm/aands/.

.. [As2008] Sami Assaf. *A combinatorial realization of Schur-Weyl
            duality via crystal graphs and dual equivalence
            graphs*. FPSAC 2008, 141-152, Discrete
            Math. Theor. Comput. Sci. Proc., AJ, Assoc. Discrete
            Math. Theor. Comput. Sci., (2008). :arxiv:`0804.1587v1`

.. [AO2018] Sami Assaf and Ezgi Kantarci Oguz. *A local characterization
            of crystals for the quantum queer superalgebra*.
            Preprint (2018). :arxiv:`1803.06317`

.. [AS2003] Jean-Paul Allouche, Jeffrey Shallit,
            *Automatic Sequences: Theory, Applications, Generalizations*,
            Cambridge University Press, 2003.

.. [As2008b] Sami Assaf. *Dual equivalence graphs and a
             combinatorial proof of LLT and Macdonald positivity*.
             (2008). :arxiv:`1005.3759v5`.

.. [AS2011] \R.B.J.T Allenby and A. Slomson, *How to count*, CRC Press (2011)

.. [ASD1971] \A. O. L. Atkin and H. P. F. Swinnerton-Dyer, *Modular
             forms on noncongruence subgroups*, Proc. Symp. Pure
             Math., Combinatorics (T. S. Motzkin, ed.), vol. 19, AMS,
             Providence 1971

.. [At1990] \M. D. Atkinson. *On computing the number of linear extensions of a
            tree.* Order 7 (1990) 20-25.

.. [At1992] \M. D. Atkinson. *Solomon's descent algebra revisited.*
            Bull. London Math. Soc. 24 (1992) 545-551.
            http://www.cs.otago.ac.nz/staffpriv/mike/Papers/Descent/DescAlgRevisited.pdf

.. [Atk1992] \A. Oliver L. Atkin. *Probabilistic primality testing*
             (Chapter 30, Section 4) In Ph. Flajolet
             and P. Zimmermann, editors, Algorithms Seminar,
             1991-1992. INRIA Research Report 1779, 1992,
             http://www.inria.fr/rrrt/rr-1779.html. Summary
             by F. Morain.
             https://inria.hal.science/inria-00077019v1/file/RR-1779.pdf

.. [Ath1996] \C. A. Athanasiadis,
            *Characteristic polynomials of subspace arrangements and finite fields*.
            Advances in Mathematics, 122(2):193-233, 1996.

.. [Ath2000] \C. A. Athanasiadis,
            *Deformations of Coxeter hyperplane arrangements and their characteristic polynomials*.
            Adv. Stud. Pure Math., 27, 2000.

.. [Av2000] \D. Avis, *A revised implementation of the reverse search
            vertex enumeration algorithm.* Polytopes-combinatorics and
            computation. Birkhauser Basel, 2000.

.. [Ava2007] \J.-C. Aval. *Keys and alternating sign matrices*.
            Sém. Lothar. Combin. 59 (2007/10), Art. B59f, 13 pp.

.. [Ava2017] \R. Avanzi,
             *The QARMA block cipher family*; in ToSC, (2017.1), pp. 4-44.

.. [AW2006] Adams, M.D. and Wise, D.S.,
            *Fast additions on masked integers*,
            ACM SIGPLAN Notices, 2006,
            vol. 41, n.5, pages 39--45.
            :doi:`10.1145/1149982.1149987`.
            https://citeseerx.ist.psu.edu/pdf/aa491fe18191e34e95f4f3658ba44b3e2542c847

.. [AY1983] \I. A. Aizenberg and A. P. Yuzhakov.  *Integral
            representations and residues in multidimensional complex
            analysis*.  Translations of Mathematical Monographs,
            **58**. American Mathematical Society, Providence,
            RI. (1983). x+283 pp. ISBN: 0-8218-4511-X.

.. [AZZ2005] \V. Anne, L.Q. Zamboni, I. Zorca, *Palindromes and Pseudo-
             Palindromes in Episturmian and Pseudo-Palindromic
             Infinite Words*, in : S. Brlek, C. Reutenauer (Eds.),
             Words 2005, Publications du LaCIM, Vol. 36 (2005)
             91--100.

.. _ref-B:

**B**

.. [Bab86] \L. Babai. *On Lovász' lattice reduction and the nearest lattice point problem*,
            Combinatorica, 6(1), 1986, 1-13. :doi:`10.1007/BF02579403`.

.. [Baer2020] Christian Bär. *The Faddeev-LeVerrier algorithm and the Pfaffian*.
              :arxiv:`2008.04247`, 2020.

.. [BaKi2001] Bakalov and Kirillov, *Lectures on tensor categories and modular functors*,
            AMS (2001).

.. [BRP2018] Basson D., Breuer F., Pink R., Drinfeld modular forms of arbitrary rank.
             Part I: :arxiv:`1805.12335`,
             Part II: :arxiv:`1805.12337`,
             Part III: :arxiv:`1805.12339`,
             2018.

.. [Ba1994] Kaushik Basu. *The Traveler's Dilemma: Paradoxes of
            Rationality in Game Theory*. The American Economic Review
            (1994): 391-395.

.. [BaSt1990] Margaret M. Bayer and Bernd Sturmfels. *Lawrence polytopes*.
              Canadian J. Math.42 (1990), 62-79.

.. [BAK1998] \E. Biham, R. J. Anderson, and L. R. Knudsen,
             *Serpent: A new block cipher proposal*; in FSE, (1998), pp. 222-238.

.. [Bar1970] Barnette, *Diagrams and Schlegel diagrams*, in
             Combinatorial Structures and Their Applications,
             Proc. Calgary Internat. Conference 1969, New York, 1970,
             Gordon and Breach.

.. [Bar2006] \G. Bard. *Accelerating Cryptanalysis with the Method of
             Four Russians*. Cryptography E-Print Archive
             (http://eprint.iacr.org/2006/251.pdf), 2006.

.. [Bat1991] \V. V. Batyrev, *On the classification of smooth projective
             toric varieties*, Tohoku Math. J. **43** (1991), 569-585

.. [Bat1994] Victor V. Batyrev,
             *Dual polyhedra and mirror symmetry for Calabi-Yau
             hypersurfaces in toric varieties*,
             \J. Algebraic Geom. 3 (1994), no. 3, 493-535.
             :arxiv:`alg-geom/9310003v1`

.. [Baz2011] Ivan Bazhov,
             On orbits of the automorphism group on a complete toric
             variety.
             Beitr Algebra Geom (2013) 54: 471,
             :arxiv:`1110.4275`,
             :doi:`10.1007/s13366-011-0084-0`.

.. [BB1997] Mladen Bestvina and Noel Brady. *Morse theory and
            finiteness properties of groups*. Invent. Math. **129**
            (1997). No. 3,
            445-470. www.math.ou.edu/~nbrady/papers/morse.ps.

.. [BB2005] \A. Björner, F. Brenti. *Combinatorics of Coxeter
            groups*. New York: Springer, 2005.

.. [BB2005a] \V. Batagelj and U. Brandes. *Efficient generation of
             large random networks*. Phys. Rev. E, 71, 036113, 2005.
             :doi:`10.1103/PhysRevE.71.036113`.

.. [BB2009] Tomas J. Boothby and Robert W. Bradshaw. *Bitslicing and
            the Method of Four Russians Over Larger Finite
            Fields*. :arxiv:`0901.1413`, 2009.

.. [BB2013] Gavin Brown, Jaroslaw Buczynski:
            *Maps of toric varieties in Cox coordinates*,
            :arxiv:`1004.4924`

.. [BBBCDGLLLMPPSW2019] \D. Bellizia, F. Berti, O. Bronchain, G. Cassiers,
                        S. Duval, C. Guo, G. Leander, G. Leurent, I. Levi,
                        C. Momin, O. Pereira, T. Peters, F. Standeart, F. Wiemer.
                        "Spook:  Sponge-Based Leakage-Resilient AuthenticatedEncryption with a Masked Tweakable Block Cipher"
                        https://csrc.nist.gov/CSRC/media/Projects/Lightweight-Cryptography/documents/round-1/spec-doc/Spook-spec.pdf

.. [BBC2000] Anne Berry, Jean-Paul Bordat, Olivier Cogis. *Generating all the
             minimal separators of a graph*. International Journal of
             Foundations of Computer Science, 11(3):397-403, 2000.
             :doi:`10.1142/S0129054100000211`

.. [BCDM2019] \T. Beyne, Y. L. Chen, C. Dobraunig, B. Mennink. *Elephant v1* (2019)
              https://csrc.nist.gov/CSRC/media/Projects/Lightweight-Cryptography/documents/round-1/spec-doc/elephant-spec.pdf

.. [BCL2022] Paolo Bellingeri, Hugo Chemin, and Victoria Lebed.
             *Cactus groups, twin groups, and right-angled Artin groups*.
             Preprint, :arxiv:`2209.08813` (2022).

.. [BeBo2009] Olivier Bernardi and Nicolas Bonichon, *Intervals in Catalan
              lattices and realizers of triangulations*, JCTA 116 (2009)

.. [BES2024] Spencer Backman, Christopher Eur, and Connor Simpson. *Simplicial generation
             of Chow rings of matroids*, 2024. :arxiv:`1905.07114`

.. [Best2021] Alex J. Best: Tools and Techniques for Rational Points on Curves.
              Ph.D. Thesis, Boston University, 2021.

.. [BBGL2008] \A. Blondin Massé, S. Brlek, A. Garon, and S. Labbé,
              Combinatorial properties of f -palindromes in the
              Thue-Morse sequence. Pure Math. Appl.,
              19(2-3):39--52, 2008.

.. [BBHP2004] Anne Berry, Jean R. S. Blair, Pinar Heggernes,
              Barry W. Peyton. *Maximum Cardinality Search for Computing Minimal
              Triangulations of Graphs*. Algorithmica 39(4):287-298, 2004.
              :doi:`10.1007/s00453-004-1084-3`

.. [BBISHAR2015] \S. Banik, A. Bogdanov, T. Isobe, K. Shibutani, H. Hiwatari,
                 \T. Akishita, and F. Regazzoni,
                 *Midori: A block cipher for low energy*; in ASIACRYPT, (2015), pp. 411-436.

.. [BBKMW2013] \B. Bilgin, A. Bogdanov, M, Knezevic, F. Mendel, and Q. Wang,
               *Fides: Lightweight authenticated cipher with side-channel resistance
               for constrained hardware*; in CHES, (2013), pp. 142-158.

.. [BBLSW1999] Babson, Björner, Linusson, Shareshian, and Welker,
               *Complexes of not i-connected graphs*, Topology 38
               (1999), 271-299

.. [BBMF2008] \N. Bonichon, M. Bousquet-Mélou, E. Fusy.
              *Baxter permutations and plane bipolar orientations*.
              Séminaire Lotharingien de combinatoire 61A, article B61Ah, 2008.

.. [BCDGNPY2019] \Z. Bao, A. Chakraborti, N. Datta, J. Guo, M. Nandi, T. Peyrin, K. Yasuda.
                 "PHOTON-BeetleAuthenticated Encryption and Hash Family"
                 https://csrc.nist.gov/CSRC/media/Projects/Lightweight-Cryptography/documents/round-1/spec-doc/PHOTON-Beetle-spec.pdf

.. [BH1965] \L. D. Baumert, M. Hall Jr.
            *A new construction for Hadamard matrices*.
            Bulletin of the American Mathematical Society 71(1):169-170, 1965.

.. [Bodin2007] \A. Bodin:
            *Number of irreducible polynomials in several variables over finite fields*,
            The American Mathematical Monthly 115(7), pp. 653-660, 2008.
            :arxiv:`0706.0157`

.. [BH2012] \A. Brouwer and W. Haemers,
            *Spectra of graphs*,
            Springer, 2012,
            http://homepages.cwi.nl/~aeb/math/ipm/ipm.pdf
            :doi:`10.1007/978-1-4614-1939-6`

.. [BMFPR2011] \M. Bousquet-Mélou, É. Fusy, L.-F. Préville-Ratelle,
                *The number of intervals in the m-Tamari lattices*.
                Electronic Journal of Combinatorics 18(2), 2011.
                :doi:`10.37236/2027`

.. [BPPSST2017] Banik, Pandey, Peyrin, Sasaki, Sim, and Todo,
                GIFT : A Small Present Towards Reaching the Limit of Lightweight
                Encryption. *Cryptographic Hardware and Embedded Systems - CHES 2017*,
                2017.

.. [BPW2006] \J. Buchmann, A. Pychkine, R.-P. Weinmann *Block Ciphers
             Sensitive to Groebner Basis Attacks* in Topics in
             Cryptology -- CT RSA'06; LNCS 3860; pp. 313--331;
             Springer Verlag 2006; pre-print available at
             http://eprint.iacr.org/2005/200

.. [BQ2024] Asilata Bapat and Hoel Queffelec.
            *Some remarks about the faithfulness of the Burau representation
            of Artin-Tits groups*. Preprint, 2024. :arxiv:`2409.00144`.

.. [BBS1982] \L. Blum, M. Blum, and M. Shub. Comparison of Two
             Pseudo-Random Number Generators. *Advances in Cryptology:
             Proceedings of Crypto '82*, pp.61--78, 1982.

.. [BBS1986] \L. Blum, M. Blum, and M. Shub. A Simple Unpredictable
             Pseudo-Random Number Generator. *SIAM Journal on
             Computing*, 15(2):364--383, 1986.

.. [BIANCO] \L. Bianco, P. Dell‘Olmo, S. Giordani
            An Optimal Algorithm to Find the Jump Number of Partially Ordered Sets
            Computational Optimization and Applications,
            1997, Volume 8, Issue 2, pp 197--210,
            :doi:`10.1023/A:1008625405476`

.. [BC1977] \R. E. Bixby, W. H. Cunningham, Matroids, Graphs, and
            3-Connectivity. In Graph theory and related topics
            (Proc. Conf., Univ. Waterloo, Waterloo, ON, 1977), 91-103

.. [BC2003] \A. Biryukov and C. D. Canniere *Block Ciphers and Systems
            of Quadratic Equations*; in Proceedings of Fast Software
            Encryption 2003; LNCS 2887; pp. 274-289,
            Springer-Verlag 2003.

.. [BC2012] Mohamed Barakat and Michael Cuntz. "Coxeter and
            crystallographic arrangements are inductively free."
            Adv. in Math. **229** Issue 1
            (2012). pp. 691-709. :doi:`10.1016/j.aim.2011.09.011`,
            :arxiv:`1011.4228`.

.. [BC2018] Patrick Brosnan and Timothy Y. Chow.
            *Unit interval orders and the dot action on the cohomology
            of regular semisimple Hessenberg varieties*. Advances in
            Mathematics 329 (2018): 955-1001. :doi:`10.1016/j.aim.2018.02.020`,
            :arxiv:`1511.00773v1`.

.. [BCCCNSY2010] Charles Bouillaguet, Hsieh-Chung Chen, Chen-Mou
                 Cheng, Tung Chou, Ruben Niederhagen, Adi Shamir, and
                 Bo-Yin Yang.    *Fast exhaustive search for
                 polynomial systems in GF(2)*. In Stefan Mangard and
                 François-Xavier Standaert, editors, CHES, volume 6225
                 of Lecture Notes in Computer Science, pages
                 203-218. Springer, 2010. pre-print available at
                 http://eprint.iacr.org/2010/313.pdf

.. [BCCM2015] \M. Borassi, D. Coudert, P. Crescenzi, and A. Marino.
              On Computing the Hyperbolicity of Real-World Graphs. Proceedings
              of the 23rd European Symposium on Algorithms (ESA 2015),
              :doi:`10.1007/978-3-662-48350-3_19`.

.. [BCdlOG2000] Volker Braun, Philip Candelas, Xendia de la Ossa,
                Antonella Grassi, *Toric Calabi-Yau Fourfolds, Duality
                Between N=1 Theories and Divisors that Contribute to the
                Superpotential*, :arxiv:`hep-th/0001208`

.. [BCGKKKLNPRRTY2012] \J. Borghoff, A. Canteaut, T. Güneysu, E. B. Kavun, M. Knezevic,
                       \L. R. Knudsen, G. Leander, V. Nikov, C. Paar, C. Rechberger,
                       \P. Rombouts, S. S. Thomsen, and T. Yalcin,
                       *PRINCE - A low-latency block cipher for pervasive computing
                       applications*; in ASIACRYPT, (2012), pp. 208-225.

.. [BCH2002] \G. Brinkmann, G. Caporossi and P. Hansen,
             *A Constructive Enumeration of Fusenes and Benzenoids*,
             Journal of Algorithms, 45:155-166, 2002.
             :doi:`10.1016/S0196-6774(02)00215-8`.

.. [BCHOPSY2017] \G. Benkart, L. Colmenarejo, P. E. Harris, R. Orellana, G. Panova,
                 \A. Schilling, M. Yip. *A minimaj-preserving crystal on ordered
                 multiset partitions*.
                 Advances in Applied Math. 95 (2018) 96-115,
                 :doi:`10.1016/j.aam.2017.11.006`. :arxiv:`1707.08709v2`.

.. [BCJ2007] Gregory V. Bard, and Nicolas T. Courtois, and Chris
             Jefferson.  *Efficient Methods for Conversion and
             Solution of Sparse Systems of Low-Degree Multivariate
             Polynomials over GF(2) via SAT-Solvers*.  Cryptology
             ePrint Archive: Report 2007/024. available at
             http://eprint.iacr.org/2007/024

.. [BCM15] Michele Borassi, Pierluigi Crescenzi, and Andrea Marino,
           Fast and Simple Computation of Top-k Closeness Centralities.
           :arxiv:`1507.01490`.

.. [BCMS1988] \I. Z. Bouwer, W. W. Chernoff, B. Monson, and Z. Star.
             *The Foster Census*, Charles Babbage Research Centre, 1988.

.. [BCN1989] Andries E. Brouwer, Arjeh M. Cohen, and Arnold Neumaier.
             *Distance-Regular Graphs*, Springer, 1989.

.. [BdJ2008] Besser, Amnon, and Rob de Jeu. "Li^(p)-Service? An Algorithm
             for Computing p-Adic Polylogarithms." Mathematics of Computation
             (2008): 1105-1134.

.. [BDLS2020] Daniel J. Bernstein, Luca De Feo, Antonin Leroux, and Benjamin
              Smith: Faster computation of isogenies of large prime degree.
              ANTS XIV, Open Book Series Vol. 4, No. 1, 2020.
              :arxiv:`2003.10118`

.. [BD1989] \R. J. Bradford and J. H. Davenport, *Effective tests for
            cyclotomic polynomials*, Symbolic and Algebraic
            Computation (1989), pp. 244--251,
            :doi:`10.1007/3-540-51084-2_22`

.. [BD2004] \M. Becker and A. Desoky.
            *A study of the DVD content scrambling system (CSS) algorithm*; in
            Proceedings of ISSPIT, (2004), pp. 353-356.

.. [BD2007] Michael Brickenstein, Alexander Dreyer; *PolyBoRi: A
            Groebner basis framework for Boolean polynomials*;
            pre-print available at
            https://kluedo.ub.rptu.de/frontdoor/deliver/index/docId/1976/file/bericht122.pdf

.. [BDHPR2019] Marthe Bonamy, Oscar Defrain, Marc Heinrich, Michał
               Pilipczuk, and Jean-Florent Raymond.
               *Enumerating minimal dominating sets in* `K_t`-*free graphs
               and variants*.
               :arxiv:`1810.00789`

.. [BDKR2013] \D. Best, D.Ž. Đoković, H. Kharaghani and H. Ramp.
              *Turyn-Type Sequences: Classification, Enumeration, and Construction*,
              Journal of Combinatorial Designs 21(1) (2013): 24-35.
              :doi:`10.1002/jcd.21318`

.. [BDLV2006] \S. Brlek, S. Dulucq, A. Ladouceur, L. Vuillon, *Combinatorial
              properties of smooth infinite words*, Theoret. Comput. Sci. 352
              (2006) 306--317.

.. [BDP2013] Thomas Brüstle, Grégoire Dupont, Matthieu Pérotin
             *On Maximal Green Sequences*
             :arxiv:`1205.2050`

.. [BDPR2011] Marcus Bishop, J. Matthew Douglass, Götz Pfeiffer, Gerhard Röhrle,
              *Computations for Coxeter arrangements and Solomon's descent algebra:
              Groups of rank three and four*; Journal of symbolic computation,
              volume 50, 03-2013, pp. 139-158.

.. [BDMW2010] \K. A. Browning, J. F. Dillon, M. T. McQuistan, and A. J. Wolfe,
              *An APN permutation in dimension six*; in Finite Fields: Theory
              and Applications - FQ9, volume 518 of Contemporary Mathematics,
              pages 33-42. AMS, 2010.

.. [BdVO2012] Christopher Bowman, Maud De Visscher, Rosa Orellana.
              *The partition algebra and the Kronecker coefficients*.
              :arxiv:`1210.5579v6`.

.. [BE1992] \A. Brouwer and C. Van Eijl,
            *On the p-Rank of the Adjacency Matrices of Strongly Regular
            Graphs*,
            Journal of Algebraic Combinatorics (1992), vol.1, n.4, pp329-346,
            :doi:`10.1023/A%3A1022438616684`.

.. [Bec1992] Bernhard Beckermann. *A reliable method for computing M-Padé
             approximants on arbitrary staircases*. J. Comput. Appl. Math.,
             40(1):19-42, 1992. :doi:`10.1016/0377-0427(92)90039-Z`.

.. [BeCoMe] Frits Beukers, Henri Cohen, Anton Mellit,
   *Finite hypergeometric functions*,
   :arxiv:`1505.02900`

.. [BEdG2009] Dietrich Burde, Bettina Eick, and Willem de Graaf.
              *Computing faithful representations for nilpotent Lie algebras*.
              \J. Algebra, **322** no. 3 (2009) pp. 602-612.
              doi:`10.1016/j.jalgebra.2009.04.041`, arxiv:`0807.2345`.

.. [Bee] Robert A. Beezer, *A First Course in Linear Algebra*,
         http://linear.ups.edu/. Accessed 15 July 2010.

.. [Bei1970] Lowell Beineke, *Characterizations of derived graphs*,
             Journal of Combinatorial Theory,
             Vol. 9(2), pages 129-135, 1970.
             :doi:`10.1016/S0021-9800(70)80019-9`.

.. [Bel2011] Belarusian State University,
             *Information technologies. Data protection. Cryptographic algorithms for
             encryption and integrity control*; in STB 34.101.31-2011, (2011).

.. [Bel1927] \E. T. Bell, *Partition Polynomials*,
             Annals of Mathematics,
             Second Series, Vol. 29, No. 1/4 (1927 - 1928), pp. 38-46

.. [Ben1998] \I. Benjamini, *Expanders are not hyperbolic*, Israel Journal of
             Mathematics 108 (1998), 33-36.
             :doi:`10.1007/BF02783040`

.. [BS1997] \I. Benjamini and O. Schramm, *Every graph with a positive Cheeger
            constant contains a tree with a positive Cheeger constant*,
            Geometric and Functional Analysis 7 (1997), no. 3, 403-419.

.. [Ben2019] Benedetto, Robert L. Dynamics in one non-archimedean variable.
             Graduate Studies in Mathematics, Volume 198. 2019.

.. [Benasque2009] Fernando Rodriguez Villegas, *The L-function of the quintic*,
   https://web.archive.org/web/20151112053901/http://users.ictp.it/~villegas/hgm/benasque-2009-report.pdf

.. [Ber1987] \M. Berger, *Geometry I*, Springer (Berlin) (1987);
             :doi:`10.1007/978-3-540-93815-6`

.. [Ber1987a] \M. Berger, *Geometry II*, Springer (Berlin) (1987);
              :doi:`10.1007/978-3-540-93816-3`

.. [Ber1991] \C. Berger, *Une version effective du théorème de
             Hurewicz*, https://tel.archives-ouvertes.fr/tel-00339314/en/.

.. [Ber2007] Jean Berstel. Sturmian and episturmian words (a survey of
             some recent results). In S. Bozapalidis and G. Rahonis,
             editors, CAI 2007,volume 4728 of Lecture Notes in
             Computer Science, pages 23-47. Springer-Verlag, 2007.

.. [Ber2008] \W. Bertram : *Differential Geometry, Lie Groups and
             Symmetric Spaces over General Base Fields and Rings*,
             Memoirs of the American Mathematical Society, vol. 192
             (2008); :doi:`10.1090/memo/0900`; :arxiv:`math/0502168`

.. [BerZab05] Nantel Bergeron, Mike Zabrocki,
              *The Hopf algebras of symmetric functions and quasisymmetric
              functions in non-commutative variables are free and cofree*,
              \J. of Algebra and its Applications (8)(2009), No 4, pp. 581--600,
              :doi:`10.1142/S0219498809003485`,
              :arxiv:`math/0509265v3`.

.. [BeukersHeckman] \F. Beukers and \G. Heckman,
   *Monodromy for the hypergeometric function* `{}_n F_{n-1}`,
   Invent. Math. 95 (1989)

.. [BF1999] Thomas Britz, Sergey Fomin,
            *Finite posets and Ferrers shapes*,
            Advances in Mathematics 158, pp. 86-127 (2001),
            :arxiv:`math/9912126` (the arXiv version has fewer errors).

.. [BF2001] Boucheron, S. and Fernandez de la Vega, W.,
            *On the Independence Number of Random Interval Graphs*,
            Combinatorics, Probability and Computing v10, issue 05,
            Pages 385--396,
            Cambridge Univ Press, 2001.
            :doi:`10.1017/S0963548301004813`.

.. [BF2005] \R.L. Burden and J.D. Faires. *Numerical Analysis*.
            8th edition, Thomson Brooks/Cole, 2005.

.. [BFS2004] Magali Bardet, Jean-Charles Faugère, and Bruno Salvy, *On
             the complexity of Groebner basis computation of
             semi-regular overdetermined algebraic equations.*
             Proc. International Conference on Polynomial System
             Solving (ICPSS), pp. 71-75, 2004.

.. [BFSS2006] \A. Bostan, P. Flajolet, B. Salvy and E. Schost, *Fast
              Computation of special resultants*, Journal of Symbolic
              Computation 41 (2006), 1-29
              :doi:`10.1016/j.jsc.2005.07.001`

.. [BFZ2005] \A. Berenstein, \S. Fomin, and \A. Zelevinsky, *Cluster
             algebras. III. Upper bounds and double Bruhat cells*,
             Duke Math. J. 126 (2005), no. 1, 1-52.

.. [BG1972] \A. Berman and P. Gaiha. A generalization of irreducible
            monotonicity. Linear Algebra and its Applications, 5:29-38,
            1972.

.. [BG1980] \R. L. Bishop and S. L. Goldberg, *Tensor analysis on
            Manifolds*, Dover (New York) (1980)

.. [BG1985] \M. Blum and S. Goldwasser. An Efficient Probabilistic
            Public-Key Encryption Scheme Which Hides All Partial
            Information. In *Proceedings of CRYPTO 84 on Advances in
            Cryptology*, pp. 289--299, Springer, 1985.

.. [BG1988] \M. Berger & B. Gostiaux : *Differential Geometry:
            Manifolds, Curves and Surfaces*, Springer (New York)
            (1988); :doi:`10.1007/978-1-4612-1033-7`

.. [BG2013] \J. A. Baldwin and J. E. Grigsby, *Categorified
            invariants and the braid group*,
            :arxiv:`1212.2222`

.. [BGM2012] \G. Brinkmann, J. Goedgebeur and B.D. McKay,
             *Generation of Fullerenes*, Journal of Chemical Information and
             Modeling, 52(11):2910-2918, 2012. :doi:`10.1021/ci3003107`.

.. [BI1984] Eiichi Bannai, Tatsuro Ito,
            *Algebraic Combinatorics I: Association Schemes*,
            Benjamin/Cummings, 1984

.. [Bil2011] \N. Billerey. *Critères d'irréductibilité pour les
             représentations des courbes elliptiques*. Int. J. Number
             Theory, 7 (2011);  :doi:`10.1142/S1793042111004538`

.. [BH1994] \S. Billey, M. Haiman. *Schubert polynomials for the
            classical groups*. J. Amer. Math. Soc., 1994.

.. [BH2017] Georgia Benkart and Tom Halverson. *Partition algebras*
            `\mathsf{P}_k(n)` *with* `2k > n` *and the fundamental theorems
            of invariant theory for the symmetric group* `\mathsf{S}_n`.
            Preprint (2017). :arxiv:`1707.1410`

.. [BHKP2008] Anand Bhalgat, Ramesh Hariharan, Telikepalli Kavitha and Debmalya
              Panigrah. *Fast edge splitting and Edmonds' arborescence
              construction for unweighted graphs*. ACM-SIAM Symposium on
              Discrete Algorithms (SODA), pp 455-464, 2008.
              :doi:`10.5555/1347082.1347132`

.. [BHS2008] Robert Bradshaw, David Harvey and William
             Stein. strassen_window_multiply_c. strassen.pyx, Sage
             3.0, 2008. http://www.sagemath.org

.. [BHS2023] Jose Bastidas, Christophe Hohlweg, and Franco Saliola.
             *The primitive Eulerian polynomial*.
             Preprint, (2023) :arxiv:`2306.15556`.

.. [BrHu2019] Petter Brändén, June Huh. *Lorentzian polynomials*.
              Ann. Math. (2) 192, No. 3, 821-891 (2020).
              :arxiv:`1902.03719`, :doi:`10.4007/annals.2020.192.3.4`.

.. [Bru2014] Erwan Brugallé and Kristin Shaw. *A bit of tropical geometry*.
             Amer. Math. Monthly, 121(7):563-589, 2014.

.. [BHNR2004] \S. Brlek, S. Hamel, M. Nivat, C. Reutenauer, On the
              Palindromic Complexity of Infinite Words,
              in J. Berstel, J.  Karhumaki, D. Perrin, Eds,
              Combinatorics on Words with Applications, International
              Journal of Foundation of Computer Science, Vol. 15,
              No. 2 (2004) 293--306.

.. [BHZ2005] \N. Bergeron, C. Hohlweg, and M. Zabrocki, *Posets
             related to the Connectivity Set of Coxeter Groups*.
             :arxiv:`math/0509271v3`

.. [Big1993] Norman Linstead Biggs. *Algebraic Graph Theory*, 2nd ed.
             Cambridge University Press, 1993.
             :doi:`10.1017/CBO9780511608704`

.. [Big1999] Stephen J. Bigelow. The Burau representation is not
             faithful for `n = 5`. Geom. Topol., 3:397--404, 1999.

.. [Big2003] Stephen J. Bigelow, *The Lawrence-Krammer representation*,
             Geometric Topology, 2001 Georgia International Topology
             Conference, AMS/IP Studies in Advanced Mathematics 35
             (2003). :arxiv:`math/0204057v1`

.. [BIP] Rene Birkner, Nathan Owen Ilten, and Lars Petersen:
         *Computations with equivariant toric vector bundles*,
         The Journal of Software for Algebra and Geometry: Macaulay2.
         http://msp.org/jsag/2010/2-1/p03.xhtml
         https://web.archive.org/web/20150915112020/http://www.math.uiuc.edu/Macaulay2/doc/Macaulay2-1.8.2/share/doc/Macaulay2/ToricVectorBundles/html/

.. [Bir1975] \J. Birman. *Braids, Links, and Mapping Class Groups*,
             Princeton University Press, 1975

.. [Bj1980] Anders Björner,
            *Shellable and Cohen-Macaulay partially ordered sets*,
            Trans. Amer. Math. Soc. 260 (1980), 159-183,
            :doi:`10.1090/S0002-9947-1980-0570784-2`

.. [BjWe2005] \A. Björner and V. Welker, *Segre and Rees products of posets,
              with ring-theoretic applications*, J. Pure Appl. Algebra
              198 (2005), 43-55

.. [BJKLMPSSS2016] \C. Beierle, J. Jean, S. Kölbl, G. Leander, A. Moradi,
                   \T. Peyrin, Y. Sasaki, P. Sasdrich, and S. M. Sim,
                   *The SKINNY family of block ciphers and its low-latency
                   variant MANTIS*; in CRYPTO, (2016), pp. 123-153.

.. [BK1973] Coen Bron and Joep Kerbosch. *Algorithm 457:
            Finding All Cliques of an Undirected Graph*. Commun. ACM. v
            16. n 9. 1973,  pages 575-577. ACM Press. [Online] Available:
            http://www.ram.org/computing/rambin/rambin.html

.. [BK1977] James R. Bunch and Linda Kaufman.
            Some Stable Methods for Calculating Inertia and Solving
            Symmetric Linear Systems.
            Mathematics of Computation, 31(137):163-179, 1977.

.. [BK1992] \U. Brehm and W. Kuhnel, *15-vertex triangulations of an
            8-manifold*, Math. Annalen 294 (1992), no. 1, 167-193.

.. [BK2001] \W. Bruns and R. Koch, *Computing the integral closure of an
            affine semigroup*. Uni. Iaggelonicae Acta Math. 39, (2001),
            59-70

.. [BK2008] \J. Brundan and A. Kleshchev.
            *Blocks of cyclotomic Hecke algebras and Khovanov-Lauda algebras*.
            Invent. Math. *178* (2009), no. 3, 451-484.
            :mathscinet:`MR2551762`

.. [BK2009] \J. Brundan and A. Kleshchev.
            *Graded decomposition numbers for cyclotomic Hecke algebras*.
            Adv. Math. **222** (2009), 1883-1942.
            :mathscinet:`MR2562768`

.. [BK2017] Pascal Baseilhac and Stefan Kolb. *Braid group action
            and root vectors for the* `q`-*Onsager algebra*.
            Preprint, (2017) :arxiv:`1706.08747`.

.. [BK2005] \P. Baseilhac and K. Koizumi. *A new (in)finite dimensional algebra
            for quantum integrable models*. Nuclear Phys. B **720** (2005),
            pp. 325-347.

.. [BKK2000]  Georgia Benkart, Seok-Jin Kang, Masaki Kashiwara.
              *Crystal bases for the quantum superalgebra* `U_q(\mathfrak{gl}(m,n))`,
              \J. Amer. Math. Soc. **13** (2000), no. 2, 295-331.

.. [BKLPPRSV2007]
            \A. Bogdanov, L. Knudsen, G. Leander, C. Paar, A. Poschmann,
            \M. Robshaw, Y. Seurin, C. Vikkelsoe. *PRESENT: An Ultra-Lightweight
            Block Cipher*; in Proceedings of CHES 2007; LNCS 7427; pp. 450-466;
            Springer Verlag 2007; available at
            :doi:`10.1007/978-1-4419-5906-5_605`

.. [BKW2011] \J. Brundan, A. Kleshchev, and W. Wang,
             *Graded Specht modules*,
             \J. Reine Angew. Math., **655** (2011), 61-87.
             :mathscinet:`MR2806105`

.. [BL1994] Bernhard Beckermann, George Labahn. *A Uniform Approach for the
            Fast Computation of Matrix-Type Padé Approximants*. SIAM J. Matrix
            Anal. Appl. 15 (1994) 804-823.
            :doi:`10.1137/S0895479892230031`

.. [BecLab2000] Bernhard Beckermann, George Labahn. *Fraction-Free Computation
                of Matrix Rational Interpolants and Matrix GCDs*. SIAM J.
                Matrix Anal. Appl. 22 (2000) 114-144.
                :doi:`10.1137/S0895479897326912`

.. [BL1995] \W. Bosma, H.W. Lenstra: *Complete Systems of Two Addition Laws for
            Elliptic Curves*. Journal of Number Theory, volume 53, issue 2,
            pages 229-240. 1995.

.. [BHMPW20a] Tom Braden, June Huh, Jacob P. Matherne, Nicholas Proudfoot,
             and Botong Wang, *A semi-small decomposition of the Chow
             ring of a matroid*, :arxiv:`2002.03341` (2020).

.. [BHMPW20b] Tom Braden, June Huh, Jacob P. Matherne, Nicholas Proudfoot,
             and Botong Wang, *Singular Hodge theory for combinatorial
             geometries*, :arxiv:`2010.06088` (2020).

.. [BMP2007] \S. Brlek, G. Melançon, G. Paquin, Properties of the
             extremal infinite smooth words, Discrete
             Math. Theor. Comput. Sci. 9 (2007) 33--49.

.. [BMPS2018] Jonah Blasiak, Jennifer Morse, Anna Pun, and Daniel Summers.
              *Catalan functions and k-schur positivity*
              :arxiv:`1804.03701`

.. [BL1977] Buckles, B.P. and Lybanon, M., *Algorithm 515: generation of a
            vector from the lexicographical index*,
            ACM Transactions on Mathematical Software (TOMS), 1977
            vol. 3, n. 2, pages 180--182.

.. [BL1984] \A. Brouwer, J. van Lint,
            *Strongly regular graphs and partial geometries*,
            Enumeration and design,
            (Waterloo, Ont., 1982) (1984): 85-122.
            https://web.archive.org/web/20130423123100/http://oai.cwi.nl/oai/asset/1817/1817A.pdf

.. [BL2000] Anders Björner and Frank H. Lutz, *Simplicial manifolds,
            bistellar flips and a 16-vertex triangulation of the
            Poincaré homology 3-sphere*, Experiment. Math. 9 (2000),
            no. 2, 275-289.

.. [BL2003] \S. Brlek, A. Ladouceur, *A note on differentiable palindromes*,
            Theoret. Comput. Sci. 302 (2003) 167--178.

.. [BLL1998] \F. Bergeron, G. Labelle, and P. Leroux.
             *Combinatorial species and tree-like structures*.
             Encyclopedia of Mathematics and its Applications, vol. 67, Cambridge Univ. Press. 1998.

.. [BLL2008] François Bergeron, Gilbert Labelle, and Pierre Leroux.
             *Introduction to the Theory of Species of Structures*, March 14, 2008.

.. [BraLea2008] \C. Bracken and Gregor Leander: *New families of functions
             with differential uniformity of 4*, Proceedings of the Conference
             BFCA, Copenhagen, 2008.

.. [BLRS2009] \J. Berstel, A. Lauve, C. Reutenauer, F. Saliola,
              Combinatorics on words: Christoffel words and
              repetitions in words, CRM Monograph Series, 27. American
              Mathematical Society, Providence, RI, 2009.  xii+147
              pp. ISBN: 978-0-8218-4480-9

.. [BLS1999] \A. Brandstadt, VB Le and JP Spinrad.
             *Graph classes: a survey*.
             SIAM Monographs on Discrete Mathematics and Applications, 1999.

.. [BLV1999] Bernhard Beckermann, George Labahn, and Gilles Villard. *Shifted
             normal forms of polynomial matrices*. In ISSAC'99, pages 189-196.
             ACM, 1999. :doi:`10.1145/309831.309929`.

.. [BLV2006] Bernhard Beckermann, George Labahn, and Gilles Villard. *Normal
             forms for general polynomial matrices*. J. Symbolic Comput.,
             41(6):708-737, 2006. :doi:`10.1016/j.jsc.2006.02.001`.

.. [BM1940] Becker, M. F., and Saunders MacLane. The minimum number of
            generators for inseparable algebraic extensions. Bulletin of the
            American Mathematical Society 46, no. 2 (1940): 182-186.

.. [BM1977] \R. S. Boyer, J. S. Moore, A fast string searching
            algorithm, Communications of the ACM 20 (1977) 762--772.

.. [BM1983] Buer, B., and Mohring, R. H.  A fast algorithm for decomposition of
            graphs and posets, Math. Oper. Res., Vol 8 (1983): 170-184.

.. [BM1993] \M. Broué and G. Malle, *Zyklotomische Heckealgebren*,
            Astérisque, **212** (1993), 119-89.

.. [BM1997] \K. Bremke and G. Malle,
            *Reduced words and a length function for* `G(e,1,n)`.
            Indag. Mathem., N.S., **8** (1997), no. 4, 453-469.

.. [BM2008] John Adrian Bondy and U.S.R. Murty, *Graph theory*, Volume
            244 of Graduate Texts in Mathematics, 2nd edition, Springer, 2008.

.. [BM2003] Bazzi and Mitter, {\it Some constructions of codes from
            group actions}, (preprint March 2003, available on
            Mitter's MIT website).

.. [Boa1982] \J. M. Boardman, *The eightfold way to BP-operations*,
             in *Current trends in algebraic topology*, pp. 187-226,
             Canadian Mathematical Society Proceedings, 2, Part 1.
             Providence 1982. ISBN 978-0-8218-6003-8.

.. [Bond2007] \P. Bonderson, *Nonabelian anyons and interferometry*,
              Dissertation (2007). https://thesis.library.caltech.edu/2447/

.. [BDGRTW2019] Bonderson, Delaney, Galindo, Rowell, Tran, and Wang,
        *On invariants of modular categories beyond modular data*.
        \J. Pure Appl. Algebra 223 (2019), no. 9, 4065-4088.
        :arxiv:`1805.05736`.

.. [BM2004] John M. Boyer and Wendy J. Myrvold, *On the Cutting Edge:
            *Simplified* `O(n)` *Planarity by Edge Addition*. Journal of Graph
            Algorithms and Applications, Vol. 8, No. 3, pp. 241-273,
            2004. :doi:`10.7155/jgaa.00091`.

.. [BM2007] \G. Brinkmann and B.D. McKay, *Fast generation of planar graphs*,
            MATCH-Communications in Mathematical and in Computer Chemistry,
            58(2):323-357, 2007.

.. [BM2012] \N. Bruin and A. Molnar, *Minimal models for rational
            functions in a dynamical setting*,
            LMS Journal of Computation and Mathematics, Volume 15
            (2012), pp 400-417.

.. [BM2016] Gunnar Brinkmann, Brendan McKay,
            *Guide to using plantri*, version 5.0, 2016.
            http://cs.anu.edu.au/~bdm/plantri/plantri-guide.txt

.. [BM2021] Alin Bostan and Ryuhei Mori,
            *A simple and fast algorithm for computing the N-th term of a linearly recurrent sequence*,
            Proceedings of Symposium on Simplicity in Algorithms (SOSA), pp. 118--132, 2021.
            :doi:`10.1137/1.9781611976496.14`

.. [BMBFLR2008] \A. Blondin-Massé, S. Brlek, A. Frosini, S. Labbé,
                \S. Rinaldi, *Reconstructing words from a fixed
                palindromic length sequence*, Proc. TCS 2008, 5th IFIP
                International Conference on Theoretical Computer
                Science (September 8-10 2008, Milano, Italia).

.. [BMBL2008] \A. Blondin-Massé, S. Brlek, S. Labbé, *Palindromic
              lacunas of the Thue-Morse word*, Proc. GASCOM 2008 (June
              16-20 2008, Bibbiena, Arezzo-Italia), 53--67.

.. [BMFPR] \M. Bousquet-Mélou, E. Fusy, L.-F. Preville Ratelle.
           *The number of intervals in the m-Tamari lattices*. :arxiv:`1106.1498`

.. [BMS2006] Bugeaud, Mignotte, and Siksek. *Classical and modular
             approaches to exponential Diophantine
             equations: I. Fibonacci and Lucas perfect powers.* Annals
             of Math, 2006.

.. [BMSS2006] Alin Bostan, Bruno Salvy, François Morain, Éric Schost.
              *Fast algorithms for computing isogenies between elliptic
              curves*. [Research Report] 2006, pp.28. <inria-00091441>
              :arxiv:`cs/0609020`

.. [BN2010] \D. Bump and M. Nakasuji.
            *Integration on p-adic groups and crystal bases*.
            Proc. Amer. Math. Soc. 138(5), pp. 1595--1605.

.. [BN2008] Victor V. Batyrev and Benjamin Nill. Combinatorial aspects
            of mirror symmetry. In *Integer points in polyhedra ---
            geometry, number theory, representation theory, algebra,
            optimization, statistics*, volume 452 of *Contemp. Math.*,
            pages 35--66. Amer. Math. Soc., Providence,
            RI, 2008. :arxiv:`math/0703456v2`.

.. [Bob2013] \J.W. Bober. *Conditionally bounding analytic ranks of
             elliptic curves*. ANTS
             10, 2013. http://msp.org/obs/2013/1-1/obs-v1-n1-p07-s.pdf

.. [Bod1993] \H. L. Bodlaender,
             *A Tourist Guide through Treewidth*, Acta Cybern. 1993.

.. [Bod1998] Hans L. Bodlaender, *A partial k-arboretum of graphs with bounded
             treewidth*, Theoretical Computer Science 209(1-2):1-45, 1998.
             :doi:`10.1016/S0304-3975(97)00228-4`.

.. [Bo2009] Bosch, S., *Algebra*, Springer 2009

.. [Bon2017] Joseph E. Bonin, *Lattices Related to Extensions of
             Presentations of Transversal Matroids*.
             Electronic Journal of Combinatorics (2017), #P1.49.

.. [Bor1993] Lev A. Borisov,
             *Towards the mirror symmetry for Calabi-Yau complete
             intersections in Gorenstein Fano toric varieties*, 1993.
             :arxiv:`alg-geom/9310001v1`

.. [Bor1995] Stephen P. Borgatti. *Centrality and AIDS*. (1995).
             Connections 18(1):112-115.
             [Online] Available:
             http://www.analytictech.com/networks/centaids.htm

.. [BOR2009] Emmanuel Briand, Rosa Orellana, Mercedes Rosas.
             *The stability of the Kronecker products of Schur
             functions*.
             :arxiv:`0907.4652v2`.

.. [Bou1989] \N. Bourbaki. *Lie Groups and Lie Algebras*. Chapters 1-3.
             Springer. 1989.

.. [BP1982] \H. Beker and F. Piper. *Cipher Systems: The Protection of
            Communications*. John Wiley and Sons, 1982.

.. [BP1993] Dominique Bernardi and Bernadette Perrin-Riou,
            *Variante p-adique de la conjecture de Birch et
            Swinnerton-Dyer (le cas supersingulier)*,
            \C. R. Acad. Sci. Paris, Sér I. Math., 317 (1993), no. 3,
            227-232.

.. [BP1994] \A. Berman and R. J. Plemmons. Nonnegative Matrices in the
            Mathematical Sciences. SIAM, Philadelphia, 1994.

.. [BP2000] \V. M. Bukhshtaber and T. E. Panov, "Moment-angle
            complexes and combinatorics of simplicial manifolds,"
            *Uspekhi Mat. Nauk* 55 (2000), 171--172.

.. [BP2014] \V. M. Bukhshtaber and T. E. Panov. *Toric Topology*,
            2014. :arxiv:`1210.2368`

.. [BP2015] \P. Butera and M. Pernici *Sums of permanental minors
            using Grassmann algebra*, International Journal of Graph
            Theory and its Applications, 1 (2015),
            83-96. :arxiv:`1406.5337`

.. [BP2023] \N. Brettell and R. Pendavingh, *Computing excluded minors for
            classes of matroids representable over partial fields*, arXiv
            preprint :arxiv:`2302.13175` (2023).

.. [BPRS2009] \J. Bastian, \T. Prellberg, \M. Rubey, \C. Stump, *Counting the
            number of elements in the mutation classes of* `\tilde{A}_n`-*quivers*;
            :arxiv:`0906.0487`

.. [BPS2008] Lubomira Balkova, Edita Pelantova, and Wolfgang Steiner.
             *Sequences with constant number of return
             words*. Monatsh. Math, 155 (2008) 251-263.

.. [BPS2010] Anne Berry, Romain Pogorelcnik and Genevieve Simonet.
             *An Introduction to Clique Minimal Separator Decomposition*.
             Algorithms 3(2):197-215, 2010.
             :doi:`10.3390/a3020197`

.. [BPU2016] Alex Biryukov, Léo Perrin, Aleksei Udovenko,
             *Reverse-Engineering the S-Box of Streebog, Kuznyechik and STRIBOBr1*; in
             EuroCrypt'16, pp. 372-402.

.. [Br1910] Bruckner, *Uber die Ableitung der allgemeinen Polytope und
            die nach Isomorphismus verschiedenen Typen der allgemeinen
            Achtzelle (Oktatope)*, Verhand. Konik. Akad. Wetenschap,
            Erste Sectie, 10 (1910)

.. [BR1998] Georgia Benkart and Tom Roby. *Down-up algebras*.
            \J. Algebra, **209** no. 1 (1999), pp. 305-335.
            :doi:`10.1006/jabr.1998.7511`.

.. [Br2000] Kenneth S. Brown, *Semigroups, rings, and Markov chains*,
            :arxiv:`math/0006145v1`.


.. [BR2000a] \P. Barreto and V. Rijmen,
             *The ANUBIS Block Cipher*; in
             First Open NESSIE Workshop, (2000).

.. [BR2000b] \P. Barreto and V. Rijmen,
             *The Khazad legacy-level Block Cipher*; in
             First Open NESSIE Workshop, (2000).

.. [BR2000c] \P. Barreto and V. Rijmen,
             *The Whirlpool hashing function*; in
             First Open NESSIE Workshop, (2000).

.. [BR2010] Matthew Baker and Robert Rumely. Potential theory and dynamics on the
            Berkovich projective line. Mathematical Surveys and Monographs,
            Volume 159. 2010.

.. [BR2010a] Jean Berstel and Christophe Reutenauer,
             *Noncommutative Rational Series With Applications*.
             Cambridge, 2010.

.. [BR2010b] Valérie Berthé and Michel Rigo, editors. Combinatorics, automata,
             and number theory, volume 135. Cambridge: Cambridge University Press, 2010.

.. [Br2016] *Bresenham's Line Algorithm*, Python, 26 December 2016.
            http://www.roguebasin.com/index.php?title=Bresenham%27s_Line_Algorithm


.. [Brandes01] Ulrik Brandes,
               A faster algorithm for betweenness centrality,
               Journal of Mathematical Sociology 25.2 (2001): 163-177,
               https://web.archive.org/web/20060508220739/http://www.inf.uni-konstanz.de/algo/publications/b-fabc-01.pdf

.. [Bra2011] Volker Braun,
             Toric Elliptic Fibrations and F-Theory Compactifications,
             :arxiv:`1110.4883`

.. [Bre1993] Richard P. Brent.
             *On computing factors of cyclotomic polynomials*.
             Mathematics of Computation. **61** (1993). No. 203. pp 131--149.
             :arxiv:`1004.5466v1`. http://www.jstor.org/stable/2152941

.. [Bre1997] \T. Breuer "Integral bases for subfields of cyclotomic
             fields" AAECC 8, 279--289 (1997).

.. [Bre2000] Enno Brehm, *3-Orientations and Schnyder 3-Tree-Decompositions*,
             2000.
             https://page.math.tu-berlin.de/~felsner/Diplomarbeiten/brehm.ps.gz

.. [Bre2008] \A. Bretscher and D. G. Corneil and M. Habib and C. Paul (2008), *A
             simple Linear Time LexBFS Cograph Recognition Algorithm*, SIAM
             Journal on Discrete Mathematics, 22 (4): 1277-1296,
             :doi:`10.1137/060664690`.

.. [Bre2023] \N. Brettell, *The excluded minors for GF(5)-representable matroids
             on ten elements*, arXiv preprint :arxiv:`2307.14614` (2023).

.. [Bro2011] Francis Brown, *Multiple zeta values and periods: From
             moduli spaces to Feynman integrals*, in Contemporary Mathematics
             vol 539, pages 27-52, 2011.

.. [Bro2013] Francis Brown, *Single-valued motivic periods and multiple zeta
             values*, Forum Math. Sigma 2 (2014), :doi:`10.1017/fms.2014.18`.

.. [Bro2016] \A.E. Brouwer,
             Personal communication, 2016.

.. [Bro1982] \A. Brouwer,
             *Polarities of G. Higman's symmetric design and a strongly regular
             graph on 176 vertices*,
             Aequationes mathematicae 25, no. 1 (1982): 77-82.
             :doi:`10.1007/BF02189599`.

.. [Bro1989] \A. Broder, *Generating random spanning trees*,
             Proceedings of the 30th IEEE Symposium on Foundations of
             Computer Science, 1989, pp. 442-447.
             :doi:`10.1109/SFCS.1989.63516`,
             <http://www.cs.cmu.edu/~15859n/RelatedWork/Broder-GenRanSpanningTrees.pdf>_

.. [Bro2009] \R. Bröker: *Constructing supersingular elliptic curves*.
             Journal of Combinatorics and Number Theory 1.3 (2009), pp. 269--273.

.. [Broder2000] Broder, A.Z., Kumar, R., Maghoul, F., Raghavan, P., Rajagopalan,
                S., Stata, R., Tomkins, A., Wiener, J.L.: Graph structure in
                the web. Computer Networks 33(1-6), 309-320 (2000)

.. [BRS2015] \A. Boussicault, S. Rinaldi et S. Socci.
             *The number of directed k-convex polyominoes*
             27th Annual International Conference on Formal Power Series and
             Algebraic Combinatorics (FPSAC 2015), 2015.
             :arxiv:`1501.00872`

.. [Bru1994] Richard A. Brualdi, Hyung Chan Jung, William T.Trotter Jr
             *On the poset of all posets on* `n` *elements*
             Volume 50, Issue 2, 6 May 1994, Pages 111-123
             Discrete Applied Mathematics
             :doi:`10.1016/0166-218X(92)00169-M`

.. [Bru1998] \J. Brundan. *Modular branching rules and the Mullineux map
             for Hecke algebras of type* `A`.
             Proc. London Math. Soc. (3) **77** (1998), 551-581.
             :mathscinet:`MR1643413`

.. [BS1969] \D. Blatt, G. Szekeres.
            *A Skew Hadamard Matrix of Order 52*,
            Canadian Journal of Mathematics 21 (1969): 1319-1322.
            :doi:`10.4153/CJM-1969-144-2`

.. [BS1996] Eric Bach, Jeffrey Shallit. *Algorithmic Number Theory,
            Vol. 1: Efficient Algorithms*. MIT Press, 1996. ISBN
            978-0262024051.

.. [BS2003] \I. Bouyukliev and J. Simonis, Some new results on optimal
            codes over `F_5`, Designs, Codes and Cryptography 30,
            no. 1 (2003): 97-111,
            http://www.moi.math.bas.bg/moiuser/~iliya/pdf_site/gf5srev.pdf.

.. [BS2007] \R. Bröker and P. Stevenhagen. *Constructing elliptic curves of
            prime order*. [math.NT] (2007), :arXiv:`0712.2022`.

.. [BS2010] \P. Baseilhac and K. Shigechi. *A new current algebra and the
            reflection equation*. Lett. Math. Phys. **92** (2010),
            pp. 47-65. :arxiv:`0906.1482`.

.. [BS2011] \E. Byrne and A. Sneyd, On the Parameters of Codes with
            Two Homogeneous Weights. WCC 2011-Workshop on coding and
            cryptography,
            pp. 81-90. 2011. https://hal.inria.fr/inria-00607341/document

.. [BS2012] Jonathan Bloom and Dan Saracino, *Modified growth
            diagrams, permutation pivots, and the BWX map* `Phi^*`,
            Journal of Combinatorial Theory, Series A Volume 119,
            Number 6 (2012), pp. 1280-1298.

.. [BSS2009] David Bremner, Mathieu Dutour Sikiric, Achill Schuermann:
             Polyhedral representation conversion up to symmetries,
             Proceedings of the 2006 CRM workshop on polyhedral
             computation, AMS/CRM Lecture Notes, 48 (2009),
             45-71. :arxiv:`math/0702239`

.. [BSV2010] \M. Bolt, S. Snoeyink, E. Van Andel. *Visual
             representation of the Riemann map and Ahlfors map via the
             Kerzman-Stein equation*. Involve 3-4 (2010), 405-420.

.. [BDLGZ2009] \M. Bucci et al.  A. De Luca, A. Glen, L. Q. Zamboni,
               *A connection between palindromic and factor complexity
               using return words*, Advances in Applied Mathematics
               42 (2009) 60-74.

.. [BSZ2019] Nils Bruin, Jeroen Sijsling, and Alexandre Zotine,
             *Numerical Computation of Endomorphism Rings of Jacobians*,
             The Open Book Series, Vol. 2 (2019), No. 1, pp. 155-171,
             https://msp.org/obs/2019/2-1/p10.xhtml

.. [BTTM2024] \L. Bossinger, M. L. Telek, H. Tillmann-Morris,
              *Binary Geometries From Pellytopes*,
              :arxiv:`2410.08002`

.. [BUVO2007] Johannes Buchmann, Ullrich Vollmer: Binary Quadratic Forms,
              An Algorithmic Approach, Algorithms and Computation in Mathematics,
              Volume 20, Springer (2007)

.. [Buell89] Duncan A. Buell.
             *Binary Quadratic Forms: Classical Theory and Modern Computations.*
             Springer, 1989.
             :doi:`10.1007/978-1-4612-4542-1`

.. [BV2004] Jean-Luc Baril, Vincent Vajnovszki. *Gray code for derangements*.
            Discrete Applied Math. 140 (2004)
            :doi:`10.1016/j.dam.2003.06.002`
            http://jl.baril.u-bourgogne.fr/derange.pdf

.. [BV2009] Stephen Boyd and Lieven Vandenberghe.
            *Convex Optimization*.
            Cambridge University Press, Cambridge, 2009.
            ISBN 9780521833783.

.. [BvR1982] Andries Brouwer and John van Rees,
             *More mutually orthogonal Latin squares*,
             Discrete Mathematics,
             vol.39, num.3, pages 263-281,
             1982
             https://web.archive.org/web/20130423122429/http://oai.cwi.nl/oai/asset/304/0304A.pdf

.. [BW1988] Anders Björner, Michelle L. Wachs,
            *Generalized quotients in Coxeter groups*.
            Transactions of the American Mathematical Society,
            vol. 308, no. 1, July 1988.
            :doi:`10.2307/2000946`

.. [BW1993] Thomas Becker and Volker Weispfenning. *Groebner Bases - A
            Computational Approach To Commutative Algebra*. Springer,
            New York, 1993.

.. [BW1994] \M. Burrows, D.J. Wheeler, *A block-sorting lossless data
            compression algorithm*, HP Lab Technical Report, 1994,
            available at
            http://www.hpl.hp.com/techreports/Compaq-DEC/SRC-RR-124.html

.. [BW1996] Anders Björner and Michelle L. Wachs. *Shellable nonpure
            complexes and posets. I*. Trans. of
            Amer. Math. Soc. **348** No. 4. (1996)

.. [BY2016] Pauline Bailet and Masahiko Yoshinaga. *Vanishing results for the
            Aomoto complex of real hyperplane arrangements via minimality*.
            J. Singularities. **14** (2016), 74-90.

.. [BZ01] \A. Berenstein, A. Zelevinsky
          *Tensor product multiplicities, canonical bases
          and totally positive varieties*
          Invent. Math. **143** No. 1. (2002), 77-128.

.. [BZ2003] Vladimir Batagelj and Matjaz Zaversnik. *An `O(m)`
            Algorithm for Cores Decomposition of
            Networks*. 2003. :arxiv:`cs/0310049v1`.

.. _ref-C:

**C**

.. [Cal2005] \D. Callan. *On Conjugates for Set Partitions and Integer
             Compositions*. Preprint, :arxiv:`math/0508052`.

.. [dCa2007] \C. de Canniere: *Analysis and Design of Symmetric Encryption
             Algorithms*, Ph.D. Thesis, 2007.

.. [Can1990] \J. Canny. *Generalised characteristic polynomials*.
             \J. Symbolic Comput. Vol. 9, No. 3, 1990, 241--250.

.. [Car1972] \R. W. Carter. *Simple groups of Lie type*, volume 28 of
             Pure and Applied Mathematics. John Wiley and Sons, 1972.

.. [Car1972a] \R. W. Carter. *Conjugacy classes in the Weyl group*, Comp. Math.
              Vol 26 (1972) 1-59.

.. [Cha2005] \F. Chapoton, *Une Base Symétrique de l'algèbre des
             Coinvariants Quasi-Symétriques*, Electronic Journal of
             Combinatorics Vol 12(1) (2005) N16.

.. [Cha2020] \F. Chapoton, *Some properties of a new partial order
             on Dyck paths*. Algebr. Comb. 3, No. 2, 433-463 (2020).

.. [Che1944] \S. Chern, *A simple intrinsic proof of the Gauss-Bonnet formula
             for closed Riemannian manifolds*, Ann. of Math. (2) 45 (1944),
             747-752.

.. [CHNP2020] Kieran Clancy, Michael Haythorpe, Alex Newcombe and Ed Pegg Jr,
              *There Are No Cubic Graphs on 26 Vertices with Crossing Number 10
              or 11*, Graphs and Combinatorics 36, pages: 1713 -- 1721, (2020),
              :doi:`10.1007/s00373-020-02204-6`.

.. [CP2023] \M. Cati and D.V. Pasechnik.
            *Implementing Hadamard Matrices in SageMath*.
            Preprint, :arxiv:`2306.16812`, (2023).

.. [CQ2019] \A. Cassella and C. Quadrelli.
            *Right-angled Artin groups and enhanced Koszul properties*.
            Preprint, :arxiv:`1907.03824`, (2019).

.. [CS1996] \G. Call and J. Silverman. Computing the Canonical Height on
            K3 Surfaces. Mathematics of Comp. , 65 (1996), 259-290.

.. [CB2007] Nicolas Courtois, Gregory V. Bard: Algebraic Cryptanalysis
            of the Data Encryption Standard, In 11-th IMA Conference,
            Cirencester, UK, 18-20 December 2007, Springer
            LNCS 4887. See also http://eprint.iacr.org/2006/402/.

.. [CC1982] Chottin and R. Cori, *Une preuve combinatoire de la
            rationalité d'une série génératrice associée
            aux arbres*, RAIRO, Inf. Théor. 16, 113--128 (1982)

.. [CC1995] Wei-Kuo Chiang, Rong-Jaye Chen: *The (n, k)-star graph: A
            generalized star graph*. Information Processing Letters
            56(5): 259-264, 1995.
            :doi:`10.1016/0020-0190(95)00162-1`

.. [CC2013] Mahir Bilen Can and Yonah Cherniavsky.
            *Omitting parentheses from the cyclic notation*. (2013).
            :arxiv:`1308.0936v2`.

.. [CC2023] \C. Ceballos and C. Chenevière.
                *On linear intervals in the alt `\nu`-Tamari lattices* :arxiv:`2305.02250`

.. [CCL2015] \N. Cohen, D. Coudert, and A. Lancin. *On computing the Gromov
             hyperbolicity*. ACM Journal of Experimental Algorithmics,
             20(1.6):1-18, 2015. :doi:`10.1145/2780652` or
             [`<https://hal.inria.fr/hal-01182890>`_].

.. [CS1999a] \D. Cohen and A. Suciu. *Characteristic varieties of arrangements*.
             Math. Proc. Cambridge Philos. Soc.127 (1999), no.1, 33--53.
             :doi:`10.1017/S0305004199003576`.

.. [CCLSV2005] \M. Chudnovsky, G. Cornuejols, X. Liu, P. Seymour, K. Vuskovic.
               *Recognizing berge graphs*.
               Combinatorica vol 25 (2005), n 2, pages 143--186.
               :doi:`10.1007/s00493-005-0012-8`.

.. [CD1996] Charles Colbourn and Jeffrey Dinitz,
            Making the MOLS table,
            Computational and constructive design theory,
            vol 368, pages 67-134,
            1996

.. [CD2007] Adrian Clingher and Charles F. Doran,
            *Modular invariants for lattice polarized K3 surfaces*,
            Michigan Math. J. 55 (2007), no. 2, 355-393.
            :arxiv:`math/0602146v1` [math.AG]

.. [CD2013] \I. Cardinali and B. De Bruyn,
            *Spin-embeddings, two-intersection sets and two-weight codes*,
            Ars Comb. 109 (2013): 309-319.
            https://biblio.ugent.be/publication/4241842/file/4241845.pdf

.. [CDJN2019] \A. Chakraborti, N. Datta, A. Jha, M. Nandi
              "HyENA"
              https://csrc.nist.gov/CSRC/media/Projects/Lightweight-Cryptography/documents/round-1/spec-doc/hyena-spec.pdf

.. [CDL2015] \A. Canteaut, Sebastien Duval, Gaetan Leurent
             *Construction of Lightweight S-Boxes using Feistel and
             MISTY Structures*; in Proceedings of SAC 2015; LNCS 9566;
             pp. 373-393; Springer-Verlag 2015; available at
             http://eprint.iacr.org/2015/711.pdf

.. [CDLNPPS2019] \A. Canteaut, S. Duval, G. Leurent, M. Naya-Plasencia, L. Perrin, T. Pornin, A. Schrottenloher.
                 "Saturnin: a suite of lightweight symmetricalgorithms for post-quantum security"
                 https://csrc.nist.gov/CSRC/media/Projects/Lightweight-Cryptography/documents/round-1/spec-doc/SATURNIN-spec.pdf

.. [CE2001] Raul Cordovil and Gwihen Etienne. *A note on the
            Orlik-Solomon algebra*. Europ. J. Combinatorics. **22**
            (2001). pp. 165-170. http://www.math.ist.utl.pt/~rcordov/Ce.pdf

.. [CE2003] Henry Cohn and Noam Elkies, New upper bounds on sphere
            packings I, Ann. Math. 157 (2003), 689--714.

.. [Cer1994] \D. P. Cervone, *Vertex-minimal simplicial immersions of
             the Klein bottle in three-space*, Geom. Ded. 50 (1994)
             117-141,
             https://web.archive.org/web/20040309191227/http://www.math.union.edu/~dpvc/papers/1993-03.kb/vmkb.pdf.

.. [CES2003] Brian Conrad, Bas Edixhoven, William Stein
             `J_1(p)` Has Connected Fibers
             Documenta Math.  8 (2003) 331--408

.. [CEW2011] Georgios Chalkiadakis, Edith Elkind, and Michael
             Wooldridge. *Computational Aspects of Cooperative Game
             Theory*. Morgan & Claypool Publishers, (2011). ISBN
             9781608456529, :doi:`10.2200/S00355ED1V01Y201107AIM016`.

.. [CF2005] Raul Cordovil and David Forge.
            *Gröbner and diagonal bases in Orlik-Solomon type algebras*
            Cubo **7** (2), (2005). pp. 1-20.

.. [CFHM2013] Wei Chen, Wenjie Fang, Guangda Hu, Michael W. Mahoney,
              *On the Hyperbolicity of Small-World and Treelike Random Graphs*,
              Internet Mathematics 9:4 (2013), 434-491.
              :doi:`10.1080/15427951.2013.828336`, :arxiv:`1201.1717`.

.. [CFI1992] Cai, JY., Fürer, M. & Immerman, N. Combinatorica (1992) 12: 389.
             :doi:`10.1007/BF01305232`

.. [CFKLMPPS15] Marek Cygan, Fedor V. Fomin, Łukasz Kowalik, Daniel Lokshtanov,
                Dániel Marx, Marcin Pilipczuk, Michał Pilipczuk, Saket Saurabh.
                *Parameterized Algorithms*. Springer International Publishing
                Switzerland 2015

.. [CFKP1997] James W. Cannon, William J. Floyd, Richard Kenyon and Walter R. Parry.
              *Hyperbolic Geometry*. Flavors of Geometry, MSRI Publications,
              Volume 31, 1997.

.. [CFKPR2010] Ioannis Caragiannis, Afonso Ferreira, Christos Kaklamanis,
               Stéphane Pérennes, Hervé Rivano.
               *Fractional Path Coloring in Bounded Degree Trees with
               Applications*. Algorithmica, Springer Verlag, 2010, 58 (2),
               pp.516-540. :doi:`10.1007/s00453-009-9278-3`,
               https://hal.archives-ouvertes.fr/hal-00371052/document

.. [CFL1958] \K.-T. Chen, R.H. Fox, R.C. Lyndon, Free differential calculus,
             IV. The quotient groups of the lower central series, Ann. of Math.
             68 (1958) 81--95.

.. [CFZ2000] \J. Cassaigne, S. Ferenczi, L.Q. Zamboni, *Imbalances in
             Arnoux-Rauzy sequences*, Ann. Inst. Fourier (Grenoble)
             50 (2000) 1265--1276.

.. [CFZ2002] \F. Chapoton, S. Fomin, A. Zelevinsky - *Polytopal realizations of
             generalized associahedra*, :arxiv:`math/0202004`,
             :doi:`10.4153/CMB-2002-054-1`

.. [CGHLM2013] \P. Crescenzi, R. Grossi, M. Habib, L. Lanzi, A. Marino.
               *On computing the diameter of real-world undirected graphs*.
               Theor. Comput. Sci. 514: 84-95 (2013).
               :doi:`10.1016/j.tcs.2012.09.018`.

.. [CGILM2010] \P. Crescenzi, R. Grossi, C. Imbrenda, L. Lanzi, and A. Marino.
               *Finding the Diameter in Real-World Graphs: Experimentally
               Turning a Lower Bound into an Upper Bound*. Proceedings of 18th
               Annual European Symposium on Algorithms. Lecture Notes in
               Computer Science, vol. 6346, 302-313. Springer (2010).
               :doi:`10.1007/978-3-642-15775-2_26`.

.. [CGLM2012] \Crescenzi P., Grossi R., Lanzi L., Marino A. (2012)
               *On Computing the Diameter of Real-World Directed (Weighted)
               Graphs*. In: Klasing R. (eds) Experimental Algorithms. SEA 2012.
               Lecture Notes in Computer Science, vol 7276.
               Springer, Berlin, Heidelberg
               :doi:`10.1007/978-3-642-30850-5_10`.

.. [CGW2013] Daniel Cabarcas, Florian Göpfert, and Patrick
             Weiden. Provably Secure LWE-Encryption with Uniform
             Secret. Cryptology ePrint Archive, Report 2013/164. 2013.
             2013/164. http://eprint.iacr.org/2013/164

.. [Conr] Keith Conrad, *Artin-Hasse-Type Series and Roots of Unity*,
          http://www.math.uconn.edu/~kconrad/blurbs/gradnumthy/AHrootofunity.pdf

.. [Coron2023] Basile Coron *Supersolvability of built lattices and Koszulness
               of generalized Chow rings*. Preprint, :arxiv:`2302.13072` (2023).

.. [CGMRV16] \A. Conte, R. Grossi, A. Marino, R. Rizzi, L. Versari,
             *Directing Road Networks by Listing Strong Orientations*,
             Combinatorial Algorithms, Proceedings of 27th International Workshop,
             IWOCA 2016, August 17-19, 2016, pages 83--95.

.. [Ch2012] Cho-Ho Chu. *Jordan Structures in Geometry and
            Analysis*. Cambridge University Press, New
            York. 2012. IBSN 978-1-107-01617-0.

.. [Cha92] Chameni-Nembua C. and Monjardet B.
           *Les Treillis Pseudocomplémentés Finis*
           Europ. J. Combinatorics (1992) 13, 89-107.

.. [Cha18] Frédéric Chapoton, *Some properties of a new partial
           order on Dyck paths*, 2018, :arxiv:`1809.10981`

.. [Cha22005] \B. Cha. *Vanishing of some cohomology groups and bounds
              for the Shafarevich-Tate groups of elliptic
              curves*. J. Number Theory, 111:154-178, 2005.

.. [Cha2008] Frédéric Chapoton.
             *Sur le nombre d'intervalles dans les treillis de Tamari*.
             Sém. Lothar. Combin. (2008).
             :arxiv:`math/0602368v1`.

.. [ChLi] \F. Chapoton and M. Livernet, *Pre-Lie algebras and the rooted trees
          operad*, International Math. Research Notices (2001) no 8, pages 395-408.
          Preprint: :arxiv:`math/0002069v2`.

.. [Cha2006] Ruth Charney. *An introduction to right-angled Artin
             groups*. http://people.brandeis.edu/~charney/papers/RAAGfinal.pdf,
             :arxiv:`math/0610668`.

.. [ChenDB] Eric Chen, Online database of two-weight codes,
            http://moodle.tec.hkr.se/~chen/research/2-weight-codes/search.php

.. [CHK2001] Keith D. Cooper, Timothy J. Harvey and Ken Kennedy. *A
             Simple, Fast Dominance Algorithm*, Software practice and
             Experience, 4:1-10 (2001).
             http://www.hipersoft.rice.edu/grads/publications/dom14.pdf

.. [Chu2007] \F. Chung, *Random walks and local cuts in graphs*, Linear Algebra
             and its Applications 423 (2007), no. 1, 22-32.

.. [Chu2012] \T. Church *Homological stability for configuration spaces of
             manifolds*, Inventiones Mathematicae, 2012(188), pp. 465-504.

.. [CHPSS18] \C. Cid, T. Huang, T. Peyrin, Y. Sasaki, L. Song.
             *Boomerang Connectivity Table: A New Cryptanalysis Tool* (2018)
             IACR Transactions on Symmetric Cryptology. Vol 2017, Issue 4.
             pre-print available at https://eprint.iacr.org/2018/161.pdf

.. [CIA] CIA Factbook 09
         https://www.cia.gov/library/publications/the-world-factbook/

.. [CJ2022] \M. Chang, C. Jefferson, *Disjoint direct product decomposition
            of permutation groups*, Journal of Symbolic Computation (2022),
            Volume 108, pages 1-16. :doi:`10.1016/j.jsc.2021.04.003`.
            Preprint: :arxiv:`2004.11618v3`.

.. [CK1986] \R. Calderbank, W.M. Kantor,
            *The geometry of two-weight codes*,
            Bull. London Math. Soc. 18(1986) 97-122.
            :doi:`10.1112/blms/18.2.97`.

.. [CK1999] David A. Cox and Sheldon Katz. *Mirror symmetry and
            algebraic geometry*, volume 68 of *Mathematical Surveys
            and Monographs*. American Mathematical Society,
            Providence, RI, 1999.

.. [Cox1989] David A. Cox.
         Primes of the form `x^2+ny^2`.
         Wiley, 1989.

.. [CK2008] Derek G. Corneil and Richard M. Krueger, *A Unified View
            of Graph Searching*, SIAM Journal on Discrete Mathematics,
            22(4), 1259--1276, 2008.
            :doi:`10.1137/050623498`

.. [CK2001] \M. Casella and W. Kühnel, *A triangulated K3 surface with
            the minimum number of vertices*, Topology 40 (2001),
            753--772.

.. [CKS1999] Felipe Cucker, Pascal Koiran, and Stephen Smale. *A polynomial-time
             algorithm for diophantine equations in one variable*, J. Symbolic
             Computation 27 (1), 21-29, 1999.

.. [CK2015] \J. Campbell and V. Knight. *On testing degeneracy of
            bi-matrix
            games*. https://vknight.org/unpeudemath/code/2015/06/25/on_testing_degeneracy_of_games.html (2015)

.. [CKWL2019] Marcelo H. de Carvalho, Nishad Kothari, Xiumei Wang and Yixun
              Linc. *Birkhoff-von Neumann graphs that are PM-compact*. 2019.
              :arxiv:`1807.07339`.

.. [CL1996] Chartrand, G. and Lesniak, L.: *Graphs and Digraphs*.
            Chapman and Hall/CRC, 1996.

.. [CL2002] Chung, Fan and Lu, L. *Connected components in random
            graphs with given expected degree sequences*.
            Ann. Combinatorics (6), 2002 pp. 125-145.
            :doi:`10.1007/PL00012580`.

.. [CL2017] Xavier Caruso and Jérémy Le Borgne,
            *A new faster algorithm for factoring skew polynomials over finite fields*
            J. Symbolic Comput. 79 (2017), 411-443.

.. [CL2013] Maria Chlouveraki and Sofia Lambropoulou. *The
            Yokonuma-Hecke algebras and the HOMFLYPT
            polynomial*. (2015) :arxiv:`1204.1871v4`.

.. [CL2023] Xavier Caruso and Antoine Leudière.
            *Algorithms for computing norms and characteristic polynomials on general Drinfeld modules*, (2023) :arxiv:`2307.02879`.

.. [Cle1872] Alfred Clebsch, *Theorie der binären algebraischen Formen*,
             Teubner, 1872.

.. [CLG1997] Frank Celler and C. R. Leedham-Green,
             *Calculating the Order of an Invertible Matrix*, 1997

.. [CLM2006] Marcelo H. de Carvalho, Cláudio L. Lucchesi and U.S.R. Murty,
             *How to build a brick*, Discrete Mathematics, Volume 306,
             Issues 19--20, Pages 2383--2410,ISSN 0012--365X, (2006),
             :doi:`10.1016/j.disc.2005.12.032`.

.. [CLRS2001] Thomas H. Cormen, Charles E. Leiserson, Ronald L. Rivest
              and Clifford Stein, *Section 22.4: Topological sort*,
              Introduction to Algorithms (2nd ed.), MIT Press and
              McGraw-Hill, 2001, 549-552, ISBN 0-262-03293-7.

.. [CLO2005] \D. Cox, J. Little, D. O'Shea. Using Algebraic Geometry.
             Springer, 2005.

.. [CLS2011] David A. Cox, John Little, and Hal Schenck. *Toric
             Varieties*. Volume 124 of *Graduate Studies in
             Mathematics*. American Mathematical Society, Providence,
             RI, 2011.

.. [CLS2014] \C. Ceballos, J.-P. Labbé, C. Stump, *Subword complexes,
             cluster complexes, and generalized multi-associahedra*,
             \J. Algebr. Comb. **39** (2014) pp. 17-51.
             :doi:`10.1007/s10801-013-0437-x`, :arxiv:`1108.1776`.

.. [CM2000] Paula A.A.B. Carvalho and Ian M. Musson. *Down-up algebras and
            their representation theory*. J. Algebra. **228** no. 1, (2000),
            pp. 286-310. :doi:`10.1006/jabr.1999.8263`

.. [CM2012] \M. Cabanes, I. Marin, *On ternary quotients of cubic Hecke
             algebras*, Comm. Math. Phys. (2012), Volume 314, Issue 1,
             pp 57-92. :doi:`10.1007/s00220-012-1519-7`, :arxiv:`1010.1465`.

.. [CMN2014] David Coudert, Dorian Mazauric, and Nicolas Nisse, *Experimental
             Evaluation of a Branch and Bound Algorithm for computing
             Pathwidth*. In Symposium on Experimental Algorithms (SEA), volume
             8504 of LNCS, Copenhagen, Denmark, pages 46-58, June 2014,
             :doi:`10.1007/978-3-319-07959-2_5`,
             https://hal.inria.fr/hal-00943549/document

.. [CMO2011] \C. Chun, D. Mayhew, J. Oxley, *A chain theorem for
             internally 4-connected binary matroids*. J. Combin. Theory
             Ser. B 101 (2011), 141-189.

.. [CMO2012] \C. Chun, D. Mayhew, J. Oxley,  *Towards a splitter
             theorem for internally 4-connected binary
             matroids*. J. Combin. Theory Ser. B 102 (2012), 688-700.

.. [CMR2005] C\. Cid, S\. Murphy, M\. Robshaw, *Small Scale Variants of
             the AES*; in Proceedings of Fast Software Encryption
             2005; LNCS 3557; Springer Verlag 2005; available at
             https://web.archive.org/web/20060306144250/http://www.isg.rhul.ac.uk/~sean/smallAES-fse05.pdf

.. [CMR2006] C\. Cid, S\. Murphy, and M\. Robshaw, *Algebraic Aspects
             of the Advanced Encryption Standard*; Springer Verlag
             2006

.. [CMT2003] \A. M. Cohen, S. H. Murray, D. E. Talyor.
             *Computing in groups of Lie type*.
             Mathematics of Computation. **73** (2003), no 247. pp. 1477--1498.
             https://www.win.tue.nl/~amc/pub/papers/cmt.pdf

.. [CN2019] \B. Chakraborty, M. Nandi
            "Orange"
            https://csrc.nist.gov/CSRC/media/Projects/Lightweight-Cryptography/documents/round-1/spec-doc/orange-spec.pdf

.. [CrNa2020] \J.E. Cremona and F. Najman,  `\QQ`-curves over odd degree number fields, :arxiv:`2004.10054`.

.. [CreSuth2023] \J.E. Cremona and A.V. Sutherland.
                 *Computing the endomorphism ring of an elliptic curve
                 over a number field*.
                 :arxiv:`2301.11169`.

.. [CoCo1] J.H. Conway, H.S.M. Coxeter
    *Triangulated polygons and frieze patterns*,
    The Mathematical Gazette (1973) 57 p.87-94

.. [CoCo2] J.H. Conway, H.S.M. Coxeter
    *Triangulated polygons and frieze patterns (continued)*,
    The Mathematical Gazette (1973) 57 p.175-183

.. [Co1984] \J. Conway, Hexacode and tetracode - MINIMOG and
            MOG. *Computational group theory*, ed. M. Atkinson,
            Academic Press, 1984.

.. [CO2010] Jonathan Comes, Viktor Ostrik.
            *On blocks of Deligne's category*
            `\underline{\mathrm{Rep}}(S_t)`.
            :arxiv:`0910.5695v2`,
            :doi:`10.1016/j.aim.2010.08.010`

.. [Coh1981] \A. M. Cohen,
             *A synopsis of known distance-regular graphs with large diameters*,
             Stichting Mathematisch Centrum, 1981.
             http://persistent-identifier.org/?identifier=urn:nbn:nl:ui:18-6775

.. [Coh1993] Henri Cohen. A Course in Computational Algebraic Number
             Theory. Graduate Texts in Mathematics 138. Springer, 1993.

.. [Coh2000] Henri Cohen, Advanced topics in computational number
             theory, Graduate Texts in Mathematics, vol. 193,
             Springer-Verlag, New York, 2000.

.. [Coh2007I] Henri Cohen, *Number Theory, Vol. I: Tools and
              Diophantine Equations.*  GTM 239, Springer, 2007.

.. [Coh2007] Henri Cohen, Number Theory,
             Volume II.  Graduate Texts in Mathematics 240. Springer, 2007.

.. [Coh2019] Nathann Cohen,
             *Several Graph problems and their Linear Program formulations*,
             2019. https://hal.archives-ouvertes.fr/inria-00504914/en

.. [Coj2005] Alina Carmen Cojocaru,
             On the surjectivity of the Galois representations
             associated to non-CM elliptic curves.
             With an appendix by Ernst Kani.
             Canad. Math. Bull. 48 (2005), no. 1, 16--31.

.. [Colb2004] C.J. Colbourn. *Combinatorial aspects of covering arrays*.
              Matematiche (Catania) 59 (2004), pp. 125-172.

.. [Col2004] Pierre Colmez, Invariant `\mathcal{L}` et derivees de
             valeurs propres de Frobenius, preprint, 2004.

.. [Col2013] Julia Collins. *An algorithm for computing the Seifert
             matrix of a link from a braid
             representation*. (2013). https://ensaios.sbm.org.br/wp-content/uploads/sites/8/sites/8/2021/11/EM_30_Collins-1.pdf

.. [Com2019] Camille Combe, *Réalisation cubique du poset des
             intervalles de Tamari*, preprint :arxiv:`1904.00658`

.. [Com2021] Camille Combe, *A geometric and combinatorial exploration
             of Hochschild lattices*. Electron. J. Comb. 28, No. 2,
             Research Paper P2.38, 29 p. (2021).

.. [Com1974] Comtet Louis, *Identities and Expansions*.
             In: Advanced Combinatorics. 1974. pp. 127-175
             :doi:`10.1007/978-94-010-2196-8_3`

.. [Con] Keith Conrad, *Groups of order 12*,
         http://www.math.uconn.edu/~kconrad/blurbs/grouptheory/group12.pdf,
         accessed 21 October 2009.

.. [Con2013] Keith Conrad: *Exterior powers*,
             `http://www.math.uconn.edu/~kconrad/blurbs/ <http://www.math.uconn.edu/~kconrad/blurbs/>`_

.. [Con2015] Keith Conrad: *Tensor products*,
             `http://www.math.uconn.edu/~kconrad/blurbs/ <http://www.math.uconn.edu/~kconrad/blurbs/>`_

.. [Con2018] Anthony Conway, *Notes On The Levine-Tristram
             Signature Function*, July 2018
             http://www.unige.ch/math/folks/conway/Notes/LevineTristramSurvey.pdf

.. [Coo2006] \K. Coolsaet,
             *The uniqueness of the strongly regular graph srg(105,32,4,12)*,
             Bull. Belg. Math. Soc. 12(2006), 707-718.
             https://projecteuclid.org/euclid.bbms/1136902608

.. [Cou2014] Alain Couvreur, *Codes and the Cartier operator*,
             Proceedings of the American Mathematical Society 142.6 (2014): 1983-1996.

.. [Cox] David Cox, *What is a Toric Variety*,
         https://dacox.people.amherst.edu/lectures/tutorial.ps

.. [Cox1957] \H. S. M. Coxeter: *Factor groups of the braid groups*, Proceedings of the Fourth Candian
             Mathematical Congress (Vancouver 1957), pp. 95-122.

.. [Cox1969] Harold S. M. Coxeter, *Introduction to Geometry*, 2nd ed. New York:Wiley, 1969.

.. [CP2001] John Crisp and Luis Paris. *The solution to a conjecture
            of Tits on the subgroup generated by the squares of the
            generators of an Artin group*. Invent. Math. **145**
            (2001). No 1, 19-36. :arxiv:`math/0003133`.

.. [CP2005] \A. Cossidente and T. Penttila,
            *Hemisystems on the Hermitian surface*,
            Journal of London Math. Soc. 72(2005), 731--741.
            :doi:`10.1112/S0024610705006964`.

.. [CP2012] Grégory Châtel, Viviane Pons.
            *Counting smaller trees in the Tamari order*,
            :arxiv:`1212.0751v1`.

.. [CP2015] Grégory Châtel and Viviane Pons.
            *Counting smaller elements in the tamari and m-tamari lattices*.
            Journal of Combinatorial Theory, Series A. (2015). :arxiv:`1311.3922`.

.. [CP2016] \N. Cohen, D. Pasechnik,
            *Implementing Brouwer's database of strongly regular graphs*,
            Designs, Codes, and Cryptography, 2016
            :doi:`10.1007/s10623-016-0264-x`

.. [CPdA2014] Maria Chlouveraki and Loïc Poulain
              d'Andecy. *Representation theory of the Yokonuma-Hecke
              algebra*. (2014) :arxiv:`1302.6225v2`.

.. [CPS2006] \J.E. Cremona, M. Prickett and S. Siksek, Height Difference
             Bounds For Elliptic Curves over Number Fields, Journal of Number
             Theory 116(1) (2006), pages 42-68.

.. [CR1962] Curtis, Charles W.; Reiner, Irving "Representation theory
            of finite groups and associative algebras." Pure and
            Applied Mathematics, Vol. XI Interscience Publishers, a
            division of John Wiley & Sons, New York-London 1962, pp
            545--547

.. [Cre1997] \J. E. Cremona, *Algorithms for Modular Elliptic
             Curves*. Cambridge University Press, 1997.

.. [Cre2003] Cressman, Ross. *Evolutionary dynamics and extensive form
             games*. MIT Press, 2003.

.. [Cre2020] Creedon, Samuel. *The center of the partition algebra*.
             Preprint, :arxiv:`2005.00600` (2020).

.. [Cro1983] \M. Crochemore, Recherche linéaire d'un carré dans un mot,
             C. R. Acad. Sci. Paris Sér. I Math. 296 (1983) 14
             781--784.

.. [Cro2004] Peter R. Cromwell, *Knots and links*, Cambridge University Press (2004).
             :doi:`10.1017/CBO9780511809767`

.. [CRS2016] Dean Crnković, Sanja Rukavina, and Andrea Švob. *Strongly regular
             graphs from orthogonal groups* `O^+(6,2)` *and* `O^-(6,2)`.
             :arxiv:`1609.07133`

.. [CRSKKY1989] \G. Cohen, D. Rubie, J. Seberry, C. Koukouvinos, S. Kounias, M. Yamada,
                *A survey of base sequences, disjoint complementary sequences and OD(4t;t,t,t,t)*.
                JCMCC. The Journal of Combinatorial Mathematics and Combinatorial Computing,
                **5** (1989), 69-104.

.. [CRST2006] \M. Chudnovsky, N. Robertson, P. Seymour, R. Thomas.
              *The strong perfect graph theorem*.
              Annals of Mathematics, vol 164, number 1, pages 51--230, 2006.

.. [CRV2018] Xavier Caruso, David Roe and Tristan Vaccon.
            *ZpL: a p-adic precision package*, (2018) :arxiv:`1802.08532`.

.. [CRV2014] Xavier Caruso, David Roe and Tristan Vaccon.
            *Tracking p-adic precision*,
            LMS J. Comput. Math. **17** (2014), 274-294.

.. [Connell1999] Ian Connell.
                 *Elliptic Curve Handbook*.
                 Online lecture notes, available at
                 https://git.hackade.org/ben/tinycrypt/raw/branch/master/docs/Elliptic%20Curve%20Handbook.pdf

.. [CS1986] \J. Conway and N. Sloane. *Lexicographic codes:
            error-correcting codes from game theory*, IEEE
            Trans. Infor. Theory **32** (1986) 337-348.

.. [CS1999] \J. H. Conway and N. J. A. Sloane, *Sphere packings, lattices
            and groups*, 3rd. ed., Grundlehren der Mathematischen
            Wissenschaften, vol. 290, Springer-Verlag, New York, 1999.

.. [CS1988] Conway, J. H., and N. J. A. Sloane. *Low-Dimensional Lattices. IV.
            The Mass Formula*, Proceedings of the Royal Society of London.
            Series A, Mathematical and Physical Sciences, vol. 419, no. 1857, 1988, pp. 259-286.

.. [CS2003] \John E. Cremona and Michael Stoll. *On The Reduction Theory of Binary Forms*.
            Journal für die reine und angewandte Mathematik, 565 (2003), 79-99.

.. [CS2006] \J. E. Cremona, and S. Siksek, Computing a Lower Bound for the
            Canonical Height on Elliptic Curves over `\QQ`, ANTS VII
            Proceedings: F.Hess, S.Pauli and M.Pohst (eds.), ANTS VII, Lecture
            Notes in Computer Science 4076 (2006), pages 275-286.

.. [CS2018] Craig Costello and Benjamin Smith: Montgomery curves and
            their arithmetic. J. Cryptogr. Eng. 8 (2018), 227-240.

.. [CS2022] \Logan Crew, and Sophie Spirkl. *Modular relations of the Tutte symmetric function*,
            Journal of Combinatorial Theory, Series A, Volume 187, 2022, 105572,
            :doi:`10.1016/j.jcta.2021.105572.`

.. [CST2010] Tullio Ceccherini-Silberstein, Fabio Scarabotti,
             Filippo Tolli.
             *Representation Theory of the Symmetric Groups: The
             Okounkov-Vershik Approach, Character Formulas, and Partition
             Algebras*. CUP 2010.

.. [CT2013] \J. E. Cremona and T. Thongjunthug, *The Complex AGM, periods of
            elliptic curves over `\CC` and complex elliptic logarithms*.
            Journal of Number Theory Volume 133, Issue 8, August 2013, pages
            2813-2841.

.. [CTTL2014] \C. Carlet, Deng Tang, Xiaohu Tang, and Qunying Liao: *New
            Construction of Differentially 4-Uniform Bijections*, Inscrypt,
            pp. 22-38, 2013.

.. [CT1998] \F. Chung and P. Tetali, *Isoperimetric inequalities for
            Cartesian products of graphs*, Combinatorics, Probability and
            Computing 7 (1998), no. 2, 141-148.

.. [Cu1984] \R. Curtis, The Steiner system `S(5,6,12)`, the Mathieu
            group `M_{12}`, and the kitten. *Computational group
            theory*, ed. M. Atkinson, Academic Press, 1984.

.. [Cun1986] \W. H. Cunningham, Improved Bounds for Matroid Partition
             and Intersection Algorithms. SIAM Journal on Computing
             1986 15:4, 948-957.

.. [CVV2019] Xavier Caruso, Tristan Vaccon and Thibaut Verron,
             *Gröbner bases over Tate algebras*, :arxiv:`1901.09574` (2019)

.. [CVV2020] Xavier Caruso, Tristan Vaccon and Thibaut Verron,
             *Signature-based algorithms for Gröbner bases over Tate algebras*,
             :arxiv:`2002.04491` (2020)

.. [CW1972] \J. Cooper and J. Wallis.
            *A construction for Hadamard arrays*,
            Bulletin of the Australian Mathematical Society 7(2) (1972): 269-277.
            :doi:`10.1017/S0004972700045019`

.. [CW2005] \J. E. Cremona and M. Watkins. Computing isogenies of elliptic
            curves. preprint, 2005.

.. [CHW2015] Cui, Shawn X.; Hong, Seung-Moon; Wang, Zhenghan Universal quantum computation
             with weakly integral anyons. Quantum Inf. Process. 14 (2015),
             no. 8, 2687-2727.

.. [CW2015] Cui, S. X. and Wang, Z. (2015). Universal quantum computation with
            metaplectic anyons. Journal of Mathematical Physics, 56(3), 032202.
            :doi:`10.1063/1.4914941`

.. _ref-D:

**D**

.. [Dat2007] Basudeb Datta, *Minimal triangulations of
             manifolds*, J. Indian Inst. Sci. 87 (2007), no. 4,
             429-449.

.. [Dav1997] B.A. Davey, H.A. Priestley,
             *Introduction to Lattices and Order*,
             Cambridge University Press, 1997.

.. [DJS2003] \M. Davis, T. Januszkiewicz, and R. Scott.
             *Fundamental groups of blow-ups*. Selecta Math.,
             Adv. Math. **177** no. 1 (2002) pp. 115-179.
             :arxiv:`math/0203127`.

.. [Day1979] Alan Day, *Characterizations of Finite Lattices that are
             Bounded-Homomorphic Images or Sublattices of Free Lattices*,
             Canadian Journal of Mathematics 31 (1979), 69-78

.. [DB1996] \K. Duggal, A. Bejancu,
            *Lightlike Submanifolds of Semi-Riemannian Manifolds and Applications*,
            Mathematics and Its Applications, 1996.

.. [DCSW2008] \C. De Canniere, H. Sato, D. Watanabe,
              *Hash Function Luffa: Specification*; submitted to
              NIST SHA-3 Competition, 2008. Available at
              https://www.hitachi.com/rd/yrl/crypto/luffa/

.. [DCW2016] Dan-Cohen, Ishai, and Stefan Wewers. "Mixed Tate motives and the
             unit equation." International Mathematics Research Notices
             2016.17 (2016): 5291-5354.

.. [DD1991] \R. Dipper and S. Donkin. *Quantum* `GL_n`.
            Proc. London Math. Soc. (3) **63** (1991), no. 1, pp. 165-211.

.. [DD2010] Tim Dokchitser and Vladimir Dokchitser,
            *On the Birch-Swinnerton-Dyer quotients modulo squares*,
            Ann. Math. (2) 172 (2010), 567-596.

.. [DDLL2013] Léo Ducas, Alain Durmus, Tancrède Lepoint and Vadim
              Lyubashevsky. *Lattice Signatures and Bimodal
              Gaussians*; in Advances in Cryptology - CRYPTO 2013;
              Lecture Notes in Computer Science Volume 8042, 2013, pp
              40-56 https://web.archive.org/web/20160429074431/http://www.di.ens.fr/~lyubash/papers/bimodal.pdf

.. [Dec1998] \W. Decker and T. de Jong. Groebner Bases and Invariant
             Theory in Groebner Bases and Applications. London
             Mathematical Society Lecture Note Series No. 251. (1998)
             61--89.

.. [DEMS2016] \C. Dobraunig, M. Eichlseder, F. Mendel, and M. Schläffer,
              *Ascon v1.2*; in CAESAR Competition, (2016).

.. [DEMMMPU2019] \C. Dobraunig, M. Eichseder, S. Mangard, F. Mendel, B. Mennink, R. Primas, T. Unterluggauer
                 "ISAP v2.0"
                 https://csrc.nist.gov/CSRC/media/Projects/Lightweight-Cryptography/documents/round-1/spec-doc/ISAP-spec.pdf

.. [De1973] \P. Delsarte, An algebraic approach to the association
            schemes of coding theory, Philips Res. Rep., Suppl.,
            vol. 10, 1973.

.. [De1970] \M. Demazure
            Sous-groupes algébriques de rang maximum du groupe de Cremona.
            Ann. Sci. Ecole Norm. Sup. 1970, 3, 507--588.

.. [De1974] \M. Demazure, *Désingularisation des variétés de Schubert*,
            Ann. E. N. S., Vol. 6, (1974), p. 163-172

.. [Deh2011] \P. Dehornoy, *Le problème d'isotopie des tresses*, in
             Leçons mathématiques de Bordeaux, vol. 4, pages 259-300,
             Cassini (2011).

.. [deG2000] Willem A. de Graaf. *Lie Algebras: Theory and Algorithms*.
             North-Holland Mathematical Library. (2000).
             Elsevier Science B.V.

.. [deG2005] Willem A. de Graaf.
             *Constructing homomorphisms between Verma modules*.
             Journal of Lie Theory. **15** (2005) pp. 415-428.

.. [Dej1972] \F. Dejean. Sur un théorème de Thue. J. Combinatorial Theory
             Ser. A 13:90--99, 1972.

.. [Del1972] Ph. Delsarte,
             *Weights of linear codes and strongly regular normed spaces*,
             Discrete Mathematics (1972), Volume 3, Issue 1, Pages 47-64,
             :doi:`10.1016/0012-365X(72)90024-6`

.. [Den2012] Tom Denton. Canonical Decompositions of Affine Permutations,
             Affine Codes, and Split `k`-Schur Functions.  Electronic Journal of
             Combinatorics, 2012.

.. [Deo1987a] \V. Deodhar, A splitting criterion for the Bruhat
              orderings on Coxeter groups. Comm. Algebra,
              15:1889-1894, 1987.

.. [Deo1987b] \V.V. Deodhar, On some geometric aspects of Bruhat
              orderings II. The parabolic analogue of Kazhdan-Lusztig
              polynomials, J. Alg. 111 (1987) 483-506.

.. [DesignHandbook] Handbook of Combinatorial Designs (2ed)
                    Charles Colbourn, Jeffrey Dinitz
                    Chapman & Hall/CRC
                    2012

.. [DerZak1980] Nachum Dershowitz and Schmuel Zaks,
                *Enumerations of ordered trees*,
                Discrete Mathematics (1980), 31: 9-28.

.. [Dev2005] Devaney, Robert L. *An Introduction to Chaotic Dynamical Systems.*
             Boulder: Westview, 2005, 331.

.. [DeVi1984] \M.-P. Delest, and G. Viennot, *Algebraic Languages and
              Polyominoes Enumeration.* Theoret. Comput. Sci. 34, 169-206, 1984.

.. [DJP2014] Luca De Feo, David Jao and Jérôme Plût: Towards quantum-resistant
             cryptosystems from supersingular elliptic curve isogenies. Journal
             of Mathematical Cryptology, vol. 8, no. 3, 2014, pp. 209-247.
             https://eprint.iacr.org/2011/506.pdf

.. [DFMS1996] Philipppe Di Francesco, Pierre Mathieu, and David Sénéchal.
              *Conformal Field Theory*. Graduate Texts in Contemporary
              Physics, Springer, 1996.

.. [DG1982] Louise Dolan and Michael Grady.
            *Conserved charges from self-duality*,
            Phys. Rev. D(3) **25** (1982), no. 6, 1587-1604.

.. [DG1994] \S. Dulucq and O. Guibert. Mots de piles, tableaux
            standards et permutations de Baxter, proceedings of
            Formal Power Series and Algebraic Combinatorics, 1994.

.. [DG2006] Yon Dourisboure and Cyril Gavoille. *Tree-decompositions with bags
            of small diameter*. Discrete Mathematics, 307 (16) (2007),
            pp. 2008-2029.
            :doi:`10.1016/j.disc.2005.12.060`

.. [DGH2020] \C. Donnot, A. Genitrini and Y. Herida. Unranking Combinations
            Lexicographically: an efficient new strategy compared with others, 2020,
            https://hal.archives-ouvertes.fr/hal-02462764v1

.. [DGK2014] \D. Đoković, O. Golubitsky and I.Kotsireas.
            *Some New Orders of Hadamard and Skew-Hadamard Matrices*,
            Journal of Combinatorial Designs 22(6) (2014): 270-277.
            :doi:`10.1002/jcd.21358`

.. [DGMPPS2019] \N. Datta, A. Ghoshal, D. Mukhopadhyay, S. Patranabis,
                S. Picek, R. Sashukhan. "TRIFLE"
                https://csrc.nist.gov/CSRC/media/Projects/Lightweight-Cryptography/documents/round-1/spec-doc/trifle-spec.pdf

.. [DGRB2010] David Avis, Gabriel D. Rosenberg, Rahul Savani, Bernhard
              von Stengel. *Enumeration of Nash equilibria for
              two-player games.*
              http://www.maths.lse.ac.uk/personal/stengel/ETissue/ARSvS.pdf (2010)

.. [DHSW2003] Dumas, Heckenbach, Saunders, Welker, "Computing
              simplicial homology based on efficient Smith normal form
              algorithms," in "Algebra, geometry, and software
              systems" (2003), 177-206.

.. [DI1989]  Dan Gusfield and Robert W. Irving. *The stable marriage
             problem: structure and algorithms*. Vol. 54. Cambridge:
             MIT press, 1989.

.. [DI1995] \F. Diamond and J. Im, Modular forms and modular curves.
            In: V. Kumar Murty (ed.), Seminar on Fermat's Last Theorem
            (Toronto, 1993-1994), 39-133.  CMS Conference
            Proceedings 17.  American Mathematical Society, 1995.

.. [Dil1940] Lattice with Unique Irreducible Decompositions
             \R. P. Dilworth, 1940 (Annals of Mathematics 41, 771-777)
             :doi:`10.2307/1968857`

.. [Di2000] \L. Dissett, Combinatorial and computational aspects of
            finite geometries, 2000,
            https://tspace.library.utoronto.ca/bitstream/1807/14575/1/NQ49844.pdf

.. [DJM1998] \R. Dipper, G. James and A. Mathas
             *Cyclotomic q-Schur algebras*, Math. Z, **229** (1998), 385-416.
             :mathscinet:`MR1658581`

.. [DJP2001] \X. Droubay, J. Justin, G. Pirillo, *Episturmian words
             and some constructions of de Luca and Rauzy*,
             Theoret. Comput. Sci.  255 (2001) 539--553.

.. [Djo1992a] \D. Đoković.
             *Construction of some new Hadamard matrices*,
             Bulletin of the Australian Mathematical Society 45(2) (1992): 327-332.
             :doi:`10.1017/S0004972700030185`

.. [Djo1992b] \D. Đoković.
             *Skew Hadamard matrices of order 4 x 37 and 4 x 43*,
             Journal of Combinatorial Theory, Series A 61(2) (1992): 319-321.
             :doi:`10.1016/0097-3165(92)90029-T`

.. [Djo1992c] \D. Đoković.
             *Ten New Orders for Hadamard Matrices of Skew Type*,
             Publikacije Elektrotehničkog fakulteta. Serija Matematika 2 (1992): 47-59.

.. [Djo1994a] \D. Đoković.
             *Five New Orders for Hadamard Matrices of Skew Type*,
             Australasian Journal of Combinatorics  10 (1994): 259-264.

.. [Djo1994b] \D. Đoković.
             *Two Hadamard matrices of order 956 of Goethals-Seidel type*,
             Combinatorica  14(3) (1994): 375-377.
             :doi:`10.1007/BF01212983`

.. [Djo2008a] \D. Đoković.
            *Skew-Hadamard matrices of orders 188 and 388 exist*,
            International Mathematical Forum 3 no.22 (2008): 1063-1068.
            :arxiv:`0704.0640`

.. [Djo2008b] \D. Đoković.
            *Skew-Hadamard matrices of orders 436, 580 and 988 exist*,
            Journal of Combinatorial Designs 16 (2008): 493-498.
            :arxiv:`0706.1973`

.. [Djo2008c] \D. Đoković.
            *Hadamard matrices of order 764 exist*,
            Combinatorica 28(4) (2008): 487-489.
            :doi:`10.1007/s00493-008-2384-z`

.. [Djo2023a]  \D. Đoković.
            *Skew-Hadamard matrices of order 276*.
            :arxiv:`2301.02751`

.. [Djo2023b] \D. Đoković, Email Communication. 26 January 2023.

.. [Djo2024] \D. Đoković.
            *Two classes of Hadamard matrices of Goethals-Seidel type*
            :arxiv:`2404.14375`

.. [DK2013] John R. Doyle and David Krumm, *Computing algebraic
            numbers of bounded height*, :arxiv:`1111.4963v4` (2013).

.. [DK2016] \D. Ðokovic, I. Kotsireas.
            *A class of cyclic (v; k1, k2, k3; λ) difference families
            with v = 3 (mod 4) a prime*,
            Special Matrices 4(1) (2016): 317-325.
            :doi:`10.1515/spma-2016-0029`

.. [DLHK2007] \J. A. De Loera, D. C. Haws, M. Köppe, Ehrhart
              polynomials of matroid polytopes and
              polymatroids. Discrete & Computational Geometry, Volume
              42, Issue 4. :arxiv:`0710.4346`,
              :doi:`10.1007/s00454-008-9120-8`

.. [DLMF-Bessel] \F. W. J. Olver and L. C. Maximon: *10. Bessel
                 Functions*, in NIST Digital Library of Mathematical
                 Functions. https://dlmf.nist.gov/10

.. [DLMF-Error] \N. M. Temme: *7. Error Functions, Dawson’s and Fresnel
                 Integrals*, in NIST Digital Library of Mathematical
                 Functions. https://dlmf.nist.gov/7

.. [DLMF-Legendre] \T. M. Dunster: *Legendre and Related Functions*, in NIST
                   Digital Library of Mathematical Functions.
                   https://dlmf.nist.gov/14

.. [DLMF-Struve] \R. B. Paris: *11. Struve and Related Functions*, in
                 NIST Digital Library of Mathematical
                 Functions. https://dlmf.nist.gov/11

.. [DLRS2010] De Loera, Rambau and Santos, *Triangulations: Structures
              for Algorithms and Applications*, Algorithms and
              Computation in Mathematics, Volume 25, Springer, 2011.

.. [DNB1996] Feodor F. Dragan, Falk Nicolai, Andreas Brandstat.
               *LexBFS-orderings and powers of graphs*.
               International Workshop on Graph-Theoretic Concepts in Computer
               Science, WG 1996. Lecture Notes in Computer Science, vol 1197.
               Springer, Berlin, Heidelberg.
               :doi:`10.1007/3-540-62559-3_15`

.. [Do2009] \P. Dobcsanyi et
            al. DesignTheory.org. http://designtheory.org/database/

.. [Dob1999a] \H. Dobbertin: *Almost perfect nonlinear power functions
            on GF(2^n): the Niho case*. Information and Computation, 151 (1-2),
            pp. 57-72, 1999.

.. [Dob1999b] \H. Dobbertin: *Almost perfect nonlinear power functions
            on GF(2^n): the Welch case*. IEEE Transactions on Information
            Theory, 45 (4), pp. 1271-1275, 1999.

.. [Dol2009] Igor Dolgachev. *McKay Correspondence*. (2009).
             https://web.archive.org/web/20100622092138/http://www.math.lsa.umich.edu/~idolga/McKaybook.pdf

.. [dotspec] http://www.graphviz.org/doc/info/lang.html

.. [DP2011] \B. Deconinck and M. S. Patterson, *Computing with plane algebraic
            curves and Riemann surfaces: The algorithms of the Maple package
            "Algcurves"*, In: A. Bobenko and C. Klein (eds) Computational 
            approach to Riemann surfaces. Lecture Notes in Mathematics 2013. 
            Springer, Berlin, Heidelberg. (2011).
            :doi:`10.1007/978-3-642-17413-1_2`

.. [DPS2017] Kevin Dilks, Oliver Pechenik, and Jessica Striker,
             *Resonance in orbits of plane partitions and increasing
             tableaux*, JCTA 148 (2017), 244-274,
             :doi:`10.1016/j.jcta.2016.12.007`

.. [DPV2001] \J. Daemen, M. Peeters, and G. Van Assche,
             *Bitslice ciphers and power analysis attacks*; in FSE, (2000), pp. 134-149.

.. [DP2008] Jean-Guillaume Dumas and Clement Pernet. Memory efficient
            scheduling of Strassen-Winograd's matrix multiplication
            algorithm. :arxiv:`0707.2347v1`, 2008.

.. [DPVAR2000] \J. Daemen, M. Peeters, G. Van Assche, and V. Rijmen,
               *Nessie proposal: NOEKEON*; in First Open NESSIE Workshop, (2000).

.. [DR2001] \J. Du and H. Rui. *Specht modules for Ariki-Koike algebras*,
            Comm. Alg., **29** (2001), 4710-4719.

.. [DR2002] Joan Daemen, Vincent Rijmen. *The Design of
            Rijndael*. Springer-Verlag Berlin Heidelberg, 2002.

.. [Dragan2018] Feodor Dragan, Michel Habib, Laurent Viennot.
               *Revisiting Radius, Diameter, and all Eccentricity Computation
               in Graphs through Certificates*.
               :arxiv:`1803.04660`

.. [Dro1987] Carl Droms. *Isomorphisms of graph groups*. Proc. of the
             Amer. Math. Soc. **100**
             (1987). No 3. http://educ.jmu.edu/~dromscg/vita/preprints/Isomorphisms.pdf

.. [DS1994] \J. Dalbec and B. Sturmfels. *Invariant methods in discrete and computational geometry*,
            chapter Introduction to Chow forms, pages 37-58. Springer Netherlands, 1994.

.. [DS2004] Dan Gusfield, Jens Stoye,
            Linear time algorithms for finding and representing all the tandem repeats in a string,
            Journal of Computer and System Sciences,
            Volume 69, Issue 4,
            2004,
            Pages 525-546,
            :doi:`10.1016/j.jcss.2004.03.004`.

.. [DS2009] \W. Decker, F.-O. Schreyer,
            *Varieties, Gröbner Bases, and Algebraic Curves*, 2009.
            https://www.math.uni-sb.de/ag/schreyer/images/PDFs/teaching/ws1617ag/book.pdf

.. [DS2010] \K. Duggal, B. Sahin,
            *Differential Geometry of Lightlike Submanifolds*,
            Frontiers in Mathematics, 2010.

.. [DSK2006] \A. De Sole and V. Kac. *Finite vs Affine W-algebras*,
             Jpn. J. Math. (2006) vol. 1, no. 1, pp 137--261

.. [Du2001] \I. Duursma, *From weight enumerators to zeta functions*, in
            Discrete Applied Mathematics, vol. 111, no. 1-2,
            pp. 55-73, 2001.

.. [Du2003] \I. Duursma, *Extremal weight enumerators and
            ultraspherical polynomials*, Discrete Mathematics 268
            (2003), 103-127.

.. [Du2004] \I. Duursma, *Combinatorics of the two-variable zeta function*,
            Finite fields and applications, 109-136, Lecture Notes in
            Comput. Sci., 2948, Springer, Berlin, 2004.

.. [Du2009] Du Ye. *On the Complexity of Deciding Degeneracy in
            Games*. :arxiv:`0905.3012v1` (2009)

.. [Du2010] \J. J. Duistermaat,
            Discrete integrable systems. QRT maps and elliptic surfaces.
            Springer Monographs in Mathematics. Berlin: Springer. xxii, 627 p., 2010

.. [Du2018] \O. Dunkelman, *Efficient Construction of the Boomerang
            Connection Table* (preprint); in Cryptology ePrint Archive,
            (2018), 631.

.. [Duc1998] \L. Ducos, Optimizations of the Subresultant Algorithm.
             http://www-math.univ-poitiers.fr/~ducos/Travaux/sous-resultants.pdf

.. [Dur1998] \F. Durand, *A characterization of substitutive sequences
            using return words*, Discrete Math. 179 (1998) 89-101.

.. [Duv1983] J.-P. Duval, Factorizing words over an ordered alphabet,
            J. Algorithms 4 (1983) 363--381.

.. [Duv1988] \A. Duval.
            *A directed graph version of strongly regular graphs*,
            Journal of Combinatorial Theory, Series A 47(1) (1988): 71-100.
            :doi:`10.1016/0097-3165(88)90043-X`

.. [DW1995] Andreas W.M. Dress and Walter Wenzel, *A Simple Proof of
            an Identity Concerning Pfaffians of Skew Symmetric
            Matrices*, Advances in Mathematics, volume 112, Issue 1,
            April 1995, pp. 120-134.
            :doi:`10.1006/aima.1995.1029`

.. [DW2007] \I. Dynnikov and B. Wiest, *On the complexity of
            braids*, J. Europ. Math. Soc. 9 (2007)

.. [Dy1993] \M. J. Dyer. *Hecke algebras and shellings of Bruhat
            intervals*. Compositio Mathematica, 1993, 89(1): 91-115.

.. [Dy1994] \M. J. Dyer. *Bruhat intervals, polyhedral cones and
            Kazhdan-Lusztig-Stanley polynomials*. Math.Z., 215(2):223-236, 1994.

.. [Dy2001] \M. J. Dyer. *On minimal lengths of expressions of Coxeter group elements as
            products of reflections*. Proc. Amer. Math. Soc. Vol 129 (9) (Sep 2001) pp. 2591-2595

.. _ref-E:

**E**

.. [Early2017] Nick Early. *Canonical bases for permutohedral plates*.
               Preprint (2017). :arxiv:`1712.08520v3`.

.. [EB1966] \J. Elliot and A. Butson.
            *Relative difference sets*,
            Illinois Journal of Mathematics 10(3) (1966): 517-531.
            :doi:`10.1215/ijm/1256055004`

.. [Eb1989] \W. Eberly, *Computations for algebras and group
            representations*, Ph.D. Thesis, University of
            Toronto, 1989. http://www.cpsc.ucalgary.ca/~eberly/Research/Papers/phdthesis.pdf

.. [Ed1974] \A. R. Edmonds, *Angular Momentum in Quantum Mechanics*,
            Princeton University Press (1974)

.. [EDI2014] EDITH COHEN,DANIEL DELLING,THOMAS PAJOR and RENATO F. WERNECK
             Computing Classic Closeness Centrality, at Scale
             In Proceedings of the second ACM conference on Online social networks (COSN '14)
             :doi:`10.1145/2660460.2660465`

.. [Edix] Edixhoven, B., *Point counting after Kedlaya*, EIDMA-Stieltjes
          graduate course, Leiden
          (notes: https://www.math.leidenuniv.nl/~edix/oww/mathofcrypt/carls_edixhoven/kedlaya.pdf)

.. [Ega1981] Yoshimi Egawa, *Characterization of H(n, q) by the parameters*,
             Journal of Combinatorial Theory, Series A, Volume 31, Issue 2,
             1981, Pages 108-125. :doi:`10.1016/0097-3165(81)90007-8`.

.. [EGNO2015] Pavel Etingof, Shlomo Gelaki, Dmitri Nikshych and Victor Ostrik,
               *Tensor Categories*, AMS Mathematical Surveys and Monographs 205 (2015).

.. [EGHLSVY] Pavel Etingof, Oleg Golberg, Sebastian Hensel, Tiankai
             Liu, Alex Schwendner, Dmitry Vaintrob, Elena Yudovina,
             *Introduction to representation theory*,
             :arxiv:`0901.0827v5`.

.. [EKLP1992] \N. Elkies, G. Kuperberg, M. Larsen, J. Propp,
              *Alternating-Sign Matrices and Domino Tilings*, Journal of Algebraic
              Combinatorics, volume 1 (1992), p. 111-132.

.. [Eh2013] Ehrhardt, Wolfgang. *The AMath and DAMath Special
            Functions: Reference Manual and Implementation Notes*,
            Version 1.3. 2013. 
            https://web.archive.org/web/20131210061646/http://www.wolfgang-ehrhardt.de/specialfunctions.pdf.

.. [EL2002] Ekedahl, Torsten & Laksov, Dan. (2002). *Splitting algebras, Symmetric functions and
            Galois Theory*. J. Algebra Appl. 4, :doi:`10.1142/S0219498805001034`

.. [EM2001] Pavel Etingof and Xiaoguang Ma.
            *Lecture notes on Cherednik algebras*.
            http://www-math.mit.edu/~etingof/73509.pdf :arxiv:`1001.0432`.

.. [EMMN1998] \P. Eaded, J. Marks, P.Mutzel, S. North.
              *Fifth Annual Graph Drawing Contest*;
              https://web.archive.org/web/20080410114752/http://www.merl.com/papers/docs/TR98-16.pdf

.. [Eny2012] \J. Enyang. *Jucys-Murphy elements and a presentation
             for the partition algebra*. J. Algebraic Combin.
             **37** (2012) no 3, 401--454.

.. [Eny2013] \J. Enyang. *A seminormal form for partition algebras*.
             \J. Combin. Theory Series A **120** (2013) 1737--1785.

.. [EP2013] David Einstein, James Propp. *Combinatorial,
            piecewise-linear, and birational homomesy for products of
            two chains*. :arxiv:`1310.5294v1`.

.. [EP2013b] David Einstein, James Propp. *Piecewise-linear and
             birational toggling*. Extended abstract for
             FPSAC 2014. http://faculty.uml.edu/jpropp/fpsac14.pdf

.. [Epp2008] David Eppstein, *Recognizing partial cubes in quadratic time*,
             \J. Graph Algorithms and Applications 15 (2): 269-293, 2011.
             :doi:`10.7155/jgaa.00226`, :arxiv:`0705.1025`.

.. [EPSV2023] Jonathan Komada Eriksen, Lorenz Panny, Jana Sotáková, and Mattia Veroni.
              Deuring for the People: Supersingular Elliptic Curves with Prescribed
              Endomorphism Ring in General Characteristic.
              LuCaNT 2023. https://ia.cr/2023/106

.. [Eri1995] \H. Erikson.  Computational and Combinatorial Aspects
             of Coxeter Groups.  Thesis, 1995.

.. [ER1959] Paul Erd\H{o}s and Alfr\'ed R\'enyi. *On Random Graphs*,
            Publicationes Mathematicae. 6: 290-297, 1959.

.. [ERH2015] Jorge Espanoza and Steen Ryom-Hansen. *Cell structures
             for the Yokonuma-Hecke algebra and the algebra of braids
             and ties*. (2015) :arxiv:`1506.00715`.

.. [ERT1979] Erdos, P. and Rubin, A.L. and Taylor, H.
             *Choosability in graphs*.
             Proc. West Coast Conf. on Combinatorics,
             Graph Theory and Computing, Congressus Numerantium,
             vol 26, pages 125--157, 1979.

.. [ESSS2011] \D. Engels, M.-J. O. Saarinen, P. Schweitzer, and E. M. Smith,
              *The Hummingbird-2 lightweight authenticated encryption algorithm*; in
              RFIDSec, (2011), pp. 19-31.

.. [ETS2006a] ETSI/Sage,
              *Specification of the 3GPP Confidentiality and Integrity Algorithms
              UEA2 & UIA2*; in Document 5: Design and Evaluation Report, (2006).

.. [ETS2011] ETSI/Sage,
             *Specification of the 3GPP Confidentiality and Integrity Algorithms
             128-EEA3 & 128-EIA3*; in Document 4: Design and Evaluation Report, (2011).

.. [Ewa1996] Ewald, *Combinatorial Convexity and Algebraic Geometry*,
             vol. 168 of Graduate Texts in Mathematics, Springer, 1996

.. [EZ1950] \S. Eilenberg and J. Zilber, *Semi-Simplicial Complexes
            and Singular Homology*, Ann. Math. (2) 51 (1950), 499-513.

.. [EPW14] Ben Elias, Nicholas Proudfoot, and Max Wakefield.
           *The Kazhdan-Lusztig polynomial of a matroid*. 2014.
           :arxiv:`1412.7408`.

.. _ref-F:

**F**

.. [Fag1983] Fagin, Ronald. *Degrees of acyclicity for hypergraphs and
             relational database schemes.* Journal of the ACM (JACM) 30.3
             (1983): 514-550.

.. [Fayers2010] Matthew Fayers. *An LLT-type algorithm for computing
                higher-level canonical bases*. J. Pure Appl. Algebra
                **214** (2010), no. 12, 2186-2198. :arxiv:`0908.1749v3`.

.. [Fedorov2015] Roman Fedorov, *Variations of Hodge structures for hypergeometric
   differential operators and parabolic Higgs bundles*,
   :arxiv:`1505.01704`

.. [Fe1997] Stefan Felsner, *On the Number of Arrangements of
            Pseudolines*, Proceedings SoCG 96, 30-37. Discrete &
            Computational Geometry 18 (1997),
            257-267. http://page.math.tu-berlin.de/~felsner/Paper/numarr.pdf

.. [FT00] Stefan Felsner, William T. Trotter,
          *Dimension, Graph and Hypergraph Coloring*,
          Order, 2000, Volume 17, Issue 2, pp 167-177,
          :doi:`10.1023/A:1006429830221`

.. [Feng2014] Gang Feng, *Finding k shortest simple paths in directed
            graphs: A node classification algorithm*. Networks, 64(1),
            6-17, 2014. :doi:`10.1002/net.21552`

.. [Fe2012] Hans L. Fetter, *A Polyhedron Full of Surprises*,
            Mathematics Magazine 85 (2012), no. 5, 334-342.
            :doi:`10.4169/math.mag.85.5.334`

.. [Fed2015] Federal Agency on Technical Regulation and Metrology (GOST),
             GOST R 34.12-2015, (2015)

.. [Feingold2004] Alex J. Feingold. *Fusion rules for affine Kac-Moody algebras*.
                  Contemp. Math., **343** (2004), pp. 53-96.
                  :arxiv:`math/0212387`

.. [Fel2001] Yves Felix, Stephen Halperin and J.-C. Thomas. *Rational homotopy
             theory*, Graduate texts in mathematics 201, Springer, 2001.


.. [Feu2009] \T. Feulner. *The Automorphism Groups of Linear Codes and
             Canonical Representatives of Their Semilinear Isometry
             Classes*. Advances in Mathematics of Communications 3 (4),
             pp. 363-383, Nov 2009

.. [Feu2013] Feulner, Thomas, *Eine kanonische Form zur Darstellung
             aequivalenter Codes -- Computergestuetzte Berechnung und
             ihre Anwendung in der Codierungstheorie, Kryptographie
             und Geometrie*, Dissertation, University of
             Bayreuth, 2013.

.. [FG1965] Fulkerson, D.R. and Gross, OA,
            *Incidence matrices and interval graphs*.
            Pacific J. Math 1965,
            Vol. 15, number 3, pages 835--855.
            :doi:`10.2140/pjm.1965.15.835`.

.. [FH2015] \J. A. de Faria, B. Hutz. *Combinatorics of Cycle Lengths on
            Wehler K3 Surfaces over finite fields*. New Zealand Journal
            of Mathematics 45 (2015), 19-31.

.. [FiLi2001] Ilse Fischer and Charles H.C. Little, *A Characterisation of
              Pfaffian Near Bipartite Graphs*, Journal of Combinatorial Theory,
              Series B, vol. 82, issue 2, (2001), pages: 175 -- 222, ISSN:
              0095 -- 8956, :doi:`10.1006/jctb.2000.2025`.

.. [Fil2017] Ivana Filipan, *An Invitation to Combinatorial Tropical Geometry*.
             Conference: 1st Croatian Combinatorial Days. 2017.
             :doi:`10.5592/CO/CCD.2016.05`.

.. [FIV2012] \H. Fournier, A. Ismail, and A. Vigneron. *Computing the Gromov
             hyperbolicity of a discrete metric space*. 2012.
             :arxiv:`1210.3323`.

.. [FK1991] \I. A. Faradjev and M. H. Klin,
            *Computer package for computations with coherent configurations*,
            Proc. ISSAC-91, ACM Press, Bonn, 1991, pages 219-223;
            code, by I.A.Faradjev (with contributions by A.E.Brouwer,
            D.V.Pasechnik). https://github.com/dimpase/coco

.. [FKS2004] \R. J. Fletcher, C. Koukouvinos and J. Seberry.
            *New skew-Hadamard matrices of order 4·59 and new D-optimal designs of order 2·59*,
            Discrete Mathematics 286(3) (2004): 251-253.
            :doi:`10.1016/j.disc.2004.05.009`

.. [FL2001] David Forge and Michel Las Vergnas.
            *Orlik-Solomon type algebras*. European J. Combin.
            **22** (5), (2001). pp. 699-704.

.. [FM2014] Cameron Franc and Marc Masdeu, *Computing fundamental
            domains for the Bruhat-Tits tree for GL_2(Qp), p-adic
            automorphic forms, and the canonical embedding of Shimura
            curves*. LMS Journal of Computation and Mathematics
            (2014), volume 17, issue 01, pp. 1-23.

.. [FMSS1995] Fulton, MacPherson, Sottile, Sturmfels:
              *Intersection theory on spherical varieties*,
              J. of Alg. Geometry 4 (1995), 181-193.
              https://web.archive.org/web/20220120030039/http://www.math.tamu.edu/~frank.sottile/research/ps/spherical.ps.gz

.. [FMV2014] Xander Faber, Michelle Manes, and Bianca Viray. Computing
             Conjugating Sets and Automorphism Groups of Rational Functions.
             Journal of Algebra, 423 (2014), 1161-1190.

.. [FNO2019] Hans Fotsing Tetsing, Ferdinand Ngakeu and Benjamin Olea,
             *Rigging technique for 1-lightlike submanifolds and preferred
             rigged connections*, Mediterranean Journal of Mathematics, (2019).

.. [Fog2002] \N. Pytheas Fogg, *Substitutions in Dynamics, Arithmetics,
             and Combinatorics*, Lecture Notes in Mathematics 1794,
             Springer Verlag. V. Berthé, S. Ferenczi, C. Mauduit
             and A. Siegel, Eds.  (2002).

.. [Fom1994] Sergey V. Fomin, *Duality of graded graphs*. Journal of
             Algebraic Combinatorics Volume 3, Number 4 (1994),
             pp. 357-404.

.. [Fom1995] Sergey V. Fomin, *Schensted algorithms for dual graded
             graphs*. Journal of Algebraic Combinatorics Volume 4,
             Number 1 (1995), pp. 5-45.

.. [FoiMal14] Loic Foissy, Claudia Malvenuto,
              *The Hopf algebra of finite topologies and T-partitions*,
              Journal of Algebra, Volume 438, 15 September 2015, pp. 130--169,
              :doi:`10.1016/j.jalgebra.2015.04.024`,
              :arxiv:`1407.0476v2`.

.. [FoSta1994] \S. Fomin, R. Stanley. *Schubert polynomials and the nilCoxeter algebra*. Advances in Math., 1994.

.. [FOS2009] \G. Fourier, M. Okado, A. Schilling.
             *Kirillov-Reshetikhin crystals for nonexceptional types*.
             Advances in Mathematics. **222** (2009). Issue 3. 1080-1116.
             :arxiv:`0810.5067`.

.. [FOS2010] \G. Fourier, M. Okado, A. Schilling. *Perfectness of
             Kirillov-Reshetikhin crystals for nonexceptional types*.
             Contemp. Math. 506 (2010) 127-143 ( :arxiv:`0811.1604` )

.. [FP1985] \U. Fincke and M. Pohst.
            *Improved Methods for Calculating Vectors of Short Length in a
            Lattice, Including a Complexity Analysis*.
            Mathematics of Computation, 44 (1985), no. 1, 463-471.
            :doi:`10.1090/S0025-5718-1985-0777278-8`

.. [FP1996] Komei Fukuda, Alain Prodon: Double Description Method
            Revisited, Combinatorics and Computer Science, volume 1120
            of Lecture Notes in Computer Science, page
            91-111. Springer (1996)

.. [FPR2015] Wenjie Fang and Louis-François Préville-Ratelle,
             *From generalized Tamari intervals to non-separable planar maps*.
             :arxiv:`1511.05937`

.. [FR1985] Friedl, Katalin, and Lajos Rónyai. *Polynomial time
            solutions of some problems of computational
            algebra*. Proceedings of the seventeenth annual ACM
            symposium on Theory of computing. ACM, 1985.

.. [Fra2011] Cameron Franc, *Nearly rigid analytic modular forms
             and their values at CM points*,
             Ph.D. thesis, McGill University, 2011.

.. [FRT1990] Faddeev, Reshetikhin and Takhtajan.
             *Quantization of Lie Groups and Lie Algebras*.
             Leningrad Math. J. vol. **1** (1990), no. 1.

.. [Fru1977] Roberto Frucht. *A Canonical Representation of Trivalent
             Hamiltonian Graphs*. Journal of Graph Theory, 1:45-60, 1977.
             :doi:`10.1002/jgt.3190010111`

.. [FS1978] Dominique Foata, Marcel-Paul Schuetzenberger.
            *Major Index and Inversion Number of Permutations*.
            Mathematische Nachrichten, volume 83, Issue 1, pages 143-159, 1978.
            http://igm.univ-mlv.fr/~berstel/Mps/Travaux/A/1978-3MajorIndexMathNachr.pdf

.. [FS1994] William Fulton, Bernd Sturmfels, *Intersection Theory on
            Toric Varieties*, :arxiv:`alg-geom/9403002`

.. [FS2009] Philippe Flajolet and Robert Sedgewick,
            `Analytic combinatorics <https://web.archive.org/web/20111206133426/http://algo.inria.fr/flajolet/Publications/AnaCombi/book.pdf>`_.
            Cambridge University Press, Cambridge, 2009.
            See also the `Errata list <http://ac.cs.princeton.edu/errata/>`_.

.. [FSST1986] Michael L. Fredman, Robert Sedgewick, Daniel D. Sleator,
              and Robert E. Tarjan. *The pairing heap: A new form of
              self-adjusting heap*, Algorithmica, 1:111-129, 1986.
              :doi:`10.1007/BF01840439`

.. [FST2012] \A. Felikson, \M. Shapiro, and \P. Tumarkin, *Cluster Algebras of
            Finite Mutation Type Via Unfoldings*, Int Math Res Notices (2012)
            2012 (8): 1768-1804.

.. [Fuchs1994] \J. Fuchs. *Fusion Rules for Conformal Field Theory*.
               Fortsch. Phys. **42** (1994), no. 1, pp. 1-48.
               :doi:`10.1002/prop.2190420102`, :arxiv:`hep-th/9306162`.

.. [Ful1989] \W. Fulton. Algebraic curves: an introduction to algebraic geometry. Addison-Wesley,
             Redwood City CA (1989).

.. [Ful1992] William Fulton. *Flags, Schubert polynomials, degeneracy loci, and
             determinantal formulas*. Duke Math. J. **65** (1992), no. 3, 381-420.

.. [Ful1993] William Fulton, *Introduction to Toric Varieties*,
            Princeton University Press, 1993.

.. [Ful1997] William Fulton,
             *Young Tableaux*.
             Cambridge University Press, 1997.

.. [FV2002] \I. Fagnot, L. Vuillon, Generalized balances in Sturmian
            words, Discrete Applied Mathematics 121 (2002), 83--101.

.. [FY2004] Eva Maria Feichtner and Sergey Yuzvinsky. *Chow rings of
            toric varieties defined by atomic lattices*. Inventiones
            Mathematicae. **155** (2004), no. 3, pp. 515-536.

.. [FZ2001] \S. Fomin and A. Zelevinsky. *Cluster algebras I. Foundations*,
            \J. Amer. Math. Soc. **15** (2002), no. 2, pp. 497-529.
            :arxiv:`math/0104151` (2001).

.. [FZ2007] \S. Fomin and \A. Zelevinsky, *Cluster algebras IV. Coefficients*,
            Compos. Math. 143 (2007), no. 1, 112-164.

.. _ref-G:

**G**

.. [Ga02] Shuhong Gao, A new algorithm for decoding Reed-Solomon
          Codes, January 31, 2002

.. [Gabow1995] Harold N. Gabow. *A Matroid Approach to Finding Edge Connectivity
               and Packing Arborescences*.  Journal of Computer and System Sciences,
               50(2):259-273, 1995.
               :doi:`10.1006/jcss.1995.1022`

.. [Gallai] \T. Gallai, *Elementare Relationen bezueglich der
            Glieder und trennenden Punkte von Graphen*, Magyar
            Tud. Akad. Mat. Kutato Int. Kozl. 9 (1964) 235-236

.. [Gambit] Richard D. McKelvey, Andrew M. McLennan, and
            Theodore L. Turocy, *Gambit: Software Tools for Game
            Theory, Version 13.1.2.*. http://www.gambit-project.org
            (2014).

.. [Gans1981] Emden R. Gansner,
             *The Hillman-Grassl Correspondence and the
             Enumeration of Reverse Plane Partitions*,
             Journal of Combinatorial Theory, Series A
             30 (1981), pp. 71--89.
             :doi:`10.1016/0097-3165(81)90041-8`

.. [Gar2015] \V. Garg *Introduction to Lattice Theory with Computer
             Science Applications* (2015), Wiley.

.. [GDR1999] \R. González-Díaz and P. Réal, *A combinatorial method
             for computing Steenrod squares* in J. Pure Appl. Algebra
             139 (1999), 89-108.

.. [GDR2003] \R. González-Díaz and P. Réal, *Computation of cohomology
             operations on finite simplicial complexes* in Homology,
             Homotopy and Applications 5 (2003), 83-93.

.. [GCL1992] Geddes, Czapor, Labahn, *Algorithms for computer algebra*.
             Springer (1992).  ISBN 0-7923-9259-0.

.. [Ge2005] Loukas Georgiadis, *Linear-Time Algorithms for Dominators
            and Related Problems*, Ph.D. thesis, Princetown University,
            TR-737-05, (2005).
            ftp://ftp.cs.princeton.edu/reports/2005/737.pdf

.. [Gek1988] \E.-U. Gekeler, On the coefficients of Drinfel'd modular
             forms. Invent. Math. 93 (1988), no. 3, 667-700

.. [Gek1991] \E.-U. Gekeler. On finite Drinfeld modules. Journal of
             algebra, 1(141):187-203, 1991.

.. [Gek2008] \E.-U. Gekeler. Frobenius Distributions of Drinfeld Modules over
             Finite Fields. Transactions of the American Mathematical Society,
             Volume 360 (2008), no. 4.

.. [Gek2017] \E.-U. Gekeler. On Drinfeld modular forms of higher rank.
             Journal de théorie des nombres de Bordeaux,
             Volume 29 (2017) no. 3, pp. 875-902. :doi:`10.5802/jtnb.1005`

.. [GG2012] Jim Geelen and Bert Gerards, Characterizing graphic
            matroids by a system of linear equations,
            submitted, 2012. Preprint:
            http://www.gerardsbase.nl/papers/geelen_gerards=testing-graphicness%5B2013%5D.pdf

.. [GGD2011] \E. Girondo, \G. Gonzalez-Diez, *Introduction to Compact
             Riemann surfaces and Dessins d'enfant*, (2011)
             London Mathematical Society, Student Text 79.

.. [GGMM2020] \A. Garver, S. Grosser, J. Matherne, and A. Morales.
              *Counting linear extensions of posets with determinants of hook
              lengths*. Preprint, :arxiv:`2001.08822` (2020).

.. [GGNS2013] \B. Gerard, V. Grosso, M. Naya-Plasencia, and F.-X. Standaert,
              *Block ciphers that are easier to mask: How far can we go?*; in
              CHES, (2013), pp. 383-399.

.. [GGOR2003] \V. Ginzberg, N. Guay, E. Opdam, R. Rouquier.
              *On the category* `\mathcal{O}` *for rational Cherednik algebras*.
              Invent. Math. **154** (2003). :arxiv:`math/0212036`.

.. [GHJ2016] Ewgenij Gawrilow, Simon Hampe, and Michael Joswig, The polymake XML
             file format, Mathematical software - ICMS 2016. 5th international
             congress, Berlin, Germany, July 11-14, 2016. Proceedings, Berlin:
             Springer, 2016, pp. 403-410,
             :doi:`10.1007/978-3-319-42432-3_50`, ISBN
             978-3-319-42431-6/pbk.

.. [GHJV1994] \E. Gamma, R. Helm, R. Johnson, J. Vlissides, *Design
              Patterns: Elements of Reusable Object-Oriented
              Software*. Addison-Wesley (1994). ISBN 0-201-63361-2.

.. [Gil1959] Edgar Nelson Gilbert. *Random Graphs*, Annals of Mathematical
             Statistics. 30 (4): 1141-1144, 1959.

.. [Gir2012] Samuele Giraudo,
             *Algebraic and combinatorial structures on pairs of twin binary trees*,
             :arxiv:`1204.4776v1`.

.. [GiTr1996] \P. Gianni and B. Trager. *Square-Free Algorithms in Positive
              Characteristic*. Applicable Algebra In Engineering, Communication
              And Computing, 7(1), p. 1-14.

.. [GJ1997] Ewgenij Gawrilow and Michael Joswig, polymake: a framework for
            analyzing convex polytopes, Polytopes—combinatorics and
            computation (Oberwolfach, 1997), DMV Sem., vol. 29, Birkhäuser,
            Basel, 2000, pp. 43-73.

.. [GJ2006] Ewgenij Gawrilow and Michael Joswig, Flexible object hierarchies in
            polymake (extended abstract), Mathematical software—ICMS 2006,
            Lecture Notes in Comput. Sci., vol. 4151, Springer, Berlin, 2006,
            pp. 219-221, :doi:`10.1007/11832225_20`

.. [GJ2007] \A. Glen, J. Justin, Episturmian words: a survey, Preprint,
            2007, :arxiv:`0801.1655`.

.. [Goff1999] Christopher Goff. *Isomorphic fusion algebras of twisted quantum
              doubles of finite groups*. Ph.D. Thesis,
              University of California, Santa Cruz. 1999.

.. [GoMa2010] Christopher Goff and Geoffrey Mason,
            *Generalized twisted quantum doubles and the McKay correspondence*,
            J. Algebra 324 (2010), no. 11, 3007-3016.

.. [GJ2016] Muddappa Seetharama Gowda and Juyoung Jeong.
            *Spectral cones in Euclidean Jordan algebras*.
            Linear Algebra and its Applications, 509:286-305, 2016.
            :doi:`10.1016/j.laa.2016.08.004`.

.. [GJKPRSS2019] \D. Goudarzi, J. Jean, S. Koelbl, T. Peyrin, M. Rivain, Y. Sasaki, S. M. Sim.
                 "Pyjamask"
                 https://csrc.nist.gov/CSRC/media/Projects/Lightweight-Cryptography/documents/round-1/spec-doc/Pyjamask-spec.pdf

.. [Gou2020] Fernando Q. Gouvêa, `p`-*adic Numbers: An Introduction*,
            Third Edition.  Springer Nature Switzerland AG, 2020.

.. [GJK+2014] Dimitar Grantcharov, Ji Hye Jung, Seok-Jin Kang, Masaki Kashiwara,
              Myungho Kim. *Crystal bases for the quantum queer superalgebra and
              semistandard decomposition tableaux.*; Trans. Amer. Math. Soc.,
              366(1): 457-489, 2014. :arxiv:`1103.1456v2`.

.. [GJPST2009] \G. Grigorov, A. Jorza, S. Patrikis, W. Stein, C. Tarniţǎ. Computational
               verification of the Birch and Swinnerton-Dyer
               conjecture for individual elliptic curves.
               Math. Comp. 78 (2009), no. 268, 2397--2425.

.. [GJRW2010] Ewgenij Gawrilow, Michael Joswig, Thilo Rörig, and Nikolaus Witte,
              Drawing polytopal graphs with polymake, Comput. Vis. Sci. 13
              (2010), no. 2, 99-110, :doi:`10.1007/s00791-009-0127-3`

.. [GK1982] Daniel H. Greene and Donald E. Knuth (1982), *2.1.1 Constant
            coefficients - A) Homogeneous equations*, Mathematics for the Analysis
            of Algorithms (2nd ed.), Birkhauser, p. 17.

.. [GK2013] Roland Grinis and Alexander Kasprzyk, Normal forms of
            convex lattice polytopes, :arxiv:`1301.6641`

.. [GKLP2021] Loukas Georgiadis, Dionysios Kefallinos, Luigi Laura, Nikos
              Parotsidis. *An Experimental Study of Algorithms for Computing the
              Edge Connectivity of a Directed Graph*.  SIAM Symposium on
              Algorithm Engineering and Experiments (ALENEX), pp 85-97, 2021.
              :doi:`10.1137/1.9781611976472.7`

.. [GKP2011] Sylvain Gravier, Matjaz Kovse and Aline Parreau.
             *Generalized Sierpinski graphs*. Poster, European Conference on
             Combinatorics, Graph Theory and Applications (EuroComb’11),
             Budapest, 2011.
             https://www.renyi.hu/conferences/ec11/posters/parreau.pdf

.. [GKZ1994] Gelfand, I. M.; Kapranov, M. M.; and
             Zelevinsky, A. V. "Discriminants, Resultants and
             Multidimensional Determinants" Birkhauser 1994

.. [GL1996] \G. Golub and C. van Loan. *Matrix Computations*. 3rd
            edition, Johns Hopkins Univ. Press, 1996.

.. [GL2019] \J. Grbić and A. Linton.
            *Lowest-degree triple Massey products in moment-angle complexes*,
            2019. :arxiv:`1908.02222v2`

.. [GrLe1996] \J. Graham and G.I. Lehrer
              *Cellular algebras*. Invent. Math. 123 (1996), 1-34.
              :mathscinet:`MR1376244`

.. [GLR2008] \A. Glen, F. Levé, G. Richomme, Quasiperiodic and Lyndon
             episturmian words, Preprint, 2008, :arxiv:`0805.0730`.

.. [GLSV2014] \V. Grosso, G. Leurent, F.-X. Standaert, and K. Varici:
              *LS-Designs: Bitslice Encryption for Efficient Masked
              Software Implementations*, in FSE, 2014.

.. [GLSVJGK2014] \V. Grosso, G. Leurent, F.-X. Standaert, K. Varici,
                 \F. D. A. Journault, L. Gaspar, and S. Kerckhof,
                 *SCREAM & iSCREAM Side-Channel Resistant Authenticated Encryption
                 with Masking*; in CAESAR Competition, (2014).

.. [GM1987] Peter B. Gibbons and Rudolf Mathon.
            *Construction methods for Bhaskar Rao and related designs*.
            J. Austral. Math. Soc. Ser. A 42 (1987), no. 1, 5--30.
            http://journals.cambridge.org/article_S1446788700033929

.. [GM2002] Daniel Goldstein and Andrew Mayer. On the equidistribution
            of Hecke points. Forum Mathematicum, 15:2, pp. 165--189,
            De Gruyter, 2003.

.. [GMN2008] Jordi Guardia, Jesus Montes, Enric Nart. *Newton polygons of higher
             order in algebraic number theory* (2008). :arxiv:`0807.2620`

.. [GNL2011] \Z. Gong, S. Nikova, and Y. W. Law,
             *KLEIN: A new family of lightweight block ciphers*; in
             RFIDSec, (2011), p. 1-18.

.. [GN2018] Pascal Giorgi and Vincent Neiger. Certification of Minimal
            Approximant Bases. In ISSAC 2018, pages 167-174.
            :doi:`10.1145/3208976.3208991`

.. [Go1967] Solomon Golomb, Shift register sequences, Aegean Park
            Press, Laguna Hills, Ca, 1967

.. [God1968] \R. Godement: *Algebra*, Hermann (Paris) / Houghton Mifflin
             (Boston) (1968)

.. [God1993] Chris Godsil (1993): *Algebraic Combinatorics*.

.. [Gol1968] \R. Gold: *Maximal recursive sequences with 3-valued recursive
             crosscorrelation functions*. IEEE Transactions on Information
             Theory, 14, pp. 154-156, 1968.

.. [Gop1981] \V. D. Goppa, “Codes on algebraic curves,” Sov. Math. Dokl., vol.
             24, no. 1, pp. 170-172, 1981.

.. [Gor2016] \D. Gorodkov, *A 15-vertex triangulation of the quaternionic
             projective plane*, Discrete & Computational Geometry, vol. 62,
             pp. 348-373 (2019). :doi:`10.1007/s00454-018-00055-w`

.. [Gos1972] Bill Gosper, "Continued Fraction Arithmetic"
             https://perl.plover.com/classes/cftalk/INFO/gosper.txt

.. [Gos1998] \D. Goss. Basic structures of function field arithmetic. Springer,
             1998.

.. [Gor1980] Daniel Gorenstein, Finite Groups (New York: Chelsea
             Publishing, 1980)

.. [Gor2009] Alexey G. Gorinov, *Combinatorics of double cosets and
             fundamental domains for the subgroups of the modular
             group*, preprint :arxiv:`0901.1340`

.. [GP2012] Eddy Godelle and Luis Paris.
            *Basic questions on Artin-Tits groups*. A. Björner et al. (eds)
            Configuration spaces, CRM series. (2012) pp. 299--311.
            Edizioni della Normale, Pisa.
            :doi:`10.1007/978-88-7642-431-1_13`

.. [GPV2008] Craig Gentry, Chris Peikert, Vinod Vaikuntanathan. *How
             to Use a Short Basis: Trapdoors for Hard Lattices and New
             Cryptographic
             Constructions*. STOC 2008. https://web.archive.org/web/20121015230036/http://www.cc.gatech.edu/~cpeikert/pubs/trap_lattice.pdf

.. [GR2001] Chris Godsil and Gordon Royle, *Algebraic Graph Theory*. Graduate
            Texts in Mathematics, Springer, 2001.

.. [Gre1988] \C. Greene. *Posets of shuffles*. J. Combin. Theory Ser. A
             Vol 47.2 (1988), pp. 191--206.

.. [Gre2006] \R. M. Green, *Star reducible Coxeter groups*, Glasgow
             Mathematical Journal, Volume 48, Issue 3, pp. 583-609.

.. [Ger2008] Gert-Martin Greuel and Gerhard Pfister. A Singular introduction
             to commutative algebra. Vol. 348. Berlin: Springer, 2008.

.. [Gri2021] \O. Gritsenko, *On strongly regular graph with parameters (65; 32; 15; 16)*,
              :arxiv:`2102.05432`.

.. [GX2020] \R. M. Green, Tianyuan Xu, *Classification of Coxeter groups with
            finitely many elements of a-value 2*, Algebraic Combinatorics,
            Volume 3 (2020) no. 2, pp. 331-364.

.. [Gr2006] Matthew Greenberg,
            *Heegner points and rigid analytic modular forms*,
            Ph.D. Thesis, McGill University, 2006.

.. [Gr2007] \J. Green, Polynomial representations of `GL_n`, Springer
            Verlag, 2007.

.. [Graham1985] \J. Graham,
                *Modular representations of Hecke algebras and related algebras*.
                Ph.D. thesis, University of Sydney, 1985.

.. [GriRei18] Darij Grinberg, Victor Reiner,
              *Hopf Algebras in Combinatorics*,
              :arxiv:`1409.8356v6`.

.. [GR1989] \A. M. Garsia, C. Reutenauer. *A decomposition of Solomon's
            descent algebra.* Adv. Math. **77** (1989).
            https://web.archive.org/web/20210829143502/http://lacim-membre.uqam.ca/~christo/Publi%C3%A9s/1989/Decomposition%20Solomon.pdf

.. [GL2011] Ira M. Gessel, Ji Li.
            *Enumeration of point-determining graphs*. Journal of
            Combinatorial Theory, Series A, 118 (2011), pp. 591--612.

.. [GR1993] Ira M. Gessel, Christophe Reutenauer.
            *Counting Permutations with Given Cycle Structure and Descent Set*. Journal of
            Combinatorial Theory, Series A, 64 (1993), pp. 189--215.

.. [GR2013] Darij Grinberg, Tom Roby. *Iterative properties of
            birational rowmotion*.
            http://www.cip.ifi.lmu.de/~grinberg/algebra/skeletal.pdf

.. [Gri2005] \G. Grigorov, Kato's Euler System and the Main Conjecture,
             Harvard Ph.D. Thesis (2005).

.. [GroLar1] \R. Grossman and R. G. Larson, *Hopf-algebraic structure of
             families of trees*, J. Algebra 126 (1) (1989), 184-210.
             Preprint: :arxiv:`0711.3877v1`

.. [Grinb2016a] Darij Grinberg,
                *Double posets and the antipode of QSym*,
                :arxiv:`1509.08355v3`.

.. [Gro1987] \M. Gromov. *Hyperbolic groups*. Essays in Group Theory, 8:75--263,
             1987. :doi:`10.1007/978-1-4613-9586-7_3`.

.. [GrS1967] Grunbaum and Sreedharan, *An enumeration of simplicial
             4-polytopes with 8 vertices*, J. Comb. Th. 2,
             437-465 (1967)

.. [Gru2003] Branko Grünbaum. *Convex Polytopes* (2nd ed),.
             volume 221 of Graduate Texts in Mathematics, Springer, 2003.
             (1st ed, 1967, Wiley New York).
             :doi:`10.1007/978-1-4613-0019-9`

.. [GS1984] \A. M. Garsia, Dennis Stanton.
            *Group actions on Stanley-Reisner rings and invariants of
            permutation groups*. Adv. in Math. **51** (1984), 107-201.
            :doi:`10.1016/0001-8708(84)90005-7`

.. [GS1999] Venkatesan Guruswami and Madhu Sudan, Improved Decoding of
            Reed-Solomon Codes and Algebraic-Geometric Codes, 1999

.. [GS2010] Daniel Gourion and Alberto Seeger.
            Critical angles in polyhedral convex cones: numerical and
            statistical considerations.
            Mathematical Programming, 123:173-198, 2010.
            :doi:`10.1007/s10107-009-0317-2`.

.. [Go1993] David M. Goldschmidt.
            *Group characters, symmetric functions, and the Hecke algebras*.
            AMS 1993.

.. [GS1970] \J.-M. Goethals and J. J. Seidel,
            *Strongly regular graphs derived from combinatorial designs*,
            Can. J. Math. 22 (1970) 597-614.
            :doi:`10.4153/CJM-1970-067-9`

.. [GS70s] \J.M. Goethals and J. J. Seidel,
           *A skew Hadamard matrix of order 36*,
           J. Aust. Math. Soc. 11(1970), 343-344

.. [GS1975] \J.M. Goethals, and J. J. Seidel,
            *The regular two-graph on 276 vertices*,
            Discrete Mathematics 12, no. 2 (1975): 143-158.
            :doi:`10.1016/0012-365X(75)90029-1`

.. [GSL] GNU Scientific Library.
         https://www.gnu.org/software/gsl/doc/html/

.. [GT1996] \P. Gianni and B. Trager. *Square-free algorithms in
            positive characteristic*. Applicable Algebra in Engineering,
            Communication and Computing, 7(1), 1-14 (1996)

.. [GT2001] Michael T. Goodrich and Roberto Tamassia.
            *Data Structures and Algorithms in Java*.
            2nd edition, John Wiley & Sons, 2001.

.. [GT2014] \M.S. Gowda and J. Tao. On the bilinearity rank of a
            proper cone and Lyapunov-like
            transformations. Mathematical Programming, 147 (2014)
            155-170.

.. [Gu] GUAVA manual, https://www.gap-system.org/Packages/guava.html

.. [Gut2001] Carsten Gutwenger and Petra Mutzel. *A Linear Time Implementation
             of SPQR-Trees*, International Symposium on Graph Drawing,
             (2001) 77-90

.. [GW1999] Frederick M. Goodman and Hans Wenzl. *Crystal bases of quantum
            affine algebras and affine Kazhdan-Lusztig polyonmials*.
            Int. Math. Res. Notices **5** (1999), 251-275.
            :arxiv:`math/9807014v1`.

.. [GW2014] \G. Gratzer and F. Wehrung,
            Lattice Theory: Special Topics and Applications Vol. 1,
            Springer, 2014.

.. [GYLL1993] \I. Gutman, Y.-N. Yeh, S.-L. Lee, and Y.-L. Luo. *Some recent
              results in the theory of the Wiener number*. Indian Journal of
              Chemistry, 32A:651--661, 1993.

.. [GZ1983] Greene; Zaslavsky, *On the Interpretation of Whitney
            Numbers Through Arrangements of Hyperplanes, Zonotopes,
            Non-Radon Partitions, and Orientations of
            Graphs*. Transactions of the American Mathematical
            Society, Vol. 280, No. 1. (Nov., 1983), pp. 97-126.

.. [GZ1986] \B. Gross and D. Zagier, *Heegner points and
            derivatives of L-series.* Invent. Math. 84 (1986), no. 2, 225-320.

.. _ref-H:

**H**

.. [Ha2005] Gerhard Haring. [Online] Available:
            http://osdir.com/ml/python.db.pysqlite.user/2005-11/msg00047.html

.. [Ha83]    \M. Hall, *Combinatorial Theory*,
             2nd edition, Wiley, 1983

.. [Hac2016] \M. Hachimori. http://infoshako.sk.tsukuba.ac.jp/~hachi/math/library/dunce_hat_eng.html

.. [HadaWiki] Hadamard matrices on Wikipedia, :wikipedia:`Hadamard_matrix`

.. [Haf2004] Paul R. Hafner. *On the Graphs of Hoffman-Singleton and Higman-Sims*.
             The Electronic Journal of Combinatorics 11 (2004), #R77.
             http://www.combinatorics.org/Volume_11/PDF/v11i1r77.pdf

.. [HaHo2017] Nate Harman and Sam Hopkins,
              *Quantum integer-valued polynomials*,
              \J. Alg. Comb. 2017, :doi:`10.1007/s10801-016-0717-3`

.. [Hai1989] M.D. Haiman, *On mixed insertion, symmetry, and shifted
             Young tableaux*. Journal of Combinatorial Theory, Series
             A Volume 50, Number 2 (1989), pp. 196-225.
             :doi:`10.1016/0097-3165(89)90015-0`

.. [Hai1992] Mark D. Haiman,
             *Dual equivalence with applications, including a conjecture of Proctor*,
             Discrete Mathematics 99 (1992), 79-113,
             :doi:`10.1016/0012-365X(92)90368-P`

.. [Haj2000] \M. Hajiaghayi, *Consecutive Ones Property*, 2000.
             https://web.archive.org/web/20040401033532/http://www-math.mit.edu/~hajiagha/pp11.ps

.. [HAM1985] Hoffman, Alan J., Anthonius Wilhelmus Johannes Kolen, and Michel Sakarovitch.
             *Totally-balanced and greedy matrices*.
             SIAM Journal on Algebraic Discrete Methods 6.4 (1985): 721-730.

.. [Han2016] \G.-N. Han, *Hankel continued fraction and its applications*,
             Adv. in Math., 303, 2016, pp. 295-321.

.. [Han1960] Haim Hanani,
             *On quadruple systems*,
             pages 145--157, vol. 12,
             Canadian Journal of Mathematics,
             1960
             https://web.archive.org/web/20141206163905/http://cms.math.ca/cjm/v12/cjm1960v12.0145-0157.pdf

.. [Hanke2004] Jonathan Hanke. *Local densities and explicit bounds
               for representability by a quadratic form.*
               Duke Math. J. 124, No. 2, 351-388 (2004).
               :doi:`10.1215/S0012-7094-04-12424-8`

.. [Har1962] Frank Harary. *The determinant of the adjacency matrix of a graph*.
             SIAM Review 4 (1962), pp. 202-210.
             :doi:`10.1137/1004057`

.. [Har1969] Frank Harary, *Graph Theory*, Addison-Wesley, 1969.

.. [Har1977] \R. Hartshorne. *Algebraic Geometry*. Springer-Verlag, New York, 1977.

.. [Har2009] Harvey, David. *Efficient computation of p-adic heights*.
             LMS J. Comput. Math. **11** (2008), 40-59.

.. [Harako2020] Shuichi Harako. *The second homology group of the commutative
                case of Kontsevich's symplectic derivation Lie algebra*.
                Preprint, 2020, :arxiv:`2006.06064`.

.. [HarPri] \F. Harary and G. Prins. *The block-cutpoint-tree of
            a graph*. Publ. Math. Debrecen 13 1966 103-107.

.. [Harv2007] David Harvey. *Kedlaya's algorithm in larger characteristic*,
              :arxiv:`math/0610973`.

.. [BGS2007] Alin Bostan, Pierrick Gaudry, and Eric Schost, *Linear recurrences
             with polynomial coefficients and application to integer factorization and
             Cartier-Manin operator*, SIAM Journal on Computing 36 (2007), no. 6,
             1777-1806

.. [Hat2002] Allen Hatcher, *Algebraic Topology*, Cambridge University
             Press (2002).

.. [Hayashi1990] \T. Hayashi. `q`-*analogues of Clifford and Weyl algebras -
                 spinor and oscillator representations of quantum enveloping
                 algebras*. Comm. Math. Phys. **127** (1990) pp. 129-144.

.. [HC2006] Mark van Hoeij and John Cremona, *Solving Conics over
            function fields*. J. Théor. Nombres Bordeaux, 2006.

.. [He2006] Pinar Heggernes. *Minimal triangulations of graphs: A survey*.
            Discrete Mathematics, 306(3):297-317, 2006.
            :doi:`10.1016/j.disc.2005.12.003`

.. [He2002] \H. Heys *A Tutorial on Linear and Differential
            Cryptanalysis* ; 2002' available at
            http://www.engr.mun.ca/~howard/PAPERS/ldc_tutorial.pdf

.. [Hes2004] Florian Hess, *Computing relations in divisor class groups of
              algebraic curves over finite fields*, Preprint, 2004.

.. [Hes2002] Florian Hess, *Computing Riemann-Roch spaces in algebraic
             function fields and related topics*, J. Symbolic
             Comput. 33 (2002), no. 4, 425--445.

.. [Hes2002b] Florian Hess, *An algorithm for computing Weierstrass points*,
              International Algorithmic Number Theory Symposium (pp. 357-371).
              Springer Berlin Heidelberg, 2002.

.. [HH2012] Victoria Horan and Glenn Hurlbert,
            *Overlap Cycles for Steiner Quadruple Systems*,
            2012, :arxiv:`1204.3215`

.. [HHL2009] \T. Huang, L. Huang, M.I. Lin,
             *On a class of strongly regular designs and quasi-semisymmetric
             designs*.
             In: Recent Developments in Algebra and Related Areas, ALM vol. 8,
             pp. 129--153. International Press, Somerville (2009).

.. [Hig2002] Nicholas J. Higham. *Accuracy and Stability of Numerical Algorithms*,
             Second Edition. Society for Industrial and Applied Mathematics,
             Philadelphia, 2002.

.. [Hig2008] \N. J. Higham, *Functions of matrices: theory and computation*,
             Society for Industrial and Applied Mathematics (2008).

.. [HIK2011] \R. Hammack, W. Imrich, S. Klavzar,
             *Handbook of Product Graphs*,
             CRC press, 2011

.. [HJ2004] Tom Hoeholdt and Joern Justesen, *A Course In
            Error-Correcting Codes*, EMS, 2004

.. [HK2002a] Holme, P. and Kim, B.J. *Growing scale-free networks
             with tunable clustering*, Phys. Rev. E (2002). vol 65, no 2, 026107.
             :doi:`10.1103/PhysRevE.65.026107`.

.. [HKL2022] Clemens Heuberger, Daniel Krenn, Gabriel F. Lipnik, *Asymptotic
             Analysis of* `q`-*Recursive Sequences*. Algorithmica **84** (2022),
             2480-2532. :doi:`10.1007/s00453-022-00950-y`.

.. [HKOTY1999] \G. Hatayama, A. Kuniba, M. Okado, T. Tagaki, and Y. Yamada,
               *Remarks on fermionic formula*. Contemp. Math., **248** (1999).

.. [HKP2010] \T. J. Haines, R. E. Kottwitz, A. Prasad, Iwahori-Hecke
             Algebras, J. Ramanujan Math. Soc., 25 (2010),
             113--145. :arxiv:`0309168v3` :mathscinet:`MR2642451`

.. [HL1999] \L. Heath and N. Loehr (1999).  New algorithms for
            generating Conway polynomials over finite fields.
            Proceedings of the tenth annual ACM-SIAM symposium on
            discrete algorithms, pp. 429-437.

.. [HL2008] \J. Hong and H. Lee.
            Young tableaux and crystal `B(\infty)` for finite simple Lie algebras.
            J. Algebra 320, pp. 3680--3693, 2008.

.. [HL2014] Thomas Hamilton and David Loeffler, *Congruence testing
            for odd modular subgroups*, LMS J. Comput. Math. 17
            (2014), no. 1, 206-208, :doi:`10.1112/S1461157013000338`.

.. [HL2018] Mustafa Hajij and Jesse Levitt, *An Efficient Algorithm to Compute
            the Colored Jones Polynomial*, :arxiv:`1804.07910v2`.

.. [Hli2006] Petr Hlineny, *Equivalence-free exhaustive generation of
             matroid representations*, Discrete Applied Mathematics
             154 (2006), pp. 1210-1222.

.. [HLT1993] \F. Harary, E. Loukakis, C. Tsouros,
             *The geodetic number of a graph*.
             Mathematical and computer modelling,
             vol. 17 n11 pp.89--95, 1993.
             :doi:`10.1016/0895-7177(93)90259-2`.

.. [HLY2002] Yi Hu, Chien-Hao Liu, and Shing-Tung Yau. *Toric morphisms
             and fibrations of toric Calabi-Yau
             hypersurfaces*. Adv. Theor. Math. Phys.,
             6(3):457-506, 2002. :arxiv:`math/0010082v2` [math.AG].

.. [HM2011] Florent Hivert and Olivier Mallet. *Combinatorics of k-shapes
            and Genocchi numbers*,
            in FPSAC 2011, Reykjav´k, Iceland DMTCS proc. AO, 2011, 493-504.
            https://www.lri.fr/~hivert/PAPER/kshapes.pdf

.. [HoDaCG17] Toth, Csaba D., Joseph O'Rourke, and Jacob E. Goodman.
              *Handbook of Discrete and Computational Geometry* (3rd Edition).
              Chapman and Hall/CRC, 2017.

.. [Hoc] Winfried Hochstaettler, *About the Tic-Tac-Toe Matroid*,
         preprint.

.. [HJ18] Thorsten Holm and  Peter Jorgensen
    *A p-angulated generalisation of Conway and Coxeter's theorem on frieze patterns*,
    International Mathematics Research Notices (2018)

.. [Hopcroft1973] \J. E. Hopcroft and R. E. Tarjan. *Dividing a Graph into
                  Triconnected Components*, SIAM J. Comput., 2(3), 135-158

.. [Hopkins2017] Sam Hopkins,
                 *RSK via local transformations*,
                 https://web.archive.org/web/20150702045543/http://web.mit.edu/~shopkins/docs/rsk.pdf

.. [HilGra1976] \A. P. Hillman, R. M. Grassl,
                *Reverse plane partitions and tableau hook numbers*,
                Journal of Combinatorial Theory, Series A 21 (1976),
                pp. 216--221.
                :doi:`10.1016/0097-3165(76)90065-0`

.. [HK2002] *Introduction to Quantum Groups and Crystal Bases.*
            Jin Hong and Seok-Jin Kang. 2002. Volume 42.
            Graduate Studies in Mathematics. American Mathematical Society.

.. [HM1979]  M. Habib, and M.C. Maurer
          *On the X-join decomposition for undirected graphs*,
          Discrete Applied Mathematics
          vol 1, issue 3, pages 201-207

.. [HMPV2000] Michel Habib, Ross McConnell, Christophe Paul, and
            Laurent Viennot. *Lex-BFS and partition refinement, with
            applications to transitive orientation, interval graph
            recognition and consecutive ones testing*.
            Theoretical Computer Science, 234(1-2): 59-84, 2000.
            :doi:`10.1016/S0304-3975(97)00241-7`.

.. [HN2006] Florent Hivert and Janvier Nzeutchap. *Dual Graded Graphs
            in Combinatorial Hopf Algebras*.
            https://www.lri.fr/~hivert/PAPER/commCombHopfAlg.pdf

.. [HNT2005] Florent Hivert, Jean-Christophe Novelli, and Jean-Yves Thibon.
             *The algebra of binary search trees*,
             :arxiv:`math/0401089v2`.

.. [Hora]    \K. J. Horadam, *Hadamard Matrices and Their Applications*,
             Princeton University Press, 2006.

.. [HP2003] \W. C. Huffman, V. Pless, Fundamentals of Error-Correcting
            Codes, Cambridge Univ. Press, 2003.

.. [HP2010] Michel Habib and Christophe Paul,
            *A survey of the algorithmic aspects of modular decomposition*.
            Computer Science Review
            vol 4, number 1, pages 41--59, 2010,
            https://web.archive.org/web/20110725082702/http://www.lirmm.fr/~paul/md-survey.pdf,
            :doi:`10.1016/j.cosrev.2010.01.001`.

.. [HP2016] \S. Hopkins, D. Perkinson. *Bigraphical
            Arrangements*. Transactions of the American Mathematical
            Society 368 (2016), 709-725. :arxiv:`1212.4398`

.. [HPR2010] Gary Haggard, David J. Pearce and Gordon Royle.
             *Computing Tutte Polynomials*. In ACM Transactions on Mathematical
             Software, Volume 37(3), article 24, 2010. Preprint:
             https://web.archive.org/web/20110401195911/http://homepages.ecs.vuw.ac.nz/~djp/files/TOMS10.pdf

.. [HPS2008] \J. Hoffstein, J. Pipher, and J.H. Silverman. *An
             Introduction to Mathematical
             Cryptography*. Springer, 2008.

.. [HPS2017] Graham Hawkes, Kirill Paramonov, and Anne Schilling.
             *Crystal analysis of type* `C` *Stanley symmetric functions*.
             Electronic J. Comb. 24(3) (2017) #P3.51. :arxiv:`1704.00889`.

.. [HOLM2016] Tristan Holmes and \J. \B. Nation,
              *Inflation of finite lattices along all-or-nothing sets*.
              http://www.math.hawaii.edu/~jb/inflation.pdf

.. [Hor1972] \E. Horowitz, *Algorithms for Rational Function Arithmetic
             Operations*, Annual ACM Symposium on Theory of Computing, Proceedings of
             the Fourth Annual ACM Symposium on Theory of Computing, pp. 108--118, 1972

.. [HR2005]  Tom Halverson and Arun Ram. *Partition algebras*.
             Euro. J. Combin. **26** (2005) 869--921.

.. [HR2016]  Clemens Heuberger and Roswitha Rissner, *Computing
             `J`-Ideals of a Matrix Over a Principal Ideal Domain*,
             :arxiv:`1611.10308`, 2016.

.. [HR2017] Patricia Hersh and Victor Reiner, *Representation Stability
             for Cohomology of Configuration Spaces in* `\mathbb{R}^d`,
             International Mathematics Research Notices, Vol 2017, No. 5,
             pp. 1433-1486.
             :doi:`10.1093/imrn/rnw060`

.. [HRS1993] \C. D. Hodgson, I. Rivin and W. D. Smith.
             *A characterization of convex hyperbolic polyhedra
             and of convex polyhedra inscribed in the sphere.*
             Bulletin of the American Mathematical Society
             27.2 (1992): 246-251.

.. [HRS2016] \J. Haglund, B. Rhoades, M. Shimozono. *Ordered set partitions,
             generalized coinvariant algebras, and the Delta Conjecture*.
             Preprint, :arxiv:`1609.07575`.

.. [HRT2000] \R.B. Howlett, L.J. Rylands, and D.E. Taylor.
             *Matrix generators for exceptional groups of Lie type*.
             J. Symbolic Computation. **11** (2000).
             http://www.maths.usyd.edu.au/u/bobh/hrt.pdf

.. [HRW2015] \J. Haglund, J. B. Remmel, A. T. Wilson. *The Delta Conjecture*.
             Preprint, :arxiv:`1509.07058`.

.. [HS1968] Donald G. Higman and Charles C. Sims.
            *A simple group of order 44,352,000*.
            Mathematische Zeitschrift 105(2): 110-113, 1968.
            :doi:`10.1007/BF01110435`.

.. [HS2010] Rene Henrion and Alberto Seeger.
            Inradius and Circumradius of Various Convex Cones Arising in
            Applications.
            Set-Valued and Variational Analysis, 18(3-4):483-511, 2010.
            :doi:`10.1007/s11228-010-0150-z`.

.. [HS2018] \B. Hutz, M. Stoll. *Smallest representatives of*
            `SL(2,\ZZ)`-*orbits of binary forms and endomorphisms of P1*,
            :arxiv:`1805.08579`, 2018.

.. [HSS] Aric Hagberg, Dan Schult and Pieter Swart. *NetworkX
         documentation*. [Online] Available:
         http://networkx.github.io/documentation/latest/reference/index.html

.. [Hsu1996] Tim Hsu, *Identifying congruence subgroups of the modular
             group*, Proc. AMS 124, no. 5, 1351-1359 (1996)

.. [Hsu1997] Tim Hsu, *Permutation techniques for coset
             representations of modular subgroups*, in L. Schneps
             (ed.), Geometric Galois Actions II: Dessins d'Enfants,
             Mapping Class Groups and Moduli, volume 243 of LMS
             Lect. Notes, 67-77, Cambridge Univ. Press (1997)

.. [HST2001] Matthew D. Horton, H. M. Stark, and Audrey A. Terras,
             *What are zeta functions of graphs and what are they good for?*,
             in Quantum graphs and their applications, 173-189,
             Contemp. Math., Vol. 415.

.. [HST2008] \F. Hivert, A. Schilling, N. Thiery,
             *Hecke group algebras as quotients of affine Hecke algebras at level 0*,
             Journal of Combinatorial Theory, Series A 116 (2009) 844-863
             (:arxiv:`0804.3781`)

.. [HSV2006] Hess, Smart, Vercauteren, *The Eta Pairing Revisited*,
             IEEE Trans. Information Theory, 52(10): 4595-4602, 2006.
             :doi:`10.1109/TIT.2006.881709`

.. [HT1972] Samuel Huang and Dov Tamari.
            *Problems of associativity: A simple proof for the lattice property
            of systems ordered by a semi-associative law*.
            \J. Combinatorial Theory Ser. A. (1972).
            :doi:`10.1016/0097-3165(72)90003-9`

.. [Hub1975] \X. L. Hubaut.
             *Strongly regular graphs*.
             Disc. Math. 13(1975), pp 357--381.
             :doi:`10.1016/0012-365X(75)90057-6`.

.. [HT1996] \W. H. Haemers and V. D. Tonchev,
            *Spreads in strongly regular graphs*,
            Designs, Codes and Cryptography 8 (1996) 145-157.
            :doi:`10.1023/A:1018037025910`.

.. [HMMS2019] June Huh, Jacob P. Matherne, Karola Mészáros, Avery St. Dizier.
              *Logarithmic concavity of Schur and related polynomials*.
              Trans. Am. Math. Soc. 375, No. 6, 4411-4427 (2022).
              :arxiv:`1906.09633`, :doi:`10.1090/tran/8606`.

.. [Humphreys08] James E. Humphreys. *Representations of Semisimple Lie
                 Algebras in the BGG Category* `\mathcal{O}`.
                 Graduate Studies in Mathematics. Amer. Math. Soc., 2008.

.. [Hutz2007] \B. Hutz. Arithmetic *Dynamics on Varieties of dimension greater
              than one*. Ph.D. Thesis, Brown University 2007

.. [Hutz2009] \B. Hutz. Good reduction of periodic points, Illinois Journal of
              Mathematics 53 (Winter 2009), no. 4, 1109-1126.

.. [Hutz2015] \B. Hutz. Determination of all rational preperiodic points
              for morphisms of PN. Mathematics of Computation, 84:291 (2015), 289-308.

.. [Hutz2019] \B. Hutz. Multipliers and invariants of endomorphisms of projective
              space in dimension greater than 1, Journal de Théorie des Nombres de
              Bordeaux, Tome 32 (2020) no. 2, pp. 439-469.

.. [Huy2005] \D. Huybrechts : *Complex Geometry*, Springer (Berlin)
             (2005).


.. [HX2010] \W. Haemers and Q. Xiang,
            Strongly regular graphs with parameters `(4m^4,2m^4+m^2,m^4+m^2,m^4+m^2)`
            exist for all `m>1`,
            European Journal of Combinatorics,
            Volume 31, Issue 6, August 2010, Pages 1553-1559,
            :doi:`10.1016/j.ejc.2009.07.009`

.. [HZ1999] \C. Holton, L. Q. Zamboni, *Descendants of primitive
            substitutions*, Theory Comput. Syst. 32 (1999) 133-157.

.. _ref-I:

**I**

.. [IEEEP1363] IEEE P1363 / D13 (Draft Version 13). Standard
               Specifications for Public Key Cryptography Annex A
               (Informative).  Number-Theoretic Background. Section
               A.2.4

.. [IJ1960] Igusa, Jun-ichi. *Arithmetic variety of moduli for genus two*.
            Ann. of Math. (2) 72 1960 612--649.

.. [II1983] \M. Imase and M. Itoh. *A design for directed graphs with minimum
            diameter*, *IEEE Trans. Comput.*, vol. C-32, pp. 782-784, 1983.

.. [IK2010] Kenji Iohara and Yoshiyuki Koga.
            *Representation Theory of the Virasoro Algebra*.
            Springer, (2010).

.. [IK2003] Yury Ionin and Hadi Kharaghani.
            *New families of strongly regular graphs*.
            Journal of Combinatorial Designs, 11(3):208--217, 2003.
            :doi:`10.1002/jcd.10038`

.. [IKMP2019A] \T. Iwata, M. Khairallah, K. Minematsu, T. Peyrin
               "Remus v1.0"
               https://csrc.nist.gov/CSRC/media/Projects/Lightweight-Cryptography/documents/round-1/spec-doc/Remus-spec.pdf

.. [IKMP2019B] \T. Iwata, M. Khairallah, K. Minematsu, T. Peyrin
               "Romulus v1.0"
               https://csrc.nist.gov/CSRC/media/Projects/Lightweight-Cryptography/documents/round-1/spec-doc/Romulus-spec.pdf

.. [IKMPSSS2019] \T. Iwata, M. Khairallah, K. Minematsu, T. Peyrin, Y. Sasaki, S. M. Sim, L. Sun
                 "Thank Goodness It’s Friday(TGIF)"
                 https://csrc.nist.gov/CSRC/media/Projects/Lightweight-Cryptography/documents/round-1/spec-doc/TGIF-spec.pdf

.. [ILS2012] Giuseppe F. Italiano, Luigi Laura, and Federico
             Santaroni. *Finding strong bridges and strong
             articulation points in linear time*. Theoretical Computer
             Science, 447, 74-84 (2012).
             :doi:`10.1016/j.tcs.2011.11.011`

.. [ILZ2018] \K. Iohara, G. Lehrer, and R. Zhang.
             *Schur-Weyl duality for certain infinite dimensional*
             `U_q(\mathfrak{sl}_2)`-*modules*.
             Preprint, :arxiv:`1811.01325` (2018).

.. [IR1990] \K. Ireland and M. Rosen, *A Classical Introduction to
            Modern Number Theory*, Springer-Verlag, GTM volume
            84, 1990.

.. [IS2005] Alfredo Iusem and Alberto Seeger.
            On pairs of vectors achieving the maximal angle of a convex cone.
            Mathematical Programming, 104(2-3):501-523, 2005.
            :doi:`10.1007/s10107-005-0626-z`.

.. [ISSK2009] \M. Izadi, B. Sadeghiyan, S. S. Sadeghian, H. A. Khanooki,
              *MIBS: A new lightweight block cipher*; in
              CANS, (2009), pp. 334-348.

.. [Ive2012] \S. Iveson,
             *Tableaux on `k + 1`-cores, reduced words for affine
             permutations, and `k`-Schur expansions*,
             Operators on `k`-tableaux and the `k`-Littlewood-Richardson
             rule for a special case,
             UC Berkeley: Mathematics,  Ph.D. Thesis,
             https://escholarship.org/uc/item/7pd1v1b5

.. [Iwa1964] \N. Iwahori, On the structure of a Hecke ring of a
             Chevalley group over a finite
             field,  J. Fac. Sci. Univ. Tokyo Sect. I, 10 (1964),
             215--236 (1964). :mathscinet:`MR0165016`

.. [Iwa1972] \K. Iwasawa, *Lectures on p-adic L-functions*, Princeton
             University Press, 1972.

.. _ref-J:

**J**

.. [Ja1971] \N. Jacobson. *Exceptional Lie Algebras*. Marcel Dekker,
            Inc. New York. 1971. IBSN No. 0-8247-1326-5.

.. [Jer2006] Mark Jerrum. *Two remarks concerning balanced matroids*.
             Combinatorica 26, no. 6 (2006): 733-742.

.. [Jet2008] \D. Jetchev. Global divisibility of Heegner points and
             Tamagawa numbers. Compos. Math. 144 (2008), no. 4, 811--826.

.. [Jeong2017] Juyoung Jeong.
               Spectral sets and functions on Euclidean Jordan algebras.
               University of Maryland, Baltimore County, Ph.D. thesis, 2017.

.. [JK1981] Gordon James, Adalbert Kerber,
            *The Representation Theory of the Symmetric Group*,
            Encyclopedia of Mathematics and its Applications, vol. 16,
            Addison-Wesley 1981.

.. [JK2002] Zvonimir Jankoa and Hadi Kharaghani. *A Block Negacyclic Bush-Type
            Hadamard Matrix and Two Strongly Regular Graphs*.
            J. Combin. Theory Ser. A 98 (2002), no. 1, 118--126.
            :doi:`10.1006/jcta.2001.3231`

.. [JK2003] \L. K. Jørgensen, M. Klin, M.,
            *Switching of edges in strongly regular graphs.
            I. A family of partial difference sets on 100 vertices*,
            Electronic Journal of Combinatorics 10(1), 2003.

.. [JKT2001] Zvonimir Janko, Hadi Kharaghani, and Vladimir D. Tonchev.
             *The existence of a Bush-type Hadamard matrix of order 324
             and two new infinite classes of symmetric designs*.
             Des. Codes Cryptogr. 24(2):225--232, 2001.
             :doi:`10.1023/A:1011212922844`

.. [JL2009] Nicolas Jacon and Cedric Lecouvey.
            *Kashiwara and Zelevinsky involutions in affine type A*.
            Pac. J. Math. 243(2):287-311 (2009).

.. [JL2016] \M. Jones and L. Lapointe. *Pieri rules for Schur
            functions in superspace*. Preprint, :arxiv:`1608.08577`

.. [JMP2009] Michael Joswig, Benjamin Müller, and Andreas Paffenholz, polymake
             and lattice polytopes, 21st International Conference on Formal
             Power Series and Algebraic Combinatorics (FPSAC 2009), Discrete
             Math. Theor. Comput. Sci. Proc., AK, Assoc. Discrete
             Math. Theor. Comput. Sci., Nancy, 2009, pp. 491-502

.. [JNC2010] David Joyner, Minh Van Nguyen, and Nathann Cohen.
             *Algorithmic Graph Theory*. 2010,
             http://code.google.com/p/graph-theory-algorithms-book/

.. [JNSV2016] Claude-Pierre Jeannerod, Vincent Neiger, Eric Schost, and Gilles
              Villard. *Fast Computation of Minimal Interpolation Bases in
              Popov Form for Arbitrary Shifts*. In Proceedings ISSAC 2016
              (pages 295-302).
              :doi:`10.1145/2930889.2930928`

.. [JNSV2017] Claude-Pierre Jeannerod, Vincent Neiger, Eric Schost, and Gilles
              Villard. *Computing Minimal Interpolation Bases*. J. Symb.
              Comput. 83, 2017 (pp 272--314).
              :doi:`10.1016/j.jsc.2016.11.015`

.. [Joh1990] \D.L. Johnson. *Presentations of Groups*. Cambridge
             University Press. (1990).

.. [Joh1999] Anna M. Johnston. A generalized qth root algorithm.
             Proceedings of the tenth annual ACM-SIAM symposium
             on Discrete algorithms. Baltimore, 1999: pp. 929-930.

.. [Jon1987] \V. Jones, Hecke algebra representations of braid groups
             and link polynomials.  Ann. of Math. (2) 126 (1987),
             no. 2, 335--388. :doi:`10.2307/1971403`
             :mathscinet:`MR0908150`

.. [Jon2005] \V. Jones, The Jones Polynomial, 2005.
             https://math.berkeley.edu/~vfr/jones.pdf

.. [JPD2018] Átila A. Jones, Fábio Protti and Renata R. Del-Vecchio:
             *Cograph generation with linear delay*.
             Theoretical Computer Science, 713:1-10, 2018.
             :doi:`10.1016/j.tcs.2017.12.037`

.. [JRJ94] Jourdan, Guy-Vincent; Rampon, Jean-Xavier; Jard, Claude
           (1994), *Computing on-line the lattice of maximal antichains
           of posets*, Order 11 (3) p. 197-210, :doi:`10.1007/BF02115811`

.. [Joy2004] \D. Joyner, Toric codes over finite fields, Applicable
             Algebra in Engineering, Communication and Computing, 15,
             (2004), p. 63-79.

.. [Joy2006] \D. Joyner, *On quadratic residue codes and hyperelliptic
             curves*, (preprint 2006)

.. [JP2002] \J. Justin, G. Pirillo, Episturmian words and episturmian
            morphisms, Theoret. Comput. Sci. 276 (2002) 281--313.

.. [JPdA15] \N. Jacon and L. Poulain d'Andecy. *An isomorphism theorem
            for Yokonuma-Hecke algebras and applications to link
            invariants*. (2015) :arxiv:`1501.06389v3`.

.. [IS2006] \Y.J. Ionin, S. Shrikhande,
            *Combinatorics of symmetric designs*.
            Cambridge University Press, 2006.

.. [JS2000] \A. Joellenbeck, M. Schocker.
            *Cyclic Characters of Symmetric Groups*.
            \J. Algebraic Combin., **12** (2000), 155-161.
            :doi:`10.1023/A:1026592027019`.

.. [JS2010] \B. Jones, A. Schilling.
            *Affine structures and a tableau model for* `E_6` *crystals*,
            \J. Algebra. **324** (2010). 2512-2542.
            :doi:`10.1016/j.bbr.2011.03.031`, :arxiv:`0909.2442`.

.. [JS2021] \D. Jahn, C. Stump.
            *Bruhat intervals, subword complexes and brick polyhedra for
            finite Coxeter groups*, 2021, :arxiv:`2103.03715`.

.. [JV2000] \J. Justin, L. Vuillon, *Return words in Sturmian and
            episturmian words*, Theor. Inform. Appl. 34 (2000)
            343--356.

.. _ref-K:

**K**

.. [Ka1990] Victor G. Kac. *Infinite-dimensional Lie Algebras*. Third
            edition. Cambridge University Press, Cambridge, 1990.

.. [Kac1997] \V. Kac, *Vertex algebras for beginners*. Second Edition. vol 10.
             university lecture series. AMS, Cambridge, 1997.

.. [Kal1992] \B. Kaliski,
             *The MD2 message-digest algorithm*; in
             RFS 1319, (1992).

.. [Ka1993] Masaki Kashiwara, *The crystal base and Littelmann's
            refined Demazure character formula*, Duke Math. J. 71
            (1993), no. 3, 839--858.

.. [Ka2003] \M. Kashiwara.
            *Realizations of Crystals*.
            Combinatorial and geometric representation theory (Seoul, 2001),
            Contemp. Math. **325**, Amer. Math. Soc., pp. 133--139, 2003.

.. [Kai1980] Thomas Kailath. *Linear Systems*, Prentice-Hall, 1980.

.. [Kai2012] Thomas Kaiser,
             *A short proof of the tree-packing theorem*,
             J. Discrete Math. 312(10): 1689-1691, 2012.
             :doi:`10.1016/j.disc.2012.01.020`, :arxiv:`0911.2809`.

.. [Kam2007] Joel Kamnitzer,
             *The crystal structure on the set of Mirković-Vilonen polytopes*,
             Adv. Math. **215** (2007), 66-93.

.. [Kam2010] Joel Kamnitzer, *Mirković-Vilonen cycles and polytopes*,
             Ann. Math. (2) **171** (2010), 731-777.

.. [Kan1958] \D. M. Kan, *A combinatorial definition of homotopy
             groups*, Ann. Math. (2) 67 (1958), 282-312.

.. [Kar1993] Vahid Karimipour.
             *Representations of the coordinate ring of* `GL_q(n)`.
             (1993). :arxiv:`hep-th/9306058`.

.. [Kas1971] \T. Kasami: *The weight enumerators for several classes of
             subcodes of the second order binary Reed-Muller codes*.
             Information and Control, 18, pp. 369-394, 1971.

.. [Kas1966a] \T. Kasami: *Weight Distributions of
              Bose-Chaudhuri-Hocquenghem Codes*. Coordinated Science
              Laboratory, University of Illinois at Urbana-Champaign.
              1966 http://hdl.handle.net/2142/74459

.. [Kas1966b] \T. Kasami: *Weight Distribution Formula for Some Class
              of Cyclic Codes*. Coordinated Science Laboratory,
              University of Illinois at Urbana-Champaign. 1966

.. [Kas2018] András Kaszanyitzky. *The GraftalLace Cellular Automata*.
             Preprint, :arxiv:`1805.11532`.

.. [Kat1973] \G. Katona. *Two applications (for search theory and truth
             functions) of Sperner type theorems*. Periodica Math.,
             3:19-26, 1973.

.. [Kat1991] Nicholas M. Katz, *Exponential sums and differential equations*,
             Princeton University Press, Princeton NJ, 1991.

.. [Kat2004] Kayuza Kato, `p`-*adic Hodge theory and values of zeta
             functions of modular forms*, Cohomologies `p`-adiques et
             applications arithmétiques III, Astérisque vol 295, SMF,
             Paris, 2004.

.. [Kau1968] \W. H. Kautz. *Bounds on directed (d, k) graphs*. Theory of
             cellular logic networks and machines, AFCRL-68-0668, SRI Project
             7258, Final Rep., pp. 20-28, 1968.

.. [Kau1991] \Louis Kauffman. *Knots and Physics*, World Scientific, 1991
             :doi:`10.1142/4256`.

.. [Kaw2009] Kawahira, Tomoki. *An algorithm to draw external rays of the
             Mandelbrot set*, Nagoya University, 23 Apr. 2009.
             math.titech.ac.jp/~kawahira/programs/mandel-exray.pdf

.. [Kir2016] \M. Kirschmer, *Definite quadratic and hermitian forms with small
             class number*, Habilitationsschrift, RWTH Aachen University, 2016.
             http://www.math.rwth-aachen.de/~Markus.Kirschmer/papers/herm.pdf

.. [KV2010] \M. Kirschmer, J. Voight: *Algorithmic enumeration of ideal classes
            for quaternion orders*. SIAM J. Comput. 39(5): 1714-1747 (2010)
            https://math.dartmouth.edu/~jvoight/articles/73446.pdf

.. [KB1983] \W. Kühnel and T. F. Banchoff, *The 9-vertex complex
            projective plane*, Math. Intelligencer 5 (1983), no. 3,
            11-22. :doi:`10.1007/BF03026567`

.. [KB1995] \A. N. Kirillov, A. D. Berenstein,
            *Groups generated by involutions, Gelfand--Tsetlin patterns,
            and combinatorics of Young tableaux*,
            Algebra i Analiz, 1995, Volume 7, Issue 1, pp. 92--152.
            https://web.archive.org/web/20120616004248/http://pages.uoregon.edu/arkadiy/bk1.pdf

.. [KD2015] Donald Keedwell and József Dénes, *Latin Squares and their
            Applications* (2nd ed.), Elsevier B.V., Amsterdam-Netherlands,
            2015. ISBN 978-0-444-63555-6, :mathscinet:`MR3495977`,
            :doi:`10.1016/C2014-0-03412-0`

.. [Ke1991] \A. Kerber. Algebraic combinatorics via finite group
            actions, 2.2 p. 70. BI-Wissenschaftsverlag,
            Mannheim, 1991.

.. [Ke2008] \B. Keller, *Cluster algebras, quiver representations
            and triangulated categories*, :arxiv:`0807.1960`.

.. [Ked2001] Kedlaya, K., *Counting points on hyperelliptic curves using
             Monsky-Washnitzer cohomology*, J. Ramanujan Math. Soc. 16 (2001) no
             4, 323-338

.. [KeSm1998] \S. Keller and M. Smid, *Modes of Operation Validation System
              (MOVS): Requirements and Procedures* NIST Special Publication
              800-17, 1998 :doi:`10.6028/NIST.SP.800-17`

.. [KG2016] \P. Karpmann and Benjamin Gregoire, *The LITTLUN S-box and the FLY
            block cipher*, Lightweight Cryptography Workshop, 2016.
            https://www.nist.gov/sites/default/files/documents/2016/10/18/karpman-paper-lwc2016.pdf

.. [Khu2004] \K. Khuri-Makdisi. *Linear algebra algorithms for divisors on an algebraic curve*,
             Mathematics of Computation 73, no. 245 (2004) pp. 333-357.

.. [Kin1992] Nancy G. Kinnersley, *The vertex separation number of a graph
             equals its path-width*, Information Processing Letters
             42(6):345-350, 1992. :doi:`10.1016/0020-0190(92)90234-M`.

.. [KK1995] Victor Klee and Peter Kleinschmidt,
            *Convex polytopes and related complexes.*, in \R. L. Graham,
            \M. Grötschel, \L Lovász, *Handbook of combinatorics*,
            Vol. 1, Chapter 18, 1995

.. [KK2003] \T. Kivinen and M. Kojo. *More Modular Exponential (MODP)
            Diffie-Hellman groups for Internet Key Exchange (IKE)*, in RFC 3526.
            Available at https://www.rfc-editor.org/rfc/rfc3526

.. [KKD1995] Ton Kloks, and Dieter Kratsch. "Computing a perfect edge without vertex
            elimination ordering of a chordal bipartite graph."
            Information Processing Letters 55.1 (1995): 11-16.

.. [KKMMNN1992] \S.-J. Kang, M. Kashiwara, K. C. Misra, T. Miwa, T. Nakashima,
                and A. Nakayashiki. *Affine crystals and vertex models*.
                Int. J. Mod. Phys. A, **7** (suppl. 1A), (1992) pp. 449-484.

.. [KKPSSSYYLLCHH2004] \D. Kwon, J. Kim, S. Park, S. H. Sung, Y. Sohn,
                       \J. H. Song, Y. Yeom, E-J. Yoon, S. Lee, J. Lee,
                       \S. Chee, D. Han, and J. Hong,
                       *New block cipher: ARIA*; in ICISC, (2004), pp. 432-445.

.. [KKS2007] \S.-J. Kang, J.-A. Kim, and D.-U. Shin.
             Modified Nakajima Monomials and the Crystal `B(\infty)`.
             \J. Algebra **308**, pp. 524--535, 2007.

.. [KL1979] \D. Kazhdan and G. Lusztig. *Representations of Coxeter
            groups and Hecke algebras*. Invent. Math. **53** (1979).
            no. 2, 165--184. :doi:`10.1007/BF01390031` :mathscinet:`MR0560412`

.. [KL1990] \P. Kleidman and M. Liebeck. *The subgroup structure of
            the finite classical groups*. Cambridge University Press, 1990.

.. [KL2008] Chris Kurth and Ling Long, *Computations with finite index
            subgroups of* `{\rm PSL}_2(\ZZ)` *using Farey symbols*,
            Advances in algebra and combinatorics, 225--242, World
            Sci. Publ., Hackensack, NJ, 2008. Preprint version:
            :arxiv:`0710.1835`

.. [Kle1995] \A. Kleshchev. *Branching rules for modular representations of
             symmetric groups. I*. J. Algebra **178** (1995), 493-511.

.. [Kle1996] \A. Kleshchev, *Branching rules for modular representations of symmetric groups III:
              Some corollaries and a problem of Mullineux*, J. London Math. Soc. 54 (1996) 25-38.
              :mathscinet:`MR1395065`

.. [Kle2009] \A. Kleshchev.
             *Representation theory of symmetric groups and related Hecke algebras*.
             Bull. Amer. Math. Soc. **47** (2010), 419-481. :arxiv:`0909.4844`.

.. [KLLRSY2014] \E. B. Kavun, M. M. Lauridsen, G. Leander, C. Rechberger,
                \P. Schwabe, and T. Yalcin, *Prost v1*; CAESAR Competition, (2014).

.. [KLPR2010] \L. R. Knudsen, G. Leander, A. Poschmann, and M. J. B. Robshaw,
              *PRINTcipher: A block cipher for IC-printing*; in
              CHES, (2010), pp. 16-32.

.. [KLRS2016] \S.-J. Kang, K.-H. Lee, H. Ryu, and B. Salisbury.
              *A combinatorial description of the affine Gindikin-Karpelevich
              formula of type* `A_n^{(1)}`. Lie Algebras, Lie Superalgebras,
              Vertex Algebras and Related Topics, Proc. Sympos. Pure Math.,
              vol. 92, Amer. Math. Soc., Providence, RI, 2016, pp. 145-165.

.. [KLS2013] Allen Knutson, Thomas Lam, and David Speyer.
             *Positroid Varieties: Juggling and Geometry*
             Compositio Mathematica, **149** (2013), no. 10.
             :arxiv:`1111.3660`.

.. [Kly1990] Klyachko, Aleksandr Anatolevich.
             Equivariant Bundles on Toral Varieties,
             Math USSR Izv. 35 (1990), 337-375.
             http://iopscience.iop.org/0025-5726/35/2/A04/pdf/0025-5726_35_2_A04.pdf

.. [KM1994] \S.-J. Kang and K. C. Misra.
            Crystal bases and tensor product decompositions of `U_q(G_2)`-modules.
            J. Algebra 163, pp. 675--691, 1994.

.. [KM1997] Sandi Klavžar and Uroš Milutinović. *Graphs S(n,k) and a variant of
            the Tower of Hanoi problem*, Czechoslovak Mathematical Journal,
            47:95-104, 1997.
            :doi:`10.1023/A:1022444205860`

.. [KM2015] Nishad Kothari and U.S.R. Murty. *K4-free and C6¯-free Planar
            Matching Covered Graphs.* Journal of Graph Theory. 82. (2015)
            :doi:`10.1002/jgt.21882`.

.. [KMAUTOM2000] Masayuki Kanda, Shiho Moriai, Kazumaro Aoki, Hiroki Ueda,
                 Youichi Takashima, Kazuo Ohta, and Tsutomu Matsumoto,
                 *E2 - a new 128-bit block cipher*; in IEICE Transactions on
                 Fundamentals of Electronics, Communications and Computer Sciences,
                 E83-A(1):48-59, 12 2000.

.. [KMM2004] Tomasz Kaczynski, Konstantin Mischaikow, and Marian
             Mrozek, *Computational Homology*, Springer-Verlag (2004).

.. [KMN2012] On the trace of the antipode and higher
             indicators. Yevgenia Kashina and Susan Montgomery and
             Richard Ng. Israel J. Math., v.188, 2012.

.. [KMOY2007] \M. Kashiwara, K. C. Misra, M. Okado, D. Yamada.
              *Perfect crystals for* `U_q(D_4^{(3)})`, J. Algebra. **317** (2007).

.. [Klaise2012] Janis Klaise.
                *Orders in imaginary quadratic fields of small class number*
                University of Warwick Undergraduate Masters thesis, unpublished (2012).
                https://warwick.ac.uk/fac/cross_fac/complexity/people/students/dtc/students2013/klaise/janis_klaise_ug_report.pdf

.. [KMR2012] \A. Kleshchev, A. Mathas, and A. Ram, *Universal Specht
             modules for cyclotomic Hecke algebras*,
             Proc. London Math. Soc. (2012) 105 (6): 1245-1289.
             :arxiv:`1102.3519v1`

.. [KN1963] \S. Kobayashi & K. Nomizu : *Foundations of Differential
            Geometry*, vol. 1, Interscience Publishers (New York)
            (1963).

.. [KN1994] \M. Kashiwara and T. Nakashima.
            Crystal graphs for representations of the `q`-analogue of
            classical Lie algebras.
            J. Algebra **165**, no. 2, pp. 295--345, 1994.

.. [KNS2011] Atsuo Kuniba and Tomoki Nakanishi and Junji Suzuki,
             `T`-*systems and* `Y`-*systems in integrable systems*.
             \J. Phys. A, **44** (2011), no. 10.

.. [KnotAtlas] The Knot atlas. http://katlas.org/wiki/Main_Page

.. [Knu1995] Donald E. Knuth, *Overlapping Pfaffians*,
             :arxiv:`math/9503234v1`.

.. [Knu1998] Donald E. Knuth *The Art of Computer Programming. Volume 2*

.. [Knu2011] Donald E. Knuth, *The Art of Computer Programming. Volume 4A.
             Combinatorial Algorithms, Part 1*.

.. [Knu2005] Lars R. Knudsen, *SMASH - A Cryptographic Hash Function*; in
             FSE'05, (2005), pp. 228-242.

.. [KO2000] Yuji Kobayashi and Friedrich Otto,
            *Repetitiveness of languages generated by morphisms*.
            Theoret. Comp. Sci. 240 (2000) 337--378.
            :doi:`10.1016/S0304-3975(99)00238-8`

.. [Kob1993] Neal Koblitz, *Introduction to Elliptic Curves and
             Modular Forms*.  Springer GTM 97, 1993.

.. [Koe1999] Wolfram Koepf: Efficient Computation of Chebyshev
             Polynomials in Computer Algebra Systems: A Practical
             Guide. John Wiley, Chichester (1999): 79-99.

.. [Koh1996] Kohel, *Endomorphism Rings of Elliptic Curves over Finite
             Fields*, UC Berkeley Ph.D. thesis 1996.

.. [Koh2000] David Kohel, *Hecke Module Structure of Quaternions*, in
             Class Field Theory — Its Centenary and Prospect (Tokyo,
             1998), Advanced Studies in Pure Mathematics, 30,
             177-196, 2000.

.. [Koh2004] \E. Kohler. *Recognizing graphs without asteroidal triples*.
             Journal of Discrete Algorithms 2(4):439-452, Dec. 2004,
             :doi:`10.1016/j.jda.2004.04.005`.

.. [KohECHIDNA] Kohel, David.  ECHIDNA: Databases for Elliptic Curves and Higher
                Dimensional Analogues.  Available at
                https://www.i2m.univ-amu.fr/perso/david.kohel/dbs/index.html

.. [Koh2007] \A. Kohnert, *Constructing two-weight codes with prescribed
             groups of automorphisms*, Discrete applied mathematics 155,
             no. 11 (2007):
             1451-1457. https://web.archive.org/web/20170826072136/http://linearcodes.uni-bayreuth.de/twoweight/

.. [Kol1991] \V. A. Kolyvagin. On the structure of Shafarevich-Tate
             groups. Algebraic geometry, 94--121, Lecture Notes in Math., 1479,
             Springer, Berlin, 1991.

.. [Kos1985] \J.-L. Koszul, *Crochet de Schouten-Nijenhuis et
             cohomologie*, in *Élie Cartan et les mathématiques
             d'aujourd'hui*, Astérisque hors série (1985), p. 257

.. [KoSt08] \C. Koukouvinos, S. Stylianou, *On skew-Hadamard matrices*,
            Discrete Math. **308** (2008) 2723-2731

.. [KP2002] Volker Kaibel and Marc E. Pfetsch, *Computing the Face
            Lattice of a Polytope from its Vertex-Facet Incidences*,
            Computational Geometry: Theory and Applications, Volume
            23, Issue 3 (November 2002), 281-290.  Available at
            http://portal.acm.org/citation.cfm?id=763203 and free of
            charge at :arxiv:`math/0106043`

.. [KP2002b] James Kuzmanovich; Andrey Pavlichenkov, *Finite
             Groups of Matrices Whose Entries Are Integers*, The American
             Mathematical Monthly, Vol. 109, No. 2. (2002) pp. 173-186

.. [KP2011] Manuel Kauers and Peter Paule. The Concrete Tetrahedron.
            Springer-Verlag, 2011.

.. [KP2020] Lars Kastner and Marta Panizzut, *Hyperplane arrangements
            in polymake*, :arxiv:`2003.13548`.

.. [KPRWZ2010] \M. H. Klin, C. Pech, S. Reichard, A. Woldar, M. Zvi-Av,
               *Examples of computer experimentation in algebraic
               combinatorics*, ARS MATHEMATICA CONTEMPORANEA 3 (2010) 237-258.
               :doi:`10.26493/1855-3974.119.60b`.
               http://amc-journal.eu/index.php/amc/article/viewFile/119/118

.. [Kra1999] \C. Krattenthaler,
           *Another Involution Principle-Free Bijective Proof of Stanley's Hook Content Formula*,
           Journal of Combinatorial Theory, Series A, **88** (1999), 66-92,
           :doi:`10.1006/jcta.1999.2979`

.. [Kra1999det] \C. Krattenthaler, *Advanced determinant calculus*,
                Sém. Lothar. Combin. **42** (1999), Art. B42q, 67pp.

.. [Kra2006] Christian Krattenthaler.  *Growth diagrams, and
             increasing and decreasing chains in fillings of Ferrers
             shapes*.  Advances in Applied Mathematics Volume 37,
             Number 3 (2006), pp. 404-431.

.. [Kr1971] \D. Kraines, "On excess in the Milnor basis," Bull. London
            Math. Soc. 3 (1971), 363-365.

.. [Kr2016] Stefan Kranich, An epsilon-delta bound for plane algebraic curves
            and its use for certified homotopy continuation of systems of plane
            algebraic curves, :arxiv:`1505.03432`

.. [Krumm2016] Daid Krumm, *Computing Points of Bounded Height in Projective Space over a Number Field*,
               MATHEMATICS OF COMPUTATION, Volume 85, Number 297, January 2016, Pages 423-447.
               :doi:`10.1090/mcom/2984`

.. [KR2001] \J. Kahane and A. Ryba. *The hexad game*, Electronic
            Journal of Combinatorics, **8**
            (2001). http://www.combinatorics.org/Volume_8/Abstracts/v8i2r11.html

.. [KR2001b] \P.L. Krapivsky and S. Redner. *Organization of Growing Random
             Networks*, Phys. Rev. E vol. 63 (2001), p. 066123.

.. [KR2005] \P.L. Krapivsky and S. Redner. *Network Growth by Copying*,
             Phys. Rev. E vol. 71 (2005), p. 036118.

.. [Kra1989] Kraus, Alain, Quelques remarques à propos des invariants
             \(c_4\), \(c_6\) et \(\Delta\) d'une courbe elliptique, Acta
             Arith. 54 (1989), 75-80.

.. [Kre2002] \V. Kreps. *Social Network Analysis* (2002).
             [Online] Available: http://www.orgnet.com/sna.html

.. [KRG1996] \S. Klavzar, A. Rajapakse, and I. Gutman. *The Szeged and the
             Wiener index of graphs*. Applied Mathematics Letters, 9(5):45--49,
             1996. :doi:`10.1016/0893-9659(96)00071-7`.

.. [KS] Sheldon Katz and Stein Arild Stromme, *Schubert*,
        A Maple package for intersection theory and enumerative geometry.
        https://zbmath.org/software/9175

.. [KS1973] D. Kleitman and J. Spencer. *Families of k-independent sets*.
            Discrete Math, 6:255-262, 1973.

.. [KS1998] Maximilian Kreuzer and Harald Skarke, *Classification of
            Reflexive Polyhedra in Three Dimensions*,
            :arxiv:`hep-th/9805190`

.. [KS2002] \A. Khare and U. Sukhatme. *Cyclic Identities Involving
            Jacobi Elliptic Functions*,
            preprint 2002. :arxiv:`math-ph/0201004`

.. [KS2006] Atsuo Kuniba and Reiho Sakamoto,
            *The Bethe ansatz in a periodic box-ball system and the
            ultradiscrete Riemann theta function*, J. Stat. Mech.,
            P09005 (2006).

.. [KS2010] \J.-A. Kim and D.-U. Shin.
            *Generalized Young walls and crystal bases for quantum affine
            algebra of type* `A`. Proc. Amer. Math. Soc. **138** (2010), no. 11,
            3877--3889.

.. [KS2012] Jerome Kelleher, Barry O'Sullivan,
            *Generating all partitions: A Comparison of encodings*,
            Journal of Mathematical Modelling and Algorithms, 11:89-104, 2012.
            :doi:`10.1007/s10852-011-9168-y`
            :arxiv:`0909.2331`

.. [KS2015] Karel Klouda and Štěpán Starosta,
            *An Algorithm Enumerating All Infinite Repetitions in a D0L System*.
            Journal of Discrete Algorithms, 33 (2015), 130-138.
            :doi:`10.1016/j.jda.2015.03.006`

.. [KS2019] \J. Kliem and C. Stump.
            *A face iterator for polyhedra and more general finite locally
            branched lattices*.
            Preprint (2019): :arxiv:`1905.01945`.

.. [KSV2011] Ian Kiming, Matthias Schuett and Helena Verrill, *Lifts
             of projective congruence groups*, J. London
             Math. Soc. (2011) 83 (1): 96-120,
             :doi:`10.1112/jlms/jdq062`, :arxiv:`0905.4798`.

.. [KT1986] \N. Kerzman and M. R. Trummer. *Numerical Conformal
            Mapping via the Szego kernel*. Journal of Computational
            and Applied Mathematics, 14(1-2): 111--123, 1986.

.. [KT2013] \K. Tsukazaki, Explicit Isogenies of Elliptic Curves,
            Ph.D. thesis, University of Warwick, 2013.

.. [KTR2005] \H. Kharaghani and B. Tayfeh-Rezaie.
            *A Hadamard matrix of order 428*,
            Journal of Combinatorial Designs 13(6) (2005): 435-440.
            :doi:`10.1002/jcd.20043`

.. [KTT2006] \A. Kuniba, T. Takagi, and A. Takenouchi,
             *Bethe ansatz and inverse scattering transform in a periodic
             box-ball system*, Nuclear Phys. B **747**, no. 3 (2006), 354--397.

.. [KTZ1987] Kierstead, H.A., Trotter, W.T. & Zhou, B. Representing an ordered
             set as the intersection of super greedy linear extensions. Order 4,
             293-311 (1987).
             :doi:`10.1007/BF00337892`

.. [Kuh1987] \W. Kühnel, *Minimal triangulations of Kummer varieties*,
             Abh. Math. Sem. Univ. Hamburg 57 (1987), 7-20.

.. [Kuh1995] Kuhnel, "Tight Polyhedral Submanifolds and Tight
             Triangulations" Lecture Notes in Mathematics Volume 1612,
             1995

.. [Kul1991] Ravi Kulkarni, *An arithmetic geometric method in the
             study of the subgroups of the modular group*, American
             Journal of Mathematics 113 (1991), no 6, 1053-1133

.. [Kuniba2022] Atsuo Kuniba,
                *Quantum Groups in Three-Dimensional Integrability*.
                Theoretical and Mathematical Physics, Springer. 2022.
                :doi:`10.1007/978-981-19-3262-5`.

.. [Kur2008] Chris Kurth, *K Farey package for Sage*,
             http://wayback.archive-it.org/855/20100510123900/http://www.public.iastate.edu/~kurthc/research/index.html

.. [KV2003] Kim, Jeong Han and Vu, Van H. *Generating random regular
            graphs*. Proc. 35th ACM Symp. on Thy. of Comp. 2003, pp
            213-222. ACM Press, San Diego, CA, USA.
            :doi:`10.1145/780542.780576`.

.. [Kwon2012] Jae-Hoon Kwon. *Crystal bases of* `q`-*deformed Kac Modules
              over the Quantum Superalgebra* `U_q(\mathfrak{gl}(m|n))`.
              International Mathematics Research Notices. Vol. 2014, No. 2,
              pp. 512-550 (2012)

.. [Kwon2014] Jae-Hoon Kwon. `q`-*deformed Clifford algebra and level zero
              fundamental representations of quantum affine algebras*.
              J. Algebra, **399** (2014), pp. 927--947.
              :doi:`10.1016/j.jalgebra.2013.10.026`.

.. [KX1998] \S. König and C. Xi.
            *On the structure of cellular algebras*.
            Algebras and modules, II (Geiranger, 1996), 365-386,
            CMS Conf. Proc., **24**, Amer. Math. Soc., Providence, RI, 1998.
            :mathscinet:`MR1648638`

.. [KY2019] Jang Soo Kim, Meesue Yoo.
            *Hook length property of d-complete posets via q-integrals*.
            J. Combin. Theory Ser. A, **162** (2019), pp. 167-221.

.. _ref-L:

**L**

.. [Lab2008] \S. Labbé, *Propriétés combinatoires des* `f`-*palindromes*,
             Mémoire de maîtrise en Mathématiques, Montréal, UQAM,
             2008, 109 pages.

.. [Labelle2008] \G. Labelle. *New combinatorial computational methods
                 arising from pseudo-singletons.* DMTCS Proceedings 1, 2008.

.. [Lad2021] S. Ladkani. *Refined Coxeter polynomials*, Proceedings ICRA 2020,
             EMS Publishing House. :arxiv:`2110.15329`

.. [Lak2010] Dan Laksov. *Splitting algebras and Gysin homomorphisms*.
             Journal of Commutative Algebra, Volume 2, Number 3, Fall 2010

.. [Lam1996] \T. K. Lam. *B and D analogues of stable Schubert polynomials and
             related insertion algorithms*. Ph.D. Thesis, MIT, 1996.

.. [Lam2004] Thomas Lam, *Growth diagrams, domino insertion and
             sign-imbalance*.  Journal of Combinatorial Theory,
             Series A Volume 107, Number 1 (2004), pp. 87-115.

.. [Lam2005] \T. Lam, *Affine Stanley symmetric functions*,
             Amer. J. Math.  128 (2006), no. 6, 1553--1586.

.. [Lam2008] \T. Lam. *Schubert polynomials for the affine
             Grassmannian*. J. Amer. Math. Soc., 2008.

.. [Lan2002] \S. Lang : *Algebra*, 3rd ed., Springer (New York) (2002);
             :doi:`10.1007/978-1-4613-0041-0`

.. [Lasc] \A. Lascoux. *Chern and Yang through ice*.
          Preprint.

.. [Lau2011] Alan G.B. Lauder, *Computations with classical and p-adic
             modular forms*, LMS J. of Comput. Math. 14 (2011),
             214-231.

<<<<<<< HEAD
.. [Law2014] Shirley Law, *Combinatorial realization of the Hopf algebra
             of sashes*, Proceedings of FPSAC 2014, DMTCS, :arxiv:`1407.4073`
=======
.. [Law2011] Shirley Law and Nathan Reading,
             *The Hopf algebra of diagonal rectangulations*,
             \J. Comb. Theory, Ser. A 119, No. 3, 788-824 (2012).
             :doi:`10.1016/j.jcta.2011.09.006`
>>>>>>> aa277033

.. [Laz1992] Daniel Lazard, *Solving Zero-dimensional Algebraic
             Systems*, in Journal of Symbolic Computation (1992)
             vol\. 13, pp\. 117-131

.. [Laz2004] Robert Lazarsfeld:
             Positivity in algebraic geometry II;
             Positivity for Vector Bundles, and Multiplier Ideals,
             Modern Surveys in Mathematics volume 49 (2004).

.. [LB1962] \C. G. Lekkerkerker, \J. Ch. Boland. *Representation of a finite
            graph by a set of intervals on the real line*. Fundamenta
            Mathematicae, 51:45-64, 1962; :doi:`10.4064/fm-51-1-45-64`.

.. [LBO2014] Kwankyu Lee, Maria Bras-Amorós, and Michael E. O'Sullivan,
             *Unique decoding of general AG codes*, IEEE Transactions on
             Information Theory, vol 60, no. 4 (2014), pp. 2038--2053.

.. [LB1988] Lee, P.J., Brickell, E.F. An observation on the security of
            McEliece's public-key cryptosystem. EuroCrypt 1988. LNCS, vol. 330, pp.
            275-280.

.. [LdB1982] \A. Liberato de Brito, *FORTRAN program for the integral
             of three spherical harmonics*, Comput. Phys. Commun.,
             Volume 25, pp. 81-85 (1982)

.. [LD2021] David Lowry-Duda.
            *Visualizing modular forms*.
            Arithmetic Geometry, Number Theory, and Computation.
            Simons Symposia, Springer, 2021.
            :arxiv:`2002.05234`

.. [Led1965] Joshua Lederberg. *DENDRAL-64: A System for Computer
             Construction, Enumeration and Notation of Organic
             Molecules as Tree Structures and Cyclic
             Graphs. Part II. Topology of Cyclic Graphs*.  Interim
             Report to the National Aeronautics and Space
             Administration. Grant NsG 81-60. December 15, 1965.
             https://ntrs.nasa.gov/api/citations/19660004785/downloads/19660004785.pdf

.. [Lee2016] Kwankyu Lee, *Decoding of differential AG codes*, Advances in
             Mathematics of Communications, vol. 10, no. 2 (2016), pp. 307--319.

.. [Lee1996] Marc van Leeuwen.  *The Robinson-Schensted and
             Sch\"utzenberger algorithms, an elementary approach*.
             Electronic Journal of Combinatorics 3, no. 2 (1996):
             Research Paper 15, approx. 32 pp. (electronic)

.. [Lee1997] \J. M. Lee, *Riemannian Manifolds*, Springer (New York) (1997);
             :doi:`10.1007/b98852`

.. [Lee2011] \J. M. Lee, *Introduction to Topological Manifolds*, 2nd ed.,
             Springer (New York) (2011); :doi:`10.1007/978-1-4419-7940-7`

.. [Lee2013] \J. M. Lee, *Introduction to Smooth Manifolds*, 2nd ed.,
             Springer (New York) (2013); :doi:`10.1007/978-1-4419-9982-5`

.. [Lei2013] Tom Leinster, *The magnitude of metric spaces*.
             Doc. Math. 18 (2013), 857-905.

.. [Ler2022] Antonin Leroux: *Quaternion algebras and isogeny-based cryptography*,
             Ph.D. Thesis, 2022.
             https://www.lix.polytechnique.fr/Labo/Antonin.LEROUX/manuscrit_these.pdf

.. [Lev2014] Lionel Levine. *Threshold state and a conjecture of
             Poghosyan, Poghosyan, Priezzhev and Ruelle*,
             Communications in Mathematical Physics.

.. [Lew2000] Robert Edward Lewand. *Cryptological Mathematics*. The
             Mathematical Association of America, 2000.

.. [Li1995] Peter Littelmann, Crystal graphs and Young
            tableaux, J. Algebra 175 (1995), no. 1, 65--87.

.. [Li1995b] \P. Littelmann, Paths and root operators in representation
             theory. Ann. of Math. (2) 142 (1995), no. 3, 499-525.

.. [Li2005] \H. Li, *Abelianizing vertex algebras*. Comm. Math. Phys. vol. 259,
             no. 2, pp. 391--411 (2005)

.. [Lic1977] \A. Lichnerowicz, *Les variétés de Poisson et leurs
             algèbres de Lie associées*, Journal of Differential
             Geometry **12**, 253 (1977); :doi:`10.4310/jdg/1214433987`

.. [Lic1997] William B. Raymond Lickorish. An Introduction to Knot
             Theory, volume 175 of Graduate Texts in
             Mathematics. Springer-Verlag, New York, 1997. ISBN
             0-387-98254-X

.. [LieOs1991] Hans Liebeck and Anthony Osborne.
               The Generation of All Rational Orthogonal Matrices.
               The American Mathematical Monthly, 98(2):131-133, 1991.

.. [Lim] \C. H. Lim,
         *CRYPTON: A New 128-bit Block Cipher*; available at
         https://citeseerx.ist.psu.edu/document?repid=rep1&type=pdf&doi=89a685057c2ce4f632b105dcaec264b9162a1800

.. [Lim2001] \C. H. Lim,
             *A Revised Version of CRYPTON: CRYPTON V1.0*; in FSE'01, pp. 31--45.

.. [Lin1999] \J. van Lint, Introduction to coding theory, 3rd ed.,
             Springer-Verlag GTM, 86, 1999.

.. [Liv1993] Charles Livingston, *Knot Theory*, Carus Mathematical
             Monographs, number 24.

.. [Liv2006] \M. Livernet, *A rigidity theorem for pre-Lie algebras*, J. Pure Appl.
             Algebra 207 (2006), no 1, pages 1-18.
             Preprint: :arxiv:`math/0504296v2`.

.. [LKOL2002] Hyeong-Ok Lee, Jong-Seok Kim, Eunseuk Oh and Hyeong-Seok Lim,
              *Hyper-Star Graph: A New Interconnection Network Improving the
              Network Cost of the Hypercube*, Eurasian Conference on Information
              and Communication Technology, LNCS 2510, pp 858-865, 2002.
              :doi:`10.1007/3-540-36087-5_99`

.. [LLM2003] \A. Lascoux, L. Lapointe, and J. Morse.  *Tableau atoms and a new
             Macdonald positivity conjecture.* Duke Math Journal, **116 (1)**,
             2003.  :arxiv:`math/0008073`

.. [LLM2014] Lee, Li, Mills, A combinatorial formula for certain
             elements in the upper cluster algebra, :arxiv:`1409.8177`

.. [LLMS2006] \T. Lam, L. Lapointe, J. Morse, M. Shimozono,
              Affine insertion and Pieri rules for the affine Grassmannian,
              Memoirs of the AMS, 208 (2010), no. 977, :arxiv:`math.CO/0609110`

.. [LLMS2013] Thomas Lam, Luc Lapointe, Jennifer Morse, and Mark Shimozono (2013).
              *The poset of k-shapes and branching rules for k-Schur functions*
              <https://www.ams.org/books/memo/1050/memo1050.pdf>`_. Memoirs of the American Mathematical Society, 223(1050), 1-113. DOI: 10.1090/S0065-9266-2012-00655-1

.. [LLMSSZ2013] Thomas Lam, Luc Lapointe, Jennifer Morse, Anne
                Schilling, Mark Shimozono and Mike Zabrocki.
                *k-Schur functions and affine Schubert calculus*, 2013.
                :arxiv:`1301.3569`.

.. [LLT1996] Alain Lascoux, Bernard Leclerc, and Jean-Yves Thibon.
             *Hecke algebras at roots of unity and crystal bases of
             quantum affine algebras*. Comm. Math. Phys.
             **181** (1996), pp 205-263.
             :mathscinet:`MR1410572`

.. [LLT] \A. Lascoux, B. Leclerc, and J.Y. Thibon.  *The Plactic Monoid*.
         Survey article available at
         [http://www-igm.univ-mlv.fr/~jyt/ARTICLES/plactic.ps]

.. [LLWC2011] Chien-Hung Lin, Jia-Jie Liu, Yue-Li Wang, William Chung-Kung Yen,
              *The Hub Number of Sierpinski-Like Graphs*, Theory Comput Syst
              (2011), vol 49, :doi:`10.1007/s00224-010-9286-3`

.. [LLYCL2005] \H. J. Lee, S. J. Lee, J. H. Yoon, D. H. Cheon, and J. I. Lee,
               *The SEED Encryption Algorithm*; in
               RFC 4269, (2005).

.. [LLZ2014] \K. Lee, \L. Li, and \A. Zelevinsky, *Greedy elements in rank 2
             cluster algebras*, Selecta Math. 20 (2014), 57-82.

.. [LM2004] Lapointe, L. and Morse, J. *Order Ideals in Weak Subposets
            of Young's Lattice and Associated Unimodality Conjectures*. Ann.
            Combin. (2004)

.. [LM2006] Vadim Lyubashevsky and Daniele Micciancio. *Generalized
            compact knapsacks are collision resistant*. ICALP,
            pp. 144--155, Springer, 2006.

.. [LM2006b] L. Lapointe, J. Morse. Tableaux on `k+1`-cores, reduced
             words for affine permutations, and `k`-Schur expansions.
             J. Combin. Theory Ser. A 112 (2005), no. 1, 44--81.
             MR2167475 (2006j:05214)

.. [LM2011] \A. Lauve, M. Mastnak. *The primitives and antipode in
            the Hopf algebra of symmetric functions in noncommuting variables*.
            Advances in Applied Mathematics. **47** (2011). 536-544.
            :arxiv:`1006.0367v3` :doi:`10.1016/j.aam.2011.01.002`.

.. [LM2018] \A. Lauve, M. Mastnak. *Bialgebra coverings and transfer
            of structure*. Preprint, :arxiv:`1803.02691`.

.. [LM2024] C.L. Lucchesi, U.S.R. Murty. *Perfect Matchings: A Theory of
            Matching Covered Graphs*. Algorithms and Computation in Mathematics.
            Springer Cham, 1st edition, 2024, :doi:`10.1007/978-3-031-47504-7`.

.. [LMR2010] \N. Linial, R. Meshulam and M. Rosenthal, *Sum complexes
             -- a new family of hypertrees*, Discrete & Computational
             Geometry, 2010, Volume 44, Number 3, Pages 622-636

.. [LNSSS2013] \C. Lenart, S. Naito, D. Sagaki, A. Schilling, M. Shimozono,
               *A uniform model for Kirillov-Reshetikhin crystals. Extended abstract.*
               DMTCS proc, to appear ( :arxiv:`1211.6019` )

.. [Lod1995] Jean-Louis Loday. *Cup-product for Leibniz cohomology and
             dual Leibniz algebras*. Math. Scand., pp. 189--196
             (1995). https://web.archive.org/web/20080706173654/http://www.math.uiuc.edu/K-theory/0015/cup_product.pdf

.. [Loe2007] David Loeffler, *Spectral expansions of overconvergent
             modular functions*, Int. Math. Res. Not 2007 (050).
             :arxiv:`math/0701168`.

.. [Lokshtanov2009] Daniel Lokshtanov. *On the complexity of computing
                    treelength*. Discrete Applied
                    Mathematics. 158(7):820-827, 2009.
                    :doi:`10.1016/j.dam.2009.10.007`

.. [Lom2019] Davide Lombardo, *Computing the geometric endomorphism ring
             of a genus 2 Jacobian*, Mathematics of Computation 88 (2019),
             889-929. :doi:`10.1090/mcom/3358`.

.. [Lon2013] \S. London,
            *Constructing New Turyn Type Sequences, T-Sequences and Hadamard Matrices*.
            Ph.D. Thesis, University of Illinois at Chicago, 2013.
            https://hdl.handle.net/10027/9916

.. [LOS2012] \C. Lecouvey, M. Okado, M. Shimozono.
             *Affine crystals, one-dimensional sums and parabolic Lusztig*
             `q`-*analogues*. Mathematische Zeitschrift. **271** (2012). Issue 3-4.
             819-865. :doi:`10.1007/s00209-011-0892-9`, :arxiv:`1002.3715`.

.. [Lot1983] \M. Lothaire, *Combinatorics on Words*, vol. 17 of
             Encyclopedia of Mathematics and its Applications,
             Addison-Wesley, Reading, Massachusetts (1983)

.. [Lot1997] \M. Lothaire, Combinatorics on Words, Cambridge University
             Press, (1997).

.. [Lot2002] \M. Lothaire, *Algebraic combinatorics on
             words*. Cambridge University Press (2002).

.. [Lot2005] \M. Lothaire, *Applied combinatorics on
             words*. Cambridge University Press (2005).

.. [Lov1979] László Lovász,
             *On the Shannon capacity of a graph*,
             IEEE Trans. Inf. Th. 25(1979), 1-7.
             :doi:`10.1109/TIT.1979.1055985`.

.. [Lov1983] László Lovász,
             *Ear-decompositions of matching-covered graphs*,
             Combinatorica 3, 105--117 (1983)
             :doi:`10.1007/BF02579346`.

.. [LP2007] \G. Leander and A. Poschmann,
            *On the Classification of 4 Bit S-boxes*; in WAIFI, (2007), pp. 159-176.

.. [LP2008] \C. Lenart and A. Postnikov. *A combinatorial model for
            crystals of Kac-Moody algebras*. Trans. Amer. Math. Soc. 360 (2008),
            4349-4381.

.. [LP2011] Richard Lindner and Chris Peikert. Better key sizes (and
            attacks) for LWE-based encryption. in Proceeding of the
            11th international conference on Topics in cryptology:
            CT-RSA 2011. Springer 2011,
            :doi:`10.1007/978-3-642-19074-2_21`

.. [LPR2010] Vadim Lyubashevsky, Chris Peikert, and Oded Regev. On
             Ideal Lattices and Learning with Errors over Rings. in
             Advances in Cryptology --
             EUROCRYPT 2010. Springer 2010. :doi:`10.1007/978-3-642-13190-5_1`


.. [LR1997] Robert Leduc and Arun Ram, A ribbon Hopf algebra approach to
            the irreducible representations of centralizer algebras: the
            Brauer, Birman-Wenzl, and type A Iwahori-Hecke algebras.
            Adv. Math. 125 (1997), no. 1, 1-94.

.. [LR1998] Jean-Louis Loday and Maria O. Ronco.
            *Hopf algebra of the planar binary trees*,
            Advances in Mathematics, volume 139, issue 2,
            10 November 1998, pp. 293-309.
            :doi:`10.1006/aima.1998.1759`

.. [LR0102066] Jean-Louis Loday and Maria O. Ronco.
               Order structure on the algebra of permutations
               and of planar binary trees.
               :arxiv:`math/0102066v1`.

.. [LR2004] Dingjun Lou and Dongning Rao.
            *Characterizing factor critical graphs and an algorithm*,
            The Australasian Journal of Combinatorics, 30: 51-56, 2004.
            http://ajc.maths.uq.edu.au/pdf/30/ajc_v30_p051.pdf

.. [LRS2017] Julien Leroy, Michel Rigo, Manon Stipulanti, *Counting the
             number of non-zero coefficients in rows of generalized Pascal
             triangles*, Discrete Math. 340 (2017), no. 5, 862--881.

.. [LS] \A. Lum, W. Stein. Verification of the Birch and
        Swinnerton-Dyer Conjecture for Elliptic Curves with Complex
        Multiplication (unpublished)

.. [LS1981] \J. H. van Lint, and A. Schrijver,
            *Construction of strongly regular graphs, two-weight codes and
            partial geometries by finite fields*,
            Combinatorica, 1(1), 1981, 63-73.
            :doi:`10.1007/BF02579178`.

.. [LS1986] \G. I. Lehrer, L. Solomon,
            *On the action of the symmetric group on the cohomology of
            the complement of its reflecting hyperplanes*.
            J. Algebra, 104(2), 1986, 410-424.
            :doi:`10.1016/0021-8693(86)90225-5`.

.. [LS1990] \A. Lascoux, M.-P. Schutzenberger.
            Keys and standard bases, invariant theory and tableaux.
            IMA Volumes in Math and its Applications (D. Stanton, ED.).
            Southend on Sea, UK, 19 (1990). 125-144.

.. [LS1994] Eike Lau and Dierk Schleicher.
            *Internal addresses in the Mandelbrot set and irreducibility of
            polynomials*. Stony Brook Preprint #19 (1994).
            https://www.math.stonybrook.edu/theses/thesis94-2/part1.pdf

.. [LS1998] Pierre Liardet, Pierre Stambul *Algebraic Computation
            with Continued Fractions.* J. Number Th. 73, 92-121, 1998.

.. [LS2007] Thomas Lam and Mark Shimozono.  *Dual graded graphs for
            Kac-Moody algebras*.  Algebra & Number Theory 1.4 (2007)
            pp. 451-488.

.. [LSS2009] \T. Lam, A. Schilling, M. Shimozono. *Schubert
             polynomials for the affine Grassmannian of the symplectic
             group*. Mathematische Zeitschrift 264(4) (2010) 765-811
             (:arxiv:`0710.2720`)

.. [LS2012] \K.-H. Lee and B. Salisbury.
            Young tableaux, canonical bases, and the Gindikin-Karpelevich formula.
            :arxiv:`1205.6006`.

.. [LS2017] Xuan Liu and Travis Scrimshaw. *A uniform approach to soliton
            cellular automata using rigged configurations*.
            Preprint (2017) :arxiv:`1706.02443`

.. [LSW2012] Svante Linusson, John Shareshian and Michelle L. Wachs,
             *Rees products and lexicographic shellability*,
             J. Comb. 3 (2012), no. 3, 243-276.

.. [LT1998] \B. Leclerc, J.-Y. Thibon, Littlewood-Richardson
            coefficients and Kazhdan-Lusztig polynomials,
            http://front.math.ucdavis.edu/9809.5122

.. [LT2009] \G. I. Lehrer and D. E. Taylor. *Unitary reflection
            groups*. Australian Mathematical Society Lecture
            Series, 2009.

.. [LT2012] Dan Laksov, Anders Thorup. *Splitting algebras and Schubert calculus*,
            Indiana Univ. Math. J. 61 (2012), 1253-1312 :doi:`10.1512/iumj.2012.61.4791`

.. [DeLuca2006] \A. De Luca, *Pseudopalindrome closure operators in free
              monoids*, Theoret. Comput. Sci. 362 (2006) 282--300.

.. [LT2018] Zhiqiang Li, Shaobin Tan.
            *Verma modules for rank two Heisenberg-Virasoro algebra*.
            Preprint, (2018). :arxiv:`1807.07735`.

.. [Lub1987] Lubiw, Anna. Doubly Lexical Orderings of Matrices.
             SIAM Journal on Computing 16.5 (1987): 854-879.

.. [Lut2002] Frank H. Lutz, Császár's Torus, Electronic Geometry Model
             No. 2001.02.069
             (2002). http://www.eg-models.de/models/Classical_Models/2001.02.069/_direct_link.html

.. [Lus1985] George Lusztig, *Cells in affine Weyl groups*, Algebraic Groups
             and Related Topics, Advanced Studies in Pure mathematics 6, 1985,
             pp. 255-287.

.. [Lus2013] George Lusztig, *Hecke algebras with unequal parameters*,
             :arxiv:`math/0208154`.

.. [Lut2005] Frank H. Lutz, *Triangulated Manifolds with Few Vertices:
             Combinatorial Manifolds*, preprint (2005),
             :arxiv:`math/0506372`

.. [LV2012] Jean-Louis Loday and Bruno Vallette. *Algebraic
            Operads*. Springer-Verlag Berlin Heidelberg
            (2012). :doi:`10.1007/978-3-642-30362-3`.

.. [Ltd06] Beijing Data Security Technology Co. Ltd,
           *Specification of SMS4, Block Cipher for WLAN Products - SMS4* (in Chinese);
           Available at https://web.archive.org/web/20130108030812/http://www.oscca.gov.cn/UpFile/200621016423197990.pdf, (2006).

.. [LTV1999] Bernard Leclerc, Jean-Yves Thibon, and Eric Vasserot.
             *Zelevinsky's involution at roots of unity*.
             J. Reine Angew. Math. 513:33-51 (1999).

.. [LW2012] David Loeffler and Jared Weinstein, *On the computation of
            local components of a newform*, Mathematics of Computation
            **81** (2012) 1179-1200. :doi:`10.1090/S0025-5718-2011-02530-5`

.. [LW2015] \T. Lawson and C. Wuthrich, Vanishing of some Galois
            cohomology groups for elliptic curves, :arxiv:`1505.02940`

.. [LY2001] \K. Lauter and T. Yang, *Computing genus 2 curves from
            invariants on the Hilbert moduli space*,
            Journal of Number Theory 131
            (2011), pages 936 - 958

.. [Lyo2003] \R. Lyons, *Determinantal probability
             measures*. Publications Mathématiques de l'Institut des
             Hautes Études Scientifiques 98(1)  (2003), pp. 167-212.

.. [LZ2001] Dingjun Lou and Ning Zhong. *A highly efficient algorithm to
            determine bicritical graphs.* In: Wang, J. (eds) Computing and
            Combinatorics. Lecture Notes in Computer Science, vol 2108,
            pages 349--356. Springer, Berlin, Heidelberg, 2001,
            :doi:`10.1007/3-540-44679-6_38`.

.. [LZ2004] S. Lando and A. Zvonkine, *Graphs on surfaces and their
            applications*, Springer-Verlag, 2004.

.. [LZ2011] Bin Li and Hechun Zhang.
            *Path realization of crystal* `B(\infty)`.
            Front. Math. China, **6** (4), (2011) pp. 689--706.
            :doi:`10.1007/s11464-010-0073-x`

.. _ref-M:

**M**

.. [Mac1902] \F.S. Macaulay. *On some formula in elimination.*
             London Mathematical Society, 33, 1902, 3--27

.. [Mac1916] \F.S. Macaulay. *The algebraic theory of modular systems*
             Cambridge university press, 1916.

.. [MacCM2022] Thomas McConville and Henri Mühle. *Shuffle lattices and bubble
               lattices*. Sémin. Lothar. Comb. 86B, Article 63 (2022).

.. [Mac1995] \I. G. Macdonald, Symmetric functions and Hall
             polynomials, second ed., The Clarendon Press, Oxford
             University Press, New York, 1995, With contributions
             by A. Zelevinsky, Oxford Science Publications.

.. [Mac2015] Diane Maclagan and Bernd Sturmfels, *Introduction to
             Tropical Geometry*, American Mathematical Society, 2015.

.. [MagmaHGM] *Hypergeometric motives* in Magma,
   http://magma.maths.usyd.edu.au/~watkins/papers/HGM-chapter.pdf

.. [Mar1980] Jacques Martinet, Petits discriminants des corps de
             nombres, Journ. Arithm. 1980, Cambridge Univ. Press,
             1982, 151--193.

.. [Mar1983] \H. R. Margolis, *Spectra and the Steenrod Algebra: Modules
             over the Steenrod Algebra and the Stable Homotopy Category*,
             North-Holland Mathematical Library.  Vol. (29), Elsevier, 1983.

.. [Mar2004] \S. Marcus, Quasiperiodic infinite words,
             Bull. Eur. Assoc.  Theor. Comput. Sci. 82 (2004) 170-174.

.. [Mar2012] \I. Marin, *The cubic Hecke algebra on at most 5 strands*,
             Journal of Pure and Applied Algebra 216 (2012) 2754-2782.
             :doi:`10.1016/j.jpaa.2012.04.013`, :arxiv:`1110.6621`.

.. [Mar2018] \I. Marin, *Maximal cubic quotient of the braid algebra*,
             preprint, 2018. available at
             http://www.lamfa.u-picardie.fr/marin/arts/GQ.pdf

.. [Marin2018] Ivan Marin, *Artin groups and Yokonuma-Hecke algebras*,
               Int. Math. Res. Not. IMRN, **2018** No. 13, (2018) pp. 4022-4062.

.. [Mas1994] James L. Massey,
           *SAFER K-64: A byte-oriented block-ciphering algorithm*; in
           FSE’93, Volume 809 of LNCS, pages 1-17.
           Springer, Heidelberg, December 1994.

.. [Mat1992] \O. Mathieu. *Classification of Harish-Chandra
             modules over the Virasoro Lie algebra*.
             Invent. Math. **107(2)** (1992), pp. 225-234.

.. [Mat1999] \A. Mathas.
             *Iwahori-Hecke algebras and Schur algebras of the symmetric group*.
             University Lecture Series, **15**. American Mathematical Society,
             Providence, RI, 1999. xiv+188 pp. ISBN: 0-8218-1926-7
             :mathscinet:`MR1711316`

.. [Mathas2002] Andrew Mathas.
                *The representation theory of the Ariki-Koike and
                cyclotomic* `q`-*Schur algebras*.
                Representation Theory of Algebraic Groups and Quantum Groups,
                Adv. Stud. Pure Math., vol. 40, Math. Soc. Japan, Tokyo (2004),
                pp. 261-320. :arxiv:`math/0204025`.

.. [Mathas2004] Andrew Mathas.
                *Matrix units and generic degrees for the Ariki-Koike algebras*.
                J. Algebra. **281** (2004) pp. 695-730.

.. [Mat2002] Jiří Matousek, *Lectures on Discrete Geometry*, Springer,
             2002

.. [Mas1995] Mason, Geoffrey. *The quantum double of a finite group and its role
             in conformal field theory*. Groups '93 Galway/St. Andrews, Vol. 2,
             405-417, London Math. Soc. Lecture Note Ser., 212, Cambridge, 1995.

.. [Ma2009] Sarah Mason, An Explicit Construction of Type A Demazure
            Atoms, Journal of Algebraic Combinatorics, Vol. 29,
            (2009), No. 3, p.295-313. :arxiv:`0707.4267`

.. [Mac1936I] Saunders MacLane, *A construction for prime ideals as absolute
             values of an algebraic field*. Duke Mathematical Journal, 2(3)
             (1936), 492-510.

.. [Mac1936II] Saunders MacLane, *A construction for absolute values in
              polynomial rings*. Transactions of the American Mathematical
              Society, 40(3)(1936), 363-395.

.. [Mac1915] Percy A. MacMahon, *Combinatory Analysis*,
             Cambridge University Press (1915--1916).
             (Reprinted: Chelsea, New York, 1960).

.. [Man2019] V. Manero and M. Marco, *Effective computation of
             degree bounded minimal models of GCDA's*, :arxiv:`1909.07761`

.. [MAR2009] \H. Molina-Abril and P. Réal, *Homology computation using
             spanning trees* in Progress in Pattern Recognition, Image
             Analysis, Computer Vision, and Applications, Lecture
             Notes in Computer Science, volume 5856, pp 272-278,
             Springer, Berlin (2009).

.. [Mar1997] \C.-M. Marle, *The Schouten-Nijenhuis bracket and interior
             products*, Journal of Geometry and Physics **23**, 350
             (1997); :doi:`10.1016/S0393-0440(97)80009-5`

.. [Mark1992] George Markowsky, *Primes, irreducibles and
              extremal lattices*, Order 9 (1992), no. **3**, 265-290.
              :doi:`10.1007%2FBF00383950`

.. [Mar1994] George Markowsky.
             *Permutation lattices revisited*.
             Mathematical Social Sciences, 27 (1994), 59--72.

.. [Mar2009a] Matilde Marcolli, Feynman Motives, Chapter 3,
              Feynman integrals and algebraic varieties,
              http://www.its.caltech.edu/~matilde/LectureN3.pdf

.. [Mas1969] James L. Massey, "Shift-Register Synthesis and BCH
             Decoding." IEEE Trans. on Information Theory, vol. 15(1),
             pp. 122-127, Jan 1969.

.. [Mat1978] \R. A. Mathon, *Symmetric conference matrices of order `pq^2 + 1`*,
             Canad. J. Math. 30 (1978) 321-331, :doi:`10.4153/CJM-1978-029-1`.

.. [Mat2012] Yoshitake Matsumoto, *Database of Matroids*, 2012,
             https://www-imai.is.s.u-tokyo.ac.jp/~ymatsu/matroid/index.html

.. [Mat2015]  \A. Mathas. *Cyclotomic quiver Hecke algebras of type A*,
              in *Modular representation theory of finite and p-adic groups*,
              165-266, Lect. Notes Ser. Inst. Math. Sci. Natl. Univ. Singap.,
              **30**, World Sci. Publ., Hackensack, NJ, 2015.
              :mathscinet:`MR3495747`

.. [May1964] \J. P. May, "The cohomology of restricted Lie algebras
             and of Hopf algebras; application to the Steenrod
             algebra." Thesis, Princeton Univ., 1964.

.. [May1967] \J. P. May, *Simplicial Objects in Algebraic Topology*,
             University of Chicago Press (1967)

.. [Maz1978] \B. Mazur. *Modular curves and the Eisenstein ideal*. Inst.
             Hautes Études Sci. Publ. Math. No. 47 (1977), 33--186 (1978).

.. [Maz1978b] \B. Mazur.  *Rational Isogenies of Prime Degree*.
              Inventiones Mathematicae 44, 129-162 (1978).

.. [MBRe2011] Patricia Muldoon Brown and Margaret A. Readdy,
              *The Rees product of posets*, J. Comb. 2 (2011), no. 2, 165-191

.. [McC1978] \K. McCrimmon. *Jordan algebras and their
             applications*. Bull. Amer. Math. Soc. **84** 1978.

.. [McE1987] Robert J. McEliece. *Finite Fields for Computer
             Scientists and Engineers*. Kluwer Academic Publishers, 1987.

.. [McK1998] Brendan D. McKay, *Isomorph-Free Exhaustive generation*.
             Journal of Algorithms, 26(2): 306-324, February 1998.

.. [McK2015] McKay, Brendan. *Description of graph6 and sparse6 encodings.*,
             updated Jun 2015.
             http://cs.anu.edu.au/~bdm/data/formats.txt (2019-08-25)

.. [McM1992] John McMillan. *Games, strategies, and managers*. Oxford
             University Press.

.. [Me1997] \G. Melançon, *Factorizing infinite words using Maple*,
            MapleTech journal, vol. 4, no. 1, 1997, pp. 34-42.

.. [MeNoTh11] Frédéric Menous, Jean-Christophe Novelli, Jean-Yves Thibon,
              *Mould calculus, polyhedral cones, and characters of
              combinatorial Hopf algebras*,
              Advances in Applied Mathematics, Volume 51, Issue 2, July 2013,
              Pages 177--227,
              :doi:`10.1016/j.aam.2013.02.003`,
              :arxiv:`1109.1634v2`.

.. [MF1999] \J.H. Mathews and K.D. Fink. *Numerical Methods Using
            MATLAB*.  3rd edition, Prentice-Hall, 1999.

.. [Mes1991] Mestre, Jean-François. *Construction de courbes de genre 2 à partir de
             leurs modules*. Effective methods in algebraic geometry (Castiglioncello,
             1990), 313--334, Progr. Math., 94, Birkhauser Boston, Boston, MA, 1991.

.. [MG1992] \J. Misra and D. Gries. *A constructive proof of Vizing's theorem*.
            Information Processing Letters, (3) 41 (1992), 131-133.
            :doi:`10.1016/0020-0190(92)90041-S`.

.. [Mil1958] \J. W. Milnor, *The Steenrod algebra and its dual*,
             Ann. of Math. (2) 67 (1958), 150-171.

.. [Mil1974] \J. W. Milnor and J. D. Stasheff, *Characteristic Classes*,
             University Press, Princeton and Tokyo, 1974.

.. [Mil2006] \J. W. Milnor, *On Lattes maps*,
             Dynamics on the Riemann sphere, Eur. Math. Soc., 9-43

.. [Mil1978] \S. Milne, *A q-analog of restricted growth functions,
             Dobinsky’s equality and Charlier
             polynomials*. Trans. Amer. Math. Soc., 245 (1978),
             89-118.

.. [MilStu2005] Ezra Miller and Bernd Sturmfels, *Combinatorial Commutative Algebra*,
                GTM Vol. 227, Springer Science & Business Media, 2005.

.. [Mil2004] Victor S. Miller, *The Weil pairing, and its
             efficient calculation*, J. Cryptol., 17(4):235-261, 2004

.. [Mil2017] Arthur Milchior, *(Quasi-)linear time algorithm to compute
             LexDFS, LexUP and LexDown orderings*. (2017)
             :arxiv:`1701.00305`

.. [MirMor2009] \R. Miranda, D.R. Morrison, "Embeddings of Integral Quadratic Forms"
                http://www.math.ucsb.edu/~drm/manuscripts/eiqf.pdf .

.. [Mit2008] \A. Mitra. *On the construction of M-sequences via primitive polynomials with a fast identification method*,
             International Journal of Electronics and Communication Engineering 2(9) (2008): 1991-1996.

.. [Miy1991] \M. Miyamoto.
            *A construction of Hadamard matrices*,
            Journal of Combinatorial Theory, Series A 57(1) (1991): 86-108.
            :doi:`10.1016/0097-3165(91)90008-5`

.. [MKO1998] Hans Munthe--Kaas and Brynjulf Owren.
             *Computations in a free Lie algebra*. (1998).
             `Downloadable from Munthe-Kaas's website
             <https://web.archive.org/web/20200321054221/http://hans.munthe-kaas.no/work/Blog/Entries/1999/1/1_Article__Computations_in_a_Free_Lie-algebra_files/munthe-kaas99cia.pdf>`_

.. [MLH2008] \C. Magnien, M. Latapy, and M. Habib. *Fast computation of
             empirically tight bounds for the diameter of massive graphs*.
             ACM Journal of Experimental Algorithms 13 (2008).
             :doi:`10.1145/1412228.1455266`.

.. [MMIB2012] \Y. Matsumoto, S. Moriyama, H. Imai, D. Bremner:
              Matroid Enumeration for Incidence Geometry,
              Discrete and Computational Geometry,
              vol. 47, issue 1, pp. 17-43, 2012.

.. [MM1998] Gunter Malle and Andrew Mathas.
            *Symmetric cyclotomic Hecke algebras* J. Algebra.
            **205** (1998) pp. 275-293.

.. [MM2008] Manel Maia and Miguel Méndez.
            On the arithmetic product of combinatorial species.
            Discrete Mathematics (2008), Volume 308, Issue 23, pp. 5407-5427,
            :arxiv:`math/0503436v2`.

.. [MM2015] \J. Matherne and \G. Muller, *Computing upper cluster algebras*,
            Int. Math. Res. Not. IMRN, 2015, 3121-3149.

.. [MM2022] Matthew Mastroeni and Jason McCullough. *Chow rings of matroids are
            Koszul*. Mathematische Annalen, 387(3-4):1819-1851, November 2022.

.. [MMRS2022] Ruslan G. Marzo, Rafael A. Melo,  Celso C. Ribeiro and
              Marcio C. Santos: *New formulations and branch-and-cut procedures
              for the longest induced path problem*. Computers & Operations
              Research. 139, 105627 (2022)
              :doi:`10.1016/j.cor.2021.105627`

.. [Moh1988] \B. Mohar, *Isoperimetric inequalities, growth, and the spectrum
             of graphs*, Linear Algebra and its Applications 103 (1988),
             119-131.

.. [Most2019] Jacob Mostovoy.
              *The pure cactus group is residually nilpotent*.
              Archiv der Math., **113** (2019). pp. 229-235.
              :arxiv:`1804.09165`.

.. [MNO1994] Alexander Molev, Maxim Nazarov, and Grigori Olshanski.
             *Yangians and classical Lie algebras*. (1994)
             :arxiv:`hep-th/9409025`

.. [MNWW2011] Dillon Mayhew, Mike Newman, Dominic Welsh, and Geoff Whittle.
              *On the asymptotic proportion of connected matroids*.
              European Journal of Combinatorics. 2011 Aug 1;32(6):882-90.

.. [Mol2007] Alexander Ivanovich Molev.
             *Yangians and Classical Lie Algebras*.
             Mathematical Surveys and Monographs.
             Providence, RI: American Mathematical Society. (2007)

.. [Mol2015] \A. Molnar, Fractional Linear Minimal Models of Rational Functions,
             M.Sc. Thesis.

.. [Mon1998] \K. G. Monks, "Change of basis, monomial relations, and
             `P^s_t` bases for the Steenrod algebra," J. Pure
             Appl. Algebra 125 (1998), no. 1-3, 235-260.

.. [Mon2010] \T. Monteil, The asymptotic language of smooth curves, talk
             at LaCIM2010.

.. [Mont1987] Peter L. Montgomery: Speeding the Pollard and elliptic curve
              methods of factorization. Math. Comp. 48 (1987), 243-264.

.. [Mo2009] \D. Moody, Des. Codes Cryptogr. (2009)
            52: 381. :doi:`10.1007/s10623-009-9287-x`

.. [MoPa1994] \P. Morton and P. Patel. The Galois theory of periodic points
              of polynomial maps. Proc. London Math. Soc., 68 (1994), 225-263.

.. [Morris1981] \A. O. Morris. *Representations of Weyl groups over an arbitrary field*.
                Astérisque. **87-88** (1981) pp. 267-287.
                http://www.numdam.org/article/AST_1981__87-88__267_0.pdf

.. [Motsak2006] Olekasandr Motsak. *Computation of the central elements and
                centralizers of sets of elements in non-commutative polynomial
                algebras*. Ph.D. Thesis, 2006.
                https://kluedo.ub.rptu.de/frontdoor/deliver/index/docId/2308/file/Thesis.pdf

.. [MP2019] \M. Montes, D. Penazzi
            "Yarara and Coral v1"
            https://csrc.nist.gov/CSRC/media/Projects/Lightweight-Cryptography/documents/round-1/spec-doc/yarara_and_coral-spec.pdf

.. [MPP2008] Conrado Martinez, Alois Panholzer and Helmut Prodinger,
             *Generating random derangements*
             :doi:`10.1137/1.9781611972986.7`
             https://web.archive.org/web/20080517081306/http://www.siam.org/proceedings/analco/2008/anl08_022martinezc.pdf

.. [MPPS2020] Jennifer Morse, Jianping Pan, Wencin Poh, Anne Schilling.
             *A Crystal on Decreasing Factorizations in the 0-Hecke Monoid*
             Electron. J. Combin., **27(2)** (2020) #P2.29. :arxiv:`1911.08732`.

.. [MR1985] \R. Mathon and A. Rosa,
            *A new strongly regular graph*,
            Journal of Combinatorial Theory, Series A 38, no. 1 (1985): 84-86.
            :doi:`10.1016/0097-3165(85)90025-1`

.. [MR1989] \G. Melançon and C. Reutenauer.
            *Lyndon words, free algebras and shuffles*,
            Can. J. Math., Vol. XLI, No. 4, 1989, pp. 577-591.

.. [MR1995] \C. Malvenuto, C. Reutenauer, *Duality between
            quasi-symmetric functions and the Solomon descent algebra*,
            Journal of Algebra 177 (1995), no. 3, 967-982.
            https://web.archive.org/web/20210829143748/http://lacim-membre.uqam.ca/~christo/Publi%C3%A9s/1995/Duality.pdf

.. [MR1998] \P. P. Martin and G. Rollet.
            *The Potts model representation and a Robinson-Schensted
            correspondence for the partition algebra*.
            Compositio Math., **112** (1998), pp. 237-254.

.. [MR2002] \S. Murphy, M. Robshaw *Essential Algebraic Structure
            Within the AES*; in Advances in Cryptology \- CRYPTO
            2002; LNCS 2442; Springer Verlag 2002

.. [MRR1983] \W. H. Mills, David P Robbins, Howard Rumsey Jr.,
             *Alternating sign matrices and descending plane partitions*,
             Journal of Combinatorial Theory, Series A,
             Volume 34, Issue 3, May 1983, Pages 340--359.
             :doi:`10.1016/0097-3165(83)90068-7`

.. [MR2016] \B. Malmskog, C. Rasmussen, *Picard curves over Q
            with good reduction away from 3*. LMS Journal of Computation and
            Mathematics 19 (2016), no. 2, 382-408.
            :doi:`10.1112/S1461157016000413`.

.. [MS1977] \F. J. MacWilliams, N. J. A. Sloane, *The Theory of Error-Correcting
            Codes*, North-Holland, Amsterdam, 1977

.. [MS1977a] Arnaldo Mandel, Imre Simon,
             *On Finite Semigroups of Matrices*,
             Theoretical Computer Science 5 (101-111),
             North-Holland Publishing Company

.. [MS1994] \P. Martin and H. Saleur.
            *The blob algebra and the periodic Temperley-Lieb algebra*.
            Lett. Math. Phys., **30** (1994), no. 3. pp. 189-206.

.. [MS2003] \T. Mulders, A. Storjohann, *On lattice reduction for
            polynomial matrices*, J. Symbolic Comput. 35 (2003),
            no. 4, 377--401

.. [MS2011] \G. Musiker and \C. Stump, *A compendium on the cluster algebra
            and quiver package in sage*, :arxiv:`1102.4844`.

.. [MS2015] Jennifer Morse and Anne Schilling.
            *Crystal approach to affine Schubert calculus*.
            Int. Math. Res. Not. (2015).
            :doi:`10.1093/imrn/rnv194`, :arxiv:`1408.0320`.

.. [MS2019] \Y. Musleh and \'E. Schost. *Computing the characteristic polynomial
            of a finite rank two Drinfeld module*. In Proceedings of the 2019
            ACM on International Symposium on Symbolic and Algebraic
            Computation, pages 307-314. ACM, 2019.

.. [MS2023] \Y. Musleh and \'E. Schost. *Computing the Characteristic Polynomial
            of Endomorphisms of a finite Drinfeld Module using Crystalline
            Cohomology*. In Proceedings of the 2023 ACM on International
            Symposium on Symbolic and Algebraic Computation, pages 461-469.
            ACM, 2023.

.. [MSSY2001] Mateescu, A., Salomaa, A., Salomaa, K. and Yu, S., *A
              sharpening of the Parikh mapping*. Theoret. Informatics Appl. 35
              (2001) 551-564.

.. [MST2006] Barry Mazur, William Stein, John Tate.
             *Computation of p-adic heights and log convergence*.
             Doc. Math. 2006, Extra Vol., 577-614.

.. [MSZ2013] Michael Maschler, Solan Eilon, and Zamir Shmuel. *Game
             Theory*. Cambridge: Cambridge University Press,
             (2013). ISBN 9781107005488.

.. [MT1991] Mazur, B., & Tate, J. (1991). *The p-adic sigma
            function*. Duke Mathematical Journal, **62** (3), 663-688.

.. [MTT1986] \B. Mazur, J. Tate, and J. Teitelbaum,
             *On p-adic analogues of the conjectures of Birch and
             Swinnerton-Dyer*,
             Inventiones Mathematicae **84**, (1986), 1-48.

.. [MT2001] B. Mojar and C. Thomassen. *Graphs on Surfaces*.
             Johns Hopkins University Press, (2001).  ISBN 9780801866890. 

.. [Mu1997] Murty, M. Ram. *Congruences between modular forms*. In "Analytic
            Number Theory" (ed. Y. Motohashi), London Math. Soc. Lecture Notes
            247 (1997), 313-320, Cambridge Univ. Press.

.. [Mul2004] Siguna Muller, *On the Computation of Square Roots in
             Finite Fields*, in Designs, Codes and Cryptography,
             Volume 31, Issue 3 (March 2004)

.. [Mur1983] \G. E. Murphy. *The idempotents of the symmetric group
             and Nakayama's conjecture*. J. Algebra **81** (1983). 258-265.

.. [Mus2023] Yossef Musleh. *Algorithms for Drinfeld Modules*. 
             PhD thesis, University of Waterloo, 2023.

.. [Muth2019] Robert Muth. *Super RSK correspondence with symmetry*.
              Electron. J. Combin. **26** (2019), no. 2, Paper 2.27, 29 pp.
              https://www.combinatorics.org/ojs/index.php/eljc/article/view/v26i2p27,
              :arxiv:`1711.00420`.

.. [Muz2007] \M. Muzychuk.
             *A generalization of Wallis-Fon-Der-Flaass construction of strongly
             regular graphs*.
             J. Algebraic Combin., 25(2):169-187, 2007.
             :doi:`10.1007/s10801-006-0030-7`.

.. [MV2010] \D. Micciancio, P. Voulgaris. *A Deterministic Single
            Exponential Time Algorithm for Most Lattice Problems based
            on Voronoi Cell Computations*. Proceedings of the 42nd ACM
            Symposium Theory of Computation, 2010.

.. [MvOV1996] \A. J. Menezes, P. C. van Oorschot,
              and S. A. Vanstone. *Handbook of Applied
              Cryptography*. CRC Press, 1996.

.. [MW1990] Brendan D. McKay and Nicholas C. Worland. *Uniform Generation of
            Random Regular Graphs of Moderate Degree*. Journal of Algorithms,
            11(1):52-67, 1990.
            :doi:`10.1016/0196-6774(90)90029-E`.

.. [MW1994] Yiu-Kwong Man and Francis J. Wright.  *Fast Polynomial
            Dispersion Computation and its Application to Indefinite
            Summation*. ISSAC 1994.

.. [MW2009] Meshulam and Wallach, *Homological connectivity of random*
            `k`-*dimensional complexes*, preprint, :arxiv:`math.CO/0609773`.

.. [MW2012] Ivan Marin and Emmanuel Wagner, *A Cubic Defining Algebra for the
            Links-Gould PolynomiaL* (:arxiv:`1203.5981v1` [mathGT] 27. Mar 2012)

.. _ref-N:

**N**

.. [NaiRow2011] Naidu and Rowell, *A finiteness property for braided fusion
                categories*. Algebr. Represent. Theory 14 (2011), no. 5, 837-855.
                :arxiv:`0903.4157`.

.. [NAR2018] Jamie R. Nunez, Christopher R. Anderson, Ryan S. Renslow
             *Optimizing colormaps with consideration for color vision
             deficiency to enable accurate interpretation of scientific data*.
             PLoS ONE 13(7), 2018: e0199239.

.. [Nas1950] John Nash. *Equilibrium points in n-person games.*
             Proceedings of the National Academy of Sciences 36.1
             (1950): 48-49.

.. [Neu2018] Christian Neurohr, *Efficient Integration on Riemann Surfaces &
             Applications*,
             Ph.D. Thesis, Carl von Ossietzky Universität Oldenburg
             http://oops.uni-oldenburg.de/3607.

.. [New2003] Newman, M.E.J. *The Structure and function of complex
             networks*, SIAM Review vol. 45, no. 2 (2003), pp. 167-256.
             :doi:`10.1137/S003614450342480`.

.. [Nie2013] Johan S. R. Nielsen, List Decoding of Algebraic Codes,
             Ph.D. Thesis, Technical University of Denmark, 2013

.. [Nie] Johan S. R. Nielsen, Codinglib,
         https://bitbucket.org/jsrn/codinglib/.

.. [Niez1998] Marek Niezgoda.
              Group majorization and Schur type inequalities.
              Linear Algebra and its Applications, 268(1):9-30, 1998.
              :doi:`10.1016/S0024-3795(97)89322-6`.

.. [NW1978] \A. Nijenhuis and H. Wilf, Combinatorial Algorithms,
            Academic Press (1978).

.. [Nij1955] \A. Nijenhuis, *Jacobi-type identities for bilinear
             differential concomitants of certain tensor fields. I*,
             Indagationes Mathematicae (Proceedings) **58**, 390 (1955).

.. [Nik1977] V. V. Nikulin, "Integral symmetric bilinear forms and some of their applications"
             Izv. Akad. Nauk SSSR Ser. Mat., 1979, Volume 43, Issue 1, Pages 111-177.

.. [Nil2005] Benjamin Nill,
             *Gorenstein toric Fano varieties*,
             Manuscripta Math. 116 (2005), no. 2, 183-210.
             :arxiv:`math/0405448v1` [math.AG]

.. [NN2007] Nisan, Noam, et al., eds. *Algorithmic game theory.*
            Cambridge University Press, 2007.

.. [NO2003] Sampo Niskanen and Patric R. J. Ostergard,
            *Cliquer User's  Guide, Version 1.0*,
            Communications Laboratory, Helsinki University of Technology,
            Espoo, Finland, Tech. Rep. T48, 2003.

.. [Normaliz] Winfried Bruns, Bogdan Ichim, and Christof Soeger,
              Normaliz,
              http://www.mathematik.uni-osnabrueck.de/normaliz/

.. [NormalizMan]  Winfried Bruns, Max Horn, *Normaliz 3.8.5*,
                  2020, https://github.com/Normaliz/Normaliz/blob/master/doc/Normaliz.pdf.

.. [NoThWi08] J.-C. Novelli, J.-Y. Thibon, L. K. Williams,
              *Combinatorial Hopf algebras, noncommutative Hall-Littlewood
              functions, and permutation tableaux*.
              Advances in Mathematics, Volume 224, Issue 4, 10 July 2010,
              pp. 1311--1348,
              :doi:`10.1016/j.aim.2010.01.006`,
              :arxiv:`0804.0995v3`.

.. [NovThi06] Jean-Christophe Novelli, Jean-Yves Thibon,
              *Polynomial realizations of some trialgebras*, FPSAC 2006.
              :arxiv:`math/0605061v1`.

.. [NP2007] Nikolopoulos, S.D. and Palios, L.,
            *Detecting holes and antiholes in graphs*,
            Algorithmica, 2007,
            Vol. 47, number 2, pages 119--138,
            :doi:`10.1007/s00453-006-1225-y`,
            http://www.cs.uoi.gr/~stavros/C-Papers/C-2004-SODA.pdf

.. [NT2007] Serguei Norine and Robin Thomas. *Minimally Non-Pfaffian Graphs*.
            Combinatorica, vol. 27, no. 5, pages: 587 -- 600, Springer. 2007.
            :doi:`10.1016/j.jctb.2007.12.005`.

.. [Nur2004] K. Nurmela. *Upper bounds for covering arrays by tabu search*.
             Discrete Applied Math., 138 (2004), 143-152.

.. [NWS2002] Newman, M.E.J., Watts, D.J. and Strogatz, S.H.  *Random
             graph models of social networks*. Proc. Nat. Acad. Sci. USA
             99:1 (2002), 2566-2572. :doi:`10.1073/pnas.012582999`

.. [NX2019] \E. M. d. Nascimento, J. A. M. Xexeo
            "Name of Submission:FlexAEAD -A Lightweight Cipher withIntegrated Authentication"
            https://csrc.nist.gov/CSRC/media/Projects/Lightweight-Cryptography/documents/round-1/spec-doc/FlexAEAD-spec.pdf

.. [NZ1997] \T. Nakashima and A. Zelevinsky.
            Polyhedral Realizations of Crystal Bases for Quantized Kac-Moody Algebras.
            Adv. Math. **131**, pp. 253--278, 1997.

.. [NZ2012] \T. Nakanishi and \A. Zelevinsky, *On tropical dualities in
            cluster algebras*, Algebraic groups and quantum groups,
            Contemp. Math., vol. 565, Amer. Math. Soc.,
            Providence, RI, 2012, pp.  217-226.

.. [Nze2007] Janvier Nzeutchap.  *Binary Search Tree insertion, the
             Hypoplactic insertion, and Dual Graded Graphs*.
             :arxiv:`0705.2689` (2007).

.. _ref-O:

**O**

.. [OGKRKGBDDP2015] \R. Oliynykov, I. Gorbenko, O. Kazymyrov, V. Ruzhentsev,
                    \O. Kuznetsov, Y. Gorbenko, A. Boiko, O. Dyrda, V. Dolgov,
                    and A. Pushkaryov,
                    *A new standard of ukraine: The kupyna hash function*; in
                    Cryptology ePrint Archive, (2015), 885.

.. [Oha2011] \R.A. Ohana. On Prime Counting in Abelian Number
             Fields. http://wstein.org/home/ohanar/papers/abelian_prime_counting/main.pdf.

.. [OLJ2014] Paul W. Olsen, Alan G. Labouseur, Jeong-Hyon Hwang.
             *Efficient Top-k Closeness Centrality Search*,
             Proceedings of the IEEE 30th International Conference on Data
             Engineering (ICDE), 2014. :doi:`10.1109/ICDE.2014.6816651`.

.. [ONe1983] \B. O'Neill : *Semi-Riemannian Geometry*, Academic Press
             (San Diego) (1983)

.. [Onsager1944] Lars Onsager. *Crystal statistics. I. A two-dimensional
                 model with an order-disorder transition*, Phys. Rev.
                 (2) **65** (1944), pp. 117-149.

.. [Ore1933] Oystein Ore.
             *Theory of Non-Commutative Polynomials*
             Annals of Mathematics, Second Series, Volume 34,
             Issue 3 (Jul., 1933), 480-508.

.. [Or2017] \M. Orlitzky. The Lyapunov rank of an improper cone.
            Optimization Methods and Software, 32(1):109-125, 2017,
            :doi:`10.1080/10556788.2016.1202246`.

.. [Or2018a] \M. Orlitzky. Lyapunov rank of polyhedral positive operators.
             Linear and Multilinear Algebra, 66(5):992-1000, 2018,
             :doi:`10.1080/03081087.2017.1331998`.

.. [Or2018b] \M. Orlitzky. Positive and Z-operators on closed convex cones.
             Electronic Journal of Linear Algebra, 34:444-458, 2018,
             :doi:`10.13001/1081-3810.3782`.

.. [Or2020] \M. Orlitzky. When a maximal angle among cones is nonobtuse.
            Computational and Applied Mathematics 39(2), 2020.
            :doi:`10.1007/s40314-020-1115-y`.

.. [Or2024] \M. Orlitzky. Continuity of the conic hull.
            Journal of Convex Analysis 31(1):255-264, 2024.

.. [ORS2013] Peter Ozsvath, Jacob Rasmussen, Zoltan Szabo,
             *Odd Khovanov homology*,
             Algebraic & Geometric Topology 13 (2013) 1465-1488,
             :doi:`10.2140/agt.2013.13.1465`.

.. [ORV] Grigori Olshanski, Amitai Regev, Anatoly Vershik,
         *Frobenius-Schur functions*,
         :arxiv:`math/0110077v1`.
         Possibly newer version at
         http://www.wisdom.weizmann.ac.il/~regev/papers/FrobeniusSchurFunctions.ps

.. [OT1994] Peter Orlik and Hiroaki Terao.
            *Commutative algebras for arrangements*. Nagoya Math. J. **134**
            (1994), 65-73.

.. [OS2018] Se-jin Oh and Travis Scrimshaw. *Categorical relations between
            Langlands dual quantum affine algebras: Exceptional cases*.
            Preprint: :arxiv:`1802.09253` (2018).

.. [OSS2009] Vitaly Osipov, Peter Sanders, Johannes Singler:
             *The Filter-Kruskal Minimum Spanning Tree Algorithm*.
             SIAM ALENEX, 2009: 52-61
             :doi:`10.1137/1.9781611972894.5`

.. [Oum2009] Sang-il Oum,
             *Computing rank-width exactly*,
             Information Processing Letters, 2009,
             vol. 109, n. 13, p. 745--748, Elsevier.
             :doi:`10.1016/j.ipl.2009.03.018`.
             http://mathsci.kaist.ac.kr/~sangil/pdf/2008exp.pdf

.. [Oxl1987] James Oxley, *The binary matroids with no 4-wheel minor*, 1987,
             Transactions of the American Mathematical Society, 301(1), 63-75.

.. [Oxl1992] James Oxley, *Matroid theory*, Oxford University
             Press, 1992.

.. [Oxl2011] James Oxley, *Matroid Theory, Second Edition*. Oxford
             University Press, 2011.

.. _ref-P:

**P**

.. [Pak2002] Igor Pak,
             *Hook length formula and geometric combinatorics*,
             Séminaire Lotharingien de Combinatoire, 46 (2001),
             B46f,
             https://eudml.org/doc/121696

.. [Pap2023] Mihran Papikian, *Drinfeld modules*.
             Graduate Texts in Mathematics, 206,
             Springer International Publishing, Cham, 2023.

.. [PALP] Maximilian Kreuzer, Harald Skarke: "PALP: A Package for
          Analyzing Lattice Polytopes with Applications to Toric
          Geometry" omput.Phys.Commun. 157 (2004) 87-106
          :arxiv:`math/0204356`

.. [Pana2002] \F. Panaite, *Relating the Connes-Kreimer and
              Grossman-Larson Hopf algebras built on rooted trees*,
              Lett. Math. Phys. 51 (2000), no. 3, pages 211-219.
              Preprint: :arxiv:`math/0003074v1`

.. [Pas1992] \D. V. Pasechnik,
             *Skew-symmetric association schemes with two classes and strongly
             regular graphs of type `L_{2n-1}(4n- 1)`*,
             Acta Applicandaie Math. 29(1992), 129-138.
             :doi:`10.1007/BF00053382`.

.. [Pau2006] Sebastian Pauli, *Constructing Class Fields over Local
             Fields*, Journal de Théorie des Nombres de Bordeaux,
             Vol. 18, No. 3 (2006), pp. 627-652.

.. [PearsonTest] :wikipedia:`Goodness_of_fit`, accessed 13th
                 October 2009.

.. [Pec2014] Oliver Pechenik, *Cyclic sieving of increasing tableaux and
             small Schroeder paths*, JCTA 125 (2014), 357-378,
             :doi:`10.1016/j.jcta.2014.04.002`

.. [Pei2010] Peikert, C. (2010). An Efficient and Parallel Gaussian Sampler for
             Lattices. In: Rabin, T. (eds) Advances in Cryptology - CRYPTO 2010.
             CRYPTO 2010. Lecture Notes in Computer Science, vol 6223. Springer,
             Berlin, Heidelberg. :doi:`10.1007/978-3-642-14623-7_5`

.. [Pen2012] \R. Pendavingh, On the evaluation at `(-i, i)` of the
             Tutte polynomial of a binary matroid. Preprint:
             :arxiv:`1203.0910`

.. [Per2007] Markus Perling,
             Divisorial Cohomology Vanishing on Toric Varieties,
             :arxiv:`0711.4836v2`

.. [Pet2010] Christiane Peters, Information-set decoding for linear codes over
             `GF(q)`, Proc. of PQCrypto 2010, pp. 81-94.

.. [Pha2002] \R. C.-W. Phan. Mini advanced encryption standard
             (mini-AES): a testbed for cryptanalysis
             students. Cryptologia, 26(4):283--306, 2002.

.. [Piz1980] \A. Pizer. An Algorithm for Computing Modular Forms on
             `\Gamma_0(N)`, J. Algebra 64 (1980), 340-390.

.. [Platt1976] \C. R. Platt,
               *Planar lattices and planar graphs*,
               Journal of Combinatorial Theory Series B,
               Vol 21, no. 1 (1976): 30-39.

.. [PoiReu95] Stephane Poirier, Christophe Reutenauer,
              *Algèbres de Hopf de tableaux*,
              Ann. Sci. Math. Québec, 19 (1): 79--90.
              https://web.archive.org/web/20210829143708/http://lacim-membre.uqam.ca/~christo/Publi%C3%A9s/1995/Alg%C3%A8bres%20de%20Hopf%20de%20tableaux.pdf

.. [PM2019] \D. Penazzi, M. Montes. "Shamash (and Shamashash)"
            https://csrc.nist.gov/CSRC/media/Projects/Lightweight-Cryptography/documents/round-1/spec-doc/ShamashAndShamashash-spec.pdf

.. [Pol2003] Robert Pollack, *On the p-adic L-function of a modular form
            at a supersingular prime*, Duke Math. J. 118 (2003), no. 3, 523-558.

.. [Pol2009] \J. Polhill,
             *Negative Latin square type partial difference sets and
             amorphic association schemes with Galois rings*,
             Journal of Combinatorial Designs 17, no. 3 (2009): 266-282.
             :doi:`10.1002/jcd.20206`.
             http://onlinelibrary.wiley.com/doi/10.1002/jcd.20206/abstract

.. [Pon2010] \S. Pon. *Types B and D affine Stanley symmetric
             functions*, unpublished Ph.D. Thesis, UC Davis, 2010.

.. [Pons2013] Viviane Pons,
              *Combinatoire algébrique liée aux ordres sur les permutations*.
              Ph.D. Thesis. (2013). :arxiv:`1310.1805v1`.

.. [Pons2018] Viviane Pons,
              *The Rise-Contact involution on Tamari intervals*.
              :arxiv:`1802.08335`

.. [Pop1972] \V. M. Popov. *Invariant description of linear, time-invariant
             controllable systems*. SIAM Journal on Control, 10(2):252-264,
             1972. :doi:`10.1137/0310020`

.. [Pos1988] \H. Postl. 'Fast evaluation of Dickson Polynomials' Contrib. to
             General Algebra, Vol. 6 (1988) pp. 223-225

.. [Pos2005] \A. Postnikov, Affine approach to quantum Schubert
             calculus, Duke Math. J. 128 (2005) 473-509

.. [Pot1998] Potemine, I.Y.,
             Minimal Terminal Q-Factorial Models of Drinfeld Coarse Moduli Schemes.
             Mathematical Physics, Analysis and Geometry 1, 171-191 (1998).
             :doi:`10.1023/A:1009724323513`

.. [PP2010] \C. Paar and J. Pelzl.
            *Understanding Cryptography: A Textbook for Students and Practitioners*.
            Springer Berlin, Heidelberg, 2010.
            :doi:`10.1007/978-3-642-04101-3`

.. [PPW2013] \D. Perkinson, J. Perlman, and J. Wilmes.
             *Primer for the algebraic geometry of sandpiles*.
             Tropical and Non-Archimedean
             Geometry, Contemp. Math., 605, Amer. Math. Soc.,
             Providence, RI, 2013.
             :arxiv:`1112.6163`

.. [Proc1999] \R. A. Proctor, *Minuscule elements of Weyl groups, the numbers game,
              and d-complete posets*. J. Algebra, 213(1):272-303, 1999.

.. [PDynk1999] \R. A. Proctor. *Dynkin diagram classification of λ-minuscule
               Bruhat lattices and of d-complete posets*. J. Algebraic Combin.,
               9(1):61-94, 1999.

.. [Proc2014] \R. A. Proctor. `d`-*complete posets generalize Young diagrams
              for the hook product formula: Partial Presentation of Proof*.
              RIMS Kôkyûroku, 1913:120-140, 2014.

.. [PR2003] Perrin-Riou, *Arithmétique des courbes elliptiques à
            réduction supersingulière en p*,
            Experiment. Math. 12 (2003), no. 2, 155-186.

.. [PR2015] \P. Pilarczyk and P. Réal, *Computation of cubical
            homology, cohomology, and (co)homological operations via
            chain contraction*, Adv. Comput. Math. 41 (2015), pp
            253--275.

.. [PRC2012] \G. Piret, T. Roche, and C. Carlet,
             *PICARO - a block cipher allowing efficient higher-order side-channel
             resistance*; in ACNS, (2012), pp. 311-328.

.. [PRV2017] \L.-F. Préville-Ratelle and X. Viennot,
             *The enumeration of generalized Tamari intervals*.
             Trans. Amer. Math. Soc. 369 (2017), pp 5219--5239

.. [Prototype_pattern] Prototype pattern,
                       :wikipedia:`Prototype_pattern`

.. [PeSt2011] E. Pelantová, Š. Starosta, Infinite words rich and
              almost rich in generalized palindromes, in: G. Mauri,
              A. Leporati (Eds.), Developments in Language Theory,
              volume 6795 of Lecture Notes in Computer Science,
              Springer-Verlag, Berlin, Heidelberg, 2011, pp. 406--416

.. [PS2002] Jim Pitman, Richard Stanley, *A polytope related to
            empirical distributions, plane trees, parking functions, and
            the associahedron*, J. Discrete Comput. Geom. (2002), 27:4, 603-634,
            :doi:`10.1007/s00454-002-2776-6`, :arxiv:`math/9908029`.

.. [PS2006] Dominique Poulalhon and Gilles Schaeffer,
            *Optimal coding and sampling of triangulations*,
            Algorithmica 46 (2006), no. 3-4, 505-527,
            :doi:`10.1007/s00453-006-0114-8`,
            http://www.lix.polytechnique.fr/~poulalho/Articles/PoSc_Algorithmica06.pdf

.. [PS2011] \R. Pollack, and G. Stevens.  *Overconvergent modular
            symbols and p-adic L-functions.* Annales scientifiques de
            l'École normale supérieure.
            Vol. 44. No. 1. Elsevier, 2011.

.. [PSW1996] Boris Pittel, Joel Spencer and Nicholas Wormald. *Sudden
             Emergence of a Giant k-Core in a Random
             Graph*. (1996). J. Combinatorial Theory. Ser B 67. pages
             111-151. :doi:`10.1006/jctb.1996.0036`. [Online] Available:
             http://cs.nyu.edu/cs/faculty/spencer/papers/k-core.pdf

.. [PT2009] \S. Payne, J. A. Thas.
            *Finite generalized quadrangles*.
            European Mathematical Society,
            2nd edition, 2009.

.. [PUNTOS] Jesus A. De Loera
            http://www.math.ucdavis.edu/~deloera/RECENT_WORK/puntos2000

.. [PvZ2010] \R. A. Pendavingh, S. H. M. van Zwam, Lifts of matroid
             representations over partial fields, Journal of
             Combinatorial Theory, Series B, Volume 100, Issue 1,
             January 2010, Pages 36-67

.. [PZ2008] \J. H. Palmieri and J. J. Zhang, "Commutators in the
            Steenrod algebra," New York J. Math. 19 (2013), 23-37.

.. [Pro2001] James Propp.
             *The Many Faces of Alternating Sign Matrices*,
             Discrete Mathematics and Theoretical Computer Science 43 (2001): 58
             :arxiv:`math/0208125`

.. [Propp1997] James Propp,
               *Generating Random Elements of Finite Distributive Lattices*,
               Electron. J. Combin. 4 (1997), no. 2, The Wilf Festschrift volume,
               Research Paper 15.
               http://www.combinatorics.org/ojs/index.php/eljc/article/view/v4i2r15

.. [PW2013] Robin Pemantle and Mark C. Wilson.  *Analytic
            Combinatorics in Several Variables*.  Cambridge University
            Press, 2013.

.. [PWZ1997] Marko Petkovsek, Herbert S. Wilf, Doron Zeilberger, A = B,
             AK Peters, Ltd., Wellesley, MA, USA, 1997, pp. 73--100

.. [PZGH1999] Petho A., Zimmer H.G., Gebel J. and Herrmann E.,
              Computing all S-integral points on elliptic curves
              Math. Proc. Camb. Phil. Soc. (1999), 127, 383-402

.. _ref-Q:
.. _ref-R:

**R**

.. [Rai2012] Alexander Raichev.  *Leinartas's partial fraction
             decomposition*.  :arxiv:`1206.4740`.

.. [Raj1987] \A. Rajan, Algorithmic applications of connectivity and
             related topics in matroid theory. Ph.D. Thesis,
             Northwestern university, 1987.

.. [Ram1991] Arun Ram,
             *A Frobenius formula for the characters of the Hecke algebras*.
             Invent. Math. **106** (1991), pp. 461-488.

.. [Ram1997] Arun Ram. *Seminormal representations of Weyl groups
             and Iwahori-Hecke algebras*. Proc. London Math. Soc. (3)
             **75** (1997). 99-133. :arxiv:`math/9511223v1`.
             https://web.archive.org/web/20110304035530/http://www.ms.unimelb.edu.au/~ram/Publications/1997PLMSv75p99.pdf

.. [RCES1994] Ruskey, R. Cohen, P. Eades, A. Scott.
              *Alley CATs in search of good homes.*
              Congressus numerantium, 1994.
              Pages 97--110

.. [Rea1968] Ronald C. Read,
             An improved method for computing the chromatic polynomials of sparse graphs,
             Research Report CORR 87-20, C & O Dept. Univ. of Waterloo, 1987.

.. [Rea2004] Nathan Reading.
             *Cambrian Lattices*.
             :arxiv:`math/0402086v2`.

.. [Rea2009] Nathan Reading, *Noncrossing partitions and the shard
             intersection order*, DMTCS Proceedings of FPSAC 2009, 745--756

.. [ReSt2020] Nathan Reading and Salvatore Stella, *An affine almost positive
              roots model*, J. Comb. Algebra Volume 4, Issue 1, 2020, pp. 1--59

.. [Red2001] Maria Julia Redondo. *Hochschild cohomology: some methods
             for computations*. Resenhas IME-USP 5 (2), 113-137
             (2001). https://inmabb.criba.edu.ar/gente/mredondo/crasp.pdf

.. [Reg09] Oded Regev. *On Lattices, Learning with Errors, Random
           Linear Codes, and Cryptography*. in Journal of the ACM
           56(6). ACM 2009, :doi:`10.1145/1060590.1060603`

.. [Reg1958] \T. Regge, *Symmetry Properties of Clebsch-Gordan
             Coefficients*, Nuovo Cimento, Volume 10, pp. 544 (1958)

.. [Reg1959] \T. Regge, *Symmetry Properties of Racah Coefficients*,
             Nuovo Cimento, Volume 11, pp. 116 (1959)

.. [Reg2005] Oded Regev. *On lattices, learning with errors, random
             linear codes, and cryptography*. STOC, pp. 84--93,
             ACM, 2005.

.. [Ren2018] Joost Renes: *Computing Isogenies Between Montgomery Curves
             Using the Action of* `(0,0)`. PQCrypto 2018, pp. 229--247.
             https://eprint.iacr.org/2017/1198.pdf

.. [Reu1993] \C. Reutenauer. *Free Lie Algebras*. Number 7 in London
             Math. Soc. Monogr. (N.S.). Oxford University
             Press. (1993).

.. [Reu2003] Christophe Reutenauer. *Free Lie algebras*.
             Preprint of a chapter in the Handbook of Algebra,
             2003.
             `Downloadable from Reutenauer's website
             <https://reutenauer.math.uqam.ca/wp-content/uploads/2024/05/Free-Lie-Algebras-Handbook-2003-compresse.pdf>`_

.. [Rho69] John Rhodes, *Characters and complexity of finite semigroups*
           \J. Combinatorial Theory, vol 6, 1969

.. [RH2003] \J. Rasch and A. C. H. Yu, *Efficient Storage Scheme for
            Pre-calculated Wigner 3j, 6j and Gaunt Coefficients*,
            SIAM J. Sci. Comput. Volume 25, Issue 4,
            pp. 1416-1428 (2003)

.. [RH2003b] \G. G. Rose and P. Hawkes,
            *Turing: A fast stream cipher*; in FSE, (2003), pp. 290-306.

.. [Rio1958] \J. Riordan, *An Introduction to Combinatorial Analysis*,
             Dover Publ. (1958)

.. [Rio2019] \S. Riou, "DryGASCON: Lightweight Cryptography Standardization
             Process round 1 submission"
             https://csrc.nist.gov/CSRC/media/Projects/Lightweight-Cryptography/documents/round-1/spec-doc/drygascon-spec.pdf

.. [Ris2016] Roswitha Rissner, *Null ideals of matrices over residue
             class rings of principal ideal domains*. Linear Algebra
             Appl., **494** (2016) 44-69. :doi:`10.1016/j.laa.2016.01.004`.

.. [RL1971] \J. Rokne, P. Lancaster. Complex interval arithmetic.
            Communications of the ACM 14. 1971.

.. [RMA2009] \P. Réal and H. Molina-Abril, *Cell AT-models for digital
             volumes* in Torsello, Escolano, Brun (eds.), Graph-Based
             Representations in Pattern Recognition, Lecture Notes in
             Computer Science, volume 5534, pp. 314-3232, Springer,
             Berlin (2009).

.. [RNPA2011] \G. Rudolf, N. Noyan, D. Papp, and F. Alizadeh. Bilinear
              optimality constraints for the cone of positive
              polynomials. Mathematical Programming, Series B,
              129 (2011) 5-31.

.. [RPK1980] \S. M. Reddy, D. K. Pradhan, and J. Kuhl. *Directed graphs with
           minimal diameter and maximal connectivity*, School Eng., Oakland
           Univ., Rochester MI, Tech. Rep., July 1980.

.. [RPK1983] \S. Reddy, P. Raghavan, and J. Kuhl. *A Class of Graphs for
          Processor Interconnection*. *IEEE International Conference on Parallel
          Processing*, pages 154-157, Los Alamitos, Ca., USA, August 1983.

.. [Rob1991] Tom Roby, *Applications and extensions of Fomin's
             generalization of the Robinson-Schensted correspondence
             to differential posets*.  Ph.D. Thesis, M.I.T.,
             Cambridge, Massachusetts, 1991.

.. [Roberts2015] David P. Roberts, *Hypergeometric Motives I*, https://icerm.brown.edu/materials/Slides/sp-f15-offweeks/Hypergeomteric_Motives,_I_]_David_Roberts,_University_of_Minnesota_-_Morris.pdf

.. [Roberts2017] David P. Roberts, *Hypergeometric motives and an unusual
   application of the Guinand-Weil-Mestre explicit formula*,
   https://www.matrix-inst.org.au/wp_Matrix2016/wp-content/uploads/2016/04/Roberts-2.pdf

.. [Roc1970] \R.T. Rockafellar, *Convex Analysis*. Princeton
             University Press, Princeton, 1970.

.. [Roe1988] John Roe, *Elliptic operators, topology and asymptotic methods*.
             2nd edition. CRC Press, 1988.

.. [Rog2018] Baptiste Rognerud,
             *Exceptional and modern intervals of the Tamari lattice*.
             :arxiv:`1801.04097`

.. [Ros1999] \K. Rosen *Handbook of Discrete and Combinatorial
             Mathematics* (1999), Chapman and Hall.

.. [Ros2002] Rosenfeld, Vladimir Raphael, 2002: Enumerating De Bruijn
             Sequences. *Communications in Math. and in Computer Chem.*

.. [Rosen2002] \M. Rosen. Number theory in function fields. Springer, 2022.

.. [Rot2001] Gunter Rote, *Division-Free Algorithms for the
             Determinant and the Pfaffian: Algebraic and Combinatorial
             Approaches*, H. Alt (Ed.): Computational Discrete
             Mathematics, LNCS 2122,
             pp. 119-135, 2001. http://page.mi.fu-berlin.de/rote/Papers/pdf/Division-free+algorithms.pdf

.. [Rot2006] Ron Roth, Introduction to Coding Theory, Cambridge
             University Press, 2006

.. [Row2006] Eric Rowell, *From quantum groups to unitary modular tensor categories*.
             In Representations of algebraic groups, quantum groups, and Lie algebras,
             Contemp. Math., **413**, Amer. Math. Soc., Providence, RI, 2006.
             :arxiv:`math/0503226`.

.. [RoStWa2009] Eric Rowell, Richard Stong and Zhenghan Wang, *On classification
        of modular tensor categories*, Comm. Math. Phys. 292, 343--389, 2009.

.. [RR1997] Arun Ram and Jeffrey Remmel. *Applications of the Frobenius
            formulas and the characters of the symmetric group and the
            Hecke algebras of type A*. J. Algebraic Combin.
            **6** (1997), 59-87.

.. [RRV2022] David P. Roberts and Fernando Rodriguez Villegas,
     *Hypergeometric motives*, Notices Amer. Math. Soc., **69** vol. 6 (2022).
     :doi:`10.1090/noti2491`.

.. [RSS] :wikipedia:`Residual_sum_of_squares`, accessed 13th
         October 2009.

.. [RS1995] Victor Reiner, Mark Shimozono, *Plactification*,
            J. Algebraic Combin. **4** (1995), pp. 331-351.

.. [RS2012] G. Rudolph and M. Schmidt, *Differential Geometry and Mathematical Physics.
            Part I. Manifolds, Lie Groups and Hamiltonian Systems*, Springer, 2012.

.. [RST2019] Neil Robertson, Paul Seymour and Robin Thomas, *Excluded minors in
             cubic graphs*, Journal of Combinatorial Theory, Series B, vol. 138,
             (2019), pages: 219 -- 285, ISSN: 0095 -- 8956,
             :doi:`10.1016/j.jctb.2019.02.002`.

.. [RSW2011] Victor Reiner, Franco Saliola, Volkmar Welker.
             *Spectra of Symmetrized Shuffling Operators*.
             :arxiv:`1102.2460v2`.

.. [RT1975a] Read, R. C. and Tarjan, R. E. *Bounds on Backtrack Algorithms for
             Listing Cycles, Paths, and Spanning Trees*.
             Networks, Volume 5 (1975), numer 3, pages 237-252.
             :doi:`10.1002/net.1975.5.3.237`.

.. [RT1975] Rose, D.J. and Tarjan, R.E.,
            *Algorithmic aspects of vertex elimination*,
            Proceedings of seventh annual ACM symposium on Theory of computing,
            Pages 245-254, ACM 1975. :doi:`10.1145/800116.803775`.

.. [RT1985] James Roskind and Robert Endre Tarjan.
            *A note on finding minimum-cost edge-disjoint spanning trees*.
            Mathematics of Operations Research, 10(4):701-708, 1985.
            :doi:`10.1287/moor.10.4.701`

.. [RTL76] Donald J. Rose, Robert Endre Tarjan and George S. Lueker.
           *Algorithmic aspects of vertex elimination on graphs*.
           SIAM J. Comput., 5(2), 266-283 (1976).

.. [Rub1991] \K. Rubin. The "main conjectures" of Iwasawa theory for
             imaginary quadratic fields. Invent. Math. 103 (1991),
             no. 1, 25--68.

.. [RS2010] RUBIN, K., & SILVERBERG, A. (2010). CHOOSING THE CORRECT ELLIPTIC
            CURVE IN THE CM METHOD. Mathematics of Computation, 79(269),
            545-561. :doi:`10.1090/S0025-5718-09-02266-2`

.. [Rud1958] \M. E. Rudin. *An unshellable triangulation of a
             tetrahedron*. Bull. Amer. Math. Soc. 64 (1958), 90-91.

.. [Rus2003] Frank Ruskey. *Combinatorial Generation*. (2003).
             https://web.archive.org/web/20060306012047/http://www.1stworks.com/ref/RuskeyCombGen.pdf

.. [Rüt2014] Julian Rüth, *Models of Curves and Valuations*. Open Access
             Repositorium der Universität Ulm. Dissertation (2014).
             :doi:`10.18725/OPARU-3275`

.. [RV2007] Fernando Rodriguez Villegas. Experimental Number Theory.
            Oxford Graduate Texts in Mathematics 13, 2007.

.. [RV2019] Fernando Rodriguez Villegas. *Mixed Hodge numbers and
            factorial ratios*. :arxiv:`1907.02722`, 2019.

.. [RW2008] Alexander Raichev and Mark C. Wilson. *Asymptotics of
            coefficients of multivariate generating functions:
            improvements for smooth points*, Electronic Journal of
            Combinatorics, Vol. 15 (2008).  R89 :arxiv:`0803.2914`.

.. [RW2012] Alexander Raichev and Mark C. Wilson. *Asymptotics of
            coefficients of multivariate generating functions:
            improvements for smooth points*. Online Journal of
            Analytic Combinatorics.  Issue 6,
            (2011). :arxiv:`1009.5715`.

.. _ref-S:

**S**

.. [Saa2011] \M-J. O. Saarinen,
             *Cryptographic Analysis of All 4 x 4-Bit S-Boxes*; in
             SAC, (2011), pp. 118-133.

.. [Sag1987] Bruce E. Sagan.  *Shifted tableaux, Schur Q-functions,
             and a conjecture of R. Stanley*.  Journal of
             Combinatorial Theory, Series A Volume 45 (1987),
             pp. 62-103.

.. [Sag2001] Bruce E. Sagan.  *The Symmetric Group*,
             2nd edition, New York 2001.

.. [Sag2011] Bruce E. Sagan,
             *The cyclic sieving phenomenon: a survey*,
             :arxiv:`1008.0790v3`

.. [Sah2000] Sartaj Sahni. *Data Structures, Algorithms, and Applications
             in Java*. McGraw-Hill, 2000.

.. [Sal1954] \G. Salmon: *A Treatise on Conic Sections*,
             Chelsea Publishing Co., New York, 1954.

.. [Sal1958] \G. Salmon: *A Treatise on the Analytic Geometry of Three
             Dimensions*, Vol. I, Chelsea Publishing Company, New
             York, 1958.

.. [Sal1965] \G. Salmon: *A Treatise on the Analytic Geometry of Three
             Dimensions*, Vol II, Chelsea Publishing Co., New York, 1965.

.. [Sal2014] \B. Salisbury.
             *The flush statistic on semistandard Young tableaux*.
             :arxiv:`1401.1185`

.. [Sam2012] \P. Samanta: *Antipodal Graphs*
             :doi:`10.13140/RG.2.2.28238.46409`

.. [San2009] Samson Saneblidze. *The bitwisted Cartesian model for the free
             loop fibration*. Topology Appl. 156, No. 5, 897-910 (2009).

.. [Saw1985] \K. Sawade.
             *A Hadamard matrix of order 268*,
             Graphs and Combinatorics 1(1) (1985): 185-187.
             :doi:`10.1007/BF02582942`

.. [Sch1961] Craige Schensted. *Longest increasing and decreasing
             subsequences*, Canadian Journal of Mathematics, Vol 13
             (1961), pp. 179--191.

.. [Sch1990] Schnyder, Walter. *Embedding Planar Graphs on the Grid*.
             Proc. 1st Annual ACM-SIAM Symposium on Discrete Algorithms,
             San Francisco (1994), pp. 138-147.

.. [Sch1996] \E. Schaefer. *A simplified data encryption
             algorithm*. Cryptologia, 20(1):77--84, 1996.

.. [Scha1996] Richard D. Schaefer. *An Introduction to Nonassociative Algebras*.
              Dover, New York, 1996.

.. [Sch1999] Gilles Schaeffer, *Random Sampling of Large Planar Maps and Convex
             Polyhedra*, Annual ACM Symposium on Theory of Computing
             (Atlanta, GA, 1999). :doi:`10.1145/301250.301448`.

.. [Sch2003] Alexander Schrijver,
             *Combinatorial optimization: polyhedra and efficiency*,
             2003.

.. [Sch2003b] Manfred Schocker, *Multiplicities of Higher Lie Characters*.
              J. Aust. Math. Soc. 75 (2003), pp. 9-21.
              :doi:`10.1017/S144678870000344X`

.. [Sch2004] Manfred Schocker, *The descent algebra of the
             symmetric group*. Fields Inst. Comm. 40 (2004), pp. 145-161.
             https://www.ams.org/books/fic/040/

.. [Sch2006] Oliver Schiffmann. *Lectures on Hall algebras*,
             preprint, 2006. :arxiv:`0611617v2`.

.. [Sch2008] \A. Schilling. *Combinatorial structure of
             Kirillov-Reshetikhin crystals
             of type* `D_n(1)`, `B_n(1)`, `A_{2n-1}(2)`.
             \J. Algebra. **319** (2008). 2938-2962. :arxiv:`0704.2046`.

.. [Sch2013] Schmidt, Jens M
             *A Simple Test on 2-Vertex- and 2-Edge-Connectivity*,
             Information Processing Letters, 113 (7): 241-244
             :doi:`10.2307/2303897`

.. [Sch2015] George Schaeffer. *Hecke stability and weight 1 modular forms*.
             Math. Z. 281:159-191, 2015. :doi:`10.1007/s00209-015-1477-9`

.. [Sco1985] \R. Scott,
             *Wide-open encryption design offers flexible implementations*; in
             Cryptologia, (1985), pp. 75-91.

.. [Seb1978] \J. Seberry.
            *On Skew Hadamard Matrices*,
            Ars Combinatoria 6 (1978): 255-276.

.. [Seb2017] \J. Seberry,
             *Orthogonal designs: Hadamard matrices, quadratic forms and algebras*.
             Springer 2017. :doi:`10.1007/978-3-319-59032-5`

.. [SE1962] \N. E. Steenrod and D. B. A. Epstein, Cohomology
            operations, Ann. of Math. Stud. 50 (Princeton University
            Press, 1962).

.. [Ser1972] Jean-Pierre Serre,
             Propriétés galoisiennes des points d'ordre fini
             des courbes elliptiques.
             Invent. Math.  15  (1972), no. 4, 259--331.

.. [Ser1987] Jean-Pierre Serre,
             Sur les représentations modulaires de degré
             2 de `\text{Gal}(\bar\QQ/\QQ)`.
             Duke Math. J. 54 (1987), no. 1, 179--230.

.. [Ser1985] \C. Series. The geometry of Markoff numbers. The
             Mathematical Intelligencer, 7(3):20--29, 1985.

.. [Ser1992] \J.-P. Serre : *Lie Algebras and Lie Groups*, 2nd ed.,
             Springer (Berlin) (1992);
             :doi:`10.1007/978-3-540-70634-2`

.. [Ser2010] \F. Sergeraert, *Triangulations of complex projective
             spaces* in Scientific contributions in honor of Mirian
             Andrés Gómez, pp 507-519, Univ. La Rioja Serv. Publ., Logroño (2010).

.. [Sey1981] \P. D. Seymour, Nowhere-zero 6-flows, J. Comb. Theory Ser B,
             30 (1981), 130-135. :doi:`10.1016/0095-8956(81)90058-7`

.. [SH1995] \C. P. Schnorr and H. H. Hörner. *Attacking the
            Chor-Rivest Cryptosystem by Improved Lattice
            Reduction*. Advances in Cryptology - EUROCRYPT '95. LNCS
            Volume 921, 1995, pp 1-12.

.. [SH1995b] Bernd Sturmfels, Serkan Hosten:
             *GRIN: An implementation of Grobner bases for integer programming*,
             in *Integer Programming and Combinatorial Optimization*,
             [E. Balas and J. Clausen, eds.],
             Proceedings of the IV. IPCO Conference (Copenhagen, May 1995),
             Springer Lecture Notes in Computer Science 920 (1995) 267-276.

.. [Sha1997] Ron Shamir, *Advanced Topics in Graph Algorithms*,
             Course material, 1997,
             `<http://www.cs.tau.ac.il/~rshamir/atga/atga.html>`_

.. [SHET2018] \O. Seker, P. Heggernes, T. Ekim, and Z. Caner Taskin.
              *Generation of random chordal graphs using subtrees of a tree*,
              :arxiv:`1810.13326v1`.

.. [Shi2002] \M. Shimozono
             *Affine type A crystal structure on tensor products of rectangles,
             Demazure characters, and nilpotent varieties*,
             J. Algebraic Combin. **15** (2002). no. 2. 151-187.
             :arxiv:`math.QA/9804039`.

.. [Shim2016] Shimada, Ichiro, *Connected components of the moduli of
            elliptic K3 surfaces*, :arxiv:`1610.04706`.

.. [Shi1971] Goro Shimura, *Introduction to the arithmetic theory of
             automorphic functions*. Publications of the Mathematical
             Society of Japan and Princeton University Press, 1971.

.. [Sho1999] Victor Shoup: *Efficient computation of minimal polynomials in
             algebraic extensions of finite fields*.
             In ISSAC '99, pp. 53-58. ACM, 1999.
             :doi:`10.1145/309831.309859`,
             https://shoup.net/papers/mpol.pdf

.. [Shr2004] \S. Shreve, *Stochastic Calculus for Finance II:
             Continuous-Time Models*.  New York: Springer, 2004

.. [SIHMAS2011] \K. Shibutani, T. Isobe, H. Hiwatari, A. Mitsuda, T. Akishita,
                and T. Shirai, *Piccolo: An ultra-lightweight block-cipher*; in
                CHES, (2011), pp. 342-457.

.. [Sil1988] Joseph H. Silverman, Computing heights on
             elliptic curves. Mathematics of Computation, Vol. 51,
             No. 183 (Jul., 1988), pp. 339-358.

.. [Sil1994] Joseph H. Silverman, Advanced topics in the arithmetic of
             elliptic curves. GTM 151, Springer-Verlag, New York, 1994.

.. [Sil2007] Joseph H. Silverman. The Arithmetic of Dynamics Systems.
             GTM 241, Springer-Verlag, New York, 2007.

.. [Sil2009] Joseph H. Silverman, The Arithmetic of Elliptic
             Curves. Second edition. Graduate Texts in Mathematics, 106.
             Springer, 2009.

.. [Sim2004] Aron Simis, *Cremona transformations and some related algebras*.
             Journal of Algebra 280.1 (2004), 162-179.

.. [SK2011] \J. Spreer and W. Kühnel, *Combinatorial properties of the
            K3 surface: Simplicial blowups and slicings*, Experimental
            Mathematics, Volume 20, Issue 2, 2011.

.. [SKWWHF1998] \B. Schneier, J. Kelsey, D. Whiting, D. Wagner, C. Hall,
                and N. Ferguson, *Twofish: A 128-bit block cipher*; in
                AES Submission, (1998).

.. [Sky2003] Brian Skyrms. *The stag hunt and the evolution of social
             structure*. Cambridge University Press, 2003.

.. [SLB2008] Shoham, Yoav, and Kevin Leyton-Brown. *Multiagent
             systems: Algorithmic, game-theoretic, and logical
             foundations.* Cambridge University Press, 2008.

.. [SloaHada] \N.J.A. Sloane's Library of Hadamard Matrices, at https://neilsloane.com/hadamard/

.. [SMC2006] \G.B. Sherwood, S.S Martirosyan, and C.J. Colbourn, *Covering
              arrays of higher strength from permutation vectors*. J. Combin.
              Designs, 14 (2006) pp. 202-213.

.. [SMMK2013] \T. Suzaki, K. Minematsu, S. Morioka, and E. Kobayashi,
              *TWINE: A lightweight block cipher for multiple platforms*; in
              SAC, (2012), pp. 338-354.

.. [SMS2019] \S. Sarkar, K. Mandal, D. Saha
             "Sycon v1.0 Submission to LightweightCryptographic Standards"
             https://csrc.nist.gov/CSRC/media/Projects/Lightweight-Cryptography/documents/round-1/spec-doc/sycon-spec.pdf

.. [Sor1984] \A. Sorkin, *LUCIFER: a cryptographic algorithm*;
             in Cryptologia, 8(1), pp. 22-35, 1984.

.. [Sma1995] \N.P. Smart, *The Solution of Triangularly Connected
             Decomposable Form Equations*. Math. Comp. 64 (1995), 819-840.
             :doi:`10.1090/S0025-5718-1995-1277771-4`.

.. [Sma1998] \N.P. Smart, *The algorithmic resolution of Diophantine equations*,
             Number 41 in Student Texts. London Mathematical Society, 1998.

.. [Sma1999] \N.P. Smart, *The Discrete Logarithm Problem on Elliptic Curves of Trace One*,
             Journal of Cryptology. 12. 193-196. 1999.
             :doi:`10.1007/s001459900052`.

.. [Smi2023] \D. Smith, J. S. Myers, C. S. Kaplan and C. Goodman-Strauss,
             *An aperiodic monotile*,
             :arxiv:`2303.10798`

.. [SP2010] Fernando Solano and Michal Pioro, *Lightpath Reconfiguration in WDM
            networks*, IEEE/OSA Journal of Optical Communication and Networking
            2(12):1010-1021, 2010. :doi:`10.1364/JOCN.2.001010`.

.. [Sot2011] \M. A. Soto Gomez. 2011. *Quelques propriétés topologiques des
             graphes et applications à internet et aux réseaux*.
             Ph.D. Dissertation. Univ. Paris Diderot (Paris 7).
             https://tel.archives-ouvertes.fr/tel-01259904/document

.. [Spa1966] Edwin H. Spanier, *Algebraic Topology*,
             Springer-Verlag New York, 1966.
             :doi:`10.1007/978-1-4684-9322-1`,
             ISBN 978-1-4684-9322-1.

.. [Spe1975] \E. Spence.
            *Hadamard matrices from relative difference sets*,
            Journal of Combinatorial Theory, Series A 19(3) (1975): 287-300.
            :doi:`10.1016/0097-3165(75)90054-0`

.. [Spe1975b] \E. Spence.
            *Skew-Hadamard Matrices of the Goethals-Seidel Type*,
            Canadian Journal of Mathematics  27(3) (1975): 555-560.
            :doi:`10.4153/cjm-1975-066-9`

.. [Spe1977] \E. Spence.
            *Skew-Hadamard matrices of order 2(q + 1)*,
            Discrete Mathematics 18(1) (1977): 79-85.
            :doi:`10.1016/0012-365X(77)90009-7`

.. [Spe2013] \D. Speyer, *An infinitely generated upper cluster algebra*,
             :arxiv:`1305.6867`.

.. [SPGQ2006] \F.-X. Standaert, G. Piret, N. Gershenfeld, and J.-J. Quisquater,
              *Sea: A scalable encryption algorithm for small embedded applications*; in
              CARDIS, (2006), pp. 222-236.

.. [SPRQL2004] \F.-X. Standaert, G. Piret, G. Rouvroy, J.-J. Quisquarter,
               and J.-D. Legat, *ICEBERG: An involutional cipher efficient for block
               encryption in reconfigurable hardware*; in FSE, (2004), pp. 279-299.

.. [Squ1984] \C. C. Squier. *The Burau representation is unitary*.
             Proceedings of the American Mathematical Society,
             Volume 90. Number 2, February 1984, pp. 199-202.

.. [Sq1998] Matthew B. Squire.
            *Generating the acyclic orientations of a graph*.
            Journal of Algorithms, Volume 26, Issue 2, Pages 275 - 290, 1998.
            :doi:`10.1006/jagm.1997.0891`

.. [SS1983] Shorey and Stewart. "On the Diophantine equation a
            x^{2t} + b x^t y + c y^2 = d and pure powers in recurrence
            sequences." Mathematica Scandinavica, 1983.

.. [SS1990] Bruce E. Sagan and Richard P. Stanley.
            *Robinson-Schensted algorithms for skew tableaux*.
            Journal of Combinatorial Theory, Series A 55.2 (1990) pp. 161-193.

.. [SS1992] \M. A. Shtan'ko and M. I. Shtogrin, *Embedding cubic
            manifolds and complexes into a cubic lattice*, *Uspekhi
            Mat. Nauk* 47 (1992), 219-220.

.. [SS2008] Geoffrey Scott and Christopher Storm, *The coefficients
            of the Ihara zeta function*, Involve, Vol. 1 (2008), No. 2, 217-233,
            :doi:`10.2140/involve.2008.1.217`
            (http://msp.org/involve/2008/1-2/involve-v1-n2-p08-p.pdf)

.. [SS2015] Anne Schilling and Travis Scrimshaw.
            *Crystal structure on rigged configurations and the filling map*.
            Electron. J. Combin., **22(1)** (2015) #P1.73. :arxiv:`1409.2920`.

.. [SS2015II] Ben Salisbury and Travis Scrimshaw.
              *A rigged configuration model for* `B(\infty)`.
              J. Combin. Theory Ser. A, **133** (2015) pp. 29-75.
              :arxiv:`1404.6539`.

.. [SS2016] Alberto Seeger and David Sossa.
            Critical angles between two convex cones I. General theory.
            TOP, 24(1):44-65, 2016.
            :doi:`10.1007/s11750-015-0375-y`.

.. [SS2017] Ben Salisbury and Travis Scrimshaw.
            *Rigged configurations for all symmetrizable types*.
            Electron. J. Combin., **24(1)** (2017) #P1.30. :arxiv:`1509.07833`.

.. [SS2018] Ben Salisbury and Travis Scrimshaw.
            *Description of crystals for generalized Kac-Moody algebras using
            rigged configurations*.
            Sém. Lothar. Combin. **80B** (2018), Art. #20, 12 pp.

.. [SSAMI2007] \T. Shirai, K. Shibutani, T. Akishita, S. Moriai, and T. Iwata,
               *The 128-bit blockcipher CLEFIA (extended abstract)*; in
               FSE, (2007), pp. 181-195.

.. [ST1993] \P. D. Seymour and Robin Thomas,
            *Graph searching and a min-max theorem for tree-width*,
            `J. Comb. Theory Ser. B 58, 1 (May 1993), 22-33.
            :doi:`10.1006/jctb.1993.1027`.

.. [ST1994] Simon, K. and Trunz, P., *A cleanup on transitive orientation*,
            Orders, Algorithms, and Applications, 1994,
            :doi:`10.1007/BFb0019427`,
            `<ftp://ftp.inf.ethz.ch/doc/papers/ti/ga/ST94.ps.gz>`_

.. [ST2010] Einar Steingrimmsson and Bridget Tenner.
            *The Moebius Function of the Permutation Pattern Poset*,
            Journal of Combinatorics 1 (2010), 39-52

.. [ST2011] \A. Schilling, P. Tingley. *Demazure crystals,
            Kirillov-Reshetikhin crystals, and the energy function*.
            Electronic Journal of Combinatorics. **19(2)**. 2012.
            :arxiv:`1104.2359`

.. [Sta1979] Richard Stanley. *Invariants of Finite Groups and their,
            applications to combinatorics*.
            Bulletin (New Series) of the American Mathematical Society,
            **1** no.3 (1979), 457-511.

.. [St1986] Richard Stanley. *Two poset polytopes*,
            Discrete Comput. Geom. (1986), :doi:`10.1007/BF02187680`

.. [Stap2011] Alan Stapledon. *Equivariant Ehrhart Theory*.
              Advances in Mathematics 226 (2011), no. 4, 3622-3654

.. [Sta1973] \H. M. Stark, *Class-Numbers of Complex Quadratic
             Fields*. In: Kuijk W. (eds) Modular Functions of One
             Variable I. Lecture Notes in Mathematics,
             vol 320. (1973), Springer, Berlin, Heidelberg

.. [Sta1993] Stahl, Saul: *The Poincaré Half-plane: A Gateway to Modern Geometry*
             Jones & Bartlett Learning, 1993. ISBN 086720298X, 9780867202984

.. [Sta1995] \R. P. Stanley, *A symmetric function generalization
             of the chromatic polynomial of a graph*, Adv. Math., **111**
             no.1 (1995), 166-194. :doi:`10.1006/aima.1995.1020`.

.. [Sta1998] \R. P. Stanley, *Graph colorings and related symmetric functions:
             ideas and applications A description of results, interesting applications,
             & notable open problems*, Discrete Mathematics, 193, no.1-3, (1998),
             267-286. :doi:`10.1016/S0012-365X(98)00146-0`.

.. [Sta2002] Richard P. Stanley,
             *The rank and minimal border strip decompositions of a
             skew partition*,
             \J. Combin. Theory Ser. A 100 (2002), pp. 349-375.
             :arxiv:`math/0109092v1`.

.. [Sta2007] Stanley, Richard: *Hyperplane Arrangements*, Geometric
             Combinatorics (E. Miller, V. Reiner, and B. Sturmfels,
             eds.), IAS/Park City Mathematics Series, vol. 13,
             American Mathematical Society, Providence, RI, 2007,
             pp. 389-496.

.. [EnumComb1] Stanley, Richard P.
               *Enumerative Combinatorics, volume 1*,
               Second Edition,
               Cambridge University Press (2011).
               http://math.mit.edu/~rstan/ec/ec1/

.. [EnumComb2] Stanley, Richard P.
               *Enumerative Combinatorics, volume 2*.
               Cambridge University Press (1999).
               http://math.mit.edu/~rstan/ec/

.. [Star2011] Š. Starosta, *On Theta-palindromic Richness*,
              Theoret. Comp. Sci. 412 (2011) 1111--1121

.. [St2011b] \W. Stein, *Toward a Generalization of the Gross-Zagier
            Conjecture*, Int Math Res Notices (2011),
            :doi:`10.1093/imrn/rnq075`

.. [St2007] \W. Stein. *Modular Forms, a Computational Approach*.
            With an appendix by Paul E. Gunnells.
            AMS Graduate Studies in Mathematics, Volume 79, 2007.
            :doi:`10.1090/gsm/079`

.. [Sei2002] \T. R. Seifullin, *Computation of determinants, adjoint
             matrices, and characteristic polynomials without division*
             :doi:`10.1023/A:1021878507303`

.. [ST1981] \J. J. Seidel and D. E. Taylor,
            *Two-graphs, a second survey*.
            Algebraic methods in graph theory, Vol. I, II (Szeged, 1978),
            pp. 689--711, Colloq. Math. Soc. János Bolyai, 25,
            North-Holland, Amsterdam-New York, 1981.

.. [Stan2009] Richard Stanley,
              *Promotion and evacuation*,
              Electron. J. Combin. 16 (2009), no. 2, Special volume in honor of
              Anders Björner,
              Research Paper 9, 24 pp.

.. [Ste1996] John R. Stembridge, *On the fully commutative elements of Coxeter
             groups*, Journal of Algebraic Combinatorics, 5,  pp. 355-385

.. [Ste1998] John R. Stembridge, *The enumeration of the fully commutative
             elements of Coxeter groups*, Journal of Algebraic Combinatorics,
             7,  pp. 291-320.

.. [Ste2003] John R. Stembridge, *A local characterization of
             simply-laced crystals*, Transactions of the American
             Mathematical Society, Vol. 355, No. 12 (Dec., 2003),
             pp. 4807--4823

.. [Stich2009] Stichtenoth, Henning. *Algebraic function fields and codes*.
               Vol. 254. Springer Science & Business Media, 2009.

.. [Sti2006] Douglas R. Stinson. *Cryptography: Theory and
             Practice*. 3rd edition, Chapman \& Hall/CRC, 2006.

.. [Sto1998] \A. Storjohann, An O(n^3) algorithm for Frobenius normal
             form. Proceedings of the International Symposium on
             Symbolic and Algebraic Computation (ISSAC'98), ACM Press,
             1998, pp. 101-104.

.. [Sto2000] \A. Storjohann, *Algorithms for Matrix Canonical
             Forms*. Ph.D. Thesis. Department of Computer Science, Swiss
             Federal Institute of Technology -- ETH, 2000.

.. [Sto2011] \A. Storjohann, Email Communication. 30 May 2011.

.. [Str1969] Volker Strassen. *Gaussian elimination is not
             optimal*. Numerische Mathematik, 13:354-356, 1969.

.. [Striker2011] \J. Striker. *A unifying poset perspective on
                 alternating sign matrices, plane partitions, Catalan objects,
                 tournaments, and tableaux*, Advances in Applied Mathematics 46
                 (2011), no. 4, 583-609. :arxiv:`1408.5391`

.. [Str2015] Jessica Striker.
             *The toggle group, homomesy, and the Razumov-Stroganov correspondence*,
             Electron. J. Combin. 22 (2015) no. 2
             :arxiv:`1503.08898`

.. [Stu1987] \J. Sturm, On the congruence of modular forms, Number
             theory (New York, 1984-1985), Springer, Berlin, 1987,
             pp. 275-280.

.. [Stu1993] \B. Sturmfels, Algorithms in invariant theory, Springer-Verlag,
             1993.

.. [Stu1995] Bernd Sturmfels,
             Grobner Bases and Convex Polytopes
             AMS University Lecture Series Vol. 8 (01 December 1995)

.. [Stu1997] Bernd Sturmfels,
             Equations defining toric varieties,
             Algebraic Geometry - Santa Cruz 1995,
             Proc. Sympos. Pure Math., 62, Part 2,
             Amer. Math. Soc., Providence, RI, 1997,
             pp. 437-449.

.. [Stu2008] \C. Stump -- *More bijective Catalan combinatorics on
             permutations and on colored permutations*, Preprint.
             :arxiv:`0808.2822`.

.. [STW2013] \J. Schejbal, E. Tews, and J. Wälde,
             *Reverse engineering of chiasmus from gstool*; in
             30c3, (2013).

.. [STW2016] \C. Stump, H. Thomas, N. Williams. *Cataland II*, in
             preparation, 2016.

.. [STW2018] Christian Stump, Hugh Thomas and Nathan Williams,
             *Cataland: why the fuss?*, 2018. :arxiv:`1503.00710`

.. [SU2014] Christopher Skinner and Eric Urban,
            *The Iwasawa main conjectures for GL2*.
            Invent. Math. 195 (2014), no. 1, 1-277.

.. [sudoku:escargot]  *Al Escargot*, due to Arto Inkala,
                      http://timemaker.blogspot.com/2006/12/ai-escargot-vwv.html

.. [sudoku:norvig] Perter Norvig, *Solving Every Sudoku Puzzle*,
                   http://norvig.com/sudoku.html

.. [sudoku:royle]  Gordon Royle, *Minimum Sudoku*,
                   https://web.archive.org/web/20081019022329/http://people.csse.uwa.edu.au/gordon/sudokumin.php/sudokumin.php

.. [sudoku:top95]  *95 Hard Puzzles*, http://magictour.free.fr/top95,
                   or http://norvig.com/top95.txt

.. [sudoku:wikipedia]  *Near worst case*,
                       :wikipedia:`Algorithmics_of_sudoku`

.. [Sulzgr2017] Robin Sulzgruber,
                *Inserting rim-hooks into reverse plane partitions*,
                :arxiv:`1710.09695v1`.

.. [Sun1994] Sheila Sundaram, *The Homology Representations of the Symmetric
             Group on Cohen-Macaulay Subposets of the Partition Lattice*,
             Advances in Mathematics, 1994 (104), 225-296.

.. [Sun2010] Yi Sun. *The McKay correspondence*.
             http://www.math.miami.edu/~armstrong/686sp13/McKay_Yi_Sun.pdf
             2010

.. [Sut2002] Ruedi Suter.
             *Young's Lattice and Dihedral Symmetries*.
             Europ. J. Combinatorics (2002) 23, 233--238.
             :doi:`10.1006/eujc.2001.0541`

.. [Sut2012] Sutherland. A local-global principle for rational
             isogenies of prime degree. Journal de Théorie des Nombres de Bordeaux,
             2012.

.. [Suth2007] Andrew V. Sutherland, *Order Computations in Generic Groups*.
              Ph.D. Thesis, Massachusetts Institute of Technology,
              June 2007.
              https://math.mit.edu/~drew/sutherland-phd.pdf

.. [Suth2008] Andrew V. Sutherland, *Structure computation and discrete
              logarithms in finite abelian p-groups*.
              Mathematics of Computation **80** (2011), pp. 477-500.
              :arxiv:`0809.3413v3`.

.. [RouSuthZur2022] Jeremy Rouse, Andrew V. Sutherland, David Zureick-Brown.
                    `\ell`-*adic images of Galois for elliptic curves over* `\QQ` (and an appendix with John Voight).
                    Forum of Mathematics, Sigma , Volume 10 , 2022.
                    :doi: `10.1017/fms.2022.38`.
                    :arxiv:`2106.11141`.

.. [Ryom2015] Steen Ryom-Hansen. *Projective modules for the symmetric group and
              Young's seminormal form*. J. Algebra **439** (2015) pp. 515-541.

.. [SV1970] \H. Schneider and M. Vidyasagar. Cross-positive matrices. SIAM
            Journal on Numerical Analysis, 7:508-519, 1970.

.. [SV2000] \J. Stern and S. Vaudenay,
            *CS-Cipher*; in
            First Open NESSIE Workshop, (2000).

.. [SV2013] Silliman and Vogt. "Powers in Lucas Sequences via Galois
            Representations." Proceedings of the American Mathematical
            Society, 2013. :arxiv:`1307.5078v2`

.. [SW1999] Steger, A. and Wormald, N. *Generating random
            regular graphs quickly*. Prob. and Comp. 8 (1999), pp 377-396.
            :doi:`10.1017/S0963548399003867`.

.. [SW2002] William Stein and Mark Watkins, *A database of elliptic
            curves---first report*. In *Algorithmic number theory
            (ANTS V), Sydney, 2002*, Lecture Notes in Computer Science
            2369, Springer, 2002,
            p267--275. https://web.archive.org/web/20060909093620/http://modular.math.washington.edu/papers/stein-watkins/ants.pdf

.. [SW2012] John Shareshian and Michelle Wachs.
            *Chromatic quasisymmetric functions and Hessenberg varieties*.
            Configuration Spaces. CRM Series. Scuola Normale Superiore.
            (2012) pp. 433-460. :doi:`10.1007/978-88-7642-431-1_20`.
            http://www.math.miami.edu/~wachs/papers/chrom.pdf

.. [SW2013] \W. Stein and C. Wuthrich, *Algorithms
            for the Arithmetic of Elliptic Curves using Iwasawa Theory*.
            Mathematics of Computation 82 (2013), 1757-1792.

.. [St1922] Ernst Steinitz, *Polyeder und Raumeinteilungen*.
            In *Encyclopädie der Mathematischen Wissenschaften*, Franz Meyer
            and Hand Mohrmann, eds., volume 3, *Geometrie, erster Teil, zweite Hälfte*,
            pp. 1--139, Teubner, Leipzig, 1922

.. [SU2009] \J. Smillie and C. Ulcigrai. Symbolic coding for linear
            trajectories in the regular octagon, :arxiv:`0905.0871`, 2009.

.. [Swe1969] Moss Sweedler. Hopf algebras. W.A. Benjamin, Math Lec
             Note Ser., 1969.

.. [SWJ2008] Fatima Shaheen, Michael Wooldridge, and Nicholas
             Jennings. *A linear approximation method for the Shapley
             value.* Artificial Intelligence 172.14 (2008): 1673-1699.

.. [SWW1972] \A. Street, W. Wallis, J. Wallis,
             Combinatorics: Room squares, sum-free sets, Hadamard matrices.
             Lecture notes in Mathematics 292 (1972).

.. [Sys1987] Maciej M. SysŁo,
             *Minimizing the jump number for partially-ordered sets: a
             graph-theoretic approach, II*.
             Discrete Mathematics,
             Volume 63, Issues 2-3, 1987, Pages 279-295.

.. [SYKU2010] Toshiki Saitoh, Katsuhisa Yamanaka, Masashi Kiyomi, Ryuhei Uehara:
              Random Generation and Enumeration of Proper Interval Graphs.
              IEICE Trans. Inf. Syst. 93-D(7): 1816-1823 (2010)
              :doi:`10.1587/transinf.E93.D.1816`

.. [SYYTIYTT2002] \T. Shimoyama, H. Yanami, K. Yokoyama, M. Takenaka, K. Itoh,
                  \J. Yajima, N. Torii, and H. Tanaka, *The block cipher SC2000*; in
                  FSE, (2001), pp. 312-327.

.. [Sz1969] \G. Szekeres,
            Tournaments and Hadamard matrices,
            Enseignement Math. (2) 15(1969), 269-278

.. [SZ1994] Bruno Salvy and Paul Zimmermann. Gfun: a Maple package for
            the manipulation of generating and holonomic functions in
            one variable. ACM transactions on mathematical software,
            20.2:163-177, 1994.

.. [SZ2001] \M. Shimozono, M. Zabrocki,
            Hall-Littlewood vertex operators and generalized Kostka polynomials.
            Adv. Math. 158 (2001), no. 1, 66-85.

.. [Sze1971] \G. Szekeres.
            *Cyclotomy and complementary difference sets*,
            Acta Arithmetica 18 (1971): 349-353.
            :doi:`10.4064/aa-18-1-349-353`

.. [Sze1988] \G. Szekeres.
            *A note on skew type orthogonal ±1 matrices*,
            Combinatorics, Colloquia Mathematica Societatis, Janos Bolyai, 52 (1988): 489-498.

.. _ref-T:

**T**

.. [Tae2012] Lenny Taelman, *Special L-values of Drinfeld modules*,
             Ann. Math. 175 (1), 2012, 369-391

.. [Tak1999] Kisao Takeuchi, Totally real algebraic number fields of
             degree 9 with small discriminant, Saitama Math. J.  17
             (1999), 63--85 (2000).

.. [Tam1962] Dov Tamari.
             *The algebra of bracketings and their enumeration*.
             Nieuw Arch. Wisk. (1962).

.. [Tar1976] Robert E. Tarjan, *Edge-disjoint spanning trees and
             depth-first search*, Acta Informatica 6 (2), 1976,
             171-185, :doi:`10.1007/BF00268499`.

.. [Tarjan72] R.E. Tarjan. Depth-First Search and Linear Graph
              Algorithms. SIAM J. Comput. 1(2): 146-160 (1972).

.. [Tate1975] John Tate, *Algorithm for determining the type of a
              singular fiber in an elliptic pencil.
              Modular functions of one variable*, IV, pp. 33--52.
              Lecture Notes in Math., Vol. 476, Springer, Berlin, 1975.

.. [Tate1966] John Tate, *On the conjectures of Birch and Swinnerton-Dyer and
              a geometric analog*. Séminaire Bourbaki, Vol. 9,
              Exp. No. 306, 1966.

.. [Tate1966b] John Tate, *Endomorphisms of Abelian Varieties over
               Finite Fields*. Inventiones Math. 2, 134-144, 1966.

.. [TB1997] Lloyd N. Trefethen and David Bau III, *Numerical Linear
            Algebra*, SIAM, Philadelphia, 1997.

.. [TCHP2008] Marc Tedder, Derek Corneil, Michel Habib and Christophe Paul,
              *Simple, linear-time modular decomposition*, 2008.
              :arxiv:`0710.3901v3`.

.. [Tee1997] Tee, Garry J. *Continuous branches of inverses of the 12
             Jacobi elliptic functions for real argument*. 1997.
             https://researchspace.auckland.ac.nz/bitstream/handle/2292/5042/390.pdf.

.. [Ter2011] Audrey Terras, *Zeta functions of graphs: a stroll through
             the garden*, Cambridge Studies in Advanced Mathematics, Vol. 128,
             2011.

.. [Terwilliger2011] Paul Terwilliger. *The universal Askey-Wilson algebra*.
                     SIGMA **7** (2011), 069, 24 pages. :arxiv:`1104.2813`.

.. [Ter2021] Paul Terwilliger. *The alternating central extension of the*
             `q`*-Onsager algebra*. Preprint, :arxiv:`2103.03028` (2021).

.. [Ter2021b] Paul Terwilliger. *The alternating central extension of the
              Onsager Lie algebra*. Preprint, :arxiv:`2104.08106` (2021).

.. [TP1994] \J. Thas, S. Payne, *Spreads and ovoids in finite generalized
            quadrangles*. Geometriae Dedicata, Vol. 52, pp. 227-253, 1994.

.. [Tho2010] \T. Thongjunthug, Computing a lower bound for the canonical
             height on elliptic curves over number fields, Math. Comp. 79
             (2010), pages 2431-2449.

.. [Tho2011] Anders Thorup. *ON THE INVARIANTS OF THE SPLITTING ALGEBRA*,
             2011, :arxiv:`1105.4478`

.. [TIDES] \A. Abad, R. Barrio, F. Blesa, M. Rodriguez. TIDES tutorial:
           Integrating ODEs by using the Taylor Series Method
           (https://web.archive.org/web/20120206041615/http://www.unizar.es/acz/05Publicaciones/Monografias/MonografiasPublicadas/Monografia36/IndMonogr36.htm)

.. [TingleyLN] Peter Tingley. *Explicit* `\widehat{\mathfrak{sl}}_n` *crystal
               maps between cylindric plane partitions, multi-partitions, and
               multi-segments*. Lecture notes.
               http://webpages.math.luc.edu/~ptingley/lecturenotes/explicit_bijections.pdf

.. [Tingley2007] Peter Tingley. *Three combinatorial models for*
                 `\widehat{\mathfrak{sl}}_n` *crystals, with applications
                 to cylindric plane partitions*.
                 International Mathematics Research Notices. (2007).
                 :arxiv:`0702062v3`.

.. [TK2013] \F. W. Takes and W. A. Kosters. *Computing the eccentricity
            distribution of large graphs*. Algorithms 6:100-118 (2013).
            :doi:`10.3390/a6010100`.

.. [TOPCOM] \J. Rambau, TOPCOM
            <https://web.archive.org/web/20160816104216/http://www.rambau.wm.uni-bayreuth.de/TOPCOM/>.

.. [TT2023] Tan Nhat Tran and Shuhei Tsujie.
            *A type B analog of Ish arrangement*.
            Preprint, :arxiv:`2304.12022`. (2023)

.. [TTWL2009] Trebst, Troyer, Wang and Ludwig, A short introduction to
              Fibonacci anyon models, :arxiv:`0902.3275`.

.. [Tut1947] W.T. Tutte. *The factorization of linear graphs.* Journal of the
             London Mathematical Society, vol. s1-22, issue 2, pages 107--111,
             April 1947. :doi:`10.1112/jlms/s1-22.2.107`.

.. [Tur1974] \R. J. Turyn *Hadamard matrices, Baumert-Hall units,
             four-symbol sequences, pulse compression, and surface wave encodings*.
             Journal of Combinatorial Theory, Series A 16.3 (1974), pp 313-333.
             :doi:`10.1016/0097-3165(74)90056-9`

.. [TVY2020] \N. V. Tsilevich, A. M. Vershik, and S. Yuzvinsky.
             *The intrinsic hyperplane arrangement in an arbitrary irreducible
             representation of the symmetric group*, Arnold Math. J. **6**
             no. 2 (2020) pp. 173-187.

.. [TW1980] \A.D. Thomas and G.V. Wood, Group Tables (Exeter: Shiva
            Publishing, 1980)

.. [TY1984] Robert Endre Tarjan, Mihalis Yannakakis. *Simple linear-time
            algorithms to test chordality of graphs, test acyclicity of
            hypergraphs, and selectively reduce acyclic hypergraphs*.
            SIAM Journal on Computing, 13:566-579, 1984.
            :doi:`10.1137/0213035`

.. [TY2009] Hugh Thomas and Alexander Yong, *A jeu de taquin theory for
            increasing tableaux, with applications to K-theoretic Schubert
            calculus*, Algebra and Number Theory 3 (2009), 121-148.
            :doi:`10.2140/ant.2009.3.121`

.. _ref-U:

**U**

.. [UDCIKMP2011] \M. Ullrich, C. De Canniere, S. Indesteege, Ö. Kücük, N. Mouha, and
                 \B. Preenel, *Finding Optimal Bitsliced Implementations of 4 x 4-bit
                 S-boxes*; in SKEW, (2011).

.. [Ukko1995] \E. Ukkonen, *On-line construction of suffix trees*,
              Algorithmica, 1995, volume **14**, number 3, pages 249--260.

.. [UNITTEST] unittest -- Unit testing framework --
              https://docs.python.org/library/unittest.html

.. [U.S1998] \U.S. Department Of Commerce/National Institute of Standards and Technology,
             *Skipjack and KEA algorithms specifications, v2.0*, (1998).

.. [U.S1999] \U.S. Department Of Commerce/National Institute of Standards and Technology,
             *Data Encryption Standard*, (1999).
             https://csrc.nist.gov/CSRC/media/Publications/fips/46/3/archive/1999-10-25/documents/fips46-3.pdf

.. _ref-V:

**V**

.. [Vai1994] \I. Vaisman, *Lectures on the Geometry of Poisson
             Manifolds*, Springer Basel AG (Basel) (1994);
             :doi:`10.1007/978-3-0348-8495-2`

.. [Var1984] \V. S. Varadarajan. *Lie groups, Lie algebras, and their
             representations*. Reprint of the 1974 edition. Graduate Texts in
             Mathematics, 102. Springer-Verlag, New York, 1984.

.. [Vat2008] \D. Vatne, *The mutation class of* `D_n` *quivers*, :arxiv:`0810.4789v1`.

.. [Vazirani2002] Monica Vazirani. *Parameterizing Hecek algebra modules:
                  Bernstein-Zelevinsky multisegments, Kleshchev
                  multipartitions, and crystal graphs*. Transform. Groups
                  **7** (2002). pp. 267-303. :arxiv:`0107052v1`,
                  :doi:`10.1007/s00031-002-0014-1`.

.. [VB1996] \E. Viterbo, E. Biglieri. *Computing the Voronoi Cell of a
            Lattice: The Diamond-Cutting Algorithm*. IEEE Transactions
            on Information Theory, 1996.

.. [VBB1992] Marc Van Barel and Adhemar Bultheel. "A general module theoretic
             framework for vector M-Padé and matrix rational interpolation."
             Numer. Algorithms, 3:451-462, 1992.
             :doi:`10.1007/BF02141952`

.. [VDKT2016] \E. R. van Dam, J. H. Koolen, H. Tanaka, *Distance Regular graphs*
              The Electronic Journal of Combinatorics. 2016

.. [Ver] Helena Verrill, *Fundamental domain drawer*, Java program,
         https://web.archive.org/web/20031001201351/http://www.hverrill.net/fundomain/

.. [Vie1979] Gérard Viennot. *Permutations ayant une forme
             donnée*.  Discrete Mathematics 26.3 (1979): 279-284.

.. [Vie1983] Xavier G. Viennot.  *Maximal chains of subwords and
             up-down sequences of permutations*.  Journal of
             Combinatorial Theory, Series A Volume 34, (1983),
             pp. 1-14.

.. [VJ2004] \S. Vaudenay and P. Junod,
            *Device and method for encrypting and decryptiong a block of data
            Fox, a New Family of Block Ciphers*, (2004).

.. [VO2005] \A. M. Vershik, A. Yu. Okounkov.
            *A New Approach to the Representation Theory of the Symmetric
            Groups. 2*, 2005. :arxiv:`math/0503040v3`.

.. [Voe2003] \V. Voevodsky, Reduced power operations in motivic
             cohomology, Publ. Math. Inst. Hautes Études Sci. No. 98
             (2003), 1-57.

.. [Voi2008] John Voight, Enumeration of totally real number fields of
            bounded root discriminant, Lect. Notes in Comp. Sci. 5011
            (2008).

.. [Voi2012] \J. Voight. Identifying the matrix ring: algorithms for
             quaternion algebras and quadratic forms, to appear.

.. [Voi2021] \J. Voight. Quaternion Algebras. Graduate Texts in
             Mathematics 288. Springer Cham, 2021.

.. [VS06]   \G.D. Villa Salvador. Topics in the Theory of Algebraic Function
            Fields. Birkh\"auser, 2006.

.. [VW1994] Leonard Van Wyk. *Graph groups are biautomatic*. J. Pure
            Appl. Alg. **94** (1994). no. 3, 341-352.

.. _ref-W:

**W**

.. [WA2025]  https://mathworld.wolfram.com/ProjectivePlanarGraph.html.

.. [Wac2003] Wachs, "Topology of Matching, Chessboard and General
             Bounded Degree Graph Complexes" (Algebra Universalis
             Special Issue in Memory of Gian-Carlo Rota, Algebra
             Universalis, 49 (2003) 345-385)

.. [Wal1960] \C. T. C. Wall, "Generators and relations for the
             Steenrod algebra," Ann. of Math. (2) **72** (1960),
             429-444.

.. [Wal1970] David W. Walkup, *The lower bound conjecture for 3- and
             4-manifolds*, Acta Math. 125 (1970), 75-107.

.. [Wal1970b] \J. Wallis.
            *(v, k, λ) Configurations and Hadamard matrices*,
            Journal of the Australian Mathematical Society 11(3) (1970): 297-309.
            :doi:`10.1017/S1446788700006674`

.. [Wal2001] Timothy Walsh, *Gray codes for involutions*, J. Combin.
             Math. Combin. Comput. **36** (2001), 95-118.
             http://www.info2.uqam.ca/~walsh_t/papers/Involutions%20paper.pdf

.. [Walton1990] Mark A. Walton. *Fusion rules in Wess-Zumino-Witten models*.
                Nuclear Phys. B **340** (1990).

.. [Wam1999] van Wamelen, Paul. *Examples of genus two CM curves defined
             over the rationals*. Math. Comp. 68 (1999), no. 225, 307--320.

.. [Wam1999b] \P. van Wamelen, Pari-GP code, section "thecubic"
              https://www.math.lsu.edu/~wamelen/Genus2/FindCurve/igusa2curve.gp

.. [Wan1998] Daqing Wan, *Dimension variation of classical and p-adic
             modular forms*, Invent. Math. 133, (1998) 449-463.

.. [Wan2010] Zhenghan Wang. Topological quantum
             computation. Providence, RI: American Mathematical
             Society (AMS), 2010. ISBN 978-0-8218-4930-9

.. [Was1997] \L. C. Washington, *Cyclotomic Fields*, Springer-Verlag,
             GTM volume 83, 1997.

.. [Watkins] Mark Watkins, *Hypergeometric motives over Q and their
             L-functions*, http://magma.maths.usyd.edu.au/~watkins/papers/known.pdf

.. [Watkins2004] Mark Watkins.
                 *Class numbers of imaginary quadratic fields*.
                 Math. Comp. 73 (2004), 907-938.
                 :doi:`10.1090/S0025-5718-03-01517-5`

.. [Wat2003] Joel Watson. *Strategy: an introduction to game
             theory*. WW Norton, 2002.

.. [Wat2010] Watkins, David S. *Fundamentals of Matrix Computations*,
             Third Edition.  Wiley, Hoboken, New Jersey, 2010.

.. [WC2007] \R.A. Walker II, and C.J. Colbourn, *Perfect Hash Families:
             Constructions and Existence*. J. Math. Crypt. 1 (2007),
             pp.125-150

.. [Web2007] James Webb. *Game theory: decisions, interaction and
             Evolution*. Springer Science & Business Media, 2007.

.. [WegSem2010] Elias Wegert and Gunter Semmler.
                *Phase plots of complex functions: a journey in illustration*.
                Notices of the AMS, 58: 768--780, 2010.

.. [Weh1998] \J. Wehler. Hypersurfaces of the Flag Variety: Deformation
             Theory and the Theorems of Kodaira-Spencer, Torelli,
             Lefschetz, M. Noether, and Serre. Math. Z. 198 (1988), 21-38.

.. [WELLS]   Elliot Wells. Computing the Canonical Height of a Point in Projective Space.
             :arxiv:`1602.04920v1` (2016).

.. [Wei1994] Charles A. Weibel, *An introduction to homological
             algebra*. Cambridge Studies in Advanced Math., vol. 38,
             Cambridge Univ. Press, 1994.

.. [Wel1988] Dominic Welsh, *Codes and Cryptography*. Oxford Sciences
             Publications, 1988

.. [Wer1998] Annette Werner, *Local heights on abelian varieties and
             rigid analytic uniformization*, Doc. Math. 3 (1998), 301-319.

.. [Wes2017] Bruce Westbury.
             *Coboundary categories and local rules*,
             The Electronic Journal of Combinatorics, *25* (2018)

.. [West2001]  Douglas B. West. *Introduction to Graph Theory*. 2nd
               Edition, Prentice Hall, 2001, p. 150-151.

.. [WFYTP2008] \D. Watanable, S. Furuya, H. Yoshida, K. Takaragi, and B. Preneel,
               *A new keystream generator MUGI*; in
               FSE, (2002), pp. 179-194.

.. [Wes2022] \B. Wesolowski. 2022. *Computing isogenies between finite Drinfeld modules*.
             Cryptology ePrint Archive, Paper 2022/438. https://eprint.iacr.org/2022/438

.. [Whi1932] \H. Whitney, *Congruent graphs and the connectivity of graphs*,
             American Journal of Mathematics,
             pages 150--168, 1932,
             `available on JSTOR <http://www.jstor.org/stable/2371086>`_

.. [Whi1971] \A. Whiteman.
            *An infinite family of skew Hadamard matrices*,
            Pacific Journal of Mathematics 38(3) (1971): 817-822.
            :doi:`10.2140/pjm.1971.38.817`

.. [White2015] Noah White.
               *The monodromy of real Bethe vectors for the Gaudin model*.
               J. Combin. Algebra, **2** no. 3 (2018). pp. 259-300.
               :arxiv:`1511.04740`.

.. [Wich1997] Tim Wichmann. Der FGLM Algorithmus - verallgemeinert und implementiert in Singular
              Diploma Thesis (University of Kaiserslautern), 1997.

.. [Wie2000] \B. Wieland. *A large dihedral symmetry of the set of
             alternating sign matrices*. Electron. J. Combin. 7 (2000).

.. [Wilson2008] Steve Wilson. *Rose Window Graphs*. Ars Mathematica
                Contemporanea 1(1):7-19, 2008.
                :doi:`10.26493/1855-3974.13.5bb`

.. [Wilson2016] \A. T. Wilson. *An extension of MacMahon's Equidistribution
                Theorem to ordered multiset partitions*. Electron. J. Combin.,
                **23** (1) (2016).

.. [Wil2010] \M. Willis. A direct way to find the right key of
             a semistandard Young tableau. :arxiv:`1110.6184v1`.

.. [Wil2013] Harold Williams. *Q-systems, factorization dynamics, and the
             twist automorphism*. Int. Math. Res. Not. (2015) no. 22,
             12042--12069. :doi:`10.1093/imrn/rnv057`.

.. [Wol1974] W. A. Wolovich. *Linear Multivariable Systems*, Applied
             Mathematical Sciences (volume 11). Springer-Verlag New-York, 1974.
             :doi:`10.1007/978-1-4612-6392-0`

.. [Woo1998] \R. M. W. Wood, "Problems in the Steenrod algebra,"
             Bull. London Math. Soc. 30 (1998), no. 5, 449-517.

.. [Wor1984] Worley, Dale Raymond, *A theory of shifted Young
             tableaux*. Dissertation, Massachusetts Institute of
             Technology, 1984.

.. [WPNBBAtl] \R. A. Wilson, R. A. Parker, S. Nickerson, J. N. Bray,
              \T. Breuer, *AtlasRep, a GAP interface to the atlas
              of group representations*.
              http://www.math.rwth-aachen.de/~Thomas.Breuer/atlasrep

.. [WP-Bessel] :wikipedia:`Bessel_function`

.. [WP-Error] :wikipedia:`Error_function`

.. [WP-Struve] :wikipedia:`Struve_function`

.. [WROM1986] Wright, Robert Alan; Richmond, Bruce; Odlyzko, Andrew;
              McKay, Brendan D.
              *Constant time generation of free trees*.
              SIAM J. Comput. 15 (1986), no. 2, 540--548.
              :doi:`10.1137/0215039`.

.. [WSK1997] \D. Wagner, B. Schneier, and J. Kelsey,
             *Cryptoanalysis of the cellular encryption algorithm*; in
             CRYPTO, (1997), pp. 526-537.

.. [Wu2009] Hongjun Wu, *The Hash Function JH*;
            submitted to NIST, (2008), available at
            http://www3.ntu.edu.sg/home/wuhj/research/jh/jh_round3.pdf

.. [Wu2004] Wuthrich, Christian. *On p-adic heights in families of
            elliptic curves*. Journal of the London Mathematical
            Society, 70(1), 23-40, (2004).

.. [Wu2018] Wuthrich, Christian.
            *Numerical modular symbols for elliptic curves*.
            Math. Comp. 87 (2018), no. 313, 2393-2423.

.. [Wall71] \J. Wallis, *A skew-Hadamard matrix of order 92*,
            Bull. Aust. Math. Soc. **5** (1971), 203-204

.. [WW1972] \J. Wallis and A.L. Whiteman,
            Some classes of Hadamard matrices with constant diagonal,
            Bull. Austral. Math. Soc. **7** (1972), 233-249

.. [WW1991] Michelle Wachs and Dennis White, *p, q-Stirling numbers
            and set partition statistics*, Journal of Combinatorial
            Theory, Series A 56.1 (1991): 27-46.

.. [WW2005] Ralf-Philipp Weinmann and Kai Wirt,
            *Analysis of the DVB Common Scrambling Algorithm*; in
            IFIP TC-6 TC-11, (2005).

.. [WZ2011] \W. Wu and L. Zhang, *The LBlock family of block ciphers*;
            in ACNS, (2011), pp. 327-344.

.. [WZY2015] Wenling Wu, Lei Zhang, and Xiaoli Yu, *The DBlock family of block ciphers*;
             in Science China Information Sciences, (2015), pp. 1-14.

.. _ref-X:

**X**

.. [XP1994] Deng Xiaotie, and Christos Papadimitriou. *On the
            complexity of cooperative solution concepts.* Mathematics
            of Operations Research 19.2 (1994): 257-266.

.. _ref-Y:

**Y**

.. [Yamada2007] Daisuke Yamada. *Scattering rule in soliton cellular automaton
                associated with crystal base of* `U_q(D_4^{(3)})`.
                \J. Math. Phys., **48** (4):043509, 28, (2007).

.. [Yen1970] Yen, Jin Y. (1970). *An algorithm for finding shortest routes from
             all source nodes to a given destination in general networks*.
             Quarterly of Applied Mathematics. 27 (4): 526-530.
             :doi:`10.1090/qam/253822`

.. [Yip2018] Yip, Martha. "Rook placements and Jordan forms of
             upper-triangular nilpotent matrices."
             Electronic J. Comb. 25(1) (2018) #P1.68. :arxiv:`1703.00057`.

.. [Yu2007] \K. Yu, *p-adic logarithmic forms and group varieties. III.*
            Forum Math., 19(2):187-280, 2007.

.. [Yu2022] Runze Yu. *linearity of generalized cactus groups*.
            Preprint, :arxiv:`2202.00860` (2022).

.. [Yun1976] Yun, David YY. On square-free decomposition
             algorithms. In Proceedings of the third ACM symposium on
             Symbolic and algebraic computation, pp. 26-35. ACM, 1976.

.. [Yuz1993] Sergey Yuzvinsky, *The first two obstructions to the
             freeness of arrangements*, Transactions of the American
             Mathematical Society, Vol. 335, **1** (1993)
             pp. 231--244.

.. [YWHWXSW2014] \D. Ye, P. Wang, L. Hu, L. Wang, Y. Xie, S. Sun, and P. Wang,
                 *Panda v1*; in CAESAR Competition, (2014).

.. [YT2002] \F. Yura and T. Tokihiro,
            *On a periodic soliton cellular automaton*, J. Phys. A: Math. Gen.
            **35** (2002) 3787-3801.

.. [YYT2003] \D. Yoshihara, F. Yura, and T. Tokihiro,
             *Fundamental cycle of a periodic box-ball system*, J. Phys. A:
             Math. Gen. **36** (2003) 99-121.

.. _ref-Z:

**Z**

.. [Zag2008]  \D. Zagier, *Elliptic Modular Forms and Their Applications*,
          In: Ranestad K. (eds) The 1-2-3 of Modular Forms. Universitext.
          Springer, Berlin, Heidelberg. (2008) :doi:`10.1007/978-3-540-74119-0_1`

.. [ZBLRYV2015] \W. Zhang, Z. Bao, D. Lin, V. Rijmen, B. Yang, and I. Verbauwhede,
                *RECTANGLE: A bit-slice lightweight block cipher suitable for
                multiple platforms*; in
                Science China Information Sciences, (2015), pp. 1-15.

.. [ZBN1997] \C. Zhu, R. H. Byrd and J. Nocedal. L-BFGS-B: Algorithm
             778: L-BFGS-B, FORTRAN routines for large scale bound
             constrained optimization. ACM Transactions on
             Mathematical Software, Vol 23, Num. 4, pp.550--560, 1997.

.. [ZC2005] Afra Zomorodian and Gunnar Carlsson
            *Computing Persistent Homology*,
            Discrete and Computational Geometry (2005)
            :doi:`10.1007/s00454-004-1146-y`

.. [ZDYBXJZ2019] \W. Zhang, T. Ding, B. Yang, Z. Bao, Z. Xiang, F. Ji, X. Zhao.
                 *KNOT: Algorithm Specifications and Supporting Document*
                 https://csrc.nist.gov/CSRC/media/Projects/Lightweight-Cryptography/documents/round-1/spec-doc/KNOT-spec.pdf

.. [Zei2011] Doron Zeilberger. *The C-finite ansatz*. The Ramanujan Journal
             (2011): 1-10. :doi:`10.1007/s11139-012-9406-6`

.. [Zha2019] Bin Zhang. *Fountain: A Lightweight Authenticated Cipher (v1)*
             https://csrc.nist.gov/CSRC/media/Projects/Lightweight-Cryptography/documents/round-1/spec-doc/fountain-spec.pdf

.. [Zhedanov1991] \A.S. Zhedanov.
                  *"Hidden symmetry" of the Askey-Wilson polynomials*,
                  Theoret. and Math. Phys. **89** (1991), 1146--1157.
                  :doi:`10.1007/BF01015906`

.. [ZF2012] Jin-Xin Zhou and Yan-Quan Feng. *Cubic Vertex-Transitive
            Non-Cayley Graphs of Order 8p*. The Electronic Journal of
            Combinatorics, 19(1), P53, 2012. :doi:`10.37236/2087`

.. [Zie1959] \N. Zierler. *Linear Recurring Sequences*.
             Journal of the Society for Industrial and Applied Mathematics 7(1)
             (1959): 31-48. :doi:`10.1137/0107003`

.. [Zie1998] \G. M. Ziegler. *Shelling polyhedral 3-balls and
             4-polytopes*. Discrete Comput. Geom. 19 (1998), 159-174.
             :doi:`10.1007/PL00009339`

.. [Zie2007] \G. M. Ziegler. *Lectures on polytopes*, Volume
             152 of Graduate Texts in Mathematics, 7th printing of 1st edition, Springer, 2007.

.. [ZJRRS2019] \M. R. Z'aba, N. Jamil, M. S. Rohmad, H. A. Rani, S. Shamsuddin
           *The CiliPadi Family of Lightweight Authenticated Encryption*
           https://csrc.nist.gov/CSRC/media/Projects/Lightweight-Cryptography/documents/round-1/spec-doc/cilipadi-spec.pdf

.. [ZL2014] Wei Zhou and George Labahn. *Unimodular completion of polynomial
            matrices*.  In Proceedings ISSAC 2014, pages 413-420. ACM, 2014.
            :doi:`10.1145/2608628.2608640`

.. [ZS1998] Antoine Zoghbi, Ivan Stojmenovic,
            *Fast Algorithms for Generating Integer Partitions*,
            Intern. J. Computer Math., Vol. 70., pp. 319--332, 1998.
            https://citeseerx.ist.psu.edu/pdf/9613c1666b5e48a5035141c8927ade99a9de450e

.. [ZZ2005] Hechun Zhang and R. B. Zhang.
            *Dual canonical bases for the quantum special linear group
            and invariant subalgebras*.
            Lett. Math. Phys. **73** (2005), pp. 165-181.
            :arxiv:`math/0509651`, :doi:`10.1007/s11005-005-0015-9`

.. include:: ../footer.txt<|MERGE_RESOLUTION|>--- conflicted
+++ resolved
@@ -4431,15 +4431,13 @@
              modular forms*, LMS J. of Comput. Math. 14 (2011),
              214-231.
 
-<<<<<<< HEAD
-.. [Law2014] Shirley Law, *Combinatorial realization of the Hopf algebra
-             of sashes*, Proceedings of FPSAC 2014, DMTCS, :arxiv:`1407.4073`
-=======
 .. [Law2011] Shirley Law and Nathan Reading,
              *The Hopf algebra of diagonal rectangulations*,
              \J. Comb. Theory, Ser. A 119, No. 3, 788-824 (2012).
              :doi:`10.1016/j.jcta.2011.09.006`
->>>>>>> aa277033
+
+.. [Law2014] Shirley Law, *Combinatorial realization of the Hopf algebra
+             of sashes*, Proceedings of FPSAC 2014, DMTCS, :arxiv:`1407.4073`
 
 .. [Laz1992] Daniel Lazard, *Solving Zero-dimensional Algebraic
              Systems*, in Journal of Symbolic Computation (1992)
