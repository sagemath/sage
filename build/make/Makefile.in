--- conflicted
+++ resolved
@@ -136,7 +136,6 @@
 	sagemath_objects			\
 	sagemath_repl				\
 	sagemath_categories			\
-<<<<<<< HEAD
 	sagemath_modules			\
 	sagemath_plot				\
 	sagemath_polyhedra			\
@@ -148,15 +147,13 @@
 	sagemath_pari				\
 	sagemath_gap				\
 	sagemath_homfly				\
-	sagemath_ntl
-=======
+	sagemath_ntl				\
 	sagemath_bliss 				\
 	sagemath_mcqd 				\
 	sagemath_tdlib				\
 	sagemath_coxeter3 			\
 	sagemath_sirocco			\
 	sagemath_meataxe
->>>>>>> 7c04f441
 
 # sage_docbuild is here, not in PYPI_WHEEL_PACKAGES, because it depends on sagelib
 WHEEL_PACKAGES = $(PYPI_WHEEL_PACKAGES)		\
