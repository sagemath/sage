#! /usr/bin/env bash
## Write a Dockerfile to stdout that tests that the packages listed in the debian.txt/fedora.txt files of standard spkg exist
## and satisfy the requirements tested by spkg-configure.m4
## This is called by $SAGE_ROOT/tox.ini
set -e
SYSTEM="${1:-debian}"
shopt -s extglob
SAGE_PACKAGE_LIST_ARGS="${2:-:standard:}"
WITH_SYSTEM_SPKG="${3:-yes}"
IGNORE_MISSING_SYSTEM_PACKAGES="${4:-no}"
EXTRA_SAGE_PACKAGES="${5:-_bootstrap}"
#
STRIP_COMMENTS="sed s/#.*//;"
SAGE_ROOT=.
export PATH="$SAGE_ROOT"/build/bin:$PATH
SYSTEM_PACKAGES=$EXTRA_SYSTEM_PACKAGES
CONFIGURE_ARGS="--enable-option-checking "
for SPKG in $(sage-package list --has-file=spkg-configure.m4 $SAGE_PACKAGE_LIST_ARGS) $EXTRA_SAGE_PACKAGES; do
    SYSTEM_PACKAGE=$(sage-get-system-packages $SYSTEM $SPKG)
    if [ -n "${SYSTEM_PACKAGE}" ]; then
        # SYSTEM_PACKAGE can be empty if, for example, the environment
        # variable ENABLE_SYSTEM_SITE_PACKAGES is empty.
        for a in $SYSTEM_PACKAGE; do
            # shell-quote package if necessary
            SYSTEM_PACKAGES+=$(printf " %q" "$a")
        done
        CONFIGURE_ARGS+="--with-system-${SPKG}=${WITH_SYSTEM_SPKG} "
    fi
done
echo "# Automatically generated by SAGE_ROOT/build/bin/write-dockerfile.sh"
echo "# the :comments: separate the generated file into sections"
echo "# to simplify writing scripts that customize this file"
ADD="ADD $__CHOWN"
RUN=RUN
cat <<EOF
ARG BASE_IMAGE=$(eval echo "${FULL_BASE_IMAGE_AND_TAG}")
FROM \${BASE_IMAGE} as with-system-packages
EOF
case $SYSTEM in
    debian*|ubuntu*)
        if [ -n "$__SUDO" ]; then
            SUDO="sudo"
        else
            unset SUDO
        fi
        EXISTS="2>/dev/null >/dev/null apt-cache show"
        UPDATE="$SUDO apt-get update &&"
        INSTALL="$SUDO DEBIAN_FRONTEND=noninteractive apt-get install -qqq --no-install-recommends --yes"
        CLEAN="&& $SUDO apt-get clean"
        if [ -n "$EXTRA_PATH" ]; then
            RUN="RUN export PATH=$EXTRA_PATH:\$PATH && "
        fi
        case "$SKIP_SYSTEM_PKG_INSTALL" in
            1|y*|Y*)
                ;;
            *)
                cat <<EOF
RUN if command -v unminimize > /dev/null; then  \
        (yes | unminimize) || echo "(ignored)"; \
        rm -f "$(command -v unminimize)";       \
    fi
EOF
                if [ -n "$DIST_UPGRADE" ]; then
                    cat <<EOF
RUN sed -i.bak $DIST_UPGRADE /etc/apt/sources.list && apt-get update && DEBIAN_FRONTEND=noninteractive apt-get -y dist-upgrade
EOF
                fi
                if [ -n "$EXTRA_REPOSITORIES" ]; then
                    cat <<EOF
RUN $UPDATE $INSTALL software-properties-common && ($INSTALL gpg gpg-agent || echo "(ignored)")
EOF
                    for repo in $EXTRA_REPOSITORIES; do
                        cat <<EOF
RUN $SUDO add-apt-repository $repo
EOF
                    done
                fi
        esac
        ;;
    fedora*|redhat*|centos*)
        EXISTS="2>/dev/null >/dev/null yum install -y --downloadonly"
        INSTALL="yum install -y"
        if [ -n "$DEVTOOLSET" ]; then
            case "$SKIP_SYSTEM_PKG_INSTALL" in
                1|y*|Y*)
                    ;;
                *)
                    cat <<EOF
RUN $INSTALL centos-release-scl
RUN $INSTALL devtoolset-$DEVTOOLSET
EOF
            esac
            RUN="RUN . /opt/rh/devtoolset-$DEVTOOLSET/enable && "
        fi
        ;;
    gentoo*)
        EXISTS="2>/dev/null >/dev/null emerge -f"
        UPDATE="" # not needed. "FROM gentoo/portage" used instead
        INSTALL="emerge -DNut --with-bdeps=y --complete-graph=y"
        ;;
    slackware*)
        # https://docs.slackware.com/slackbook:package_management
        # slackpkg install ignores packages that it does not know, so we do not have to filter
        EXISTS="true"
        UPDATE="(yes|slackpkg update) &&"
        INSTALL="slackpkg install"
        ;;
    arch*)
        # https://hub.docker.com/_/archlinux/
        UPDATE="pacman -Sy &&"
        EXISTS="pacman -Si"
        INSTALL="pacman -Su --noconfirm"
        cat <<EOF
RUN sed -i '/^NoExtract/d' /etc/pacman.conf
EOF
        ;;
    nix*)
        # https://hub.docker.com/r/nixos/nix
        case "$SKIP_SYSTEM_PKG_INSTALL" in
            1|y*|Y*)
                ;;
            *)
                cat <<EOF
RUN nix-channel --add https://nixos.org/channels/nixpkgs-unstable nixpkgs
RUN nix-channel --update
ENV PACKAGES="$SYSTEM_PACKAGES"
EOF
        esac
        INSTALL="nix-env --install"
        RUN="RUN nix-shell --packages \$PACKAGES --run "\'
        ENDRUN=\'
        ;;
    void*)
	# https://hub.docker.com/r/voidlinux/masterdir-x86_64-musl
        UPDATE="xbps-install -Su &&"
        EXISTS="xbps-query"
        INSTALL="xbps-install --yes"
        ;;
    opensuse*)
        UPDATE="zypper refresh &&"
        EXISTS="zypper --quiet install --no-confirm --auto-agree-with-licenses --no-recommends --download-only > /dev/null"
        INSTALL="zypper --ignore-unknown install --no-confirm --auto-agree-with-licenses --no-recommends --details"
        ;;
    conda*)
        case "$SKIP_SYSTEM_PKG_INSTALL" in
            1|y*|Y*)
                ;;
            *)
                cat <<EOF
ARG USE_CONDARC=${USE_CONDARC-condarc.yml}
ADD *condarc*.yml /tmp/
RUN echo \${CONDARC}; cd /tmp && conda config --stdin < \${USE_CONDARC}
RUN conda update -n base conda
RUN ln -sf /bin/bash /bin/sh
EOF
        esac
        # On this image, /bin/sh -> /bin/dash;
        # but some of the scripts in /opt/conda/etc/conda/activate.d
        # from conda-forge (as of 2020-01-27) contain bash-isms:
        # /bin/sh: 5: /opt/conda/etc/conda/activate.d/activate-binutils_linux-64.sh: Syntax error: "(" unexpected
        # The command '/bin/sh -c . /opt/conda/etc/profile.d/conda.sh; conda activate base;  ./bootstrap' returned a non-zero code
        # We just change the link to /bin/bash.
        INSTALL="conda install --update-all --quiet --yes"
        EXISTS="2>/dev/null >/dev/null conda search -f"
        #EXISTS="conda search -f"
        CLEAN="&& conda info; conda list"
        RUN="RUN . /opt/conda/etc/profile.d/conda.sh; conda activate base; "  # to activate the conda env
        ;;
    *)
        cat <<EOF
ARG BASE_IMAGE
FROM \${BASE_IMAGE} as with-system-packages
EOF
        INSTALL=$(sage-print-system-package-command $SYSTEM install " ")
        ;;
esac

case "$SKIP_SYSTEM_PKG_INSTALL" in
 1|y*|Y*)
  ;;

 *)
  cat <<EOF
#:packages:
EOF
  case "$IGNORE_MISSING_SYSTEM_PACKAGES" in
    no)
        cat <<EOF
RUN $UPDATE $INSTALL $SYSTEM_PACKAGES $CLEAN
EOF
        ;;
    yes)
        if [ -n "$EXISTS" ]; then
            # Filter by existing packages, try to install these in one shot; fall back to one by one.
            cat <<EOF
RUN $UPDATE EXISTING_PACKAGES=""; for pkg in $SYSTEM_PACKAGES; do echo -n .; if $EXISTS \$pkg; then EXISTING_PACKAGES="\$EXISTING_PACKAGES \$pkg"; echo -n "\$pkg"; fi; done; $INSTALL \$EXISTING_PACKAGES || (echo "Trying again one by one:"; for pkg in \$EXISTING_PACKAGES; do echo "Trying to install \$pkg"; $INSTALL \$pkg || echo "(ignoring error)"; done); : $CLEAN
EOF
        else
            # Try in one shot, fall back to one by one.  Separate "RUN" commands
            # for caching by docker.
            cat <<EOF
RUN $UPDATE $INSTALL $SYSTEM_PACKAGES || echo "(ignoring error)"
EOF
            for pkg in $SYSTEM_PACKAGES; do
                cat <<EOF
RUN $INSTALL $pkg || echo "(ignoring error)"
EOF
            done
            if [ -n "$CLEAN" ]; then
                cat <<EOF
RUN : $CLEAN
EOF
            fi
        fi
        ;;
    *)
        echo "Argument IGNORE_MISSING_SYSTEM_PACKAGES must be yes or no"
        ;;
  esac
esac
cat <<EOF

FROM with-system-packages as bootstrapped
#:bootstrapping:
$ADD Makefile VERSION.txt COPYING.txt condarc.yml README.md bootstrap bootstrap-conda configure.ac sage .homebrew-build-env tox.ini Pipfile.m4 .gitignore /new/
$ADD config/config.rpath /new/config/config.rpath
$ADD src/doc/bootstrap /new/src/doc/bootstrap
$ADD src/bin /new/src/bin
$ADD src/Pipfile.m4 src/pyproject.toml.m4 src/requirements.txt.m4 src/setup.cfg.m4 src/VERSION.txt /new/src/
$ADD m4 /new/m4
$ADD pkgs /new/pkgs
$ADD build /new/build
$ADD .ci /new/.ci
$ADD .upstream.d /new/.upstream.d
RUN if [ -d /sage ]; then                                               \
        echo "### Incremental build from \$(cat /sage/VERSION.txt)" &&  \
        if command -v git; then                                         \
            (cd /new &&                                                 \
             echo /src >> .gitignore &&                                 \
             ./.ci/retrofit-worktree.sh worktree-image /sage);          \
        else                                                            \
            for a in local logs; do                                     \
                if [ -d /sage/\$a ]; then mv /sage/\$a /new/; fi;       \
            done;                                                       \
            rm -rf /sage;                                               \
            mv /new /sage;                                              \
        fi;                                                             \
    else                                                                \
        mv /new /sage;                                                  \
    fi
WORKDIR /sage
<<<<<<< HEAD

ARG BOOTSTRAP=${BOOTSTRAP-./bootstrap}
=======
$ADD Makefile VERSION.txt COPYING.txt condarc.yml README.md bootstrap bootstrap-conda configure.ac sage .homebrew-build-env tox.ini Pipfile.m4 ./
$ADD config/config.rpath config/config.rpath
$ADD src/doc/bootstrap src/doc/bootstrap
$ADD src/bin src/bin
$ADD src/Pipfile.m4 src/pyproject.toml.m4 src/requirements.txt.m4 src/VERSION.txt src/
$ADD m4 ./m4
$ADD pkgs pkgs
$ADD build ./build
$ADD .upstream.d ./.upstream.d
ARG BOOTSTRAP=./bootstrap
>>>>>>> 58d0e888
$RUN sh -x -c "\${BOOTSTRAP}" $ENDRUN

FROM bootstrapped as configured
#:configuring:
RUN mkdir -p logs/pkgs; rm -f config.log; ln -s logs/pkgs/config.log config.log
ARG EXTRA_CONFIGURE_ARGS="${CONFIGURE_ARGS}"
EOF
if [ ${WITH_SYSTEM_SPKG} = "force" ]; then
    cat <<EOF
$RUN echo "****** Configuring: ./configure --enable-build-as-root $CONFIGURE_ARGS \${EXTRA_CONFIGURE_ARGS} *******"; ./configure --enable-build-as-root $CONFIGURE_ARGS \${EXTRA_CONFIGURE_ARGS} || (echo "********** configuring without forcing ***********"; echo "::group::config.log"; cat config.log; echo "::endgroup::"; ./configure --enable-build-as-root; echo "::group::config.log"; cat config.log; echo "::endgroup::"; exit 1) $ENDRUN
EOF
else
    cat <<EOF
$RUN echo "****** Configuring: ./configure --enable-build-as-root $CONFIGURE_ARGS \${EXTRA_CONFIGURE_ARGS} *******"; ./configure --enable-build-as-root $CONFIGURE_ARGS \${EXTRA_CONFIGURE_ARGS} || (echo "::group::config.log"; cat config.log; echo "::endgroup::"; exit 1) $ENDRUN
EOF
fi
cat <<EOF

FROM configured as with-base-toolchain
# We first compile base-toolchain because otherwise lots of packages are missing their dependency on 'patch'
ARG NUMPROC=8
ENV MAKE="make -j\${NUMPROC}"
ARG USE_MAKEFLAGS="-k V=0"
ENV SAGE_CHECK=warn
ENV SAGE_CHECK_PACKAGES="!cython,!r,!python3,!gap,!cysignals,!linbox,!git,!ppl,!cmake,!rpy2,!sage_sws2rst"
#:toolchain:
$RUN make \${USE_MAKEFLAGS} base-toolchain $ENDRUN

FROM with-base-toolchain as with-targets-pre
ARG NUMPROC=8
ENV MAKE="make -j\${NUMPROC}"
ARG USE_MAKEFLAGS="-k V=0"
ENV SAGE_CHECK=warn
ENV SAGE_CHECK_PACKAGES="!cython,!r,!python3,!gap,!cysignals,!linbox,!git,!ppl,!cmake,!rpy2,!sage_sws2rst"
#:make:
ARG TARGETS_PRE="all-sage-local"
$RUN make SAGE_SPKG="sage-spkg -y -o" \${USE_MAKEFLAGS} \${TARGETS_PRE} $ENDRUN

FROM with-targets-pre as with-targets
ARG NUMPROC=8
ENV MAKE="make -j\${NUMPROC}"
ARG USE_MAKEFLAGS="-k V=0"
ENV SAGE_CHECK=warn
ENV SAGE_CHECK_PACKAGES="!cython,!r,!python3,!gap,!cysignals,!linbox,!git,!ppl,!cmake,!rpy2,!sage_sws2rst"
$ADD .gitignore /new/.gitignore
$ADD src /new/src
RUN if command -v git; then                             \
        cd /new && rm -rf .git &&                       \
        ./.ci/retrofit-worktree.sh worktree-pre /sage;  \
    else                                                \
        rm -rf /sage/src;                               \
        mv /new/src /sage/src;                          \
    fi

ARG TARGETS="build"
$RUN make SAGE_SPKG="sage-spkg -y -o" \${USE_MAKEFLAGS} \${TARGETS} $ENDRUN

FROM with-targets as with-targets-optional
ARG NUMPROC=8
ENV MAKE="make -j\${NUMPROC}"
ARG USE_MAKEFLAGS="-k V=0"
ENV SAGE_CHECK=warn
ENV SAGE_CHECK_PACKAGES="!cython,!r,!python3,!gap,!cysignals,!linbox,!git,!ppl,!cmake,!rpy2,!sage_sws2rst"
ARG TARGETS_OPTIONAL="ptest"
$RUN make SAGE_SPKG="sage-spkg -y -o" \${USE_MAKEFLAGS} \${TARGETS_OPTIONAL} || echo "(error ignored)" $ENDRUN

#:end:
EOF<|MERGE_RESOLUTION|>--- conflicted
+++ resolved
@@ -226,7 +226,7 @@
 $ADD config/config.rpath /new/config/config.rpath
 $ADD src/doc/bootstrap /new/src/doc/bootstrap
 $ADD src/bin /new/src/bin
-$ADD src/Pipfile.m4 src/pyproject.toml.m4 src/requirements.txt.m4 src/setup.cfg.m4 src/VERSION.txt /new/src/
+$ADD src/Pipfile.m4 src/pyproject.toml.m4 src/requirements.txt.m4 src/VERSION.txt /new/src/
 $ADD m4 /new/m4
 $ADD pkgs /new/pkgs
 $ADD build /new/build
@@ -249,21 +249,8 @@
         mv /new /sage;                                                  \
     fi
 WORKDIR /sage
-<<<<<<< HEAD
 
 ARG BOOTSTRAP=${BOOTSTRAP-./bootstrap}
-=======
-$ADD Makefile VERSION.txt COPYING.txt condarc.yml README.md bootstrap bootstrap-conda configure.ac sage .homebrew-build-env tox.ini Pipfile.m4 ./
-$ADD config/config.rpath config/config.rpath
-$ADD src/doc/bootstrap src/doc/bootstrap
-$ADD src/bin src/bin
-$ADD src/Pipfile.m4 src/pyproject.toml.m4 src/requirements.txt.m4 src/VERSION.txt src/
-$ADD m4 ./m4
-$ADD pkgs pkgs
-$ADD build ./build
-$ADD .upstream.d ./.upstream.d
-ARG BOOTSTRAP=./bootstrap
->>>>>>> 58d0e888
 $RUN sh -x -c "\${BOOTSTRAP}" $ENDRUN
 
 FROM bootstrapped as configured
