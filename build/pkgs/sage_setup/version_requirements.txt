--- conflicted
+++ resolved
@@ -1,6 +1,2 @@
 # This file is updated on every release by the sage-update-version script
-<<<<<<< HEAD
-sage-setup ~= 10.5b0
-=======
-sage-setup ~= 10.5b2
->>>>>>> e042294b
+sage-setup ~= 10.5b2