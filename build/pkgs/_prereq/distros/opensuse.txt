--- conflicted
+++ resolved
@@ -1,19 +1,8 @@
-<<<<<<< HEAD
-# This file, build/pkgs/_prereq/distros/opensuse.txt, contains names of OpenSuse packages
-# needed for installation of Sage from source.
-#
-# In addition, the files build/pkgs/SPKG/distros/opensuse.txt contain the names
-# of packages that provide the equivalent of SPKG.
-#
-# See build/bin/sage-spkg, where this information is processed
-# for use in "sage -info SPKG".
-=======
 # This file, build/pkgs/_prereq/distros/opensuse.txt, contains names of
 # OpenSuse packages needed for installation of Sage from source.
 #
 # In addition, the files build/pkgs/SPKG/distros/opensuse.txt contain
 # the names of packages that provide the equivalent of SPKG.
->>>>>>> 7c0eb333
 #
 # One package per line. No need to escape special characters.
 # Everything on a line after a # character is ignored.
