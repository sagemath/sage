# This file, build/pkgs/_prereq/distros/slackware.txt, contains names of
# Slackware packages needed for installation of Sage from source.
#
# In addition, the files build/pkgs/SPKG/distros/slackware.txt contain
# the names of packages that provide the equivalent of SPKG.
#
# One package per line. No need to escape special characters.
# Everything on a line after a # character is ignored.
#
binutils
make
# dependencies of make
guile
gc
libffi
gcc-13
gcc-g++-13
# dependencies of gcc
libmpc
glibc
kernel-headers
perl
m4
bc
python3
flex
# for https upstream_url downloads
ca-certificates
libxml2
cyrus-sasl
patch
<<<<<<< HEAD
bzip2
=======
bzip2
patch
pkg-config
>>>>>>> 665a3fa4
<|MERGE_RESOLUTION|>--- conflicted
+++ resolved
@@ -29,10 +29,6 @@
 libxml2
 cyrus-sasl
 patch
-<<<<<<< HEAD
-bzip2
-=======
 bzip2
 patch
-pkg-config
->>>>>>> 665a3fa4
+pkg-config