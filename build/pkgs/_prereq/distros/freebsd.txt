# This file, build/pkgs/_prereq/distros/freebsd.txt, contains names of
# FreeBSD packages needed for installation of Sage from source.
#
# In addition, the files build/pkgs/SPKG/distros/freebsd.txt contain the
# names of packages that provide the equivalent of SPKG.
#
# An easier way, if the ports tree has been installed on your machine is:
# $ cd /usr/ports/math/sage
# $ sudo make install-missing-packages
#
# One package per line. No need to escape special characters.
# Everything on a line after a # character is ignored.
#
gmake
automake
bash
dash
python # python metaport for bootstrapping the build
patch
<<<<<<< HEAD
bzip2
=======
bzip2
patch
devel/pkgconf
>>>>>>> 665a3fa4
<|MERGE_RESOLUTION|>--- conflicted
+++ resolved
@@ -17,10 +17,6 @@
 dash
 python # python metaport for bootstrapping the build
 patch
-<<<<<<< HEAD
-bzip2
-=======
 bzip2
 patch
-devel/pkgconf
->>>>>>> 665a3fa4
+devel/pkgconf