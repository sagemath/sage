# This file is updated on every release by the update-version script
<<<<<<< HEAD
sage-docbuild ~= 10.7
=======
sage-docbuild ~= 10.8b0
>>>>>>> e14b7cf9
<|MERGE_RESOLUTION|>--- conflicted
+++ resolved
@@ -1,6 +1,2 @@
 # This file is updated on every release by the update-version script
-<<<<<<< HEAD
-sage-docbuild ~= 10.7
-=======
-sage-docbuild ~= 10.8b0
->>>>>>> e14b7cf9
+sage-docbuild ~= 10.8b0