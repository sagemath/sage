--- conflicted
+++ resolved
@@ -1,6 +1,2 @@
 # This file is updated on every release by the update-version script
-<<<<<<< HEAD
-sagemath-environment ~= 10.7
-=======
-sagemath-environment ~= 10.8b0
->>>>>>> e14b7cf9
+sagemath-environment ~= 10.8b0