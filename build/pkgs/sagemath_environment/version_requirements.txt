--- conflicted
+++ resolved
@@ -1,6 +1,2 @@
 # This file is updated on every release by the sage-update-version script
-<<<<<<< HEAD
-sagemath-environment ~= 10.6rc1
-=======
-sagemath-environment ~= 10.7b0
->>>>>>> 871ba9da
+sagemath-environment ~= 10.7b0