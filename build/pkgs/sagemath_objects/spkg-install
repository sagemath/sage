--- conflicted
+++ resolved
@@ -1,6 +1,3 @@
-<<<<<<< HEAD
-../sagemath_polyhedra/spkg-install
-=======
 #!/usr/bin/env bash
 # From sage-spkg.
 # For type=script packages, the build rule in build/make/Makefile sources
@@ -15,15 +12,27 @@
 cd src
 
 export PIP_NO_INDEX=true
+
+if [ -r vendor.txt ]; then
+    export PIP_FIND_LINKS="file://$SAGE_DISTFILES"
+    vendoring sync
+fi
+
 export PIP_FIND_LINKS="file://$SAGE_SPKG_WHEELS"
 
-# First build the sdist, then build the wheel from the sdist.
-# https://pypa-build.readthedocs.io/en/latest/#python--m-build
-# (Important because sagemath-objects uses MANIFEST.in for filtering.)
-# Do not install the wheel.
-DIST_DIR="$(mktemp -d)"
-python3 -m build --outdir "$DIST_DIR"/dist . || sdh_die "Failure building sdist and wheel"
-
-wheel=$(cd "$DIST_DIR" && sdh_store_wheel . >&2 && echo $wheel)
-ls -l "$wheel"
->>>>>>> 8224cb09
+if [ "$SAGE_WHEELS" = yes ]; then
+    rm -Rf build
+    # First build the sdist, then build the wheel from the sdist.
+    # https://pypa-build.readthedocs.io/en/latest/#python--m-build
+    # This makes sure that the sdist is complete.
+    DIST_DIR="$(mktemp -d)"
+    python3 -m build --outdir "$DIST_DIR"/dist . || sdh_die "Failure building sdist and wheel"
+    ls -l "$DIST_DIR"/dist/*.tar.gz
+    if [ "$SAGE_EDITABLE" = yes ]; then
+        # Do not install the wheel
+        wheel=$(cd "$DIST_DIR" && sdh_store_wheel . >&2 && echo $wheel)
+    else
+        wheel=$(cd "$DIST_DIR" && sdh_store_and_pip_install_wheel . >&2 && echo $wheel)
+    fi
+    ls -l "$wheel"
+fi