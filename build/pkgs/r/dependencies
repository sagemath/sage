<<<<<<< HEAD
atlas iconv readline
=======
$(INST)/$(ATLAS) $(INST)/$(ICONV) $(INST)/$(READLINE) $(INST)/$(PKGCONF)
>>>>>>> 555b2581

----------
All lines of this file are ignored except the first.
It is copied by SAGE_ROOT/build/make/install into SAGE_ROOT/build/make/Makefile.<|MERGE_RESOLUTION|>--- conflicted
+++ resolved
@@ -1,8 +1,4 @@
-<<<<<<< HEAD
-atlas iconv readline
-=======
-$(INST)/$(ATLAS) $(INST)/$(ICONV) $(INST)/$(READLINE) $(INST)/$(PKGCONF)
->>>>>>> 555b2581
+atlas iconv readline pkgconf
 
 ----------
 All lines of this file are ignored except the first.
