--- conflicted
+++ resolved
@@ -1,7 +1,3 @@
-<<<<<<< HEAD
-setuptools >=49.6.0
-=======
 # 68.1.0 Promote pyproject.toml's [tool.setuptools] out of beta.
 # 68.1.1 Fix editable install finder handling of nested packages
-setuptools >= 68.1.1
->>>>>>> 871c3904
+setuptools >= 68.1.1