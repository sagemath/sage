--- conflicted
+++ resolved
@@ -1,6 +1,2 @@
 # This file is updated on every release by the update-version script
-<<<<<<< HEAD
-sagemath-repl ~= 10.7b6
-=======
-sagemath-repl ~= 10.7b7
->>>>>>> 665a3fa4
+sagemath-repl ~= 10.7b7