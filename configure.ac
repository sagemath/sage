#*****************************************************************************
#       Copyright (C) 2005-2007 William Stein
#                     2009-2011 David Kirkby
#                     2012-2015 Volker Braun
#                     2012-2019 Jeroen Demeyer
#                     2014-2017 François Bissey
#                     2016-2022 Matthias Koeppe
#                     2017-2018 Erik M. Bray
#                     2018      Dima Pasechnik
#                     2020      Jonathan Kliem
#                     2021-2023 Michael Orlitzky
#
# This program is free software: you can redistribute it and/or modify
# it under the terms of the GNU General Public License as published by
# the Free Software Foundation, either version 2 of the License, or
# (at your option) any later version.
#                  http://www.gnu.org/licenses/
#*****************************************************************************

dnl If you are going to update this, please stick the recommended layout
dnl in the autoconf manual - i.e.

dnl First check for programs
dnl Next check for libraries
dnl Next check for header files
dnl Next check for types
dnl Next check for structures
dnl Next check compiler characteristics
dnl Next check for library functions
dnl Next check for system services

dnl Older versions do not support $GFC
AC_PREREQ([2.69])

AC_DEFUN([SAGE_VERSION], m4_esyscmd_s([. src/bin/sage-version.sh && echo $SAGE_VERSION]))
AC_INIT([Sage], SAGE_VERSION, [sage-devel@googlegroups.com])


AC_COPYRIGHT([GPL version 3])
AC_CONFIG_SRCDIR([configure.ac])
AC_CONFIG_AUX_DIR([config])

dnl This is the hierarchy where everything gets installed (SAGE_LOCAL).
dnl By default, it is the subdirectory local, but the user
dnl can override it by supplying --prefix=....
AC_PREFIX_DEFAULT(`pwd -P`/local)

dnl We don't really use automake, but configure needs aclocal and the
dnl automake library files (like config.guess).
AM_INIT_AUTOMAKE([1.9.6 foreign])

# Allow "configure --disable-maintainer-mode" to disable timestamp checking
AM_MAINTAINER_MODE([enable])

dnl Make sure the path to our own m4 macros is always properly set
dnl and doesn't depend on how autoconf is called.
AC_CONFIG_MACRO_DIR([m4])

dnl The AC_LIB_RPATH macro comes from a Gnulib-provided file in m4/.
dnl It defines, among other things, the $acl_shlibext variable that
dnl contains the shared library extension for this system. We already use the
dnl AM_ICONV macro from the same source (which ultimately calls AC_LIB_RPATH), and we
dnl avoid involving libtool by using it to get the shared library extension.
AC_LIB_RPATH
AC_SUBST(SHLIBEXT, "${acl_shlibext}")

########################################################################
# Set various environment variables (needed at configure time)
########################################################################

# Assume current directory is SAGE_ROOT.
SAGE_ROOT=`pwd -P`
AC_SUBST(SAGE_ROOT)

SAGE_LOCAL="$prefix"
# The following line is necessary because the code below
# inspects stuff in the installation prefix at configure time.
# This is nonstandard.
if test "$SAGE_LOCAL" = NONE; then
    SAGE_LOCAL=local
    if test -x "$SAGE_LOCAL"/bin/python3; then
        # Incremental build with an existing installation of python3 spkg
        # in SAGE_LOCAL or venv in SAGE_LOCAL.  Keep old behavior.
        SAGE_VENV_AUTO=no
    else
        SAGE_VENV_AUTO=yes
    fi
else
    SAGE_VENV_AUTO=no
fi
SAGE_SRC="$SAGE_ROOT/src"

AC_ARG_WITH([sage-venv],
            [AS_HELP_STRING([--with-sage-venv={auto (default),yes,no,SAGE_VENV}],
                            [put Python packages into an installation hierarchy separate from prefix])],
            [SAGE_VENV="$withval"],
            [SAGE_VENV="auto"])
AC_SUBST([SAGE_VENV])

AC_SUBST([SAGE_DOCS], ['${SAGE_LOCAL}'])dnl Quoted so that it is resolved at build time by shell/Makefile

#---------------------------------------------------------

# Check for systems where Meson build is recommended
AC_ARG_ENABLE([meson-check],
  [AS_HELP_STRING([--disable-meson-check],
    [do not fail the build if running on systems where Meson is preferred])],
  [enable_meson_check=$enableval],
  [enable_meson_check=yes])

if test "$enable_meson_check" != no; then
  AC_MSG_CHECKING([for Arch Linux])
  if grep -qi 'arch' /etc/os-release 2>/dev/null || test -f /etc/arch-release; then
    AC_MSG_RESULT([yes])
    AC_MSG_ERROR([Building on Arch Linux using make is not recommended. Please use Meson as described at https://doc.sagemath.org/html/en/installation/meson.html. Use --disable-meson-check to override.])
  else
    AC_MSG_RESULT([no])
  fi
fi

AC_ARG_ENABLE([build-as-root],
              [AS_HELP_STRING([--enable-build-as-root],
                              [allow building Sage as root (for use in containers)])],
              [enable_build_as_root=$enableval],
              [enable_build_as_root=no])
if test "$enable_build_as_root" != yes; then
   AX_CHECK_ROOT([AC_MSG_ERROR([You cannot build Sage as root, switch to an unprivileged user.  (If building in a container, use --enable-build-as-root.)])], [])
fi

AC_ARG_ENABLE([fat-binary],
              [AS_HELP_STRING([--enable-fat-binary],
                              [build binaries that will run on the widest range of target CPUs (but not relocatable)])],
              [AC_SUBST(SAGE_FAT_BINARY, "yes")],
              [])

AC_ARG_VAR(SAGE_FAT_BINARY, set to "yes" to build binaries that will run on the widest range of target CPUs (but not relocatable))

AC_ARG_ENABLE([debug],
              [AS_HELP_STRING([--enable-debug={no|symbols|yes}],
                              [controls debugging support: "no" debugging; debugging "symbols" (default); build debug version ("yes")])],
              [AC_SUBST(SAGE_DEBUG, $enableval)],
              [])

AC_ARG_VAR(SAGE_DEBUG, controls debugging support: "no" debugging; debugging "symbols" (default); build debug version ("yes"))

AC_ARG_ENABLE([editable],
              [AS_HELP_STRING([--disable-editable],
                              [do not use an editable install of the Sage library: changes to Python files will require "sage -b" to rebuild the Sage library])],
              [AC_SUBST([SAGE_EDITABLE], [$enableval])],
              [AC_SUBST([SAGE_EDITABLE], [yes])])

AC_ARG_ENABLE([wheels],
              [AS_HELP_STRING([--enable-wheels],
                              [build wheels for the Sage library and update them on "sage -b"; if disabled, use "make wheels" to build wheels])],
              [dnl
                 AS_VAR_IF([SAGE_EDITABLE], [yes], [dnl
                 ], [dnl
                   AC_MSG_NOTICE([direct installation of the Sage library (--disable-editable --disable-wheels) is no longer supported; ignoring --disable-wheels])
                 ])
                 AC_SUBST([SAGE_WHEELS], [$enableval])
              ], [dnl
                 AS_VAR_IF([SAGE_EDITABLE], [yes], [dnl
                   AC_SUBST([SAGE_WHEELS], [no])
                 ], [dnl
                   AC_SUBST([SAGE_WHEELS], [yes])
                 ])
              ])

# Check whether we are on a supported platform
AC_CANONICAL_BUILD()
AC_CANONICAL_HOST()

case $host in
dnl The following are all supported platforms.
*-*-freebsd*);;
*-*-linux*);;
*-*-darwin*);;

dnl Wildcard for unsupported platforms
*)
AC_MSG_ERROR([[
You are attempting to build Sage on $host,
which is not a supported platform for Sage]]);;
esac

dnl Issue #38039: Alert users on WSL early about a source tree
dnl that has not been cloned correctly.
dnl This will save users from running into build errors later.
AC_MSG_CHECKING([the symbolic links in the source tree])
AS_IF([test -L build/pkgs/liblzma/package-version.txt], [dnl OK
    AC_MSG_RESULT([intact])
], [dnl Either replaced by a copy (OK, as done in the sage-conf_pypi sdist)
    dnl  or replaced by the name of the link target (BAD, misconfigured git clone in WSL)
    AS_IF([test ! -e build/pkgs/sagelib/src], [dnl
        AC_MSG_RESULT([intact (with links to embedded source trees pruned)])
    ], [dnl
        AS_IF([test -d build/pkgs/sagelib/src], [dnl
            AC_MSG_RESULT([broken (links to directories have been replaced by copies)])
        ], [dnl
            AC_MSG_RESULT([broken])
        ])
        AC_MSG_NOTICE([Sorry, the symbolic links in this source tree are broken.])
        AC_MSG_NOTICE([See README.md for installation instructions.])
        AC_MSG_ERROR([Exiting, as Sage cannot be built from this source tree.])
    ])
])

###############################################################################
# Check general programs
###############################################################################

AC_PROG_SED

AC_CHECK_PROG(found_ar, ar, yes, no)
if test x$found_ar != xyes
then
    AC_MSG_NOTICE([Sorry, the 'ar' command must be in the path to build AC_PACKAGE_NAME])
    AC_MSG_NOTICE([On some systems it can be found in /usr/ccs/bin ])
    AC_MSG_NOTICE(['ar' is also part of the GNU 'binutils' package.])
    AC_MSG_ERROR([Exiting, as the archiver 'ar' can not be found.])
fi

AC_CHECK_PROG(found_m4, m4, yes, no)
if test x$found_m4 != xyes
then
    AC_MSG_NOTICE([Sorry, the 'm4' command must be in the path to build AC_PACKAGE_NAME])
    AC_MSG_NOTICE([On some systems it can be found in /usr/ccs/bin])
    AC_MSG_NOTICE([See also http://www.gnu.org/software/m4/])
    AC_MSG_ERROR([Exiting, as the macro processor 'm4' can not be found.])
fi

m4_ifndef([PKG_PROG_PKG_CONFIG], [m4_errprint(
[Error: could not locate the pkg-config autoconf macros. These are
usually located in /usr/share/aclocal/pkg.m4. If your macros are
in a different location, try setting the environment variable
ACLOCAL="aclocal -I/other/macro/dir" before running ./bootstrap
])
dnl Exit autoconf with exit code 16 in this case. This will be
dnl caught by the bootstrap script.
m4_exit(16)])

PKG_PROG_PKG_CONFIG([0.29], [
    AC_MSG_NOTICE([Sorry, the 'pkg-config' command version 0.29 or better must be in the path to build AC_PACKAGE_NAME])
    AC_MSG_NOTICE([Please install 'pkg-config' (also known as 'pkgconf'), e.g. from http://pkgconf.org/.])
    AC_MSG_ERROR([Exiting, as 'pkg-config' cannot be found.])
])

AC_CHECK_PROG(found_ranlib, ranlib, yes, no)
if test x$found_ranlib != xyes
then
    AC_MSG_NOTICE([Sorry, the 'ranlib' command must be in the path to build AC_PACKAGE_NAME])
    AC_MSG_NOTICE([On some systems it can be found in /usr/ccs/bin ])
    AC_MSG_NOTICE(['ranlib' is also part of the GNU 'binutils' package.])
    AC_MSG_ERROR([Exiting, as 'ranlib' can not be found.])
fi

AC_CHECK_PROG(found_strip, strip, yes, no)
if test x$found_strip != xyes
then
    AC_MSG_NOTICE([Sorry, the 'strip' command must be in the path to build AC_PACKAGE_NAME])
    AC_MSG_NOTICE([On some systems 'strip' can be found in /usr/ccs/bin ])
    AC_MSG_NOTICE(['strip' is also part of the GNU 'binutils' package.])
    AC_MSG_ERROR([Exiting, as 'strip' can not be found.])
fi

# Check tar
AC_CACHE_CHECK([for GNU or BSD tar], [ac_cv_path_TAR], [
AC_PATH_PROGS_FEATURE_CHECK(TAR, [tar gtar], [[
ac_version_TAR=`$ac_path_TAR --version 2>&1`
if echo "$ac_version_TAR" | grep >/dev/null GNU; then
    ac_cv_path_TAR=$ac_path_TAR
    if test $ac_prog = tar; then
        ac_path_TAR_found=:
    fi
fi
if echo "$ac_version_TAR" | grep >/dev/null bsdtar; then
    ac_cv_path_TAR=$ac_path_TAR
    if test $ac_prog = tar; then
        ac_path_TAR_found=:
    fi
fi
]],
[AC_MSG_ERROR([could not find either a GNU or BSD version of tar])],
[$PATH:/usr/sfw/bin])
])

command_TAR=`command -v tar 2>/dev/null`
AS_IF([test x$command_TAR != x$ac_cv_path_TAR],
      [AC_MSG_ERROR([[found a good version of tar in $ac_cv_path_TAR, but it's not the first "tar" program in your PATH]])]
)

# Check make (unless MAKE is set)
if test -z "$MAKE"; then
    AC_CACHE_CHECK([for GNU make], [ac_cv_path_MAKE], [
    AC_PATH_PROGS_FEATURE_CHECK(MAKE, [make gmake], [[
    ac_version_MAKE=`$ac_path_MAKE --version 2>&1`
    if echo "$ac_version_MAKE" | grep >/dev/null GNU; then
        ac_cv_path_MAKE=$ac_path_MAKE
        if test $ac_prog = make; then
            ac_path_MAKE_found=:
        fi
    fi
    ]],
    [AC_MSG_ERROR([could not find a GNU version of make])],
    [$PATH:/usr/sfw/bin])
    ])

    command_MAKE=`command -v make 2>/dev/null`
    AS_IF([test x$command_MAKE != x$ac_cv_path_MAKE],
          [AC_MSG_ERROR([[found GNU make in $ac_cv_path_MAKE, but it's not the first "make" program in your PATH]])])
fi

# Check for bzip2 and libbz2 
   AC_CHECK_HEADER(bzlib.h, [
      AC_SEARCH_LIBS([BZ2_bzCompress], [bz2], [
        AC_PATH_PROG([bzip2_prog], [bzip2])
<<<<<<< HEAD
        AS_IF([test x$bzip2_prog = x
	], [AC_MSG_ERROR([could not find bzip2 executable. Cf. https://doc.sagemath.org/html/en/reference/spkg/_prereq.html])])
=======
        AS_IF([test x$bzip2_prog = x],
              [AC_MSG_ERROR([could not find bzip2 executable. Cf. https://doc.sagemath.org/html/en/reference/spkg/_prereq.html])])
>>>>>>> 665a3fa4
      ], [AC_MSG_ERROR([could not find libbz2 library. Cf. https://doc.sagemath.org/html/en/reference/spkg/_prereq.html])])
    ], [AC_MSG_ERROR([could not find bzlib.h - the header of libbz2 library. Cf. https://doc.sagemath.org/html/en/reference/spkg/_prereq.html])
   ])

# Check for system python
AC_MSG_CHECKING([for Python])
if SAGE_BOOTSTRAP_PYTHON=$(build/bin/sage-bootstrap-python -c "import sys; print(sys.executable)"); then
    AC_MSG_RESULT([$SAGE_BOOTSTRAP_PYTHON])
else
    AC_MSG_ERROR([You do not have a suitable version of Python installed])
fi

# Check that perl is available, with version 5.8.0 or later.
# Some packages need perl, however it is not clear whether Sage really
# requires version >= 5.8.0.  The R package *used* to require it, but
# not anymore. -- Jeroen Demeyer
AC_PATH_PROG([PERL],[perl])
AX_PROG_PERL_VERSION([5.8.0],[],[
    AC_MSG_ERROR([Exiting, since AC_PACKAGE_NAME requires perl-5.8.0 or later])
])

###############################################################################
# Check C/C++/Fortran compilers
###############################################################################

# Save compiler flags as configured by the user.
# We have to redo this, because otherwise `AC_PROG_CC` will just overwrite them.
AC_SUBST(CFLAGS, "$CFLAGS")
AC_SUBST(CXXFLAGS, "$CXXFLAGS")
AC_SUBST(FCFLAGS, "$FCFLAGS")
AC_SUBST(F77FLAGS, "$F77FLAGS")
AC_ARG_VAR(CFLAGS, C compiler flags)
AC_ARG_VAR(CXXFLAGS, C compiler flags)
AC_ARG_VAR(FCFLAGS, Fortran compiler flags)
AC_ARG_VAR(F77CFLAGS, Fortran 77 compiler flags)

SAGE_CHECK_CONDA_COMPILERS

AC_PROG_CC()
AC_PROG_CPP()
AC_PROG_CXX()
AC_PROG_FC()

AC_SUBST(CC)
AC_SUBST(FC)

# On darwin, also set the objective C/C++ compilers
# Checking on all platforms doesn't hurt and stops
# configure from sending an error when run on non-darwin.
AC_PROG_OBJC()
AC_PROG_OBJCXX()
AC_SUBST(OBJC)
AC_SUBST(OBJCXX)

AS_IF([test "x$CXX" = x], [AC_MSG_ERROR([a C++ compiler is missing])])


###############################################################################
# Check header files
###############################################################################


# complex.h is one that might not exist on older systems.
AC_LANG(C++)
AC_CHECK_HEADER([complex.h],[],[
    AC_MSG_ERROR([Exiting, since you do not have the 'complex.h' header file.])
])


###############################################################################
# Check libraries
###############################################################################

# First check for something that should be in any maths library (sqrt).
AC_LANG(C++)
AC_CHECK_LIB(m,sqrt,[],[
                       AC_MSG_ERROR([Exiting, since a maths library was not found.])
                       ])

# Check that we are not building in a directory containing spaces
AS_IF([echo "$ac_pwd" |grep " " >/dev/null],
      AC_MSG_ERROR([the path to the Sage root directory ($ac_pwd) contains a space. Sage will not build correctly in this case])
)

###############################################################################
# Collect substitutions for build/make/Makefile.in
###############################################################################

# $(TOOLCHAIN) variable containing prerequisites for the build
SAGE_TOOLCHAIN=gcc
if test "$SAGE_INSTALL_CCACHE" = yes ; then
    SAGE_TOOLCHAIN="$SAGE_TOOLCHAIN ccache"
fi
AC_SUBST([SAGE_TOOLCHAIN])

AC_ARG_ENABLE([experimental-packages],
  [AS_HELP_STRING([--enable-experimental-packages],
    [allow installing experimental packages (default: no = ask for user confirmation for each package)])])
AC_ARG_ENABLE([download-from-upstream-url],
  [AS_HELP_STRING([--disable-download-from-upstream-url],
    [disallow downloading packages from their upstream URL if they cannot be found on the Sage mirrors])], [],
    [AS_VAR_SET([enable_download_from_upstream_url], [yes])])

AC_ARG_ENABLE(
  [system-site-packages], [AS_HELP_STRING(
    [--enable-system-site-packages],
    [allow the use of python packages from the system (experimental; default: no)]
  )], [
  AS_IF([test "x$enable_system_site_packages" = "xyes"], [
    dnl When installing python SPKGs in the presence of system-site
    dnl packages, we need to --ignore-installed so that a patched SPKG
    dnl can be installed in the presence of an unpatched system package
    dnl that appears (to pip) to be identical. The --no-deps flag is
    dnl then needed because --ignore-installed will make any installed
    dnl dependencies invisible to pip, who does not appreciate that.
    SAGE_PIP_INSTALL_FLAGS="${SAGE_PIP_INSTALL_FLAGS} --no-deps --ignore-installed"

    SAGE_VENV_FLAGS="${SAGE_VENV_FLAGS} --system-site-packages"

    dnl We want to raise an error if the user asked for "system site
    dnl packages" but the system python will not be used. Technically
    dnl that causes no problems (SAGE_PYTHON_PACKAGE_CHECK always fails,
    dnl so SPKGs are used for all python packages), but it may be confusing
    dnl to end users who expect the flag to actually give them access to
    dnl their system python packages and who may not be paying close
    dnl attention to their ./configure output.
    with_system_python3="force"

    dnl This is substituted in to build/bin/sage-build-env-config.in for use
    dnl by build/bin/sage-get-system-packages
    ENABLE_SYSTEM_SITE_PACKAGES=yes
  ])
])
AC_SUBST([ENABLE_SYSTEM_SITE_PACKAGES])
AC_SUBST([SAGE_PIP_INSTALL_FLAGS])
AC_SUBST([SAGE_VENV_FLAGS])

SAGE_SPKG_OPTIONS=""
AS_IF([test "x$enable_experimental_packages" = "xyes"], [
  AS_VAR_APPEND([SAGE_SPKG_OPTIONS], [" -y"])
])
AS_IF([test "x$enable_download_from_upstream_url" = "xyes"], [
  AS_VAR_APPEND([SAGE_SPKG_OPTIONS], [" -o"])
])
AC_SUBST([SAGE_SPKG_OPTIONS])

AC_ARG_ENABLE([sage_conf],
  AS_HELP_STRING([--disable-sage_conf],
                 [disable build of the sage_conf package]), [
    for pkg in sage_conf; do
      AS_VAR_SET([SAGE_ENABLE_$pkg], [$enableval])
    done
  ])

AC_ARG_ENABLE([cvxopt],
  AS_HELP_STRING([--disable-cvxopt],
                 [disable build of the cvxopt package and its prerequisite suitesparse]), [
    for pkg in cvxopt suitesparse; do
      AS_VAR_SET([SAGE_ENABLE_$pkg], [$enableval])
    done
  ])

AC_ARG_ENABLE([notebook],
  AS_HELP_STRING([--disable-notebook],
                 [disable build of the Jupyter notebook and related packages]), [
    for pkg in notebook nbconvert beautifulsoup4 sagenb_export nbformat nbclient terminado send2trash prometheus_client mistune pandocfilters bleach defusedxml jsonschema jupyter_jsmol argon2_cffi argon2_cffi_bindings webencodings tinycss2 ipympl soupsieve fastjsonschema anyio arrow async_lru fqdn isoduration json5 jsonpointer jsonschema_specifications jupyter_events jupyter_lsp jupyter_server jupyter_server_terminals jupyterlab jupyterlab_server jupyterlab_pygments jupyterlab_mathjax2 jupyter_sphinx notebook_shim overrides python_json_logger pyyaml referencing rfc3339_validator rfc3986_validator sniffio types_python_dateutil uri_template webcolors websocket_client httpx httpcore h11; do
      AS_VAR_SET([SAGE_ENABLE_$pkg], [$enableval])
    done
  ])

AC_ARG_ENABLE([r],
  AS_HELP_STRING([--disable-r],
                 [disable build of the R package and related packages]), [
    for pkg in r rpy2 r_jupyter tzlocal pytz_deprecation_shim tzdata; do
      AS_VAR_SET([SAGE_ENABLE_$pkg], [$enableval])
    done
  ])

AC_ARG_ENABLE([sagetex],
  AS_HELP_STRING([--disable-sagetex],
                 [don't build SageTeX]), [
    AS_VAR_SET([SAGE_ENABLE_sagetex], [$enableval])
  ])

AC_ARG_ENABLE([doc],
  AS_HELP_STRING([--disable-doc],
                 [disable build of the Sage documentation and packages depending on it]), [
    dnl Disable packages needed for docbuilding
    for pkg in sage_docbuild alabaster babel snowballstemmer imagesize sphinx sphinxcontrib_devhelp sphinxcontrib_jsmath sphinxcontrib_serializinghtml sphinxcontrib_applehelp sphinxcontrib_htmlhelp sphinxcontrib_qthelp sphinxcontrib_websupport jupyter_sphinx furo sphinx_copybutton sphinx_inline_tabs mathjax sphinx_basic_ng; do
      AS_VAR_SET([SAGE_ENABLE_$pkg], [$enableval])
    done
    AS_VAR_IF([enableval], [no], [dnl Disable the docbuild by disabling the install tree for documentation
        AS_VAR_SET([SAGE_DOCS], [])dnl
    ])
  ])

AC_ARG_ENABLE([sagelib],
  AS_HELP_STRING([--disable-sagelib],
                 [disable build of the Sage library and packages depending on it]), [
    for pkg in sagelib sage_docbuild sage_setup; do
      AS_VAR_SET([SAGE_ENABLE_$pkg], [$enableval])
    done
  ])


dnl Handle combinations of --disable-foo flags that may enable us to
dnl prune even more dependencies.
AS_IF([test "$SAGE_ENABLE_notebook" = no -a "$SAGE_ENABLE_sagelib" = no], [
    for pkg in jupyter_client ipykernel ipython zeromq pyzmq exceptiongroup; do
      AS_VAR_SET([SAGE_ENABLE_$pkg], [$enableval])
    done
  ])
AS_IF([test "$SAGE_ENABLE_r" = no -a "$SAGE_ENABLE_sage_docbuild" = no], [
  dnl pytz is needed only by rpy2 and babel, and babel is already
  dnl disabled by --disable-doc.
  for pkg in pytz; do
    AS_VAR_SET([SAGE_ENABLE_$pkg], [$enableval])
  done
])
AS_IF([test "$SAGE_ENABLE_r" = no -a "$SAGE_ENABLE_notebook" = no], [
  dnl These two are dependencies of both rpy2 and some notebook stuff
  for pkg in cffi pycparser; do
    AS_VAR_SET([SAGE_ENABLE_$pkg], [$enableval])
  done
])

dnl Packages that require a special override to use the SPKG
dnl when the system package is not usable.
AS_VAR_SET([sage_use_system_gcc], [force])

SAGE_SPKG_COLLECT()

AC_SUBST(SAGE_PKG_CONFIG_PATH, ['$SAGE_LOCAL/lib/pkgconfig'])

AC_CONFIG_FILES([build/make/Makefile-auto build/make/Makefile])
AC_CONFIG_FILES([src/bin/sage-env-config src/bin/sage-src-env-config build/bin/sage-build-env-config])

AC_CONFIG_FILES([pkgs/sage-conf/_sage_conf/_conf.py])

dnl Create basic directories needed for Sage
AC_CONFIG_COMMANDS(mkdirs,
    [
        for d in "$SAGE_LOGS" "$SAGE_LOCAL" \
            "$SAGE_LOCAL/bin" "$SAGE_LOCAL/etc" \
            "$SAGE_LOCAL/include" "$SAGE_LOCAL/lib" \
            "$SAGE_LOCAL/lib/pkgconfig" \
            "$SAGE_SHARE" "$SAGE_LOCAL/var/lib/sage/installed"; do
                AC_MSG_NOTICE([creating directory $d])
                mkdir -p "$d" || AC_MSG_ERROR(could not create $d)
        done

        if test -d "$SAGE_LOCAL/lib64"; then
            if test ! -L "$SAGE_LOCAL/lib64"; then
                AC_MSG_NOTICE([[$SAGE_LOCAL/lib64 is not a symlink, see Issue #19782]])
                AC_MSG_ERROR([[Cannot perform incremental update, run "make distclean && make"]])
            fi
        else
            AC_MSG_NOTICE([[creating symbolic link lib64 -> lib]])
            ln -s lib "$SAGE_LOCAL/lib64"
        fi
        dnl Check that the file system is sufficiently functional
        if test -z "$SAGE_BUILD_DIR"; then
            SAGE_BUILD_DIR="$SAGE_LOCAL/var/tmp/sage/build"
        fi
        AC_MSG_NOTICE([creating directory $SAGE_BUILD_DIR])
        mkdir -p "$SAGE_BUILD_DIR" || AC_MSG_ERROR([error creating directory $SAGE_BUILD_DIR (SAGE_BUILD_DIR)])
        rm -f "$SAGE_BUILD_DIR"/conftest
        touch "$SAGE_BUILD_DIR"/conftest || AC_MSG_ERROR([error creating a file in $SAGE_BUILD_DIR])
        chmod +x "$SAGE_BUILD_DIR"/conftest || AC_MSG_ERROR([error setting file permissions +x in $SAGE_BUILD_DIR])
        test -x "$SAGE_BUILD_DIR"/conftest || AC_MSG_ERROR([file permissions +x did not persist in $SAGE_BUILD_DIR])
        chmod -x "$SAGE_BUILD_DIR"/conftest || AC_MSG_ERROR([error setting file permissions -x in $SAGE_BUILD_DIR])
        test -x "$SAGE_BUILD_DIR"/conftest && AC_MSG_ERROR([file permissions -x did not persist in $SAGE_BUILD_DIR])
        rm -f "$SAGE_BUILD_DIR"/conftest
    ],
    [
        SAGE_LOGS="$SAGE_ROOT/logs/pkgs"
        SAGE_LOCAL="$SAGE_LOCAL"
        SAGE_SHARE="$SAGE_LOCAL/share"
    ])

AC_CONFIG_COMMANDS(links, [
    dnl Create links for the convenience of users
    SYMLINK="${ac_top_build_prefix}prefix"
    AS_IF([test -L "$SYMLINK" -o ! -e "$SYMLINK"], [
        AC_MSG_NOTICE([creating convenience symlink $SYMLINK -> $SAGE_LOCAL])
        rm -f "$SYMLINK"
        ln -sf "$SAGE_LOCAL" "$SYMLINK"
    ], [
        AC_MSG_NOTICE([cannot create convenience symlink $SYMLINK -> $SAGE_LOCAL because the file exists and is not a symlink; this is harmless])
    ])
    SYMLINK="${ac_top_build_prefix}venv"
    AS_IF([test -L "$SYMLINK" -o ! -e "$SYMLINK"], [
        AC_MSG_NOTICE([creating convenience symlink $SYMLINK -> $SAGE_VENV])
        rm -f "$SYMLINK"
        ln -sf "$SAGE_VENV" "$SYMLINK"
    ], [
        AC_MSG_NOTICE([cannot create convenience symlink $SYMLINK -> $SAGE_VENV because the file exists and is not a symlink; this is harmless])
    ])
], [
    SAGE_LOCAL="$SAGE_LOCAL"
    eval SAGE_VENV="$SAGE_VENV"dnl eval so as to evaluate the embedded ${SAGE_LOCAL}
])

AC_OUTPUT()

SAGE_SYSTEM_PACKAGE_NOTICE()

dnl vim:syntax=m4<|MERGE_RESOLUTION|>--- conflicted
+++ resolved
@@ -314,13 +314,8 @@
    AC_CHECK_HEADER(bzlib.h, [
       AC_SEARCH_LIBS([BZ2_bzCompress], [bz2], [
         AC_PATH_PROG([bzip2_prog], [bzip2])
-<<<<<<< HEAD
-        AS_IF([test x$bzip2_prog = x
-	], [AC_MSG_ERROR([could not find bzip2 executable. Cf. https://doc.sagemath.org/html/en/reference/spkg/_prereq.html])])
-=======
         AS_IF([test x$bzip2_prog = x],
               [AC_MSG_ERROR([could not find bzip2 executable. Cf. https://doc.sagemath.org/html/en/reference/spkg/_prereq.html])])
->>>>>>> 665a3fa4
       ], [AC_MSG_ERROR([could not find libbz2 library. Cf. https://doc.sagemath.org/html/en/reference/spkg/_prereq.html])])
     ], [AC_MSG_ERROR([could not find bzlib.h - the header of libbz2 library. Cf. https://doc.sagemath.org/html/en/reference/spkg/_prereq.html])
    ])
