--- conflicted
+++ resolved
@@ -1,5 +1 @@
-<<<<<<< HEAD
-10.5
-=======
-SageMath version 10.6.beta0, Release Date: 2024-12-08
->>>>>>> f48da11b
+10.6.beta0