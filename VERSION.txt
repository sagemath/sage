<<<<<<< HEAD
SageMath version 10.7, Release Date: 2025-08-09
=======
SageMath version 10.8.beta0, Release Date: 2025-08-16
>>>>>>> e14b7cf9
<|MERGE_RESOLUTION|>--- conflicted
+++ resolved
@@ -1,5 +1 @@
-<<<<<<< HEAD
-SageMath version 10.7, Release Date: 2025-08-09
-=======
-SageMath version 10.8.beta0, Release Date: 2025-08-16
->>>>>>> e14b7cf9
+SageMath version 10.8.beta0, Release Date: 2025-08-16