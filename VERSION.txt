<<<<<<< HEAD
SageMath version 10.7.beta6, Release Date: 2025-06-14
=======
SageMath version 10.7.beta7, Release Date: 2025-06-25
>>>>>>> 665a3fa4
<|MERGE_RESOLUTION|>--- conflicted
+++ resolved
@@ -1,5 +1 @@
-<<<<<<< HEAD
-SageMath version 10.7.beta6, Release Date: 2025-06-14
-=======
-SageMath version 10.7.beta7, Release Date: 2025-06-25
->>>>>>> 665a3fa4
+SageMath version 10.7.beta7, Release Date: 2025-06-25