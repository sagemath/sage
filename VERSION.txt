--- conflicted
+++ resolved
@@ -1,5 +1 @@
-<<<<<<< HEAD
-10.6.beta1
-=======
-SageMath version 10.7.beta4, Release Date: 2025-05-18
->>>>>>> d617df42
+SageMath version 10.7.beta4, Release Date: 2025-05-18