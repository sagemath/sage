--- conflicted
+++ resolved
@@ -52,15 +52,12 @@
 #    we regenerate config.status by running the "config.status --recheck".
 # Either way we regenerate the generated files by calling "config.status".
 build/make/Makefile: configure $(SPKG_COLLECT_FILES) $(CONFIG_FILES:%=%.in)
-<<<<<<< HEAD
-=======
 	$(MAKE) reconfigure
 
 reconfigure:
 	rm -f config.log
 	mkdir -p logs/pkgs
 	ln -s logs/pkgs/config.log config.log
->>>>>>> 5eef0441
 	@if [ -x config.status ]; then \
 		case '$?' in					\
 		  *configure*)					\
