--- conflicted
+++ resolved
@@ -76,7 +76,8 @@
 # TODO: This should be quiet by default
 print("Discovering Python/Cython source code....")
 t = time.time()
-<<<<<<< HEAD
+
+from sage.misc.package import is_package_installed_and_updated
 distributions = ['',
                  'sagemath-flint',
                  'sagemath-gap',
@@ -84,10 +85,6 @@
                  'sagemath-homfly',
                  'sagemath-pari',
                  ]
-=======
->>>>>>> 7c04f441
-from sage.misc.package import is_package_installed_and_updated
-distributions = ['']
 optional_packages_with_extensions = os.environ.get('SAGE_OPTIONAL_PACKAGES_WITH_EXTENSIONS', '').split(',')
 distributions += ['sagemath-{}'.format(pkg)
                   for pkg in optional_packages_with_extensions
