{
    "sage.arith.numerical_approx": {
        "ntests": 1
    },
    "sage.arith.power": {
        "failed": true,
        "ntests": 16
    },
    "sage.categories.action": {
        "failed": true,
        "ntests": 78
    },
    "sage.categories.additive_groups": {
        "ntests": 9
    },
    "sage.categories.additive_magmas": {
        "failed": true,
        "ntests": 134
    },
    "sage.categories.additive_monoids": {
        "failed": true,
        "ntests": 16
    },
    "sage.categories.additive_semigroups": {
        "failed": true,
        "ntests": 28
    },
    "sage.categories.affine_weyl_groups": {
        "ntests": 14
    },
    "sage.categories.algebra_ideals": {
        "failed": true,
        "ntests": 8
    },
    "sage.categories.algebra_modules": {
        "failed": true,
        "ntests": 9
    },
    "sage.categories.algebras": {
        "failed": true,
        "ntests": 25
    },
    "sage.categories.algebras_with_basis": {
        "failed": true,
        "ntests": 46
    },
    "sage.categories.aperiodic_semigroups": {
        "ntests": 1
    },
    "sage.categories.associative_algebras": {
        "failed": true,
        "ntests": 5
    },
    "sage.categories.bialgebras": {
        "ntests": 3
    },
    "sage.categories.bialgebras_with_basis": {
        "failed": true,
        "ntests": 31
    },
    "sage.categories.bimodules": {
        "failed": true,
        "ntests": 15
    },
    "sage.categories.cartesian_product": {
        "failed": true,
        "ntests": 42
    },
    "sage.categories.category": {
        "failed": true,
        "ntests": 433
    },
    "sage.categories.category_cy_helper": {
        "failed": true,
        "ntests": 27
    },
    "sage.categories.category_singleton": {
        "failed": true,
        "ntests": 59
    },
    "sage.categories.category_types": {
        "failed": true,
        "ntests": 74
    },
    "sage.categories.category_with_axiom": {
        "failed": true,
        "ntests": 328
    },
    "sage.categories.chain_complexes": {
        "failed": true,
        "ntests": 20
    },
    "sage.categories.coalgebras": {
        "ntests": 6
    },
    "sage.categories.coalgebras_with_basis": {
        "failed": true,
        "ntests": 23
    },
    "sage.categories.coercion_methods": {
        "failed": true,
        "ntests": 6
    },
    "sage.categories.commutative_additive_groups": {
        "failed": true,
        "ntests": 17
    },
    "sage.categories.commutative_additive_monoids": {
        "ntests": 5
    },
    "sage.categories.commutative_additive_semigroups": {
        "failed": true,
        "ntests": 6
    },
    "sage.categories.commutative_algebra_ideals": {
        "failed": true,
        "ntests": 9
    },
    "sage.categories.commutative_algebras": {
        "failed": true,
        "ntests": 11
    },
    "sage.categories.commutative_ring_ideals": {
        "failed": true,
        "ntests": 7
    },
    "sage.categories.commutative_rings": {
        "failed": true,
        "ntests": 41
    },
    "sage.categories.complete_discrete_valuation": {
        "failed": true,
        "ntests": 30
    },
    "sage.categories.complex_reflection_groups": {
        "failed": true,
        "ntests": 16
    },
    "sage.categories.complex_reflection_or_generalized_coxeter_groups": {
        "ntests": 67
    },
    "sage.categories.covariant_functorial_construction": {
        "failed": true,
        "ntests": 65
    },
    "sage.categories.coxeter_group_algebras": {
        "ntests": 2
    },
    "sage.categories.coxeter_groups": {
        "failed": true,
<<<<<<< HEAD
        "ntests": 392
=======
        "ntests": 362
>>>>>>> c4363fc9
    },
    "sage.categories.cw_complexes": {
        "failed": true,
        "ntests": 36
    },
    "sage.categories.dedekind_domains": {
        "failed": true,
        "ntests": 30
    },
    "sage.categories.discrete_valuation": {
        "failed": true,
        "ntests": 28
    },
    "sage.categories.distributive_magmas_and_additive_magmas": {
        "failed": true,
        "ntests": 13
    },
    "sage.categories.division_rings": {
        "ntests": 11
    },
    "sage.categories.domains": {
        "failed": true,
        "ntests": 7
    },
    "sage.categories.dual": {
        "failed": true,
        "ntests": 1
    },
    "sage.categories.enumerated_sets": {
        "failed": true,
        "ntests": 132
    },
    "sage.categories.euclidean_domains": {
        "failed": true,
        "ntests": 22
    },
    "sage.categories.examples.algebras_with_basis": {
        "ntests": 8
    },
    "sage.categories.examples.commutative_additive_monoids": {
        "failed": true,
        "ntests": 14
    },
    "sage.categories.examples.commutative_additive_semigroups": {
        "failed": true,
        "ntests": 28
    },
    "sage.categories.examples.cw_complexes": {
        "failed": true,
        "ntests": 33
    },
    "sage.categories.examples.facade_sets": {
        "failed": true,
        "ntests": 21
    },
    "sage.categories.examples.filtered_algebras_with_basis": {
        "failed": true,
        "ntests": 25
    },
    "sage.categories.examples.filtered_modules_with_basis": {
        "ntests": 12
    },
    "sage.categories.examples.finite_dimensional_lie_algebras_with_basis": {
        "ntests": 1
    },
    "sage.categories.examples.finite_enumerated_sets": {
        "failed": true,
        "ntests": 29
    },
    "sage.categories.examples.finite_monoids": {
        "failed": true,
        "ntests": 15
    },
    "sage.categories.examples.finite_semigroups": {
        "failed": true,
        "ntests": 27
    },
    "sage.categories.examples.finite_weyl_groups": {
        "failed": true,
        "ntests": 25
    },
    "sage.categories.examples.graded_modules_with_basis": {
        "ntests": 14
    },
    "sage.categories.examples.graphs": {
        "failed": true,
        "ntests": 24
    },
    "sage.categories.examples.infinite_enumerated_sets": {
        "failed": true,
        "ntests": 35
    },
    "sage.categories.examples.lie_algebras": {
        "ntests": 25
    },
    "sage.categories.examples.magmas": {
        "failed": true,
        "ntests": 20
    },
    "sage.categories.examples.manifolds": {
        "failed": true,
        "ntests": 15
    },
    "sage.categories.examples.monoids": {
        "failed": true,
        "ntests": 16
    },
    "sage.categories.examples.posets": {
        "failed": true,
        "ntests": 29
    },
    "sage.categories.examples.semigroups": {
        "failed": true,
        "ntests": 83
    },
    "sage.categories.examples.semigroups_cython": {
        "failed": true,
        "ntests": 47
    },
    "sage.categories.examples.sets_with_grading": {
        "failed": true,
        "ntests": 14
    },
    "sage.categories.facade_sets": {
        "failed": true,
        "ntests": 27
    },
    "sage.categories.fields": {
        "failed": true,
        "ntests": 109
    },
    "sage.categories.filtered_algebras": {
        "failed": true,
        "ntests": 5
    },
    "sage.categories.filtered_algebras_with_basis": {
        "failed": true,
        "ntests": 39
    },
    "sage.categories.filtered_hopf_algebras_with_basis": {
        "failed": true,
        "ntests": 12
    },
    "sage.categories.filtered_modules": {
        "failed": true,
        "ntests": 18
    },
    "sage.categories.filtered_modules_with_basis": {
        "failed": true,
        "ntests": 74
    },
    "sage.categories.finite_complex_reflection_groups": {
        "failed": true,
<<<<<<< HEAD
        "ntests": 189
=======
        "ntests": 178
>>>>>>> c4363fc9
    },
    "sage.categories.finite_coxeter_groups": {
        "ntests": 6
    },
    "sage.categories.finite_dimensional_algebras_with_basis": {
        "failed": true,
        "ntests": 91
    },
    "sage.categories.finite_dimensional_bialgebras_with_basis": {
        "failed": true,
        "ntests": 4
    },
    "sage.categories.finite_dimensional_coalgebras_with_basis": {
        "failed": true,
        "ntests": 4
    },
    "sage.categories.finite_dimensional_graded_lie_algebras_with_basis": {
        "failed": true,
        "ntests": 22
    },
    "sage.categories.finite_dimensional_hopf_algebras_with_basis": {
        "failed": true,
        "ntests": 3
    },
    "sage.categories.finite_dimensional_lie_algebras_with_basis": {
        "failed": true,
        "ntests": 44
    },
    "sage.categories.finite_dimensional_modules_with_basis": {
        "failed": true,
        "ntests": 55
    },
    "sage.categories.finite_dimensional_nilpotent_lie_algebras_with_basis": {
        "failed": true,
        "ntests": 19
    },
    "sage.categories.finite_dimensional_semisimple_algebras_with_basis": {
        "failed": true,
        "ntests": 12
    },
    "sage.categories.finite_enumerated_sets": {
        "failed": true,
        "ntests": 123
    },
    "sage.categories.finite_fields": {
        "failed": true,
        "ntests": 14
    },
    "sage.categories.finite_lattice_posets": {
        "ntests": 31
    },
    "sage.categories.finite_monoids": {
        "failed": true,
        "ntests": 28
    },
    "sage.categories.finite_permutation_groups": {
        "ntests": 2
    },
    "sage.categories.finite_semigroups": {
        "failed": true,
        "ntests": 14
    },
    "sage.categories.finite_sets": {
        "failed": true,
        "ntests": 14
    },
    "sage.categories.finite_weyl_groups": {
        "failed": true,
        "ntests": 6
    },
    "sage.categories.finitely_generated_lambda_bracket_algebras": {
        "ntests": 11
    },
    "sage.categories.finitely_generated_lie_conformal_algebras": {
        "ntests": 10
    },
    "sage.categories.finitely_generated_magmas": {
        "failed": true,
        "ntests": 6
    },
    "sage.categories.finitely_generated_semigroups": {
        "failed": true,
        "ntests": 27
    },
    "sage.categories.function_fields": {
        "failed": true,
        "ntests": 11
    },
    "sage.categories.functor": {
        "failed": true,
        "ntests": 128
    },
    "sage.categories.g_sets": {
        "ntests": 7
    },
    "sage.categories.gcd_domains": {
        "ntests": 5
    },
    "sage.categories.generalized_coxeter_groups": {
        "ntests": 12
    },
    "sage.categories.graded_algebras": {
        "failed": true,
        "ntests": 8
    },
    "sage.categories.graded_algebras_with_basis": {
        "failed": true,
        "ntests": 8
    },
    "sage.categories.graded_bialgebras": {
        "failed": true,
        "ntests": 3
    },
    "sage.categories.graded_bialgebras_with_basis": {
        "failed": true,
        "ntests": 3
    },
    "sage.categories.graded_coalgebras": {
        "failed": true,
        "ntests": 6
    },
    "sage.categories.graded_coalgebras_with_basis": {
        "failed": true,
        "ntests": 6
    },
    "sage.categories.graded_hopf_algebras": {
        "failed": true,
        "ntests": 3
    },
    "sage.categories.graded_hopf_algebras_with_basis": {
        "failed": true,
        "ntests": 12
    },
    "sage.categories.graded_lie_algebras": {
        "failed": true,
        "ntests": 12
    },
    "sage.categories.graded_lie_algebras_with_basis": {
        "failed": true,
        "ntests": 5
    },
    "sage.categories.graded_lie_conformal_algebras": {
        "failed": true,
        "ntests": 5
    },
    "sage.categories.graded_modules": {
        "failed": true,
        "ntests": 16
    },
    "sage.categories.graded_modules_with_basis": {
        "failed": true,
        "ntests": 25
    },
    "sage.categories.graphs": {
        "failed": true,
        "ntests": 25
    },
    "sage.categories.group_algebras": {
        "failed": true,
        "ntests": 27
    },
    "sage.categories.groups": {
        "ntests": 45
    },
    "sage.categories.h_trivial_semigroups": {
        "ntests": 4
    },
    "sage.categories.hecke_modules": {
        "failed": true,
        "ntests": 16
    },
    "sage.categories.homset": {
        "failed": true,
        "ntests": 197
    },
    "sage.categories.homsets": {
        "failed": true,
        "ntests": 56
    },
    "sage.categories.hopf_algebras": {
        "failed": true,
        "ntests": 15
    },
    "sage.categories.hopf_algebras_with_basis": {
        "failed": true,
        "ntests": 30
    },
    "sage.categories.infinite_enumerated_sets": {
        "failed": true,
        "ntests": 13
    },
    "sage.categories.inner_product_spaces": {
        "failed": true,
        "ntests": 9
    },
    "sage.categories.integral_domains": {
        "failed": true,
        "ntests": 22
    },
    "sage.categories.isomorphic_objects": {
        "ntests": 2
    },
    "sage.categories.j_trivial_semigroups": {
        "ntests": 1
    },
    "sage.categories.kac_moody_algebras": {
        "failed": true,
        "ntests": 9
    },
    "sage.categories.l_trivial_semigroups": {
        "ntests": 5
    },
    "sage.categories.lambda_bracket_algebras": {
        "failed": true,
        "ntests": 16
    },
    "sage.categories.lambda_bracket_algebras_with_basis": {
        "ntests": 5
    },
    "sage.categories.lattice_posets": {
        "ntests": 10
    },
    "sage.categories.left_modules": {
        "failed": true,
        "ntests": 4
    },
    "sage.categories.lie_algebras": {
        "failed": true,
        "ntests": 135
    },
    "sage.categories.lie_algebras_with_basis": {
        "ntests": 19
    },
    "sage.categories.lie_conformal_algebras": {
        "failed": true,
        "ntests": 25
    },
    "sage.categories.lie_conformal_algebras_with_basis": {
        "ntests": 17
    },
    "sage.categories.lie_groups": {
        "failed": true,
        "ntests": 9
    },
    "sage.categories.loop_crystals": {
        "ntests": 1
    },
    "sage.categories.magmas": {
        "failed": true,
        "ntests": 147
    },
    "sage.categories.magmas_and_additive_magmas": {
        "ntests": 21
    },
    "sage.categories.magmatic_algebras": {
        "failed": true,
        "ntests": 27
    },
    "sage.categories.manifolds": {
        "failed": true,
        "ntests": 52
    },
    "sage.categories.map": {
        "failed": true,
        "ntests": 353
    },
    "sage.categories.matrix_algebras": {
        "failed": true,
        "ntests": 3
    },
    "sage.categories.metric_spaces": {
        "failed": true,
        "ntests": 46
    },
    "sage.categories.modular_abelian_varieties": {
        "failed": true,
        "ntests": 8
    },
    "sage.categories.modules": {
        "failed": true,
        "ntests": 120
    },
    "sage.categories.modules_with_basis": {
        "failed": true,
        "ntests": 232
    },
    "sage.categories.monoid_algebras": {
        "failed": true,
        "ntests": 4
    },
    "sage.categories.monoids": {
        "failed": true,
        "ntests": 81
    },
    "sage.categories.morphism": {
        "failed": true,
        "ntests": 99
    },
    "sage.categories.number_fields": {
        "failed": true,
        "ntests": 41
    },
    "sage.categories.objects": {
        "failed": true,
        "ntests": 12
    },
    "sage.categories.partially_ordered_monoids": {
        "ntests": 4
    },
    "sage.categories.permutation_groups": {
        "ntests": 6
    },
    "sage.categories.pointed_sets": {
        "ntests": 3
    },
    "sage.categories.polyhedra": {
        "failed": true,
        "ntests": 4
    },
    "sage.categories.poor_man_map": {
        "failed": true,
        "ntests": 59
    },
    "sage.categories.posets": {
        "ntests": 2
    },
    "sage.categories.primer": {
        "failed": true,
        "ntests": 162
    },
    "sage.categories.principal_ideal_domains": {
        "failed": true,
        "ntests": 11
    },
    "sage.categories.pushout": {
        "failed": true,
        "ntests": 624
    },
    "sage.categories.quantum_group_representations": {
        "failed": true,
        "ntests": 13
    },
    "sage.categories.quotient_fields": {
        "failed": true,
        "ntests": 81
    },
    "sage.categories.quotients": {
        "ntests": 2
    },
    "sage.categories.r_trivial_semigroups": {
        "ntests": 3
    },
    "sage.categories.realizations": {
        "failed": true,
        "ntests": 21
    },
    "sage.categories.right_modules": {
        "failed": true,
        "ntests": 4
    },
    "sage.categories.ring_ideals": {
        "failed": true,
        "ntests": 9
    },
    "sage.categories.rings": {
        "failed": true,
        "ntests": 146
    },
    "sage.categories.rngs": {
        "ntests": 6
    },
    "sage.categories.schemes": {
        "failed": true,
        "ntests": 33
    },
    "sage.categories.semigroups": {
        "failed": true,
        "ntests": 112
    },
    "sage.categories.semirings": {
        "ntests": 6
    },
    "sage.categories.semisimple_algebras": {
        "failed": true,
        "ntests": 15
    },
    "sage.categories.sets_cat": {
        "failed": true,
        "ntests": 412
    },
    "sage.categories.sets_with_grading": {
        "failed": true,
        "ntests": 23
    },
    "sage.categories.sets_with_partial_maps": {
        "ntests": 4
    },
    "sage.categories.shephard_groups": {
        "ntests": 5
    },
    "sage.categories.signed_tensor": {
        "failed": true,
        "ntests": 10
    },
    "sage.categories.simplicial_complexes": {
        "ntests": 17
    },
    "sage.categories.simplicial_sets": {
        "failed": true,
        "ntests": 98
    },
    "sage.categories.subobjects": {
        "ntests": 2
    },
    "sage.categories.super_algebras": {
        "failed": true,
        "ntests": 8
    },
    "sage.categories.super_algebras_with_basis": {
        "failed": true,
        "ntests": 10
    },
    "sage.categories.super_hopf_algebras_with_basis": {
        "failed": true,
        "ntests": 10
    },
    "sage.categories.super_lie_conformal_algebras": {
        "failed": true,
        "ntests": 20
    },
    "sage.categories.super_modules": {
        "failed": true,
        "ntests": 18
    },
    "sage.categories.super_modules_with_basis": {
        "failed": true,
        "ntests": 10
    },
    "sage.categories.supercommutative_algebras": {
        "failed": true,
        "ntests": 8
    },
    "sage.categories.tensor": {
        "failed": true,
        "ntests": 9
    },
    "sage.categories.topological_spaces": {
        "ntests": 27
    },
    "sage.categories.triangular_kac_moody_algebras": {
        "failed": true,
        "ntests": 15
    },
    "sage.categories.tutorial": {
        "failed": true,
        "ntests": 4
    },
    "sage.categories.unique_factorization_domains": {
        "failed": true,
        "ntests": 39
    },
    "sage.categories.unital_algebras": {
        "failed": true,
        "ntests": 37
    },
    "sage.categories.vector_spaces": {
        "failed": true,
        "ntests": 44
    },
    "sage.categories.with_realizations": {
        "failed": true,
        "ntests": 24
    },
    "sage.cpython.atexit": {
        "ntests": 19
    },
    "sage.cpython.cython_metaclass": {
        "ntests": 4
    },
    "sage.cpython.debug": {
        "failed": true,
        "ntests": 14
    },
    "sage.cpython.dict_del_by_value": {
        "failed": true,
        "ntests": 21
    },
    "sage.cpython.getattr": {
        "failed": true,
        "ntests": 65
    },
    "sage.cpython.string": {
        "ntests": 1
    },
    "sage.cpython.string.pxd": {
        "ntests": 8
    },
    "sage.cpython.type": {
        "ntests": 7
    },
    "sage.cpython.wrapperdescr": {
        "failed": true,
        "ntests": 0
    },
    "sage.doctest.control": {
        "failed": true,
        "ntests": 232
    },
    "sage.doctest.external": {
        "ntests": 42
    },
    "sage.doctest.fixtures": {
        "ntests": 59
    },
    "sage.doctest.forker": {
        "failed": true,
        "ntests": 434
    },
    "sage.doctest.parsing": {
        "failed": true,
        "ntests": 321
    },
    "sage.doctest.reporting": {
<<<<<<< HEAD
        "ntests": 125
=======
        "failed": true,
        "ntests": 124
>>>>>>> c4363fc9
    },
    "sage.doctest.sources": {
        "failed": true,
        "ntests": 378
    },
    "sage.doctest.test": {
        "failed": true,
        "ntests": 23
    },
    "sage.doctest.util": {
        "failed": true,
        "ntests": 141
    },
    "sage.env": {
        "failed": true,
        "ntests": 41
    },
    "sage.features": {
        "ntests": 143
    },
    "sage.features.all": {
        "ntests": 14
    },
    "sage.features.bliss": {
        "ntests": 8
    },
    "sage.features.cddlib": {
        "ntests": 4
    },
    "sage.features.csdp": {
        "ntests": 6
    },
    "sage.features.cython": {
        "ntests": 3
    },
    "sage.features.databases": {
        "failed": true,
        "ntests": 38
    },
    "sage.features.dvipng": {
        "ntests": 4
    },
    "sage.features.ecm": {
        "ntests": 4
    },
    "sage.features.ffmpeg": {
        "ntests": 4
    },
    "sage.features.four_ti_2": {
        "ntests": 6
    },
    "sage.features.fricas": {
        "ntests": 6
    },
    "sage.features.gap": {
        "ntests": 6
    },
    "sage.features.gfan": {
        "ntests": 2
    },
    "sage.features.graph_generators": {
        "ntests": 18
    },
    "sage.features.graphviz": {
        "ntests": 16
    },
    "sage.features.igraph": {
        "ntests": 4
    },
    "sage.features.imagemagick": {
        "ntests": 10
    },
    "sage.features.interfaces": {
        "failed": true,
        "ntests": 33
    },
    "sage.features.internet": {
        "ntests": 5
    },
    "sage.features.jmol": {
        "ntests": 4
    },
    "sage.features.join_feature": {
        "failed": true,
        "ntests": 25
    },
    "sage.features.kenzo": {
        "ntests": 6
    },
    "sage.features.latex": {
        "ntests": 30
    },
    "sage.features.latte": {
        "ntests": 8
    },
    "sage.features.lrs": {
        "ntests": 16
    },
    "sage.features.mcqd": {
        "ntests": 4
    },
    "sage.features.meataxe": {
        "ntests": 4
    },
    "sage.features.mip_backends": {
        "ntests": 7
    },
    "sage.features.msolve": {
        "ntests": 6
    },
    "sage.features.nauty": {
        "ntests": 8
    },
    "sage.features.normaliz": {
        "ntests": 4
    },
    "sage.features.palp": {
        "ntests": 4
    },
    "sage.features.pandoc": {
        "ntests": 4
    },
    "sage.features.pdf2svg": {
        "ntests": 4
    },
    "sage.features.phitigra": {
        "ntests": 4
    },
    "sage.features.pkg_systems": {
        "ntests": 25
    },
    "sage.features.polymake": {
        "ntests": 4
    },
    "sage.features.poppler": {
        "ntests": 4
    },
    "sage.features.rubiks": {
        "ntests": 28
    },
    "sage.features.sagemath": {
        "failed": true,
        "ntests": 151
    },
    "sage.features.singular": {
        "ntests": 4
    },
    "sage.features.sphinx": {
        "ntests": 4
    },
    "sage.features.symengine_py": {
        "ntests": 4
    },
    "sage.features.tdlib": {
        "ntests": 2
    },
    "sage.features.threejs": {
        "failed": true,
        "ntests": 6
    },
    "sage.misc.abstract_method": {
        "failed": true,
        "ntests": 33
    },
    "sage.misc.banner": {
        "failed": true,
        "ntests": 12
    },
    "sage.misc.bindable_class": {
        "ntests": 47
    },
    "sage.misc.c3_controlled": {
        "failed": true,
        "ntests": 150
    },
    "sage.misc.cachefunc": {
        "failed": true,
        "ntests": 692
    },
    "sage.misc.call": {
        "ntests": 28
    },
    "sage.misc.classcall_metaclass": {
        "ntests": 78
    },
    "sage.misc.constant_function": {
        "ntests": 21
    },
    "sage.misc.decorators": {
        "failed": true,
        "ntests": 125
    },
    "sage.misc.fast_methods": {
        "failed": true,
        "ntests": 80
    },
    "sage.misc.flatten": {
        "failed": true,
        "ntests": 15
    },
    "sage.misc.function_mangling": {
        "ntests": 32
    },
    "sage.misc.inherit_comparison": {
        "ntests": 2
    },
    "sage.misc.instancedoc": {
        "ntests": 67
    },
    "sage.misc.lazy_attribute": {
        "failed": true,
        "ntests": 100
    },
    "sage.misc.lazy_format": {
        "failed": true,
        "ntests": 23
    },
    "sage.misc.lazy_import": {
        "failed": true,
        "ntests": 279
    },
    "sage.misc.lazy_import_cache": {
        "failed": true,
        "ntests": 8
    },
    "sage.misc.lazy_string": {
        "failed": true,
        "ntests": 131
    },
    "sage.misc.misc": {
        "failed": true,
        "ntests": 176
    },
    "sage.misc.misc_c": {
        "failed": true,
        "ntests": 121
    },
    "sage.misc.namespace_package": {
        "ntests": 7
    },
    "sage.misc.nested_class": {
        "ntests": 67
    },
    "sage.misc.package": {
        "ntests": 36
    },
    "sage.misc.package_dir": {
        "failed": true,
        "ntests": 35
    },
    "sage.misc.persist": {
        "failed": true,
        "ntests": 137
    },
    "sage.misc.prandom": {
        "failed": true,
        "ntests": 74
    },
    "sage.misc.repr": {
        "failed": true,
        "ntests": 31
    },
    "sage.misc.sage_eval": {
        "failed": true,
        "ntests": 31
    },
    "sage.misc.sage_input": {
        "failed": true,
        "ntests": 732
    },
    "sage.misc.sage_unittest": {
        "failed": true,
        "ntests": 88
    },
    "sage.misc.sagedoc": {
        "failed": true,
        "ntests": 103
    },
    "sage.misc.sageinspect": {
        "failed": true,
<<<<<<< HEAD
        "ntests": 322
=======
        "ntests": 329
>>>>>>> c4363fc9
    },
    "sage.misc.superseded": {
        "failed": true,
        "ntests": 59
    },
    "sage.misc.temporary_file": {
        "failed": true,
        "ntests": 80
    },
    "sage.misc.timing": {
        "failed": true,
        "ntests": 35
    },
    "sage.misc.unknown": {
        "ntests": 22
    },
    "sage.misc.verbose": {
        "ntests": 22
    },
    "sage.misc.viewer": {
        "failed": true,
        "ntests": 49
    },
    "sage.misc.weak_dict": {
        "failed": true,
        "ntests": 251
    },
    "sage.repl.attach": {
        "failed": true,
        "ntests": 128
    },
    "sage.repl.configuration": {
        "ntests": 22
    },
    "sage.repl.display.fancy_repr": {
        "failed": true,
        "ntests": 27
    },
    "sage.repl.display.formatter": {
        "failed": true,
        "ntests": 58
    },
    "sage.repl.display.jsmol_iframe": {
        "ntests": 25
    },
    "sage.repl.display.pretty_print": {
        "failed": true,
        "ntests": 21
    },
    "sage.repl.display.util": {
        "ntests": 7
    },
    "sage.repl.image": {
        "failed": true,
        "ntests": 42
    },
    "sage.repl.inputhook": {
        "ntests": 7
    },
    "sage.repl.interface_magic": {
        "failed": true,
        "ntests": 20
    },
    "sage.repl.interpreter": {
        "failed": true,
        "ntests": 118
    },
    "sage.repl.ipython_extension": {
        "failed": true,
        "ntests": 80
    },
    "sage.repl.ipython_kernel.install": {
        "failed": true,
        "ntests": 35
    },
    "sage.repl.ipython_kernel.interact": {
        "failed": true,
        "ntests": 42
    },
    "sage.repl.ipython_kernel.kernel": {
        "ntests": 12
    },
    "sage.repl.ipython_kernel.widgets": {
        "failed": true,
        "ntests": 98
    },
    "sage.repl.ipython_kernel.widgets_sagenb": {
        "failed": true,
        "ntests": 77
    },
    "sage.repl.ipython_tests": {
        "failed": true,
        "ntests": 26
    },
    "sage.repl.load": {
        "failed": true,
        "ntests": 42
    },
    "sage.repl.preparse": {
        "failed": true,
        "ntests": 349
    },
    "sage.repl.rich_output.backend_base": {
        "failed": true,
        "ntests": 96
    },
    "sage.repl.rich_output.backend_doctest": {
        "ntests": 58
    },
    "sage.repl.rich_output.backend_emacs": {
        "ntests": 15
    },
    "sage.repl.rich_output.backend_ipython": {
        "failed": true,
        "ntests": 75
    },
    "sage.repl.rich_output.buffer": {
        "failed": true,
        "ntests": 49
    },
    "sage.repl.rich_output.display_manager": {
        "failed": true,
        "ntests": 86
    },
    "sage.repl.rich_output.output_basic": {
        "ntests": 47
    },
    "sage.repl.rich_output.output_browser": {
        "ntests": 12
    },
    "sage.repl.rich_output.output_graphics": {
        "ntests": 38
    },
    "sage.repl.rich_output.output_graphics3d": {
        "ntests": 46
    },
    "sage.repl.rich_output.output_video": {
        "ntests": 25
    },
    "sage.repl.rich_output.preferences": {
        "ntests": 68
    },
    "sage.repl.rich_output.pretty_print": {
        "failed": true,
        "ntests": 41
    },
    "sage.repl.rich_output.test_backend": {
        "failed": true,
        "ntests": 37
    },
    "sage.rings.ideal": {
        "failed": true,
        "ntests": 336
    },
    "sage.rings.integer_fake.pxd": {
        "ntests": 1
    },
    "sage.rings.ring": {
        "failed": true,
        "ntests": 298
    },
    "sage.sets.pythonclass": {
        "failed": true,
        "ntests": 55
    },
    "sage.structure.category_object": {
        "failed": true,
        "ntests": 140
    },
    "sage.structure.coerce": {
        "failed": true,
        "ntests": 310
    },
    "sage.structure.coerce_actions": {
        "failed": true,
        "ntests": 128
    },
    "sage.structure.coerce_dict": {
        "failed": true,
        "ntests": 289
    },
    "sage.structure.coerce_maps": {
        "failed": true,
        "ntests": 90
    },
    "sage.structure.debug_options": {
        "ntests": 5
    },
    "sage.structure.dynamic_class": {
        "failed": true,
        "ntests": 83
    },
    "sage.structure.element": {
        "failed": true,
        "ntests": 562
    },
    "sage.structure.element.pxd": {
        "failed": true,
        "ntests": 23
    },
    "sage.structure.element_wrapper": {
        "failed": true,
        "ntests": 160
    },
    "sage.structure.factorization": {
        "failed": true,
        "ntests": 200
    },
    "sage.structure.factorization_integer": {
        "failed": true,
        "ntests": 6
    },
    "sage.structure.factory": {
        "failed": true,
        "ntests": 99
    },
    "sage.structure.formal_sum": {
        "failed": true,
        "ntests": 67
    },
    "sage.structure.global_options": {
        "ntests": 145
    },
    "sage.structure.graphics_file": {
        "ntests": 8
    },
    "sage.structure.indexed_generators": {
        "failed": true,
        "ntests": 90
    },
    "sage.structure.list_clone": {
        "failed": true,
        "ntests": 380
    },
    "sage.structure.list_clone_demo": {
        "ntests": 43
    },
    "sage.structure.list_clone_timings": {
        "ntests": 18
    },
    "sage.structure.list_clone_timings_cy": {
        "ntests": 12
    },
    "sage.structure.mutability": {
        "failed": true,
        "ntests": 68
    },
    "sage.structure.nonexact": {
        "failed": true,
        "ntests": 11
    },
    "sage.structure.parent": {
        "failed": true,
        "ntests": 303
    },
    "sage.structure.parent_gens": {
        "failed": true,
        "ntests": 24
    },
    "sage.structure.parent_old": {
        "failed": true,
        "ntests": 5
    },
    "sage.structure.proof.all": {
        "ntests": 31
    },
    "sage.structure.proof.proof": {
        "ntests": 50
    },
    "sage.structure.richcmp": {
        "failed": true,
        "ntests": 56
    },
    "sage.structure.richcmp.pxd": {
        "ntests": 24
    },
    "sage.structure.sage_object": {
        "failed": true,
        "ntests": 84
    },
    "sage.structure.sequence": {
        "failed": true,
        "ntests": 183
    },
    "sage.structure.set_factories": {
        "failed": true,
        "ntests": 225
    },
    "sage.structure.set_factories_example": {
        "failed": true,
        "ntests": 81
    },
    "sage.structure.support_view": {
        "ntests": 38
    },
    "sage.structure.test_factory": {
        "failed": true,
        "ntests": 6
    },
    "sage.structure.unique_representation": {
        "failed": true,
        "ntests": 226
    },
    "sage.typeset.ascii_art": {
        "failed": true,
        "ntests": 24
    },
    "sage.typeset.character_art": {
        "failed": true,
        "ntests": 108
    },
    "sage.typeset.character_art_factory": {
        "failed": true,
        "ntests": 53
    },
    "sage.typeset.symbols": {
        "failed": true,
        "ntests": 28
    },
    "sage.typeset.unicode_art": {
        "failed": true,
        "ntests": 18
    },
    "sage.typeset.unicode_characters": {
        "ntests": 27
    }
}<|MERGE_RESOLUTION|>--- conflicted
+++ resolved
@@ -148,11 +148,7 @@
     },
     "sage.categories.coxeter_groups": {
         "failed": true,
-<<<<<<< HEAD
-        "ntests": 392
-=======
         "ntests": 362
->>>>>>> c4363fc9
     },
     "sage.categories.cw_complexes": {
         "failed": true,
@@ -306,11 +302,7 @@
     },
     "sage.categories.finite_complex_reflection_groups": {
         "failed": true,
-<<<<<<< HEAD
-        "ntests": 189
-=======
         "ntests": 178
->>>>>>> c4363fc9
     },
     "sage.categories.finite_coxeter_groups": {
         "ntests": 6
@@ -834,12 +826,8 @@
         "ntests": 321
     },
     "sage.doctest.reporting": {
-<<<<<<< HEAD
-        "ntests": 125
-=======
         "failed": true,
         "ntests": 124
->>>>>>> c4363fc9
     },
     "sage.doctest.sources": {
         "failed": true,
@@ -1120,11 +1108,7 @@
     },
     "sage.misc.sageinspect": {
         "failed": true,
-<<<<<<< HEAD
-        "ntests": 322
-=======
         "ntests": 329
->>>>>>> c4363fc9
     },
     "sage.misc.superseded": {
         "failed": true,
