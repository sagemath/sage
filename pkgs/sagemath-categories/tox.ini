--- conflicted
+++ resolved
@@ -52,11 +52,8 @@
     # Stop 'sage -t --installed' from picking up doc installed in SAGE_LOCAL
                              SAGE_DOC=/doesnotexist
                              KNOWN_TEST_FAILURES={toxinidir}/known-test-failures.json
-<<<<<<< HEAD
-=======
     # See src/bin/sage-env
                              PYDEVD_DISABLE_FILE_VALIDATION=1
->>>>>>> bdb342cd
 
 allowlist_externals =
     bash
