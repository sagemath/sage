[build-system]
build-backend = 'mesonpy'
# Minimum requirements for the build system to execute.
requires = [
  'cypari2 >=2.2.1; sys_platform != "win32"',
  'meson-python',
  # Exclude 1.12.0 because of https://github.com/sagemath/cysignals/issues/212
  'cysignals >=1.11.2, != 1.12.0',
  # Exclude 3.0.3 because of https://github.com/cython/cython/issues/5748
  'cython >=3.0, != 3.0.3',
  'gmpy2 >=2.1.5',
  'jinja2',
  'memory_allocator',
  'numpy >=2.2.4',
]
[tool.meson-python.args]
# Prevent meson from trying to install the autoconf subprojects
# otherwise we hit https://github.com/mesonbuild/meson-python/issues/598
# The subprojects have to set the rpath to the build directory, which should work as long as
# we don't use build isolation.
# Also don't install subprojects providing static libraries as per https://mesonbuild.com/meson-python/how-to-guides/shared-libraries.html#static-library-from-subproject
# This actually covers all current subprojects; so just don't install any of them. 
install = ['--skip-subprojects']
# Ensure that ``library`` targets are built as static, and nothing gets installed
setup = ['--default-library=static']

[project]
authors = [
  { email = "sage-support@googlegroups.com", name = "The Sage Developers" },
]
classifiers = [
  "Development Status :: 6 - Mature",
  "Intended Audience :: Education",
  "Intended Audience :: Science/Research",
  "License :: OSI Approved :: GNU General Public License v2 or later (GPLv2+)",
  "Operating System :: MacOS :: MacOS X",
  "Operating System :: POSIX",
  "Programming Language :: Python :: 3 :: Only",
  "Programming Language :: Python :: 3.11",
  "Programming Language :: Python :: 3.12",
  "Programming Language :: Python :: 3.13",
  "Programming Language :: Python :: Implementation :: CPython",
  "Topic :: Scientific/Engineering :: Mathematics",
]
dependencies = [
  'conway-polynomials >=0.8',
  'cypari2 >=2.2.1; sys_platform != "win32"',
  'six >=1.15.0',
  # Exclude 1.12.0 because of https://github.com/sagemath/cysignals/issues/212
  'cysignals >=1.11.2, != 1.12.0',
  'cython >=3.0, != 3.0.3',
  'fpylll >=0.5.9; sys_platform != "win32"',
  'gmpy2 >=2.1.5',
  'ipykernel >=5.2.1',
  'ipython >=8.9.0',
  'ipywidgets >=7.5.1',
  'jupyter-client',
  'matplotlib >=3.7.0',
  'memory_allocator',
  'mpmath >=1.1.0',
  'networkx >=3.1',
  'numpy >=1.25',
  'pexpect >=4.8.0',
  'pillow >=7.2.0',
  'platformdirs',
  # Issue #30922: pplpy 0.8.4 and earlier do not declare dependencies correctly
  'pplpy >=0.8.6; sys_platform != "win32"',
  'primecountpy; sys_platform != "win32"',
  'ptyprocess > 0.5',
  'requests >=2.13.0',
  'scipy >=1.11',
  'sphinx >=6.2, <9',
  'sympy >=1.6, <2.0',
  # According to https://github.com/python/typing_extensions/blob/main/CHANGELOG.md,
  # version 4.4.0 adds another Python 3.11 typing backport
  'typing_extensions >= 4.4.0; python_version<"3.11"',
  # TODO: Remove this once the migration to meson is complete
  'pkgconfig',
  'traitlets',
]
description = "Sage: Open Source Mathematics Software: Standard Python Library"
dynamic = ["version"]
license = { text = "GNU General Public License (GPL) v2 or later" }
name = "sagemath"
requires-python = ">=3.11, <3.14"
urls = { Homepage = "https://www.sagemath.org" }

[project.optional-dependencies]
R = ['rpy2 >=3.3']
extra = [
  'igraph',
  'lrcalc ~=2.1; sys_platform != "win32"',
  #'p_group_cohomology >=3.3', # Only used in tests, not available on PyPI
  'pycosat >=0.6.3',
  'pynormaliz >=2.18; platform_machine != "aarch64" and platform_machine != "arm64"', # Not yet available for Linux aarch64
  'sage_numerical_backends_coin',
  'symengine >= 0.6.1', # Only used in tests
]
#giac = ['sagemath_giac'] # Not yet available on PyPI (https://github.com/sagemath/sagemath-giac/issues/3)

[project.readme]
content-type = "text/markdown"
file = "README.md"

[project.scripts]
sage = "sage.cli:main"

[tool.conda-lock]
platforms = ['linux-64', 'linux-aarch64', 'osx-64', 'osx-arm64']

[tool.pytest.ini_options]
norecursedirs = "local prefix venv build builddir pkgs .git src/doc src/bin src/sage_setup/autogen/flint tools subprojects"
python_files = "*_test.py"
# The "no:warnings" is to stop pytest from capturing warnings so that they are printed to the output of the doctest
addopts = "--import-mode importlib -p no:warnings"
doctest_optionflags = "NORMALIZE_WHITESPACE ELLIPSIS"
# https://docs.pytest.org/en/stable/reference/reference.html#confval-consider_namespace_packages
consider_namespace_packages = true

# External dependencies in the format proposed by https://peps.python.org/pep-0725
[external]
build-requires = [
  "pkg:generic/pkg-config",
  "virtual:compiler/c",
  "virtual:compiler/cpp",
]

host-requires = [
  "pkg:generic/boost",
  "pkg:generic/cddlib",
  "pkg:generic/cliquer",
  "pkg:generic/ecl",
  "pkg:generic/ecm",
  "pkg:generic/fflas-ffpack",
  "pkg:generic/flint",
  "pkg:generic/gap",
  "pkg:generic/gfan",
  "pkg:generic/givaro",
  "pkg:generic/glpk",
  "pkg:generic/gmp",
  "pkg:generic/gsl",
  "pkg:generic/iml",
  "pkg:generic/lcalc",
  "pkg:generic/libbraiding",
  "pkg:generic/libgd",
  "pkg:generic/libhomfly",
  "pkg:generic/linbox",
  "pkg:generic/lrcalc",
  "pkg:generic/m4ri",
  "pkg:generic/m4rie",
  "pkg:generic/maxima",
  "pkg:generic/mpc",
  "pkg:generic/mpfi",
  "pkg:generic/mpfr",
  "pkg:generic/nauty",
  "pkg:generic/ntl",
  "pkg:generic/palp",
  "pkg:generic/pari",
  "pkg:generic/pari-elldata",
  "pkg:generic/pari-galdata",
  "pkg:generic/pari-seadata",
  "pkg:generic/planarity",
  "pkg:generic/primecount",
  "pkg:generic/primesieve",
  "pkg:generic/qhull",
  "pkg:generic/rw",
  "pkg:generic/singular",
  "pkg:generic/symmetrica",
  "pkg:generic/sympow",
  "virtual:compiler/fortran",
  "virtual:interface/blas",
]

dependencies = [
  "pkg:generic/sagemath-elliptic-curves",
  "pkg:generic/sagemath-graphs",
  "pkg:generic/sagemath-polytopes-db",
  "pkg:generic/tachyon",
]

[external.optional-host-requires]
extra = [
  "pkg:generic/bliss",
  "pkg:generic/brial",
  "pkg:generic/coxeter3",
  "pkg:generic/eclib",
  "pkg:generic/mcqd",
  "pkg:generic/meataxe",
  "pkg:generic/sirocco",
  "pkg:generic/tdlib",
]

[external.optional-dependencies]
R = ["pkg:generic/r-lattice"]
extra = [
  "pkg:generic/4ti2",
  "pkg:generic/benzene",
  "pkg:generic/buckygen",
  "pkg:generic/csdp",
  "pkg:generic/frobby",
  "pkg:generic/kenzo",
  "pkg:generic/latte-integrale",
  "pkg:generic/lrslib",
  "pkg:generic/plantri",
  "pkg:generic/qepcad",
  "pkg:generic/tides",
]
# Uncommented for now as most devs probably don't need to run it locally
# docs-pdf = [
#   "pkg:generic/latexmk",
#   "pkg:generic/lualatex",
#   "pkg:fonts/freefonts",
#   "pkg:generic/xindy",
# ]

[dependency-groups]
dev = [
  "conda-lock",
  "grayskull",
  "meson",
  "pygithub",
  "python-build",
  "toml",
  "tqdm",
  "uv",
]
docs = [
  "furo",
  "jupyter-sphinx",
  "python-dateutil",
  "sphinx",
  "sphinx-copybutton",
  "sphinx-inline-tabs",
<<<<<<< HEAD
  "sphinx-autodoc-typehints",
  "jupyter-sphinx",
  "furo",
  "python-dateutil",
=======
>>>>>>> 9f905404
]
lint = ["flake8-rst-docstrings", "pycodestyle", "relint", "ruff"]
test = ["coverage", "pytest", "pytest-xdist"]

[tool.ruff]
# https://docs.astral.sh/ruff/configuration

# Python 3.11 is the minimum supported version
target-version = "py311"

[tool.ruff.lint]
ignore = [
  "E501", # Line too long - hard to avoid in doctests, and better handled by black.
]
select = [
  "E", # pycodestyle errors - https://docs.astral.sh/ruff/rules/#error-e
  "F", # pyflakes - https://docs.astral.sh/ruff/rules/#pyflakes-f
  "I", # isort - https://docs.astral.sh/ruff/rules/#isort-i
  "PL", # pylint - https://docs.astral.sh/ruff/rules/#pylint-pl
  "TC", # flake8-type-checking - https://docs.astral.sh/ruff/rules/#flake8-type-checking-tc
]

[tool.ruff.lint.per-file-ignores]
"all.py" = [
  "F401", # Unused import - these files are by definition collections of imports.
]

[tool.uv]
# Don't use build isolation for sage (it's incompatible with meson-python's editable install)
no-build-isolation-package = ["sagemath"]<|MERGE_RESOLUTION|>--- conflicted
+++ resolved
@@ -229,15 +229,9 @@
   "jupyter-sphinx",
   "python-dateutil",
   "sphinx",
+  "sphinx-autodoc-typehints",
   "sphinx-copybutton",
   "sphinx-inline-tabs",
-<<<<<<< HEAD
-  "sphinx-autodoc-typehints",
-  "jupyter-sphinx",
-  "furo",
-  "python-dateutil",
-=======
->>>>>>> 9f905404
 ]
 lint = ["flake8-rst-docstrings", "pycodestyle", "relint", "ruff"]
 test = ["coverage", "pytest", "pytest-xdist"]
