[build-system]
build-backend = 'mesonpy'
# Minimum requirements for the build system to execute.
requires = [
  'cypari2 >=2.2.1; sys_platform != "win32"',
  'meson-python',
  # Exclude 1.12.0 because of https://github.com/sagemath/cysignals/issues/212
  'cysignals >=1.11.2, != 1.12.0',
  # Exclude 3.0.3 because of https://github.com/cython/cython/issues/5748
  'cython >=3.0, != 3.0.3',
  'gmpy2 ~=2.1.b999',
  'jinja2',
  'memory_allocator',
  'numpy >=1.25',
]
[tool.meson-python.args]
# Prevent meson from trying to install the autoconf subprojects
# otherwise we hit https://github.com/mesonbuild/meson-python/issues/598
# The subprojects have to set the rpath to the build directory, which should work as long as
# we don't use build isolation.
# Also don't install subprojects providing static libraries as per https://mesonbuild.com/meson-python/how-to-guides/shared-libraries.html#static-library-from-subproject
# This actually covers all current subprojects; so just don't install any of them. 
install = ['--skip-subprojects']
# Ensure that ``library`` targets are built as static, and nothing gets installed
setup = ['--default-library=static']

[project]
authors = [
  { email = "sage-support@googlegroups.com", name = "The Sage Developers" },
]
classifiers = [
  "Development Status :: 6 - Mature",
  "Intended Audience :: Education",
  "Intended Audience :: Science/Research",
  "License :: OSI Approved :: GNU General Public License v2 or later (GPLv2+)",
  "Operating System :: MacOS :: MacOS X",
  "Operating System :: POSIX",
  "Programming Language :: Python :: 3 :: Only",
  "Programming Language :: Python :: 3.11",
  "Programming Language :: Python :: 3.12",
  "Programming Language :: Python :: 3.13",
  "Programming Language :: Python :: Implementation :: CPython",
  "Topic :: Scientific/Engineering :: Mathematics",
]
dependencies = [
  'conway-polynomials >=0.8',
  'cypari2 >=2.2.1; sys_platform != "win32"',
  'six >=1.15.0',
  # Exclude 1.12.0 because of https://github.com/sagemath/cysignals/issues/212
  'cysignals >=1.11.2, != 1.12.0',
  'cython >=3.0, != 3.0.3',
  'fpylll >=0.5.9; sys_platform != "win32"',
  'gmpy2 ~=2.1.b999',
  'ipykernel >=5.2.1',
  'ipython >=8.9.0',
  'ipywidgets >=7.5.1',
  'jupyter-client',
  'matplotlib >=3.7.0',
  'memory_allocator',
  'mpmath >=1.1.0',
  'networkx >=3.1',
  'numpy >=1.25',
  'pexpect >=4.8.0',
  'pillow >=7.2.0',
  'platformdirs',
  # Issue #30922: pplpy 0.8.4 and earlier do not declare dependencies correctly
  'pplpy >=0.8.6; sys_platform != "win32"',
  'primecountpy; sys_platform != "win32"',
  'ptyprocess > 0.5',
  'requests >=2.13.0',
  'scipy >=1.11',
  'sphinx >=5.2, <9',
  'sympy >=1.6, <2.0',
  # According to https://github.com/python/typing_extensions/blob/main/CHANGELOG.md,
  # version 4.4.0 adds another Python 3.11 typing backport
  'typing_extensions >= 4.4.0; python_version<"3.11"',
  # TODO: Remove this once the migration to meson is complete
  'pkgconfig',
  'traitlets',
]
description = "Sage: Open Source Mathematics Software: Standard Python Library"
dynamic = ["version"]
license = { text = "GNU General Public License (GPL) v2 or later" }
name = "sagemath"
requires-python = ">=3.11, <3.14"
urls = { Homepage = "https://www.sagemath.org" }

[project.optional-dependencies]
R = ['rpy2 >=3.3']
extra = [
<<<<<<< HEAD
  #'p_group_cohomology >=3.3', # Only used in tests, not available on PyPI
=======
  'igraph',
  'lrcalc ~=2.1; sys_platform != "win32"',
  'p_group_cohomology >=3.3', # Only used in tests
>>>>>>> 4cdd703f
  'pycosat >=0.6.3',
  'pynormaliz >=2.18; platform_machine != "aarch64" and platform_machine != "arm64"', # Not yet available for Linux aarch64
  'sage_numerical_backends_coin',
  'symengine >= 0.6.1', # Only used in tests
]
#giac = ['sagemath_giac'] # Not yet available on PyPI (https://github.com/sagemath/sagemath-giac/issues/3)

[project.readme]
content-type = "text/markdown"
file = "README.md"

[project.scripts]
sage = "sage.cli:main"

[tool.conda-lock]
platforms = ['linux-64', 'linux-aarch64', 'osx-64', 'osx-arm64']

[tool.pytest.ini_options]
norecursedirs = "local prefix venv build builddir pkgs .git src/doc src/bin src/sage_setup/autogen/flint tools"
python_files = "*_test.py"
# The "no:warnings" is to stop pytest from capturing warnings so that they are printed to the output of the doctest
addopts = "--import-mode importlib -p no:warnings"
doctest_optionflags = "NORMALIZE_WHITESPACE ELLIPSIS"
# https://docs.pytest.org/en/stable/reference/reference.html#confval-consider_namespace_packages
consider_namespace_packages = true

# External dependencies in the format proposed by https://peps.python.org/pep-0725
[external]
build-requires = [
  "pkg:generic/pkg-config",
  "virtual:compiler/c",
  "virtual:compiler/cpp",
]

host-requires = [
  "pkg:generic/boost",
  "pkg:generic/cddlib",
  "pkg:generic/cliquer",
  "pkg:generic/ecl",
  "pkg:generic/ecm",
  "pkg:generic/fflas-ffpack",
  "pkg:generic/flint",
  "pkg:generic/gap",
  "pkg:generic/gfan",
  "pkg:generic/givaro",
  "pkg:generic/glpk",
  "pkg:generic/gmp",
  "pkg:generic/gsl",
  "pkg:generic/iml",
  "pkg:generic/lcalc",
  "pkg:generic/libbraiding",
  "pkg:generic/libgd",
  "pkg:generic/libhomfly",
  "pkg:generic/linbox",
  "pkg:generic/lrcalc",
  "pkg:generic/m4ri",
  "pkg:generic/m4rie",
  "pkg:generic/maxima",
  "pkg:generic/mpc",
  "pkg:generic/mpfi",
  "pkg:generic/mpfr",
  "pkg:generic/nauty",
  "pkg:generic/ntl",
  "pkg:generic/palp",
  "pkg:generic/pari",
  "pkg:generic/pari-elldata",
  "pkg:generic/pari-galdata",
  "pkg:generic/pari-seadata",
  "pkg:generic/planarity",
  "pkg:generic/primecount",
  "pkg:generic/primesieve",
  "pkg:generic/qhull",
  "pkg:generic/rw",
  "pkg:generic/singular",
  "pkg:generic/symmetrica",
  "pkg:generic/sympow",
  "virtual:compiler/fortran",
  "virtual:interface/blas",
]

dependencies = [
  "pkg:generic/sagemath-elliptic-curves",
  "pkg:generic/sagemath-graphs",
  "pkg:generic/sagemath-polytopes-db",
  "pkg:generic/tachyon",
]

[external.optional-host-requires]
extra = [
  "pkg:generic/bliss",
  "pkg:generic/brial",
  "pkg:generic/coxeter3",
  "pkg:generic/eclib",
  "pkg:generic/mcqd",
  "pkg:generic/meataxe",
  "pkg:generic/sirocco",
  "pkg:generic/tdlib",
]

[external.optional-dependencies]
R = ["pkg:generic/r-lattice"]
extra = [
  "pkg:generic/4ti2",
  "pkg:generic/benzene",
  "pkg:generic/buckygen",
  "pkg:generic/csdp",
  "pkg:generic/frobby",
  "pkg:generic/kenzo",
  "pkg:generic/latte-integrale",
  "pkg:generic/lrslib",
  "pkg:generic/plantri",
  "pkg:generic/qepcad",
  "pkg:generic/tides",
]
# Uncommented for now as most devs probably don't need to run it locally
# docs-pdf = [
#   "pkg:generic/latexmk",
#   "pkg:generic/lualatex",
#   "pkg:fonts/freefonts",
#   "pkg:generic/xindy",
# ]

[dependency-groups]
dev = ["conda-lock", "grayskull", "meson", "pygithub", "toml", "tqdm", "uv"]
docs = [
  "furo",
  "jupyter-sphinx",
  "python-dateutil",
  "sphinx",
  "sphinx-copybutton",
  "sphinx-inline-tabs",
]
lint = ["flake8-rst-docstrings", "pycodestyle", "relint", "ruff"]
test = ["coverage", "pytest", "pytest-xdist"]

[tool.ruff]
# https://docs.astral.sh/ruff/configuration

# Python 3.11 is the minimum supported version
target-version = "py311"

[tool.ruff.lint]
ignore = [
  "E501", # Line too long - hard to avoid in doctests, and better handled by black.
]
select = [
  "E", # pycodestyle errors - https://docs.astral.sh/ruff/rules/#error-e
  "F", # pyflakes - https://docs.astral.sh/ruff/rules/#pyflakes-f
  "I", # isort - https://docs.astral.sh/ruff/rules/#isort-i
  "PL", # pylint - https://docs.astral.sh/ruff/rules/#pylint-pl
]

[tool.ruff.lint.per-file-ignores]
"all.py" = [
  "F401", # Unused import - these files are by definition collections of imports.
]

[tool.uv]
# Don't use build isolation for sage (it's incompatible with meson-python's editable install)
no-build-isolation-package = ["sagemath"]<|MERGE_RESOLUTION|>--- conflicted
+++ resolved
@@ -88,17 +88,13 @@
 [project.optional-dependencies]
 R = ['rpy2 >=3.3']
 extra = [
-<<<<<<< HEAD
-  #'p_group_cohomology >=3.3', # Only used in tests, not available on PyPI
-=======
   'igraph',
   'lrcalc ~=2.1; sys_platform != "win32"',
-  'p_group_cohomology >=3.3', # Only used in tests
->>>>>>> 4cdd703f
+  #'p_group_cohomology >=3.3', # Only used in tests, not available on PyPI
   'pycosat >=0.6.3',
   'pynormaliz >=2.18; platform_machine != "aarch64" and platform_machine != "arm64"', # Not yet available for Linux aarch64
   'sage_numerical_backends_coin',
-  'symengine >= 0.6.1', # Only used in tests
+  'symengine >= 0.6.1',                                                               # Only used in tests
 ]
 #giac = ['sagemath_giac'] # Not yet available on PyPI (https://github.com/sagemath/sagemath-giac/issues/3)
 
@@ -241,9 +237,9 @@
   "E501", # Line too long - hard to avoid in doctests, and better handled by black.
 ]
 select = [
-  "E", # pycodestyle errors - https://docs.astral.sh/ruff/rules/#error-e
-  "F", # pyflakes - https://docs.astral.sh/ruff/rules/#pyflakes-f
-  "I", # isort - https://docs.astral.sh/ruff/rules/#isort-i
+  "E",  # pycodestyle errors - https://docs.astral.sh/ruff/rules/#error-e
+  "F",  # pyflakes - https://docs.astral.sh/ruff/rules/#pyflakes-f
+  "I",  # isort - https://docs.astral.sh/ruff/rules/#isort-i
   "PL", # pylint - https://docs.astral.sh/ruff/rules/#pylint-pl
 ]
 
