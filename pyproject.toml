--- conflicted
+++ resolved
@@ -216,13 +216,7 @@
   "furo",
   "python-dateutil",
 ]
-<<<<<<< HEAD
-lint = [
-  "relint",
-  "ruff",
-  "pycodestyle",
-  "flake8-rst-docstrings",
-]
+lint = ["relint", "ruff", "pycodestyle", "flake8-rst-docstrings"]
 dev = [
   "tqdm",
   "pygithub",
@@ -233,10 +227,6 @@
   "python-build",
   "uv",
 ]
-=======
-lint = ["relint", "ruff", "pycodestyle", "flake8-rst-docstrings"]
-dev = ["tqdm", "pygithub", "meson", "conda-lock", "grayskull", "toml", "uv"]
->>>>>>> 94fe540d
 
 [tool.ruff]
 # https://docs.astral.sh/ruff/configuration
