[build-system]
build-backend = 'mesonpy'
# Minimum requirements for the build system to execute.
requires = [
  'cypari2 >=2.2.1; sys_platform != "win32"',
  'meson-python',
  # Exclude 1.12.0 because of https://github.com/sagemath/cysignals/issues/212
  'cysignals >=1.11.2, != 1.12.0',
  # Exclude 3.0.3 because of https://github.com/cython/cython/issues/5748
  'cython >=3.0, != 3.0.3',
  'gmpy2 ~=2.1.b999',
  'jinja2',
  'memory_allocator',
  'numpy >=2.2.4',
]
[tool.meson-python.args]
# Prevent meson from trying to install the autoconf subprojects
# otherwise we hit https://github.com/mesonbuild/meson-python/issues/598
# The subprojects have to set the rpath to the build directory, which should work as long as
# we don't use build isolation.
# Also don't install subprojects providing static libraries as per https://mesonbuild.com/meson-python/how-to-guides/shared-libraries.html#static-library-from-subproject
# This actually covers all current subprojects; so just don't install any of them. 
install = ['--skip-subprojects']
# Ensure that ``library`` targets are built as static, and nothing gets installed
setup = ['--default-library=static']

[project]
authors = [
  { email = "sage-support@googlegroups.com", name = "The Sage Developers" },
]
classifiers = [
  "Development Status :: 6 - Mature",
  "Intended Audience :: Education",
  "Intended Audience :: Science/Research",
  "License :: OSI Approved :: GNU General Public License v2 or later (GPLv2+)",
  "Operating System :: MacOS :: MacOS X",
  "Operating System :: POSIX",
  "Programming Language :: Python :: 3 :: Only",
  "Programming Language :: Python :: 3.11",
  "Programming Language :: Python :: 3.12",
  "Programming Language :: Python :: 3.13",
  "Programming Language :: Python :: Implementation :: CPython",
  "Topic :: Scientific/Engineering :: Mathematics",
]
dependencies = [
  'conway-polynomials >=0.8',
  'cypari2 >=2.2.1; sys_platform != "win32"',
  'six >=1.15.0',
  # Exclude 1.12.0 because of https://github.com/sagemath/cysignals/issues/212
  'cysignals >=1.11.2, != 1.12.0',
  'cython >=3.0, != 3.0.3',
  'fpylll >=0.5.9; sys_platform != "win32"',
  'gmpy2 ~=2.1.b999',
  'ipykernel >=5.2.1',
  'ipython >=8.9.0',
  'ipywidgets >=7.5.1',
  'jupyter-client',
  'matplotlib >=3.7.0',
  'memory_allocator',
  'mpmath >=1.1.0',
  'networkx >=3.1',
  'numpy >=1.25',
  'pexpect >=4.8.0',
  'pillow >=7.2.0',
  'platformdirs',
  # Issue #30922: pplpy 0.8.4 and earlier do not declare dependencies correctly
  'pplpy >=0.8.6; sys_platform != "win32"',
  'primecountpy; sys_platform != "win32"',
  'ptyprocess > 0.5',
  'requests >=2.13.0',
  'scipy >=1.11',
  'sphinx >=6.2, <9',
  'sympy >=1.6, <2.0',
  # According to https://github.com/python/typing_extensions/blob/main/CHANGELOG.md,
  # version 4.4.0 adds another Python 3.11 typing backport
  'typing_extensions >= 4.4.0; python_version<"3.11"',
  # TODO: Remove this once the migration to meson is complete
  'pkgconfig',
  'traitlets',
]
description = "Sage: Open Source Mathematics Software: Standard Python Library"
dynamic = ["version"]
license = { text = "GNU General Public License (GPL) v2 or later" }
name = "sagemath"
requires-python = ">=3.11, <3.14"
urls = { Homepage = "https://www.sagemath.org" }

[project.optional-dependencies]
R = ['rpy2 >=3.3']
extra = [
  'igraph',
  'lrcalc ~=2.1; sys_platform != "win32"',
  #'p_group_cohomology >=3.3', # Only used in tests, not available on PyPI
  'pycosat >=0.6.3',
  'pynormaliz >=2.18; platform_machine != "aarch64" and platform_machine != "arm64"', # Not yet available for Linux aarch64
  'sage_numerical_backends_coin',
  'symengine >= 0.6.1', # Only used in tests
]
#giac = ['sagemath_giac'] # Not yet available on PyPI (https://github.com/sagemath/sagemath-giac/issues/3)

[project.readme]
content-type = "text/markdown"
file = "README.md"

[project.scripts]
sage = "sage.cli:main"

[tool.conda-lock]
platforms = ['linux-64', 'linux-aarch64', 'osx-64', 'osx-arm64']

[tool.pytest.ini_options]
norecursedirs = "local prefix venv build builddir pkgs .git src/doc src/bin src/sage_setup/autogen/flint tools"
python_files = "*_test.py"
# The "no:warnings" is to stop pytest from capturing warnings so that they are printed to the output of the doctest
addopts = "--import-mode importlib -p no:warnings"
doctest_optionflags = "NORMALIZE_WHITESPACE ELLIPSIS"
# https://docs.pytest.org/en/stable/reference/reference.html#confval-consider_namespace_packages
consider_namespace_packages = true

# External dependencies in the format proposed by https://peps.python.org/pep-0725
[external]
build-requires = [
  "pkg:generic/pkg-config",
  "virtual:compiler/c",
  "virtual:compiler/cpp",
]

host-requires = [
  "pkg:generic/boost",
  "pkg:generic/cddlib",
  "pkg:generic/cliquer",
  "pkg:generic/ecl",
  "pkg:generic/ecm",
  "pkg:generic/fflas-ffpack",
  "pkg:generic/flint",
  "pkg:generic/gap",
  "pkg:generic/gfan",
  "pkg:generic/givaro",
  "pkg:generic/glpk",
  "pkg:generic/gmp",
  "pkg:generic/gsl",
  "pkg:generic/iml",
  "pkg:generic/lcalc",
  "pkg:generic/libbraiding",
  "pkg:generic/libgd",
  "pkg:generic/libhomfly",
  "pkg:generic/linbox",
  "pkg:generic/lrcalc",
  "pkg:generic/m4ri",
  "pkg:generic/m4rie",
  "pkg:generic/maxima",
  "pkg:generic/mpc",
  "pkg:generic/mpfi",
  "pkg:generic/mpfr",
  "pkg:generic/nauty",
  "pkg:generic/ntl",
  "pkg:generic/palp",
  "pkg:generic/pari",
  "pkg:generic/pari-elldata",
  "pkg:generic/pari-galdata",
  "pkg:generic/pari-seadata",
  "pkg:generic/planarity",
  "pkg:generic/primecount",
  "pkg:generic/primesieve",
  "pkg:generic/qhull",
  "pkg:generic/rw",
  "pkg:generic/singular",
  "pkg:generic/symmetrica",
  "pkg:generic/sympow",
  "virtual:compiler/fortran",
  "virtual:interface/blas",
]

dependencies = [
  "pkg:generic/sagemath-elliptic-curves",
  "pkg:generic/sagemath-graphs",
  "pkg:generic/sagemath-polytopes-db",
  "pkg:generic/tachyon",
]

[external.optional-host-requires]
extra = [
  "pkg:generic/bliss",
  "pkg:generic/brial",
  "pkg:generic/coxeter3",
  "pkg:generic/eclib",
  "pkg:generic/mcqd",
  "pkg:generic/meataxe",
  "pkg:generic/sirocco",
  "pkg:generic/tdlib",
]

[external.optional-dependencies]
R = ["pkg:generic/r-lattice"]
extra = [
  "pkg:generic/4ti2",
  "pkg:generic/benzene",
  "pkg:generic/buckygen",
  "pkg:generic/csdp",
  "pkg:generic/frobby",
  "pkg:generic/kenzo",
  "pkg:generic/latte-integrale",
  "pkg:generic/lrslib",
  "pkg:generic/plantri",
  "pkg:generic/qepcad",
  "pkg:generic/tides",
]
# Uncommented for now as most devs probably don't need to run it locally
# docs-pdf = [
#   "pkg:generic/latexmk",
#   "pkg:generic/lualatex",
#   "pkg:fonts/freefonts",
#   "pkg:generic/xindy",
# ]

[dependency-groups]
dev = ["conda-lock", "grayskull", "meson", "pygithub", "toml", "tqdm", "uv"]
docs = [
  "furo",
  "jupyter-sphinx",
  "python-dateutil",
  "sphinx",
  "sphinx-copybutton",
  "sphinx-inline-tabs",
]
lint = ["flake8-rst-docstrings", "pycodestyle", "relint", "ruff"]
test = ["coverage", "pytest", "pytest-xdist"]

[tool.ruff]
# https://docs.astral.sh/ruff/configuration

# Python 3.11 is the minimum supported version
target-version = "py311"

[tool.ruff.lint]
ignore = [
  "E501", # Line too long - hard to avoid in doctests, and better handled by black.
]
select = [
  "E", # pycodestyle errors - https://docs.astral.sh/ruff/rules/#error-e
  "F", # pyflakes - https://docs.astral.sh/ruff/rules/#pyflakes-f
  "I", # isort - https://docs.astral.sh/ruff/rules/#isort-i
  "PL", # pylint - https://docs.astral.sh/ruff/rules/#pylint-pl
]
<<<<<<< HEAD

[tool.ruff.lint.per-file-ignores]
"all.py" = [
  "F401", # Unused import - these files are by definition collections of imports.
]

[tool.uv]
# Don't use build isolation for sage (it's incompatible with meson-python's editable install)
no-build-isolation-package = ["sagemath"]
=======
dev = [
  "conda-lock",
  "grayskull",
  "toml",
  "python-build",
]
>>>>>>> 20da9ad1
<|MERGE_RESOLUTION|>--- conflicted
+++ resolved
@@ -214,7 +214,16 @@
 # ]
 
 [dependency-groups]
-dev = ["conda-lock", "grayskull", "meson", "pygithub", "toml", "tqdm", "uv"]
+dev = [
+  "conda-lock",
+  "grayskull",
+  "meson",
+  "pygithub",
+  "python-build",
+  "toml",
+  "tqdm",
+  "uv",
+]
 docs = [
   "furo",
   "jupyter-sphinx",
@@ -242,7 +251,6 @@
   "I", # isort - https://docs.astral.sh/ruff/rules/#isort-i
   "PL", # pylint - https://docs.astral.sh/ruff/rules/#pylint-pl
 ]
-<<<<<<< HEAD
 
 [tool.ruff.lint.per-file-ignores]
 "all.py" = [
@@ -251,12 +259,4 @@
 
 [tool.uv]
 # Don't use build isolation for sage (it's incompatible with meson-python's editable install)
-no-build-isolation-package = ["sagemath"]
-=======
-dev = [
-  "conda-lock",
-  "grayskull",
-  "toml",
-  "python-build",
-]
->>>>>>> 20da9ad1
+no-build-isolation-package = ["sagemath"]