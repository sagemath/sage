--- conflicted
+++ resolved
@@ -18,15 +18,11 @@
 # otherwise we hit https://github.com/mesonbuild/meson-python/issues/598
 # The subprojects have to set the rpath to the build directory, which should work as long as
 # we don't use build isolation.
-<<<<<<< HEAD
-install = ['--skip-subprojects', 'ecl,maxima']
-=======
 # Also don't install subprojects providing static libraries as per https://mesonbuild.com/meson-python/how-to-guides/shared-libraries.html#static-library-from-subproject
 # This actually covers all current subprojects; so just don't install any of them. 
 install = ['--skip-subprojects']
 # Ensure that ``library`` targets are built as static, and nothing gets installed
 setup = ['--default-library=static']
->>>>>>> d617df42
 
 [project]
 name = "sagemath"
@@ -39,10 +35,6 @@
     'cysignals >=1.11.2, != 1.12.0',
     'cython >=3.0, != 3.0.3',
     'gmpy2 ~=2.1.b999',
-<<<<<<< HEAD
-=======
-    'lrcalc ~=2.1; sys_platform != "win32"',
->>>>>>> d617df42
     'memory_allocator',
     'numpy >=1.25',
     # Issue #30922: pplpy 0.8.4 and earlier do not declare dependencies correctly
@@ -95,7 +87,7 @@
     'rpy2 >=3.3',
 ]
 extra = [
-  'lrcalc ~=2.1',
+  'lrcalc ~=2.1; sys_platform != "win32"',
 ]
 giac = [
     'sagemath_giac',
