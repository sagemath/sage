--- conflicted
+++ resolved
@@ -12,6 +12,16 @@
   'memory_allocator',
   'numpy >=1.25',
   'jinja2',
+  'meson-python',
+  'cypari2 >=2.2.1; sys_platform != "win32"',
+  # Exclude 1.12.0 because of https://github.com/sagemath/cysignals/issues/212
+  'cysignals >=1.11.2, != 1.12.0',
+  # Exclude 3.0.3 because of https://github.com/cython/cython/issues/5748
+  'cython >=3.0, != 3.0.3',
+  'gmpy2 ~=2.1.b999',
+  'memory_allocator',
+  'numpy >=1.25',
+  'jinja2',
 ]
 [tool.meson-python.args]
 # Prevent meson from trying to install the autoconf subprojects
@@ -35,10 +45,6 @@
   'cysignals >=1.11.2, != 1.12.0',
   'cython >=3.0, != 3.0.3',
   'gmpy2 ~=2.1.b999',
-<<<<<<< HEAD
-  'lrcalc ~=2.1; sys_platform != "win32"',
-=======
->>>>>>> 94fe540d
   'memory_allocator',
   'numpy >=1.25',
   # Issue #30922: pplpy 0.8.4 and earlier do not declare dependencies correctly
@@ -98,10 +104,7 @@
   'igraph',
   'sage_numerical_backends_coin',
   'symengine >= 0.6.1',                                                               # Only used in tests
-<<<<<<< HEAD
-=======
   'lrcalc ~=2.1; sys_platform != "win32"',
->>>>>>> 94fe540d
 ]
 giac = ['sagemath_giac']
 
