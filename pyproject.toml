--- conflicted
+++ resolved
@@ -94,7 +94,7 @@
   'pycosat >=0.6.3',
   'pynormaliz >=2.18; platform_machine != "aarch64" and platform_machine != "arm64"', # Not yet available for Linux aarch64
   'sage_numerical_backends_coin',
-  'symengine >= 0.6.1', # Only used in tests
+  'symengine >= 0.6.1',                                                               # Only used in tests
 ]
 #giac = ['sagemath_giac'] # Not yet available on PyPI (https://github.com/sagemath/sagemath-giac/issues/3)
 
@@ -214,7 +214,16 @@
 # ]
 
 [dependency-groups]
-dev = ["conda-lock", "grayskull", "meson", "pygithub", "toml", "tqdm", "uv"]
+dev = [
+  "conda-lock",
+  "grayskull",
+  "meson",
+  "pygithub",
+  "python-build",
+  "toml",
+  "tqdm",
+  "uv",
+]
 docs = [
   "furo",
   "jupyter-sphinx",
@@ -223,22 +232,8 @@
   "sphinx-copybutton",
   "sphinx-inline-tabs",
 ]
-<<<<<<< HEAD
-lint = ["relint", "ruff", "pycodestyle", "flake8-rst-docstrings"]
-dev = [
-  "tqdm",
-  "pygithub",
-  "meson",
-  "conda-lock",
-  "grayskull",
-  "toml",
-  "python-build",
-  "uv",
-]
-=======
 lint = ["flake8-rst-docstrings", "pycodestyle", "relint", "ruff"]
 test = ["coverage", "pytest", "pytest-xdist"]
->>>>>>> 28b7af09
 
 [tool.ruff]
 # https://docs.astral.sh/ruff/configuration
@@ -251,9 +246,9 @@
   "E501", # Line too long - hard to avoid in doctests, and better handled by black.
 ]
 select = [
-  "E", # pycodestyle errors - https://docs.astral.sh/ruff/rules/#error-e
-  "F", # pyflakes - https://docs.astral.sh/ruff/rules/#pyflakes-f
-  "I", # isort - https://docs.astral.sh/ruff/rules/#isort-i
+  "E",  # pycodestyle errors - https://docs.astral.sh/ruff/rules/#error-e
+  "F",  # pyflakes - https://docs.astral.sh/ruff/rules/#pyflakes-f
+  "I",  # isort - https://docs.astral.sh/ruff/rules/#isort-i
   "PL", # pylint - https://docs.astral.sh/ruff/rules/#pylint-pl
 ]
 
